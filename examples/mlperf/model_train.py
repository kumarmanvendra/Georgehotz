--- conflicted
+++ resolved
@@ -142,20 +142,10 @@
   pass
 
 if __name__ == "__main__":
-<<<<<<< HEAD
-  Tensor.training = True
 
-  for m in getenv("MODEL", "resnet,retinanet,unet3d,rnnt,bert,maskrcnn").split(","):
-    nm = f"train_{m}"
-    if nm in globals():
-      print(f"training {m}")
-      globals()[nm]()
-=======
   with Tensor.train():
     for m in getenv("MODEL", "resnet,retinanet,unet3d,rnnt,bert,maskrcnn").split(","):
       nm = f"train_{m}"
       if nm in globals():
         print(f"training {m}")
         globals()[nm]()
-
->>>>>>> 902f00b0
