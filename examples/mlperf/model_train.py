--- conflicted
+++ resolved
@@ -1,7 +1,3 @@
-<<<<<<< HEAD
-from tinygrad.tensor import Tensor
-from tinygrad.helpers import getenv, DEBUG
-=======
 import functools
 import os
 import time
@@ -12,7 +8,6 @@
 from tinygrad.nn.state import get_parameters, get_state_dict, safe_load, safe_save
 
 from examples.mlperf.helpers import get_training_state, load_training_state
->>>>>>> 4b01c445
 
 def train_resnet():
   from extra.models import resnet
