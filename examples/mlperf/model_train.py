--- conflicted
+++ resolved
@@ -7,11 +7,7 @@
 import multiprocessing
 
 from tinygrad import Device, GlobalCounters, Tensor, TinyJit, dtypes
-<<<<<<< HEAD
-from tinygrad.helpers import colored, getenv, BEAM, WINO
-=======
-from tinygrad.helpers import getenv, BEAM, WINO, round_up, diskcache_clear
->>>>>>> a602dc67
+from tinygrad.helpers import colored, getenv, BEAM, WINO, round_up, diskcache_clear
 from tinygrad.nn.state import get_parameters, get_state_dict, safe_load, safe_save
 from tinygrad.nn.optim import LAMB, LARS, SGD, OptimizerGroup
 
