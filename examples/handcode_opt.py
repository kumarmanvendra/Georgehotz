from typing import List
from extra.models.resnet import ResNet50
from examples.mlperf.helpers import get_mlperf_bert_model
from tinygrad import Tensor, Device, dtypes, nn
from tinygrad.codegen.kernel import Kernel
from tinygrad.device import Compiled
from tinygrad.engine.schedule import create_schedule
from tinygrad.engine.search import time_linearizer, beam_search, bufs_from_lin
from tinygrad.helpers import DEBUG, ansilen, getenv
from tinygrad.ops import MetaOps, get_lazyop_info
from tinygrad.shape.symbolic import sym_infer


def get_sched_resnet():
  mdl = ResNet50()
  optim = (nn.optim.LARS if getenv("LARS") else nn.optim.SGD)(nn.state.get_parameters(mdl))
  BS = getenv("BS", 64)

  # run model twice to get only what changes, these are the kernels of the model
  seen = set()
  for _ in range(2):
    out = mdl(Tensor.empty(BS, 3, 224, 224))
    targets = [out.lazydata]
    if getenv("BACKWARD"):
      optim.zero_grad()
      out.sparse_categorical_crossentropy(Tensor.empty(BS, dtype=dtypes.int)).backward()
      targets += [x.lazydata for x in optim.schedule_step()]
    sched = create_schedule(targets, seen)
    print(f"schedule length {len(sched)}")
  return sched

def get_sched_bert():
  mdl = get_mlperf_bert_model()
  optim = nn.optim.LAMB(nn.state.get_parameters(mdl))

  # fake data
  BS = getenv("BS", 2)
  input_ids = Tensor.empty((BS, 512), dtype=dtypes.float32)
  segment_ids = Tensor.empty((BS, 512), dtype=dtypes.float32)
  attention_mask = Tensor.empty((BS, 512), dtype=dtypes.default_float)
  masked_positions = Tensor.empty((BS, 76), dtype=dtypes.float32)
  masked_lm_ids = Tensor.empty((BS, 76), dtype=dtypes.float32)
  masked_lm_weights = Tensor.empty((BS, 76), dtype=dtypes.float32)
  next_sentence_labels = Tensor.empty((BS, 1), dtype=dtypes.float32)

  # run model twice to get only what changes, these are the kernels of the model
  seen = set()
  for _ in range(2):
    lm_logits, seq_relationship_logits = mdl(input_ids, attention_mask, masked_positions, segment_ids)
    targets = [lm_logits.lazydata, seq_relationship_logits.lazydata]
    if getenv("BACKWARD"):
      optim.zero_grad()
      loss = mdl.loss(lm_logits, seq_relationship_logits, masked_lm_ids, masked_lm_weights, next_sentence_labels)
      # ignore grad norm and loss scaler for now
      loss.backward()
      targets += [x.lazydata for x in optim.schedule_step()]
    sched = create_schedule(targets, seen)
    print(f"schedule length {len(sched)}")
  return sched

if __name__ == "__main__":
  if getenv("HALF", 1):
    dtypes.default_float = dtypes.half

  # the device we are optimizing for
  device: Compiled = Device[Device.DEFAULT]
  if getenv("BACKWARD"): Tensor.training = True
  print(f"optimizing for {Device.DEFAULT}")

  sched = globals()[f"get_sched_{getenv('MODEL', 'resnet')}"]()
  sched = [x for x in sched if x.ast.op is MetaOps.SINK]

  # focus on one kernel
  if getenv("KERNEL", -1) >= 0: sched = sched[getenv("KERNEL", -1):getenv("KERNEL", -1)+1]

  # work with the schedule
  total_tm = 0
  running_gflops = 0
  usage = {}
  for i,si in enumerate(sched):
    ops = get_lazyop_info(si.ast.src[0]).flops

    if DEBUG >= 2:
<<<<<<< HEAD
      for ast in si.ast: print(ast)
=======
      print_tree(si.ast)
>>>>>>> 61ee02e9

    rawbufs = bufs_from_lin(Kernel(si.ast))

    # "linearize" the op into uops in different ways
    lins:List[Kernel] = []

    # always try hand coded opt
    lin = Kernel(si.ast, opts=device.renderer)
    lin.hand_coded_optimizations()
    lins.append(lin)

    # maybe try tensor cores
    lin = Kernel(si.ast, opts=device.renderer)
    if lin.apply_tensor_cores():
      lins.append(lin)

    # try a beam search
    if beam:=getenv("BEAM"):
      lin = Kernel(si.ast, opts=device.renderer)
      lin = beam_search(lin, rawbufs, beam, bool(getenv("BEAM_ESTIMATE", 1)))
      lins.append(lin)

    # benchmark the programs
    choices = []
    for lin in lins:
      tm = time_linearizer(lin, rawbufs, allow_test_size=False, cnt=10)
      gflops = sym_infer(ops, {k:k.min for k in lin.ast.vars()})*1e-9/tm
      choices.append((tm, gflops, lin.linearize()))

      # print all kernels
      if DEBUG >= 1: print(f"                 kernel {i:2d} {lin.name+' '*(37-ansilen(lin.name))} {str(lin.global_size):18s} {str(lin.local_size):12s} takes {tm*1000:7.2f} ms, {gflops:6.0f} GFLOPS")
    tm, gflops, lin = sorted(choices, key=lambda x: x[0])[0]
    total_tm += tm
    running_gflops += gflops * tm
    if (key := str([str(m) for m in si.metadata] if si.metadata is not None else None)) not in usage: usage[key] = (0, 0)
    usage[key] = (usage[key][0] + tm, usage[key][1] + 1)
    print(f"*** {total_tm*1000:7.2f} ms : kernel {i:2d} {lin.name+' '*(37-ansilen(lin.name))} {str(lin.global_size):18s} {str(lin.local_size):12s} takes {tm*1000:7.2f} ms, {gflops:6.0f} GFLOPS {[str(m) for m in si.metadata] if si.metadata is not None else ''}")
  print(f"******* total {total_tm*1000:.2f} ms, {running_gflops/total_tm:6.0f} GFLOPS")
  print("usage:")
  for k in sorted(usage, key=lambda x: -usage[x][0])[:10]:
    print(f"{usage[k][0]*1000:.2f} ms: {k} ({usage[k][1]} times)")<|MERGE_RESOLUTION|>--- conflicted
+++ resolved
@@ -80,12 +80,7 @@
   for i,si in enumerate(sched):
     ops = get_lazyop_info(si.ast.src[0]).flops
 
-    if DEBUG >= 2:
-<<<<<<< HEAD
-      for ast in si.ast: print(ast)
-=======
-      print_tree(si.ast)
->>>>>>> 61ee02e9
+    if DEBUG >= 2: print(si.ast)
 
     rawbufs = bufs_from_lin(Kernel(si.ast))
 
