--- conflicted
+++ resolved
@@ -15,11 +15,7 @@
 from tinygrad.nn import Embedding, Linear
 from tinygrad.nn.state import safe_load, torch_load, load_state_dict, get_parameters
 from tinygrad.helpers import GlobalCounters
-<<<<<<< HEAD
-from tinygrad.jit import TinyJit, JIT_SUPPORTED_DEVICE
-=======
 from tinygrad.jit import TinyJit
->>>>>>> a9851156
 from tinygrad.shape.symbolic import Variable
 
 MAX_CONTEXT = 1024
