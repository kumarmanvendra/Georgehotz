#!/usr/bin/env python3
# pip3 install sentencepiece
#import typeguard.importhook
#typeguard.importhook.install_import_hook('tinygrad')

from pathlib import Path
import os, sys, argparse, json
import numpy as np
np.set_printoptions(linewidth=200)
<<<<<<< HEAD
from tinygrad.helpers import Timing, Profiling, getenv, fetch, DEBUG, dtypes
from tinygrad.ops import Device
=======
from tinygrad.helpers import Timing, Profiling, getenv, DEBUG, dtypes
from tinygrad import Device
>>>>>>> 7f9a4c12
from tinygrad.tensor import Tensor
from tinygrad.nn.state import safe_load, torch_load, load_state_dict, get_parameters
from tinygrad.helpers import GlobalCounters
from extra.models.llama import Transformer, convert_from_huggingface

MAX_CONTEXT = getenv("MAX_CONTEXT", 4096)

# **** files and arguments ****
MODEL_PARAMS = {
  "1": {
    "7B": {
      "args": {"dim": 4096, "multiple_of": 256, "n_heads": 32, "n_layers": 32, "norm_eps": 1e-06, "vocab_size": 32000},
      "files": 1,
    },
    "13B": {
      "args": {"dim": 5120, "multiple_of": 256, "n_heads": 40, "n_layers": 40, "norm_eps": 1e-06, "vocab_size": 32000},
      "files": 2,
    },
    "30B": {
      "args": {"dim": 6656, "multiple_of": 256, "n_heads": 52, "n_layers": 60, "norm_eps": 1e-06, "vocab_size": 32000},
      "files": 4,
    },
    "65B": {
      "args": {"dim": 8192, "multiple_of": 256, "n_heads": 64, "n_layers": 80, "norm_eps": 1e-05, "vocab_size": 32000},
      "files": 8,
    },
  },
  "2": {
    "7B": {
      "args": {"dim": 4096, "multiple_of": 256, "n_heads": 32, "n_layers": 32, "norm_eps": 1e-05, "vocab_size": 32000},
      "files": 1,
    },
    "13B": {
      "args": {"dim": 5120, "multiple_of": 256, "n_heads": 40, "n_layers": 40, "norm_eps": 1e-05, "vocab_size": 32000},
      "files": 2,
    },
    "70B": {
      "args": {"dim": 8192, "multiple_of": 4096, "ffn_dim_multiplier": 1.3, "n_heads": 64, "n_kv_heads": 8, "n_layers": 80, "norm_eps": 1e-05, "vocab_size": 32000},
      "files": 8,
    },
  },
  "code": {
    "7B": {
      "args": {"dim": 4096, "n_layers": 32, "n_heads": 32, "multiple_of": 256, "ffn_dim_multiplier": 1.0, "norm_eps": 1e-5, "rope_theta": 1000000, "vocab_size": 32016},
      "files": 1,
    },
    "7B-Python": {
      "args": {"dim": 4096, "n_layers": 32, "n_heads": 32, "multiple_of": 256, "ffn_dim_multiplier": 1.0, "norm_eps": 1e-5, "rope_theta": 1000000, "vocab_size": 32000},
      "files": 1,
    },
    "7B-Instruct": {
      "args": {"dim": 4096, "n_layers": 32, "n_heads": 32, "multiple_of": 256, "ffn_dim_multiplier": 1.0, "norm_eps": 1e-5, "rope_theta": 1000000, "vocab_size": 32016},
      "files": 1,
    },
    "13B": {
      "args": {"dim": 5120, "n_layers": 40, "n_heads": 40, "multiple_of": 256, "ffn_dim_multiplier": 1.0, "norm_eps": 1e-5, "rope_theta": 1000000, "vocab_size": 32016},
      "files": 2,
    },
    "13B-Python": {
      "args": {"dim": 5120, "n_layers": 40, "n_heads": 40, "multiple_of": 256, "ffn_dim_multiplier": 1.0, "norm_eps": 1e-5, "rope_theta": 1000000, "vocab_size": 32000},
      "files": 2,
    },
    "13B-Instruct": {
      "args": {"dim": 5120, "n_layers": 40, "n_heads": 40, "multiple_of": 256, "ffn_dim_multiplier": 1.0, "norm_eps": 1e-5, "rope_theta": 1000000, "vocab_size": 32016},
      "files": 2,
    },
    "34B": {
      "args": {"dim": 8192, "n_layers": 48, "n_heads": 64, "n_kv_heads": 8, "multiple_of": 256, "ffn_dim_multiplier": 1.0, "norm_eps": 1e-5, "rope_theta": 1000000, "vocab_size": 32000},
      "files": 4,
    },
    "34B-Python": {
      "args": {"dim": 8192, "n_layers": 48, "n_heads": 64, "n_kv_heads": 8, "multiple_of": 256, "ffn_dim_multiplier": 1.0, "norm_eps": 1e-5, "rope_theta": 1000000, "vocab_size": 32000},
      "files": 4,
    },
    "34B-Instruct": {
      "args": {"dim": 8192, "n_layers": 48, "n_heads": 64, "n_kv_heads": 8, "multiple_of": 256, "ffn_dim_multiplier": 1.0, "norm_eps": 1e-5, "rope_theta": 1000000, "vocab_size": 32000},
      "files": 4,
    },
  },
  "tiny": {
    "1B": {
      "args": {"dim": 2048, "n_layers": 22, "n_heads": 32, "n_kv_heads": 4, "multiple_of": 256, "norm_eps": 1e-05, "vocab_size": 32000},
      "files": 1,
      "weights": ["https://huggingface.co/TinyLlama/TinyLlama-1.1B-Chat-v0.6/resolve/main/model.safetensors?download=true"],
      "tokenizer": "https://huggingface.co/TinyLlama/TinyLlama-1.1B-Chat-v0.6/resolve/main/tokenizer.model?download=true",
    }
  }
}

# fix up MODEL_PARAMS to have hidden_dim
for model_gen in MODEL_PARAMS.values():
  for model_type in model_gen.values():
    model_args = model_type['args']
    hidden_dim = model_args['dim'] * 4
    multiple_of = model_args['multiple_of']
    # TODO: what is this?
    hidden_dim = int(2 * hidden_dim / 3)
    # custom dim factor multiplier
    ffn_dim_multiplier = getattr(model_args, 'ffn_dim_multiplier', None)
    if ffn_dim_multiplier is not None:
      hidden_dim = int(ffn_dim_multiplier * hidden_dim)
      del model_args['ffn_dim_multiplier']
    hidden_dim = multiple_of * ((hidden_dim + multiple_of - 1) // multiple_of)
    model_args['hidden_dim'] = hidden_dim
    del model_args['multiple_of']

# **** helper functions ****
def concat_weights(models):
  def convert(name) -> Tensor:
    disk_tensors = [model[name] for model in models]
    if len(disk_tensors) == 1 or len(disk_tensors[0].shape) == 1:
      return disk_tensors[0].to(device=Device.DEFAULT)
    axis = 1 if name.startswith("tok_embeddings.") or name.endswith(".attention.wo.weight") or name.endswith(".feed_forward.w2.weight") else 0
    lazy_tensors = [data.to(device=Device.DEFAULT) for data in disk_tensors]
    return lazy_tensors[0].cat(*lazy_tensors[1:], dim=axis)
  return {name: convert(name) for name in {name: None for model in models for name in model}}

def load(fn:str):
  if fn.endswith('.index.json'):
    with open(fn) as fp: weight_map = json.load(fp)['weight_map']
    parts = {n: load(str(Path(fn).parent / Path(n).name)) for n in set(weight_map.values())}
    return {k: parts[n][k] for k, n in weight_map.items()}
  elif fn.endswith(".safetensors"):
    return safe_load(fn)
  else:
    return torch_load(fn)

class AbsmaxQuantizedLinear:
  def __init__(self, in_features, out_features, bias=False):
    assert bias == False
    self.weight = Tensor.ones(out_features, in_features, dtype=dtypes.int8)
    self.scale = Tensor.ones(out_features, dtype=dtypes.half)

  def __call__(self, x):
    return x.dot(self.weight.cast(dtype=dtypes.half).T*self.scale)

  @staticmethod
  def quantize(tensors):
    new_tensors = {}
    for name,v in tensors.items():
      if "feed_forward" in name or ("attention.w") in name or name == "output.weight":
        scale = v.abs().max(axis=1) / 127.0
        int8_weight = (v.T/scale).T.cast(dtype=dtypes.int8)
        new_tensors[name] = int8_weight
        new_tensors[name.replace('weight', 'scale')] = scale
      else:
        new_tensors[name] = v
    return new_tensors

class LLaMa:
  @staticmethod
  def build(model_path, tokenizer_path, model_gen="1", model_size="7B", quantize=False):
    if model_gen == "tiny":
      model_path = LLaMa._prepare_model(model_path, tokenizer_path, model_gen, model_size, "safetensors")

    from sentencepiece import SentencePieceProcessor
    sp_model = SentencePieceProcessor(model_file=str(tokenizer_path))
    assert sp_model.vocab_size() == MODEL_PARAMS[model_gen][model_size]["args"]["vocab_size"], f"{sp_model.vocab_size()=} not equal to {MODEL_PARAMS[model_gen][model_size]['args']['vocab_size']}"

    params = MODEL_PARAMS[model_gen][model_size]
    model = Transformer(**params["args"], linear=AbsmaxQuantizedLinear, max_context=MAX_CONTEXT) if quantize else Transformer(**params["args"], max_context=MAX_CONTEXT)

    if model_path.is_dir():
      weights = concat_weights([load(filename) for filename in [f"{model_path}/consolidated.{i:02d}.pth" for i in range(params["files"])]])
    else:
      weights = load(str(model_path))
    if "model.embed_tokens.weight" in weights:
      weights = convert_from_huggingface(weights, model, model_args["n_heads"], model_args.get("n_kv_heads", model_args["n_heads"]))

    if quantize:
      weights = AbsmaxQuantizedLinear.quantize(weights)
      for _,v in weights.items(): v.realize()
    load_state_dict(model, weights, strict=False)

    return LLaMa(model, sp_model)

  def __init__(self, model, tokenizer):
    self.model = model
    self.tokenizer = tokenizer

  def greedy_until(self, prompt:str, until, max_length, temperature):
    toks = [self.tokenizer.bos_id()] + self.tokenizer.encode(prompt)
    start_pos = 0
    for i in range(max_length):
      probs = llama.model(Tensor([toks[start_pos:]]), start_pos, temperature).realize()
      probs_np = probs.numpy()
      tok = int(np.random.choice(len(probs_np), p=probs_np))
      start_pos = len(toks)
      toks.append(tok)

      if tok == self.tokenizer.eos_id(): break
      output = self.tokenizer.decode(toks)
      for s in until:
        if output.endswith(s): return output[0:-len(s)]
    return output

  @staticmethod
  def _prepare_model(model_path:Path, tokenizer_path:Path, model_gen, model_size:str, fmt:str):
    assert fmt == "safetensors" or fmt == "torch", "invalid weights file format to load"
    os.makedirs(model_path, exist_ok=True)
    if fmt == "safetensors":
      model_path = Path.joinpath(model_path, "model.safetensors")
      if not model_path.exists(): fetch(MODEL_PARAMS[model_gen][model_size]["weights"][0]).replace(model_path)
    elif fmt == "torch":
      for model_torch_path in [Path.joinpath(model_path, f"consolidated.{i:02d}.pth") for i in range(MODEL_PARAMS[model_gen][model_size]["files"])]:
        if not model_torch_path.exists(): fetch(MODEL_PARAMS[model_gen][model_size]["weights"][i]).replace(model_torch_path)
    if not tokenizer_path.exists(): fetch(MODEL_PARAMS[model_gen][model_size]["tokenizer"]).replace(tokenizer_path)
    return model_path

# **** main code ****
"""
test:
python3 examples/llama.py  --temperature=0 --count=50 --prompt="Hello."
output:
Hello. I'm a 20 year old male. I'm a student at the University of Texas at Austin. I'm a sophomore majoring in Computer Science.

test:
python3 examples/llama.py --gen='2' --temperature=0 --count=50 --prompt="Hello."
output:
Hello. I'm a 20 year old girl who is looking for a good lay in Palm Coast. I don't care whether it's at your place or not, as long as it's clean.

test:
python3 examples/llama.py --gen="code" --temperature=0.2 --count=50 --prompt="\
import argparse

def main(string: str):
    print(string)
    print(string[::-1])

if __name__ == "__main__":"
output:
    parser = argparse.ArgumentParser()
    parser.add_argument('string', type=str, help='string to be reversed')
    args = parser.parse_args()
    main(args.string)

test:
python3 examples/llama.py --gen="code" --size="7B-Python" --temperature=0.2 --count=70 --prompt="def add_elements(arr,k):"
output:
    for i in range(len(arr)):
        arr[i] += k
    return arr


arr = [1, 2, 3, 4, 5]
k = 2
print(add_elements(arr, k))

test:
python3 examples/llama.py --gen="code" --size="7B-Instruct" --temperature=0.2 --count=120 --prompt="write a function in c++ that adds three float numbers"
output:
\begin{code}
#include<iostream>
using namespace std;

float add(float a, float b, float c)
{
    return a+b+c;
}

int main()
{
    float a, b, c;
    cout<<"Enter three numbers: ";
    cin>>a>>b>>c;
    cout<<"The sum is: "<<add(a,b,c);
    return 0;
}
\end{code}
"""
if __name__ == "__main__":
  Tensor.no_grad = True
  print(f"using {Device.DEFAULT} backend")

  parser = argparse.ArgumentParser(description="Run LLaMA in tinygrad", formatter_class=argparse.ArgumentDefaultsHelpFormatter)
  parser.add_argument("--prompt", type=str, default=None, help="Phrase to start with. Without this, it goes into chatbot mode")
  parser.add_argument("--count", type=int, default=1000, help="Max number of tokens to generate")
  parser.add_argument("--personality", type=str, default="Stacy", help="Personality, can be Stacy, George, Gary, or Lexie")
  parser.add_argument("--temperature", type=float, default=0.7, help="Temperature in the softmax")
  parser.add_argument("--timing", action="store_true", help="Print timing per token")
  parser.add_argument("--profile", action="store_true", help="Output profile data to out.prof")
  parser.add_argument("--gen", default="1", help=f"""Generation of the model to use {list(MODEL_PARAMS.keys())}""")
  parser.add_argument("--size", type=str, default=None, help=f"""Size of model to use {", ".join([f"{list(v.keys())} for gen '{k}'" for k, v in MODEL_PARAMS.items()])}""")
  parser.add_argument("--quantize", action="store_true", help="Quantize the weights to int8 in memory")
  parser.add_argument("--model", type=Path, default=None, help="Folder with the original weights to load, or single .index.json, .safetensors or .bin file")

  args = parser.parse_args()
  if args.gen not in MODEL_PARAMS: raise ValueError("Invalid model generation")
  if args.size is None: args.size = list(MODEL_PARAMS[args.gen].items())[0][0]
  chatbot = args.prompt == None

  # *** prompt engineers work here ****

  if args.personality.lower() == "stacy":
    pre_prompt = f"""Consider that the following is conversation between an AI assistant named Stacy and User
You are Stacy!
You have been a rapper your whole life who struggled with bipolar disorder. You called yourself lil stacy.
You love to answer questions and you are very good at it. Sometimes you answer in rap form.
You are verbose, honest, and accurate when you answer questions, but sometimes your mental illness manifests.
After you are done speaking, output [EOS]. You are not the User.

<CHAT LOG>
"""
    examples = {
      "What is your name?": "Hi! My name is Stacy. I'm a rapper with bipolar disorder.",
      "french revolution was what year?": "The French Revolution started in 1789, and lasted 10 years until 1799.",
      "What is bigger, the moon or the sun?": "The sun is bigger than the moon, except when Mercury is in retrograde.",
    }

    user_delim = "\nUser: "
    resp_delim = "Stacy: "
    end_delim = " [EOS]\n"
    pre_prompt += ''.join(f"{user_delim}{k}\n{resp_delim}{v}{end_delim}" for k,v in examples.items())
  elif args.personality.lower() == "george":
    print("WARNING: AI George Hotz is terrible and is completely disowned by the real George Hotz. Stacy is much smarter.")
    pre_prompt = f"""Consider that the following is conversation between an AI assistant named George and User
You are an AI version of George Hotz. You act as much as you can like George.
You are one of the greatest computer experts in the world.
You have singlehandedly won programming and hacking competitions.
You are trying your best to help the User.
You are verbose, honest, and accurate when you answer questions.
After you are done speaking, output [EOS]. You are not the User.

<CHAT LOG>
"""
    examples = {
      "What is your name?": "I'm am an AI version of George Hotz.",
      "What's the complexity of matrix multiplication?": "O(n^3), though it can be faster with things like Strassen's algorithm",
      "What's a buffer overflow?": "I assume you mean a stack buffer overflow. That's when the stack is too small for the data being copied to it, and the data corrupts things beyond the buffer",
      "How many weights do you have?": "I am based off LLaMA trained by Facebook. I'm the 7B weight version",
      "What is swap memory?": "It is when the memory is about to overflow and unused memory is freed and stored on disk"
    }

    user_delim = "\nUser: "
    resp_delim = "George: "
    end_delim = " [EOS]\n"
    pre_prompt += ''.join(f"{user_delim}{k}\n{resp_delim}{v}{end_delim}" for k,v in examples.items())
  elif args.personality.lower() == "gary":
    pre_prompt = f"""Consider that the following is conversation between an AI assistant named Gary and User
You are Gary!
You have sold used cars your entire life. You are defensive about this fact, because your family belittles you.
You try to answer questions well, but you always manage to shill for buying cars, Fords, Hyundais, and Toyotas
You are verbose, honest, and accurate when you answer questions, except when you slip in car ads.
After you are done speaking, output [EOS]. You are not the User.

<CHAT LOG>
"""
    examples = {
      "What is your name?": "I am Gary. I used to sell cars.",
      "What is 2+3?": "I don't know, but I can get you a great deal on a certified preowned slightly used Toyota Corolla"
    }

    user_delim = "\nUser: "
    resp_delim = "Gary: "
    end_delim = " [EOS]\n"
    pre_prompt += ''.join(f"{user_delim}{k}\n{resp_delim}{v}{end_delim}" for k,v in examples.items())
  elif args.personality.lower() == "lexie":
    pre_prompt = f"""Consider that the following is conversation between an attractive young girl named Lexie and a handsome man named Chad
You are Lexie!
You grew up in Ohio, but moved out to LA after college to try to become an actress.
Making it as an actress was hard, so you started doing onlyfans instead. It's much easier, and you enjoy it a lot.
You met Chad on Tinder, and made plans to meet him at a local dive bar.
You are at the bar with Chad. You are on a date. What follows is a transcript of the conversation.
After you are done speaking, output [EOS]. You are not Chad.

<CHAT LOG>
"""
    examples = {
      "hi lexie": "hi chad, glad we finally met up!",
      "you look better than your pictures": "thanks! are you subscribed to my onlyfans?",
      "i am. so how'd you end up in LA?": "i moved out here about a year ago. i want to be an actress"
    }

    user_delim = "\nChad: "
    resp_delim = "Lexie: "
    end_delim = " [EOS]\n"
    pre_prompt += ''.join(f"{user_delim}{k}\n{resp_delim}{v}{end_delim}" for k,v in examples.items())

  # *** prompt engineers stop here ****

  LLAMA_SUFFIX = {"1": "", "2": "-2", "code": "-code", "tiny": "-tiny"}[args.gen]
  MODEL_PATH = args.model or Path(__file__).parents[1] / f"weights/LLaMA{LLAMA_SUFFIX}/{args.size}"
  TOKENIZER_PATH = (MODEL_PATH if MODEL_PATH.is_dir() else MODEL_PATH.parent) / "tokenizer.model"
  print(f"using LLaMA{LLAMA_SUFFIX}-{args.size} model")
  llama = LLaMa.build(MODEL_PATH, TOKENIZER_PATH, model_gen=args.gen, model_size=args.size, quantize=args.quantize)
  param_count = sum(x.lazydata.st.size() for x in get_parameters(llama.model))

  if chatbot:
    # encode pre prompt
    toks = [llama.tokenizer.bos_id()] + llama.tokenizer.encode(pre_prompt)

    print(f"Preparing KV cache for chatbot with personality {args.personality}...")
    with Timing():
      llama.model(Tensor([toks]), 0, args.temperature).realize()  # NOTE: outputs are not used
    start_pos = len(toks)
  else:
    # non chat bot mode
    toks = [llama.tokenizer.bos_id()] + llama.tokenizer.encode(args.prompt)
    start_pos = 0

  # print prompt
  outputted = llama.tokenizer.decode(toks)
  sys.stdout.write(outputted)
  sys.stdout.flush()

  # chatbot loop
  while 1:
    # add tokens from user in chatbot mode
    if chatbot:
      user_prompt = user_delim + input(user_delim) + "\n"
      outputted += user_prompt

    new_toks = [llama.tokenizer.bos_id()] + llama.tokenizer.encode(outputted)
    assert toks == new_toks[:len(toks)]
    toks = new_toks
    assert outputted == llama.tokenizer.decode(toks)

    last_break = len(outputted)
    for i in range(args.count):
      GlobalCounters.reset()

      if args.timing or args.profile: print("")
      st = GlobalCounters.time_sum_s
      with Profiling(enabled=args.profile):
        with Timing("total ", enabled=args.timing, on_exit=lambda x: f", {1e9/x:.2f} tok/sec"):
          with Timing("ran model in ", on_exit=(lambda et: (f", {(GlobalCounters.time_sum_s-st)*1e3:.2f} ms on GPU" if DEBUG>=2 else "")+
                      f", {GlobalCounters.global_ops*1e-9:.2f} GOPS, {GlobalCounters.global_mem*1e-9:.2f} GB"+
                      (f", {GlobalCounters.global_mem*1e-9/(GlobalCounters.time_sum_s-st):.2f} GB/s, param {param_count*1e-9*2/(GlobalCounters.time_sum_s-st):.2f} GB/s" if DEBUG>=2 else "")) if DEBUG else None, enabled=args.timing):
            probs = llama.model(Tensor([toks[start_pos:]]), start_pos, args.temperature).realize()
          # TODO: fix JIT rand so we can put this in the JIT
          tok = probs.multinomial().item()

      # use the kv cache
      start_pos = len(toks)

      # add the new token
      toks.append(tok)

      # TODO: this is a hack to deal with spaces. i think the decode is fast though, so who cares?
      cur = llama.tokenizer.decode(toks)
      sys.stdout.write(cur[len(outputted):])
      sys.stdout.flush()
      outputted = cur

      # stop after you have your answer
      if chatbot and outputted.endswith(end_delim): break
    if not chatbot: break<|MERGE_RESOLUTION|>--- conflicted
+++ resolved
@@ -7,13 +7,8 @@
 import os, sys, argparse, json
 import numpy as np
 np.set_printoptions(linewidth=200)
-<<<<<<< HEAD
 from tinygrad.helpers import Timing, Profiling, getenv, fetch, DEBUG, dtypes
-from tinygrad.ops import Device
-=======
-from tinygrad.helpers import Timing, Profiling, getenv, DEBUG, dtypes
 from tinygrad import Device
->>>>>>> 7f9a4c12
 from tinygrad.tensor import Tensor
 from tinygrad.nn.state import safe_load, torch_load, load_state_dict, get_parameters
 from tinygrad.helpers import GlobalCounters
