#!/usr/bin/env python3
import gc
import time
from tqdm import trange
from models.efficientnet import EfficientNet
from tinygrad.nn import optim
from tinygrad.tensor import Tensor
from tinygrad.runtime.opencl import CL
from tinygrad.ops import GlobalCounters
from tinygrad.helpers import getenv

def tensors_allocated():
  return sum(isinstance(x, Tensor) for x in gc.get_objects())

NUM = getenv("NUM", 2)
BS = getenv("BS", 8)
CNT = getenv("CNT", 10)
BACKWARD = getenv("BACKWARD", 0)
TRAINING = getenv("TRAINING", 1)
ADAM = getenv("ADAM", 0)
CLCACHE = getenv("CLCACHE", 0)

if __name__ == "__main__":
  print(f"NUM:{NUM} BS:{BS} CNT:{CNT}")
  model = EfficientNet(NUM, classes=1000, has_se=False, track_running_stats=False)
  parameters = optim.get_parameters(model)
  for p in parameters: p.realize()
  if ADAM: optimizer = optim.Adam(parameters, lr=0.001)
  else: optimizer = optim.SGD(parameters, lr=0.001)

  Tensor.training = TRAINING
  Tensor.no_grad = not BACKWARD
  for i in trange(CNT):
    GlobalCounters.reset()
    cpy = time.monotonic()
    x_train = Tensor.randn(BS, 3, 224, 224, requires_grad=False).realize()
    y_train = Tensor.randn(BS, 1000, requires_grad=False).realize()

    if i < 3 or not CLCACHE:
      st = time.monotonic()
      out = model.forward(x_train)
      loss = out.logsoftmax().mul(y_train).mean()
      if i == 2 and CLCACHE: GlobalCounters.cache = []
      if BACKWARD:
        optimizer.zero_grad()
        loss.backward()
        optimizer.step()
      mt = time.monotonic()
      loss.realize()
      for p in parameters:
        p.realize()
      et = time.monotonic()
    else:
      st = mt = time.monotonic()
      for prg, args in cl_cache: prg(*args)
      et = time.monotonic()

    if i == 2 and CLCACHE:
      cl_cache = GlobalCounters.cache

    mem_used = CL.mem_used
    loss_cpu = loss.detach().numpy()[0]
    cl = time.monotonic()

<<<<<<< HEAD
    print(f"{(st-cpy)*1000.0:7.2f} ms cpy,  {(cl-st)*1000.0:7.2f} ms run, {(mt-st)*1000.0:7.2f} ms build, {(et-mt)*1000.0:7.2f} ms realize, {(cl-et)*1000.0:7.2f} ms CL, {loss_cpu:7.2f} loss, {tensors_allocated():4d} tensors, {mem_used/1e9:.2f} GB used, {ops*1e-9/(cl-st):9.2f} GFLOPS")
=======
    print(f"{(st-cpy)*1000.0:7.2f} ms cpy,  {(cl-st)*1000.0:7.2f} ms run, {(mt-st)*1000.0:7.2f} ms build, {(et-mt)*1000.0:7.2f} ms realize, {(cl-et)*1000.0:7.2f} ms CL, {loss_cpu:7.2f} loss, {tensors_allocated():4d} tensors, {mem_used/1e9:.2f} GB used, {GlobalCounters.global_ops*1e-9/(cl-st):9.2f} GFLOPS")




>>>>>>> 473bbd3e
<|MERGE_RESOLUTION|>--- conflicted
+++ resolved
@@ -62,12 +62,4 @@
     loss_cpu = loss.detach().numpy()[0]
     cl = time.monotonic()
 
-<<<<<<< HEAD
-    print(f"{(st-cpy)*1000.0:7.2f} ms cpy,  {(cl-st)*1000.0:7.2f} ms run, {(mt-st)*1000.0:7.2f} ms build, {(et-mt)*1000.0:7.2f} ms realize, {(cl-et)*1000.0:7.2f} ms CL, {loss_cpu:7.2f} loss, {tensors_allocated():4d} tensors, {mem_used/1e9:.2f} GB used, {ops*1e-9/(cl-st):9.2f} GFLOPS")
-=======
-    print(f"{(st-cpy)*1000.0:7.2f} ms cpy,  {(cl-st)*1000.0:7.2f} ms run, {(mt-st)*1000.0:7.2f} ms build, {(et-mt)*1000.0:7.2f} ms realize, {(cl-et)*1000.0:7.2f} ms CL, {loss_cpu:7.2f} loss, {tensors_allocated():4d} tensors, {mem_used/1e9:.2f} GB used, {GlobalCounters.global_ops*1e-9/(cl-st):9.2f} GFLOPS")
-
-
-
-
->>>>>>> 473bbd3e
+    print(f"{(st-cpy)*1000.0:7.2f} ms cpy,  {(cl-st)*1000.0:7.2f} ms run, {(mt-st)*1000.0:7.2f} ms build, {(et-mt)*1000.0:7.2f} ms realize, {(cl-et)*1000.0:7.2f} ms CL, {loss_cpu:7.2f} loss, {tensors_allocated():4d} tensors, {mem_used/1e9:.2f} GB used, {GlobalCounters.global_ops*1e-9/(cl-st):9.2f} GFLOPS")