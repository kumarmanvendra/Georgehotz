--- conflicted
+++ resolved
@@ -7,12 +7,7 @@
 
 pytestmark = pytest.mark.webgpu
 
-<<<<<<< HEAD
 @unittest.skipUnless(Device.DEFAULT in JIT_SUPPORTED_DEVICE and Device.DEFAULT != "WEBGPU", f"no JIT on {Device.DEFAULT}")
-=======
-# NOTE: METAL fails, might be platform and optimization options dependent.
-@unittest.skipUnless(Device.DEFAULT not in ["METAL", "WEBGPU"], f"no JIT on {Device.DEFAULT}")
->>>>>>> 628365ea
 class TestJit(unittest.TestCase):
   def test_simple_jit(self):
     @TinyJit
