--- conflicted
+++ resolved
@@ -270,14 +270,8 @@
   def test_div(self):
     helper_test_op([(45,65), (45,65)], lambda x,y: x/y, Tensor.div)
     helper_test_op([(), ()], lambda x,y: x/y, Tensor.div)
-<<<<<<< HEAD
     helper_test_op(None, lambda x,y: x/y, Tensor.div, forward_only=True, vals=[np.array([5]).astype(np.int32),np.array([1]).astype(np.int32)])
     helper_test_op(None, lambda x: (x/2).to(torch.int), lambda x: x/2, forward_only=True, vals=[np.array(3).astype(np.int32)])
-=======
-    helper_test_op(None, lambda x,y: x/y, Tensor.div, forward_only=True, vals=[[5],[1]])
-  def test_div_int(self):
-    helper_test_op(None, lambda x: (x/2).to(torch.int), lambda x: x/2, forward_only=True, vals=[[3]])
->>>>>>> a031afb2
   def test_div_const(self):
     helper_test_op([(45,65)], lambda x: x/255, lambda x: x/255)
     helper_test_op([(45,65)], lambda x: x/1, lambda x: x/1)
