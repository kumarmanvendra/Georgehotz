--- conflicted
+++ resolved
@@ -33,17 +33,10 @@
     a = UOp(Ops.DEFINE_GLOBAL, dtypes.int.ptr(), (), 0)
     b = UOp(Ops.DEFINE_GLOBAL, dtypes.int.ptr(), (), 1)
     idx = UOp.const(dtypes.int, 0)
-<<<<<<< HEAD
     ld = UOp(UOps.LOAD, dtypes.int, (b.index(idx),))
     alu = ld.alu(BinaryOps.MAX, UOp.const(dtypes.int, dtypes.min(dtypes.int)+1))
     store = UOp.store(a.index(idx), alu)
     sink = UOp(UOps.SINK, dtypes.void, (store,))
-=======
-    ld = UOp(Ops.LOAD, dtypes.int, (b, idx))
-    alu = ld.alu(BinaryOps.MAX, UOp.const(dtypes.int, dtypes.min(dtypes.int)+1))
-    store = UOp.store(a, idx, alu)
-    sink = UOp(Ops.SINK, dtypes.void, (store,))
->>>>>>> 3ef3b5b5
     uops = linearize_uop(full_graph_rewrite(sink, Device[Device.DEFAULT].renderer))
     # CLANG doesn't use the max function
     ret = _test_uop_result([Tensor([1])], uops)[0]
@@ -52,17 +45,10 @@
 @unittest.skipUnless(Device[Device.DEFAULT].renderer.has_local and Device.DEFAULT == "PTX", "need local")
 class TestPTXFailures(unittest.TestCase):
   def test_gated_store_with_alu(self):
-<<<<<<< HEAD
     a = UOp(UOps.DEFINE_GLOBAL, dtypes.int.ptr(), (), 0)
     gate_alu = (lidx0:=UOp(UOps.SPECIAL, dtypes.int, (), ('lidx0', 4))).ne(0)
     gated_alu_store = UOp(UOps.STORE, dtypes.void, (a.index(lidx0, gate_alu), UOp.const(dtypes.int, 1)))
     sink = UOp(UOps.SINK, dtypes.void, (gated_alu_store,))
-=======
-    a = UOp(Ops.DEFINE_GLOBAL, dtypes.int.ptr(), (), 0)
-    gate_alu = (lidx0:=UOp(Ops.SPECIAL, dtypes.int, (), ('lidx0', 4))).ne(0)
-    gated_alu_store = UOp(Ops.STORE, dtypes.void, (a, lidx0, UOp.const(dtypes.int, 1), gate_alu))
-    sink = UOp(Ops.SINK, dtypes.void, (gated_alu_store,))
->>>>>>> 3ef3b5b5
     uops = linearize_uop(full_graph_rewrite(sink, Device[Device.DEFAULT].renderer))
     ret = _test_uop_result([], uops, local_size=[4, 1, 1])[0]
     np.testing.assert_equal(ret, [0, 1, 1, 1])
@@ -71,15 +57,9 @@
     a = UOp(Ops.DEFINE_GLOBAL, dtypes.int.ptr(), (), 0)
     gate_alu = (lidx0:=UOp(Ops.SPECIAL, dtypes.int, (), ('lidx0', 4))).ne(0)
     val = UOp.const(dtypes.int, 1)
-<<<<<<< HEAD
     if_uop = UOp(UOps.IF, dtypes.void, (gate_alu,))
     gated_alu_store = UOp(UOps.STORE, dtypes.void, (a.index(lidx0, if_uop), val))
     sink = UOp(UOps.SINK, dtypes.void, (gated_alu_store,))
-=======
-    if_uop = UOp(Ops.IF, dtypes.void, (gate_alu,))
-    gated_alu_store = UOp(Ops.STORE, dtypes.void, (a, lidx0, val, if_uop))
-    sink = UOp(Ops.SINK, dtypes.void, (gated_alu_store,))
->>>>>>> 3ef3b5b5
     uops = linearize_uop(full_graph_rewrite(sink, Device[Device.DEFAULT].renderer))
     ret = _test_uop_result([], uops, local_size=[4, 1, 1])[0]
     np.testing.assert_equal(ret, [0, 1, 1, 1])
