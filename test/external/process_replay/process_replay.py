--- conflicted
+++ resolved
@@ -13,12 +13,8 @@
 logging.basicConfig(level=logging.INFO, format='%(message)s')
 
 def process_replay(offset:int):
-<<<<<<< HEAD
   difftimes = []
-  ASSERT_PROCESS_REPLAY = (k:="[run_process_replay]") in os.getenv("COMMIT_MESSAGE", k) or k in os.getenv("PR_TITLE", k)
-=======
   if early_stop.is_set(): return
->>>>>>> e2191036
   conn = db_connection()
   cur = conn.cursor()
   cur.execute(f"SELECT val FROM '{TABLE_NAME}' LIMIT ? OFFSET ?", (PAGE_SIZE, offset))
@@ -66,14 +62,8 @@
   row_count = cur.execute(f"select count(*) from '{TABLE_NAME}'").fetchone()[0]
   conn.commit()
   cur.close()
-<<<<<<< HEAD
-  offsets = range(0, row_count, page_size)
   with multiprocessing.Pool(processes=multiprocessing.cpu_count()) as pool:
     timediffs = sum(tqdm(pool.imap(process_replay, offsets), total=len(offsets)), [])
   better, worse = partition(sorted(timediffs, key=lambda x: x[2]),lambda x:x[2]<0)
   for (name,lintime, dt) in better[:10]: print(f"better:{lintime:.3f} - {-dt:.3f}s {name}")
-  for (name, lintime, dt) in worse[-1:-10:-1]: print(f"worse: {lintime:.3f} + {dt:.3f}s {name}")
-=======
-  offsets = range(0, row_count, PAGE_SIZE)
-  with multiprocessing.Pool(processes=multiprocessing.cpu_count()) as pool: list(tqdm(pool.imap(process_replay, offsets), total=len(offsets)))
->>>>>>> e2191036
+  for (name, lintime, dt) in worse[-1:-10:-1]: print(f"worse: {lintime:.3f} + {dt:.3f}s {name}")