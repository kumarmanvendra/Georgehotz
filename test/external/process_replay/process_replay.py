#!/usr/bin/env python3
# compare kernels created by HEAD against master
import difflib, pickle
<<<<<<< HEAD
from tinygrad.codegen.linearizer import Linearizer, time_lin
from tinygrad.helpers import colored, db_connection, VERSION, getenv, to_function_name, tinytqdm
=======
from tinygrad.codegen.linearizer import Linearizer
from tinygrad.helpers import colored, db_connection, VERSION, getenv, to_function_name, tqdm
>>>>>>> e3568076

page_size = 100
conn = db_connection()
cur = conn.cursor()
row_count = cur.execute(f"select count(*) from 'process_replay_{VERSION}'").fetchone()[0]
for offset in tqdm(range(0, row_count, page_size)):
  cur.execute(f"SELECT val FROM 'process_replay_{VERSION}' LIMIT ? OFFSET ?", (page_size, offset))
  for row in cur.fetchall():
    compare_k, compare_src, time_baseline = pickle.loads(row[0])
    k = Linearizer(*compare_k.ast, opts=compare_k.opts)
    for opt in compare_k.applied_opts: k.apply_opt(opt)
    good_src = k.opts.render(to_function_name(compare_k.name), k.linearize().uops)
    time_ = time_lin(k)
    try:
      assert compare_src == good_src, "PROCESS REPLAY DETECTED CHANGE"
      assert (time_-time_baseline)/max(time_baseline, 1e8) < 0.2, f"TIME REPLAY DETECTED CHANGE {time_baseline} ->{time_}"
    except AssertionError as e:
      print(e.args[0])
      print(compare_k.ast)
      print(compare_k.applied_opts)
      diff = list(difflib.unified_diff(good_src.splitlines(), compare_src.splitlines()))
      for line in diff:
        print(colored(line, "red" if line.startswith("-") else "green" if line.startswith("+") else None))
      if getenv("ASSERT_PROCESS_REPLAY", 1): raise e<|MERGE_RESOLUTION|>--- conflicted
+++ resolved
@@ -1,13 +1,8 @@
 #!/usr/bin/env python3
 # compare kernels created by HEAD against master
 import difflib, pickle
-<<<<<<< HEAD
 from tinygrad.codegen.linearizer import Linearizer, time_lin
-from tinygrad.helpers import colored, db_connection, VERSION, getenv, to_function_name, tinytqdm
-=======
-from tinygrad.codegen.linearizer import Linearizer
 from tinygrad.helpers import colored, db_connection, VERSION, getenv, to_function_name, tqdm
->>>>>>> e3568076
 
 page_size = 100
 conn = db_connection()
