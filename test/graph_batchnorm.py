--- conflicted
+++ resolved
@@ -1,12 +1,6 @@
 import unittest
 from tinygrad.tensor import Tensor
-<<<<<<< HEAD
-from tinygrad.nn import Conv2d, BatchNorm2D, optim
-=======
 from tinygrad.nn import Conv2d, BatchNorm2d, optim
-from extra.utils import get_parameters  # TODO: move to optim
-import unittest
->>>>>>> e172f008
 
 def model_step(lm):
   Tensor.training = True
