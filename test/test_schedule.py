# this will be the new test_ops for the next level
# schedule confirms the right things are capable of fusing
# NOTE: this has overlap with external_test_opt.py

import unittest
from typing import List, Optional
from tinygrad.tensor import Tensor
from tinygrad.ops import LoadOps
from tinygrad.device import Device, Compiled
from tinygrad.helpers import DEBUG, dtypes
from tinygrad.codegen.linearizer import Linearizer
from tinygrad.graph import print_tree, realized_lazybuffer
from tinygrad import nn

def check_schedule(t:Tensor, allowed:int, to_prerealize:Optional[List[Tensor]]=None, filter_loadops=True):
  seen = set()
  if to_prerealize:
    for pre in to_prerealize:
      for s in pre.lazydata.schedule(seen.copy()):
        realized_lazybuffer(s.out, 0)
        seen.add(s.out)
  sched = t.lazydata.schedule(seen)
  if filter_loadops: sched = [s for s in sched if s.ast.op not in LoadOps]
  if len(sched) != allowed: print(f"SCHEDULE ISSUE, expecting {allowed} got {len(sched)}")
  if len(sched) != allowed or DEBUG >= 3:
    for i, s in enumerate(sched):
      print("kernel", i+1)
      print_tree(s.ast)
  for i,s in enumerate(sched): realized_lazybuffer(s.out, i+1)
  assert len(sched) == allowed
  # test the (non loadops) ops linearize
  for s in sched:
    if s.ast.op in LoadOps: continue
    l = Linearizer(s.ast)
    l.hand_coded_optimizations()
    l.linearize()

class TestSchedule(unittest.TestCase):
  def test_basic_binop_fusion(self):
    a = Tensor.empty(10)
    b = Tensor.empty(10)
    c = Tensor.empty(10)
    d = a+b+c
    check_schedule(d, 1)

  def test_basic_binop_fusion_deep(self):
    a = Tensor.empty(10)
    b = Tensor.empty(10)
    c = Tensor.empty(10)
    d = Tensor.empty(10)
    e = a+b+c+d
    check_schedule(e, 1)

  def test_mulacc_fusion(self):
    a = Tensor.empty(10)
    b = Tensor.empty(10)
    c = (a*b).sum()
    check_schedule(c, 1)

  def test_mulacc_relu_fusion(self):
    a = Tensor.empty(10)
    b = Tensor.empty(10)
    c = (a*b).sum().relu()
    check_schedule(c, 1)

  def test_binop_reshape_fusion(self):
    a = Tensor.empty(10)
    b = Tensor.empty(10)
    c = Tensor.empty(5,2)
    d = (a+b).reshape(5,2)+c
    check_schedule(d, 1)

  def test_binop_permute_fusion(self):
    a = Tensor.empty(2,5)
    b = Tensor.empty(2,5)
    c = Tensor.empty(5,2)
    d = (a+b).permute(1,0)+c
    check_schedule(d, 1)

  @unittest.skipIf(not isinstance(Device[Device.DEFAULT], Compiled) or Device.DEFAULT == "LLVM", "only test for compiled backends")
  def test_constants_are_embedded(self):
    a = Tensor.empty(3,3) * 2
    check_schedule(a, 2, filter_loadops=False)

  def test_binop_elu_fusion(self):
    a = Tensor.empty(10)
    b = a.elu()
    check_schedule(b, 1)

  def test_binop_reshape_reduce_fusion(self):
    a = Tensor.empty(100)
    b = Tensor.empty(100)
    c = (a+b).reshape(10, 10).sum(axis=0, keepdim=True)
    check_schedule(c, 1)

  def test_reduce_reshape_binop_fusion(self):
    a = Tensor.empty(10,10)
    b = Tensor.empty(10)
    c = a.sum(axis=0) + b
    check_schedule(c, 1)

  @unittest.skip("not pushing permutes through reduces")
  def test_reduce_permute_binop_fusion(self):
    a = Tensor.empty(10,10,10)
    b = Tensor.empty(10,10,1)
    c = a.sum(axis=0, keepdim=True).permute(2,1,0) + b
    check_schedule(c, 1)

  def test_binop_early_reshape_reduce_fusion(self):
    a = Tensor.empty(100)
    b = Tensor.empty(100)
    c = Tensor.empty(10,10)
    d = ((a+b).reshape(10,10) + c).sum(axis=0)
    check_schedule(d, 1)

  def test_diamond_folded(self):
    a = Tensor.empty(10)
    b = Tensor.empty(10)
    c = Tensor.empty(10)
    d = Tensor.empty(10)
    ab = a+b
    e = (ab+c) + (ab+d)
    check_schedule(e, 1)

  def test_cache_binaryop(self):
    a = Tensor.empty(10)
    b = Tensor.empty(10)
    c = a+b
    d = a+b
    check_schedule(d, 0, [c])

  @unittest.skip("failing in old lazy")
  def test_cache_binaryop_reshaped(self):
    a = Tensor.empty(10)
    b = Tensor.empty(10)
    c = a+b
    d = a.reshape(10,1)+b.reshape(10,1)
    check_schedule(d, 0, [c])

  @unittest.skip("not supported in new lazy")
  def test_cache_binaryop_transpose(self):
    a = Tensor.empty(10,10)
    b = Tensor.empty(10,10)
    c = (a.T*b.T).T #.contiguous()
    d = a*b
    check_schedule(d, 0, [c])

  def test_cache_two_reduceops(self):
    a = Tensor.empty(10)
    b = a.sum()
    c = a.sum()
    bc = b+c
    check_schedule(bc, 1)

  def test_fold_double_unary(self):
    y = Tensor.empty(2)
    out = y.sum(keepdim=True).sqrt().__neg__()
    check_schedule(out, 1)

  # TODO: might want to rethink this
  def test_fold_batchnorm(self):
    with Tensor.train():
      img = Tensor.empty(1,32,4,4)
      bn = nn.BatchNorm2d(32, track_running_stats=False)
      out = bn(img)
      check_schedule(out, 3)

  def test_fold_conv_relu(self):
    c1 = nn.Conv2d(3,16,3)

    # run
    img = Tensor.ones(2,3,64,64)
    out = c1(img).relu()
    check_schedule(out, 1, [c1.weight, c1.bias])

  def test_fold_conv_elu(self):
    c1 = nn.Conv2d(3,16,3)

    # run
    img = Tensor.rand(2,3,64,64)
    out = c1(img).elu()
    check_schedule(out, 1, [c1.weight, c1.bias])

  def test_two_sum(self):
    img = Tensor.empty(64,64)
    x = (img.sum(0) + img.sum(1))
    out = x.relu()
    del x    # is 3 without this
    check_schedule(out, 2)

  #@unittest.skip("failing in old lazy")
  def test_push_permute_through_reshape(self):
    a = Tensor.empty(16,16)
    b = Tensor.empty(16,16)
    c = (a+b).reshape(4,4,4,4).permute(2,3,0,1).contiguous()
    check_schedule(c, 1)

  #@unittest.skip("failing in old lazy")
  def test_push_permute_through_reshape_alt(self):
    a = Tensor.empty(4,4,4,4)
    b = Tensor.empty(4,4,4,4)
    c = (a+b).reshape(16,16).permute(1,0).contiguous()
    check_schedule(c, 1)

  def test_no_binop_rerun(self):
    a = Tensor.empty(16)
    b = Tensor.empty(16)
    c = a+b
    d = (a+b).reshape(16,1)
    check_schedule(d, 0, [c])

  def test_multi_permute_should_collapse(self):
    a = Tensor.empty(4,4,4,4)
    b = Tensor.empty(16)
    c = a.sum((0,1)).cast(dtypes.float16).permute(1,0).reshape(4,4,1).permute(1,0,2).reshape(16) + b
    check_schedule(c, 1)

  @unittest.skip("failing in old lazy")
  def test_fancy_reshape_fusion(self):
    a = Tensor.empty(10)
    b = Tensor.empty(10)
    c = a+b
    d = a.reshape(10,1)+b.reshape(10,1)
    out = c.sum() + d.sum()
    check_schedule(out, 1)

  # NOTE: for this to pass, LazyViews must be children of LazyBuffers so the (a+b) runs first
  @unittest.skip("not real world")
  def test_children_dont_push(self):
    a = Tensor.empty(10, 10, 1)
    b = Tensor.empty(10, 10, 1)
    d = (a+b).expand(10, 10, 10)
    e = (a+b).permute(2,1,0)
    f = d+e
    check_schedule(f, 2)

  def test_dont_fuse_binops_with_children(self):
    a = Tensor.empty(10)
    b = Tensor.empty(10)
    c = Tensor.empty(10)
    keep_me = a+b
    e = keep_me.sum() # noqa: F841 give keep_me a child (NOTE: BinaryOps won't be a child since it will instant fuse)
    d = keep_me+c
    check_schedule(d, 2)
    check_schedule(keep_me, 0, [d])

  #@unittest.skip("failing in old lazy")
  def test_permute_breaks_fusion(self):
    a = Tensor.empty(10, 10, 10)
    b = Tensor.empty(10, 10)
    c = (a.sum(axis=2) + b).permute(1,0)
    d = c.permute(1,0)
    check_schedule(d, 1)

  def test_some_permute_fusion(self):
    a = Tensor.empty(8192, 16)
    b = Tensor.empty(1, 16)
    d = (a.T + b.expand(8192, 16).T)
    c = a + b.expand(8192, 16)
    e = d.T
    check_schedule(c, 1)
    check_schedule(e, 1)

  def test_shrink_fuse(self):
    a = Tensor.empty(8192, 16)
    b = Tensor.empty(8192, 16)
    c = a * b
    d = Tensor.empty(1, 16)
    e = c[0] * d
    check_schedule(e, 1)

  def test_expand_nofuse(self):
    a = Tensor.empty(1, 16)
    b = Tensor.empty(1, 16)
    c = a * b
    d = Tensor.empty(8192, 16)
    e = c * d
    check_schedule(e, 2)

  # this is the failing case in openpilot...it's very simple like this
  @unittest.skip("failing in old lazy")
  def test_image_conv_fusion(self):
    from tinygrad.features.image import image_conv2d
    w1 = Tensor.empty(16, 16, 1, 1)
    b1 = Tensor.empty(16)
    w2 = Tensor.empty(16, 16, 1, 1)
    b2 = Tensor.empty(16)
    w3 = Tensor.empty(16, 16, 1, 1)
    b3 = Tensor.empty(16)

    x = Tensor.empty(1, 16, 32, 32)
    x = base = image_conv2d(x, w1, b1)
    x = image_conv2d(x, w2, b2) + base
    x = image_conv2d(x, w3, b3)

    # NOOP, 3 convs, contiguous
    check_schedule(x, 5)

  def test_image_conv_fusion_minimal(self):
    b1 = Tensor.empty(16)
    b2 = Tensor.empty(16)
    def p(x): return x.permute(1,0).contiguous().reshape(32,16,1).expand(32,16,16).sum(axis=2).permute(1,0)

    x = Tensor.empty(16, 32)
    x = base = p(x) + b1.reshape(16,1)
    x = p(x)
    x = x + b2.reshape(16,1)
    x = x + base
    del base
    x = p(x)
    check_schedule(x, 4)

  def test_image_conv_fusion_more_minimal(self):
    b1 = Tensor.empty(16)
    def p(x): return x.permute(1,0).contiguous().reshape(32,16,1).expand(32,16,16).sum(axis=2).permute(1,0)

    x = Tensor.empty(16, 32)
    x = base = p(x) + b1.reshape(16,1)
    x = p(x)
    del base
    check_schedule(x, 3)

  def test_resnet_block(self):
<<<<<<< HEAD
    in_planes, planes = 64, 64

=======
    Tensor.training = False

    in_planes, planes = 64, 64
>>>>>>> c6eb6180
    conv1 = nn.Conv2d(in_planes, planes, kernel_size=3, stride=1, padding=1, bias=False)
    bn1 = nn.BatchNorm2d(planes)
    conv2 = nn.Conv2d(planes, planes, kernel_size=3, padding=1, stride=1, bias=False)
    bn2 = nn.BatchNorm2d(planes)

    x = Tensor.empty(1, 64, 32, 32)
    out = bn1(conv1(x)).relu()
    out = bn2(conv2(out))
    out = (out + x).relu()
    check_schedule(out, 4)

  def test_contiguous_while_contiguous(self):
    x = Tensor.empty(1, 64, 32, 32)
    out = x.contiguous()
    check_schedule(out, 1, filter_loadops=False)

  def test_contiguous_while_not_contiguous(self):
    x = Tensor.empty(1, 64, 32, 32)
    out = x.permute(0,2,3,1).contiguous()
    check_schedule(out, 2, filter_loadops=False)

  def test_double_from(self):
    x = Tensor([1,2,3,4])
    out = x.to('cpu')
    check_schedule(out, 0, filter_loadops=False)

  def test_pow_const_tensor_simplified(self):
    x = Tensor([1,2,3,4])
    # NOTE: this does not test ** Tensor(2) is simpler in ast than ** Tensor(2.5)
    out = x ** Tensor(2)
    check_schedule(out, 1)

  def test_pow_const_tensor_to_zero(self):
    x = Tensor([1,2,3,4])
    out = x ** Tensor(0)
    # NOTE: this is ConstBuffer 0 + ConstBuffer 1
    check_schedule(out, 1)

  def test_zero_size(self):
    x = Tensor.rand(2, 3, 0)
    out = x + 1
    check_schedule(out, 0, filter_loadops=False)

if __name__ == '__main__':
  unittest.main(verbosity=2)<|MERGE_RESOLUTION|>--- conflicted
+++ resolved
@@ -321,14 +321,9 @@
     check_schedule(x, 3)
 
   def test_resnet_block(self):
-<<<<<<< HEAD
+    Tensor.training = False
+
     in_planes, planes = 64, 64
-
-=======
-    Tensor.training = False
-
-    in_planes, planes = 64, 64
->>>>>>> c6eb6180
     conv1 = nn.Conv2d(in_planes, planes, kernel_size=3, stride=1, padding=1, bias=False)
     bn1 = nn.BatchNorm2d(planes)
     conv2 = nn.Conv2d(planes, planes, kernel_size=3, padding=1, stride=1, bias=False)
