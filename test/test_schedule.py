--- conflicted
+++ resolved
@@ -13,12 +13,8 @@
 from tinygrad import nn, dtypes
 from test.helpers import is_dtype_supported
 
-<<<<<<< HEAD
-def check_schedule(t:Union[Tensor,List[Tensor]], allowed:int, to_prerealize:Optional[List[Tensor]]=None, filter_loadops=True):
+def check_schedule(t:Union[Tensor, List[Tensor]], allowed:int, to_prerealize:Optional[List[Tensor]]=None, filter_loadops=True):
   if isinstance(t, Tensor): t = [t]
-=======
-def check_schedule(t:Union[Tensor, List[Tensor]], allowed:int, to_prerealize:Optional[List[Tensor]]=None, filter_loadops=True):
->>>>>>> ba860261
   seen = set()
   if to_prerealize:
     for pre in to_prerealize:
@@ -26,11 +22,7 @@
         for i,out in enumerate(s.outputs):
           if GRAPH: realized_lazybuffer(out, 0)
           seen.add(out)
-<<<<<<< HEAD
   sched = create_schedule(flatten([r.lazydata.lbs for r in t]), seen)
-=======
-  sched = create_schedule([t_.lazydata for t_ in ([t] if isinstance(t, Tensor) else t)], seen)
->>>>>>> ba860261
   if GRAPH:
     for i,s in enumerate(sched):
       for out in s.outputs: realized_lazybuffer(out, i+1)
@@ -441,7 +433,6 @@
     out = x.contiguous() + y.contiguous()
     check_schedule(out, 2)
 
-<<<<<<< HEAD
   def test_group_fuse(self):
     a = Tensor.empty((4, 4))
     out0 = a.sum() + 2
@@ -474,7 +465,7 @@
     out0 = a.sum() + b[0]
     out1 = a.sum() + 2
     check_schedule([out0, out1], 1)
-=======
+    
   @unittest.skipUnless(is_dtype_supported(dtypes.half), "need half")
   def test_prefer_half_buffer(self):
     x = Tensor.ones(4).contiguous().realize()
@@ -511,7 +502,6 @@
     # c = a + 2
     # sched = check_schedule([b, c], 4)
     # doesn't store either in half because it doesn't chase
->>>>>>> ba860261
 
 if __name__ == '__main__':
   unittest.main(verbosity=2)