--- conflicted
+++ resolved
@@ -988,34 +988,20 @@
       check_schedule(opt.schedule_step(), 8)
 
   def test_sgd_4convs_fuse(self):
-<<<<<<< HEAD
-    with Context(FUSE_CONV_BW=1):
-      with Tensor.train():
-        img = Tensor.empty(2,3,64,64)
-        c1 = nn.Conv2d(3,4,3,bias=False)
-        c1.weight.realize()
-        c2 = nn.Conv2d(4,8,3,bias=False)
-        c2.weight.realize()
-        c3 = nn.Conv2d(8,16,3,bias=False)
-        c3.weight.realize()
-        c4 = nn.Conv2d(16,32,3,bias=False)
-        c4.weight.realize()
-        opt = nn.optim.SGD(nn.state.get_parameters([c1, c2, c3, c4]))
-        opt.zero_grad()
-        c4(c3(c2(c1(img).relu()).relu()).relu()).relu().sum().backward()
-        check_schedule(opt.schedule_step(), 15)
-=======
     with Tensor.train():
       img = Tensor.empty(2,3,64,64)
       c1 = nn.Conv2d(3,4,3,bias=False)
+      c1.weight.realize()
       c2 = nn.Conv2d(4,8,3,bias=False)
+      c2.weight.realize()
       c3 = nn.Conv2d(8,16,3,bias=False)
+      c3.weight.realize()
       c4 = nn.Conv2d(16,32,3,bias=False)
+      c4.weight.realize()
       opt = nn.optim.SGD(nn.state.get_parameters([c1, c2, c3, c4]))
       opt.zero_grad()
       c4(c3(c2(c1(img).relu()).relu()).relu()).relu().sum().backward()
-      check_schedule(opt.schedule_step(), 22)
->>>>>>> 0c5189de
+      check_schedule(opt.schedule_step(), 15)
 
   @unittest.skipUnless(is_dtype_supported(dtypes.half), "need half")
   def test_prefer_half_buffer(self):
