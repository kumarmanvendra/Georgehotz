import unittest
import numpy as np
from tinygrad.lazy import Device
from tinygrad.tensor import Tensor
from tinygrad.helpers import getenv, CI

def multidevice_test(fxn):
  exclude_devices = getenv("EXCLUDE_DEVICES", "").split(",")
  def ret(self):
    for device in Device._buffers:
<<<<<<< HEAD
      if device in ["DISK", "SHM", "FAKE"]: continue
      print(device)
=======
      if device in ["DISK", "FAKE"]: continue
      if not CI: print(device)
>>>>>>> 086382b6
      if device in exclude_devices:
        if not CI: print(f"WARNING: {device} test is excluded")
        continue
      with self.subTest(device=device):
        try:
          Device[device]
        except Exception:
          if not CI: print(f"WARNING: {device} test isn't running")
          continue
        fxn(self, device)
  return ret

class TestExample(unittest.TestCase):
  @multidevice_test
  def test_convert_to_cpu(self, device):
    a = Tensor([[1,2],[3,4]], device=device)
    assert a.numpy().shape == (2,2)
    b = a.cpu()
    assert b.numpy().shape == (2,2)

  @multidevice_test
  def test_2_plus_3(self, device):
    a = Tensor([2], device=device)
    b = Tensor([3], device=device)
    result = a + b
    print(f"{a.numpy()} + {b.numpy()} = {result.numpy()}")
    assert result.numpy()[0] == 5.

  @multidevice_test
  def test_example_readme(self, device):
    x = Tensor.eye(3, device=device, requires_grad=True)
    y = Tensor([[2.0,0,-2.0]], device=device, requires_grad=True)
    z = y.matmul(x).sum()
    z.backward()

    x.grad.numpy()  # dz/dx
    y.grad.numpy()  # dz/dy

    assert x.grad.device == device
    assert y.grad.device == device

  @multidevice_test
  def test_example_matmul(self, device):
    try:
      Device[device]
    except Exception:
      print(f"WARNING: {device} test isn't running")
      return

    x = Tensor.eye(64, device=device, requires_grad=True)
    y = Tensor.eye(64, device=device, requires_grad=True)
    z = y.matmul(x).sum()
    z.backward()

    x.grad.numpy()  # dz/dx
    y.grad.numpy()  # dz/dy

    assert x.grad.device == device
    assert y.grad.device == device

if __name__ == '__main__':
  unittest.main()<|MERGE_RESOLUTION|>--- conflicted
+++ resolved
@@ -8,13 +8,8 @@
   exclude_devices = getenv("EXCLUDE_DEVICES", "").split(",")
   def ret(self):
     for device in Device._buffers:
-<<<<<<< HEAD
       if device in ["DISK", "SHM", "FAKE"]: continue
-      print(device)
-=======
-      if device in ["DISK", "FAKE"]: continue
       if not CI: print(device)
->>>>>>> 086382b6
       if device in exclude_devices:
         if not CI: print(f"WARNING: {device} test is excluded")
         continue
