--- conflicted
+++ resolved
@@ -6,7 +6,6 @@
 from tinygrad.ops import UOp, Ops, simplify_valid
 
 def get_gated_load_uop(valid:UOp, idx:UOp):
-<<<<<<< HEAD
   return UOp(UOps.LOAD, dtypes.float, (
     UOp(UOps.DEFINE_GLOBAL, dtypes.float.ptr(), arg=0).index(idx, valid),
     UOp.const(dtypes.float, 0.0)
@@ -16,21 +15,6 @@
   return UOp(UOps.LOAD, dtypes.float.vec(4), (
     UOp(UOps.DEFINE_GLOBAL, dtypes.imagef(image_shape), arg=0).index(UOp(UOps.VECTORIZE, dtypes.int.vec(2), idx), valid),
     UOp(UOps.VECTORIZE, dtypes.float.vec(4), src=(UOp.const(dtypes.float, 0.0),) * 4)
-=======
-  return UOp(Ops.LOAD, dtypes.float, (
-    UOp(Ops.DEFINE_GLOBAL, dtypes.float.ptr(), arg=0),
-    idx,
-    UOp.const(dtypes.float, 0.0),
-    valid
-  ))
-
-def get_load_image_uop(image_shape:Tuple[int, ...], valid:UOp, idx:Tuple[UOp, UOp]):
-  return UOp(Ops.LOAD, dtypes.float.vec(4), (
-    UOp(Ops.DEFINE_GLOBAL, dtypes.imagef(image_shape), arg=0),
-    UOp(Ops.VECTORIZE, dtypes.int.vec(2), idx),
-    UOp(Ops.VECTORIZE, dtypes.float.vec(4), src=(UOp.const(dtypes.float, 0),)*4),
-    valid
->>>>>>> 3ef3b5b5
   ))
 
 def Special(expr, nmax): return UOp(Ops.SPECIAL, dtypes.int, (), (expr, nmax))
