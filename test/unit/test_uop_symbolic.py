--- conflicted
+++ resolved
@@ -37,13 +37,8 @@
   @staticmethod
   def ands(ops): return functools.reduce(lambda x,y: x*y, ops)
   def __floordiv__(a,b,unk): return a//b
-<<<<<<< HEAD
-def create_lt_node(v, n): return v.lt(n) #UOp.alu(BinaryOps.CMPLT, v, UOp.const(v.dtype, n))
-def create_ge_node(v, n): return v.ge(n) #UOp.alu(BinaryOps.CMPLT, -v, UOp.const(v.dtype, -n+1))
-=======
 def create_lt_node(v, n): return v.lt(n)
 def create_ge_node(v, n): return v.ge(n)
->>>>>>> 71aad183
 def SumNode(x): return Node.sum(x)
 def MulNode(x, y): return x*y
 
