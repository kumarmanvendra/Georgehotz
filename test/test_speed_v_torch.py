import os
import unittest
import torch
torch.set_num_threads(1)
import time
import numpy as np
np.set_printoptions(linewidth=160)
from functools import partial
from tinygrad.ops import GlobalCounters
from tinygrad.tensor import Tensor
from tinygrad.nn import Conv2d
from tinygrad.helpers import colored
try:
<<<<<<< HEAD
=======
  from termcolor import colored
except ImportError:
  colored = lambda x, _: x
try:
>>>>>>> 2e744ef2
  from tinygrad.llops.ops_gpu import CL
except ImportError:
  CL = None

IN_CHANS = [int(x) for x in os.getenv("IN_CHANS", "4,16,64").split(",")]

torch_device = torch.device('mps' if int(os.getenv("MPS", "0")) else 'cpu')

def colorize_float(x):
  ret = f"{x:7.2f}x"
  if x < 0.75:
    return colored(ret, 'green')
  elif x > 1.5:
    return colored(ret, 'red')
  else:
    return colored(ret, 'yellow')

save_ops, save_mem = 0, 0
CNT = 8
def helper_test_speed(f1, *args):
  global save_ops, save_mem
  ets = []
  ret = None
  for _ in range(CNT):
    del ret
    GlobalCounters.global_ops = 0
    GlobalCounters.global_mem = 0
    st = time.monotonic()
    ret = f1(*args)
    if CL is not None and ret.device in ["GPU", "OPENCL"]:
      CL.cl_queue.finish()
    if "mps" in str(ret.device):
      # TODO: better way to sync?
      torch.zeros(1, device='mps').cpu()
    et = (time.monotonic() - st) * 1000
    ets.append(et)
    if GlobalCounters.global_ops:
      save_ops, save_mem = GlobalCounters.global_ops, GlobalCounters.global_mem
  return ret.cpu().numpy(), np.min(ets)

def helper_test_generic_square(name, N, f1, f2):
  torch.manual_seed(0)
  torch_a = (torch.rand(N, N) - 0.5).to(torch_device)
  torch_b = (torch.rand(N, N) - 0.5).to(torch_device)

  tiny_a = Tensor(torch_a.cpu().numpy())
  tiny_b = Tensor(torch_b.cpu().numpy())

  helper_test_generic(f"{name:30s} {N:4d}x{N:4d}", partial(f1, torch_a, torch_b), partial(f2, tiny_a, tiny_b))

prefix = None
def helper_test_generic(name, f1, f2):
  global prefix
  with torch.no_grad():
    val_torch, et_torch = helper_test_speed(f1)
  val_tinygrad, et_tinygrad = helper_test_speed(lambda: f2().realize())

  flops = save_ops*1e-6
  mem = save_mem*4*1e-6
  print(f"{prefix}{name:40s} {et_torch:7.2f} ms ({flops/et_torch:7.2f} GFLOPS {mem/et_torch:7.2f} GB/s) in torch, {et_tinygrad:7.2f} ms ({flops/et_tinygrad:7.2f} GFLOPS {mem/et_tinygrad:7.2f} GB/s) in tinygrad, {colorize_float(et_tinygrad/et_torch)} slower {flops:7.2f} MOPS {mem:7.2f} MB")
  prefix = " "
  np.testing.assert_allclose(val_tinygrad, val_torch, atol=1e-4, rtol=1e-3)

class TestSpeed(unittest.TestCase):
  def setUp(self):
    global prefix
    prefix = " " if prefix is None else ""
    return super().setUp()

  def test_sum(self):
    def f(a, b): return a.sum()
    helper_test_generic_square('sum', 4096, f, f)

  def test_array_packing(self):
    N = 2048
    def f(a, b): return a.reshape(N, N // 32, 32).permute(1,0,2).contiguous()
    helper_test_generic_square('array_packing', N, f, f)

  def test_permute(self):
    for N in [1024, 4096]:
      # this is a 64MB tensor, M1 L1 cache is 128kB
      # to fit easily in L1, rotations should be 128x128 chunks. 128x128 is also the AMX size
      def f(a, b): return a.permute(1,0).contiguous()
      helper_test_generic_square('permute', N, f, f)
    
  def test_double_permute(self):
    N = 64
    torch.manual_seed(0)
    torch_a = (torch.rand(N, N, N, N) - 0.5).to(torch_device)
    tiny_a = Tensor(torch_a.cpu().numpy())
    def f(a): return a.permute(1,0,3,2).contiguous()
    helper_test_generic(f"double_permute {tiny_a.shape}", partial(f, torch_a), partial(f, tiny_a))

  def test_neg(self):
    def f(a, b): return -a
    helper_test_generic_square('neg', 4096, f, f)

  def test_exp(self):
    def f(a, b): return a.exp()
    helper_test_generic_square('exp', 2048, f, f)

  def test_relu(self):
    def f(a, b): return a.relu()
    helper_test_generic_square('relu', 4096, f, f)

  def test_max(self):
    def f(a, b): return a.max()
    helper_test_generic_square('max', 4096, f, f)

  def test_mul_sum(self):
    def f(a, b): return (a*b).sum()
    helper_test_generic_square('mul_sum', 4096, f, f)

  def test_add(self):
    for N in [1024, 4096]:
      def f(a, b): return a + b
      helper_test_generic_square('add', N, f, f)

  def test_add_sq(self):
    def f(a, b): return a*a + b*b
    helper_test_generic_square('add_sq', 4096, f, f)

  def test_gemm(self):
    def f(a, b): return a @ b
    helper_test_generic_square('gemm', 512, f, f)

  def test_gemm_unrolled(self):
    N = 512
    def f1(a, b): return a@b.T
    def f2(a, b): return (a.reshape(N, 1, N).expand(N, N, N) * b.reshape(1, N, N).expand(N, N, N)).sum(axis=2)
    helper_test_generic_square('gemm_unrolled', N, f1, f2)
  
  def test_gemm_unrolled_permute_l(self):
    N = 512
    def f1(a, b): return a.T@b.T
    def f2(a, b): return (a.permute(1,0).reshape(N, 1, N).expand(N, N, N) * b.reshape(1, N, N).expand(N, N, N)).sum(axis=2)
    helper_test_generic_square('gemm_unrolled_permute_l', N, f1, f2)

  def test_gemm_unrolled_permute_r(self):
    N = 512
    def f1(a, b): return a@b
    def f2(a, b): return (a.reshape(N, 1, N).expand(N, N, N) * b.permute(1,0).reshape(1, N, N).expand(N, N, N)).sum(axis=2)
    helper_test_generic_square('gemm_unrolled_permute_r', N, f1, f2)

  def test_gemm_unrolled_permute_lr(self):
    N = 512
    def f1(a, b): return a.T@b
    def f2(a, b): return (a.permute(1,0).reshape(N, 1, N).expand(N, N, N) * b.permute(1,0).reshape(1, N, N).expand(N, N, N)).sum(axis=2)
    helper_test_generic_square('gemm_unrolled_permute_lr', N, f1, f2)

  def test_openpilot_conv2d(self):
    bs, in_chans, out_chans = 1,12,32
    torch.manual_seed(0)
    torch_dat = torch.rand(bs, 64, 128, 12).to(torch_device)
    torch_conv = torch.nn.Conv2d(in_chans, out_chans, 3, bias=None, padding=1).to(torch_device)

    tiny_dat = Tensor(torch_dat.cpu().numpy())
    tiny_conv = Conv2d(in_chans, out_chans, 3, bias=None, padding=1)
    tiny_conv.weight = Tensor(torch_conv.weight.detach().cpu().numpy())

    def f1(): return torch_conv(torch_dat.permute(0,3,1,2))
    def f2(): return tiny_conv(tiny_dat.permute(0,3,1,2)).realize()
    helper_test_generic(f"conv bs:{bs:3d} chans:{in_chans:3d} -> {out_chans:3d}", f1, f2)

  def test_conv2d(self):
    torch.manual_seed(0)
    for bs in [32]:
      for in_chans in IN_CHANS:
        for out_chans in [32]:
          img_size = 34
          torch_dat = torch.rand(bs, in_chans, img_size, img_size).to(torch_device)
          torch_conv = torch.nn.Conv2d(in_chans, out_chans, 3, bias=None).to(torch_device)

          tiny_dat = Tensor(torch_dat.cpu().numpy())
          tiny_conv = Conv2d(in_chans, out_chans, 3, bias=None)
          tiny_conv.weight = Tensor(torch_conv.weight.detach().cpu().numpy())

          def f1(): return torch_conv(torch_dat)
          def f2(): return tiny_conv(tiny_dat).realize()
          helper_test_generic(f"conv bs:{bs:3d} chans:{in_chans:3d} -> {out_chans:3d}", f1, f2)

if __name__ == '__main__':
  unittest.main()<|MERGE_RESOLUTION|>--- conflicted
+++ resolved
@@ -11,13 +11,6 @@
 from tinygrad.nn import Conv2d
 from tinygrad.helpers import colored
 try:
-<<<<<<< HEAD
-=======
-  from termcolor import colored
-except ImportError:
-  colored = lambda x, _: x
-try:
->>>>>>> 2e744ef2
   from tinygrad.llops.ops_gpu import CL
 except ImportError:
   CL = None
