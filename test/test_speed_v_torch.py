import os
os.environ["NVIDIA_TF32_OVERRIDE"] = "0"
os.environ["MKL_NUM_THREADS"] = "1"
os.environ["NUMEXPR_NUM_THREADS"] = "1"
os.environ["OMP_NUM_THREADS"] = "1"
import unittest
import torch
torch.set_num_threads(1)
import time
import numpy as np
np.set_printoptions(linewidth=160)
from functools import partial
from tinygrad.ops import Device
from tinygrad.ops import GlobalCounters
from tinygrad.tensor import Tensor
from tinygrad.nn import Conv2d
from tinygrad.helpers import colored, getenv, CI, dtypes
from tinygrad.jit import TinyJit
import pytest

pytestmark = [pytest.mark.exclude_cuda, pytest.mark.exclude_gpu, pytest.mark.exclude_clang]

IN_CHANS = [int(x) for x in getenv("IN_CHANS", "4,16,64").split(",")]
HALF = getenv('HALF', 0) == 1

torch_dt = torch.float16 if getenv("HALF", 0) else torch.float32
torch_device = torch.device('mps' if getenv("MPS", 0) else ('cuda' if getenv("TORCHCUDA", 0) else 'cpu'))
if str(torch_device) == "mps":
  import torch.mps
  sync = lambda: torch.mps.synchronize()
elif str(torch_device) == "cuda":
  import torch.cuda
  sync = lambda: torch.cuda.synchronize()
else:
  sync = lambda: None

def colorize_float(x):
  ret = f"{x:7.2f}x"
  if x < 0.75:
    return colored(ret, 'green')
  elif x > 1.15:
    return colored(ret, 'red')
  else:
    return colored(ret, 'yellow')

save_ops, save_mem = 0, 0
CNT = getenv("CNT", 8)
def helper_test_speed(f1, *args):
  global save_ops, save_mem
  ets = []
  ret = None
  cache_defeat = np.zeros((2048,2048))
  for i in range(CNT):
    del ret

    # operation cache defeats
    args = [(x+1e-2).realize() if isinstance(x, Tensor) else (None if x is None else (x+1e-2)) for x in args]

    # force syncing
    [x.numpy() if isinstance(x, Tensor) or str(torch_device) == "cpu" else x.cpu().numpy() for x in args if x is not None]

    # clear 32MB global memory cache (CPU and global memory only)
    cache_defeat += 1

    # manual pre sync
    if isinstance(args[0], Tensor): Device[args[0].device].synchronize()
    else: sync()

    GlobalCounters.global_ops = 0
    GlobalCounters.global_mem = 0
    st = time.perf_counter()
    ret = f1(*args)
    if isinstance(ret, Tensor): Device[ret.device].synchronize()
    else: sync()
    et = (time.perf_counter() - st) * 1000
    if i >= 1: ets.append(et)
    if GlobalCounters.global_ops:
      save_ops, save_mem = GlobalCounters.global_ops, GlobalCounters.global_mem
  return ret.numpy() if isinstance(ret, Tensor) else ret.cpu().numpy(), np.min(ets)

def helper_test_generic_square(name, N, f1, f2, onearg=False):
  torch.manual_seed(0)
<<<<<<< HEAD
  torch_a = ((torch.rand(N, N, dtype=torch.float16 if HALF else torch.float) - 0.5)).to(torch_device)
  torch_b = ((torch.rand(N, N, dtype=torch.float16 if HALF else torch.float) - 0.5)).to(torch_device) if not onearg else None
=======
  torch_a = (torch.rand(N, N, dtype=torch_dt) - 0.5).to(torch_device)
  torch_b = (torch.rand(N, N, dtype=torch_dt) - 0.5).to(torch_device) if not onearg else None
>>>>>>> c4e8ea73

  tiny_a = Tensor(torch_a.cpu().numpy())
  tiny_b = Tensor(torch_b.cpu().numpy()) if not onearg else None

  if str(torch_device) == 'cpu' and HALF:
    # CPU doesn't support half
    torch_a = torch_a.to(torch.float)
    if not onearg: torch_b = torch_b.to(torch.float)

  helper_test_generic(f"{name:30s} {N:5d}x{N:5d}", f1, (torch_a, torch_b), TinyJit(lambda a,b:f2(a,b).realize()), (tiny_a, tiny_b))

def helper_test_matvec(name, N, M):
  torch.manual_seed(0)
  torch_a = (torch.rand(N, dtype=torch_dt) - 0.5).to(torch_device)
  torch_b = (torch.rand(N, M, dtype=torch_dt) - 0.5).to(torch_device)

  tiny_a = Tensor(torch_a.cpu().numpy())
  tiny_b = Tensor(torch_b.cpu().numpy())

  helper_test_generic(f"{name:30s} {N:5d}x{M:5d}", lambda a,b: a@b, (torch_a, torch_b), TinyJit(lambda a,b:(a@b).realize()), (tiny_a, tiny_b))

prefix = None
def helper_test_generic(name, f1, f1_args, f2, f2_args):
  global prefix
  with torch.no_grad():
    val_torch, et_torch = helper_test_speed(f1, *f1_args)
  val_tinygrad, et_tinygrad = helper_test_speed(f2, *f2_args)

  desc = "faster" if et_torch > et_tinygrad else "slower"
  flops = save_ops*1e-6
  mem = save_mem*1e-6
  print(("\r" if not CI else "")+f"{name:42s} {et_torch:7.2f} ms ({flops/et_torch:8.2f} GFLOPS {mem/et_torch:8.2f} GB/s) in torch, {et_tinygrad:7.2f} ms ({flops/et_tinygrad:8.2f} GFLOPS {mem/et_tinygrad:8.2f} GB/s) in tinygrad, {colorize_float(et_tinygrad/et_torch)} {desc} {flops:10.2f} MOPS {mem:8.2f} MB")
  np.testing.assert_allclose(val_tinygrad, val_torch.astype(np.float16) if HALF else val_torch, atol=1e-1 if HALF else 1e-3, rtol=1e-1 if HALF else 1e-3)

def helper_test_conv(bs, in_chans, out_chans, kernel_size, img_size_y, img_size_x):
  torch.manual_seed(0)
<<<<<<< HEAD
  torch_dat = torch.rand(bs, in_chans, img_size_y, img_size_x, dtype=torch.float16 if HALF else torch.float).to(torch_device)
  torch_conv = torch.nn.Conv2d(in_chans, out_chans, kernel_size, bias=None, dtype=torch.float if (str(torch_device) == 'cpu' and HALF) else torch.float16 if HALF else torch.float).to(torch_device)
=======
  torch_dat = torch.rand(bs, in_chans, img_size_y, img_size_x, dtype=torch_dt).to(torch_device)
  torch_conv = torch.nn.Conv2d(in_chans, out_chans, kernel_size, bias=None, dtype=torch_dt).to(torch_device)
>>>>>>> c4e8ea73

  tiny_dat = Tensor(torch_dat.cpu().numpy())
  tiny_conv = Conv2d(in_chans, out_chans, kernel_size, bias=None)
  tiny_conv.weight = Tensor(torch_conv.weight.detach().cpu().numpy())

  if HALF: tiny_conv.weight = tiny_conv.weight.half().realize()

  if str(torch_device) == 'cpu' and HALF:
    # CPU doesn't support half
    torch_dat = torch_dat.to(torch.float)

  def f1(torch_dat): return torch_conv(torch_dat)
  def f2(tiny_dat): return tiny_conv(tiny_dat).realize()
  helper_test_generic(f"conv bs:{bs:3d} chans:{in_chans:3d} -> {out_chans:3d} k:{kernel_size}", f1, (torch_dat,), TinyJit(f2), (tiny_dat,))

@unittest.skipIf(getenv("BIG") == 0, "no big tests")
class TestBigSpeed(unittest.TestCase):
  def test_add(self):
    def f(a, b): return a+b
    helper_test_generic_square('add', 8192, f, f)
  def test_exp(self):
    def f(a, b): return a.exp()
    helper_test_generic_square('exp', 8192, f, f, onearg=True)
  def test_gemm_2048(self):
    def f(a, b): return a @ b
    helper_test_generic_square('gemm', 2048, f, f)
  def test_gemm_4096(self):
    def f(a, b): return a @ b
    helper_test_generic_square('gemm', 4096, f, f)
  def test_large_conv_1x1(self): helper_test_conv(bs=32, in_chans=128, out_chans=128, kernel_size=1, img_size_y=128, img_size_x=128)
  def test_large_conv_3x3(self): helper_test_conv(bs=4, in_chans=128, out_chans=128, kernel_size=3, img_size_y=130, img_size_x=130)
  def test_large_conv_5x5(self): helper_test_conv(bs=4, in_chans=128, out_chans=128, kernel_size=5, img_size_y=132, img_size_x=132)
  def test_matvec_4096_16384(self): helper_test_matvec('matvec_4096_16384', 4096, 16384)
  def test_matvec_16384_4096(self): helper_test_matvec('matvec_16384_4096', 16384, 4096)

@unittest.skipIf(getenv("BIG") == 1, "only big tests")
class TestSpeed(unittest.TestCase):
  def test_sub(self):
    def f(a, b): return a-b
    helper_test_generic_square('sub', 4096, f, f)

  @unittest.skipIf(getenv("CI","")!="" and Device.DEFAULT == "WEBGPU", "breaking on webgpu CI")
  def test_pow(self):
    def f(a, b): return a.pow(b)
    helper_test_generic_square('pow', 2048, f, f)

  def test_sum(self):
    def f(a, b): return a.sum()
    helper_test_generic_square('sum', 2048, f, f, onearg=True)
    helper_test_generic_square('sum', 4096, f, f, onearg=True)

  def test_partial_sum(self):
    R = 256
    def f(a, b): return a.reshape(int(4096//R), int(4096*R)).sum(axis=1)
    helper_test_generic_square('partial_sum', 4096, f, f, onearg=True)

  @unittest.skip("not really used in models")
  def test_cumsum(self):
    def f0(a, b): return a.cumsum(axis=0)
    def f1(a, b): return a.cumsum(axis=1)
    helper_test_generic_square('cumsum_0', 256, f0, f0, onearg=True)
    helper_test_generic_square('cumsum_1', 256, f1, f1, onearg=True)

  def test_cat(self):
    helper_test_generic_square('cat_0', 256, lambda x,y: torch.cat((x,y),dim=0), lambda x,y: x.cat(y,dim=0))
    helper_test_generic_square('cat_1', 256, lambda x,y: torch.cat((x,y),dim=1), lambda x,y: x.cat(y,dim=1))

  def test_array_packing(self):
    N = 2048
    def f(a, b): return a.reshape(N, N // 32, 32).permute(1,0,2).contiguous()
    helper_test_generic_square('array_packing', N, f, f, onearg=True)

  def test_permute(self):
    for N in [1024, 4096]:
      # this is a 64MB tensor, M1 L1 cache is 128kB
      # to fit easily in L1, rotations should be 128x128 chunks. 128x128 is also the AMX size
      def f(a, b): return a.permute(1,0).contiguous()
      helper_test_generic_square('permute', N, f, f, onearg=True)

  def test_double_permute(self):
    N = 64
    torch.manual_seed(0)
    torch_a = (torch.rand(N, N, N, N, dtype=torch_dt) - 0.5).to(torch_device)
    tiny_a = Tensor(torch_a.cpu().numpy())
    def f(a): return a.permute(1,0,3,2).contiguous()
    helper_test_generic(f"double_permute {tiny_a.shape}", f, (torch_a,), TinyJit(lambda a: f(a).realize()), (tiny_a,))

  def test_neg(self):
    def f(a, b): return -a
    helper_test_generic_square('neg', 4096, f, f, onearg=True)

  def test_exp(self):
    def f(a, b): return a.exp()
    helper_test_generic_square('exp', 2048, f, f, onearg=True)

  def test_relu(self):
    def f(a, b): return a.relu()
    helper_test_generic_square('relu', 4096, f, f, onearg=True)

  def test_max(self):
    def f(a, b): return a.max()
    helper_test_generic_square('max', 4096, f, f, onearg=True)

  def test_mul_sum(self):
    def f(a, b): return (a*b).sum()
    helper_test_generic_square('mul_sum', 4096, f, f)

  def test_add(self):
    for N in [1, 1024, 4096]:
      def f(a, b): return a + b
      helper_test_generic_square('add', N, f, f)

  def test_add_constant(self):
    def f(a, b): return a+2.0
    helper_test_generic_square('add_constant', 4096, f, f, onearg=True)

  def test_add_sq(self):
    def f(a, b): return a*a + b*b
    helper_test_generic_square('add_sq', 4096, f, f)

  def test_gemm(self):
    def f(a, b): return a @ b
    helper_test_generic_square('gemm', 1024, f, f)

  def test_gemm_small(self):
    def f(a, b): return a @ b
    helper_test_generic_square('gemm', 256, f, f)

  def test_gemm_unrolled(self):
    N = 512
    def f1(a, b): return a@b.T
    def f2(a, b): return (a.reshape(N, 1, N).expand(N, N, N) * b.reshape(1, N, N).expand(N, N, N)).sum(axis=2)
    helper_test_generic_square('gemm_unrolled', N, f1, f2)

  def test_gemm_unrolled_permute_l(self):
    N = 512
    def f1(a, b): return a.T@b.T
    def f2(a, b): return (a.permute(1,0).reshape(N, 1, N).expand(N, N, N) * b.reshape(1, N, N).expand(N, N, N)).sum(axis=2)
    helper_test_generic_square('gemm_unrolled_permute_l', N, f1, f2)

  def test_gemm_unrolled_permute_r(self):
    N = 512
    def f1(a, b): return a@b
    def f2(a, b): return (a.reshape(N, 1, N).expand(N, N, N) * b.permute(1,0).reshape(1, N, N).expand(N, N, N)).sum(axis=2)
    helper_test_generic_square('gemm_unrolled_permute_r', N, f1, f2)

  def test_gemm_unrolled_permute_lr(self):
    N = 512
    def f1(a, b): return a.T@b
    def f2(a, b): return (a.permute(1,0).reshape(N, 1, N).expand(N, N, N) * b.permute(1,0).reshape(1, N, N).expand(N, N, N)).sum(axis=2)
    helper_test_generic_square('gemm_unrolled_permute_lr', N, f1, f2)

  def test_matvec_1024_1024(self): helper_test_matvec('matvec_1024_1024', 1024, 1024)
  def test_matvec_1024_4096(self): helper_test_matvec('matvec_1024_4096', 1024, 4096)
  def test_matvec_4096_1024(self): helper_test_matvec('matvec_4096_1024', 4096, 1024)
  def test_matvec_4096_4096(self): helper_test_matvec('matvec_4096_4096', 4096, 4096)

  def test_openpilot_conv2d(self):
    bs, in_chans, out_chans = 1,12,32
    torch.manual_seed(0)
    torch_dat = torch.rand(bs, 64, 128, 12, dtype=torch_dt).to(torch_device)
    torch_conv = torch.nn.Conv2d(in_chans, out_chans, 3, bias=None, padding=1, dtype=torch_dt).to(torch_device)

    tiny_dat = Tensor(torch_dat.cpu().numpy())
    tiny_conv = Conv2d(in_chans, out_chans, 3, bias=None, padding=1)
    tiny_conv.weight = Tensor(torch_conv.weight.detach().cpu().numpy())

    def f1(torch_dat): return torch_conv(torch_dat.permute(0,3,1,2))
    def f2(tiny_dat): return tiny_conv(tiny_dat.permute(0,3,1,2)).realize()
    helper_test_generic(f"conv bs:{bs:3d} chans:{in_chans:3d} -> {out_chans:3d} k:3", f1, (torch_dat,), TinyJit(f2), (tiny_dat,))

  def test_conv2d(self):
    for bs in [32]:
      for in_chans in IN_CHANS:
        for out_chans in [32]:
          helper_test_conv(bs, in_chans, out_chans, 3, 34, 34)

if __name__ == '__main__':
  unittest.main()<|MERGE_RESOLUTION|>--- conflicted
+++ resolved
@@ -80,13 +80,8 @@
 
 def helper_test_generic_square(name, N, f1, f2, onearg=False):
   torch.manual_seed(0)
-<<<<<<< HEAD
-  torch_a = ((torch.rand(N, N, dtype=torch.float16 if HALF else torch.float) - 0.5)).to(torch_device)
-  torch_b = ((torch.rand(N, N, dtype=torch.float16 if HALF else torch.float) - 0.5)).to(torch_device) if not onearg else None
-=======
   torch_a = (torch.rand(N, N, dtype=torch_dt) - 0.5).to(torch_device)
   torch_b = (torch.rand(N, N, dtype=torch_dt) - 0.5).to(torch_device) if not onearg else None
->>>>>>> c4e8ea73
 
   tiny_a = Tensor(torch_a.cpu().numpy())
   tiny_b = Tensor(torch_b.cpu().numpy()) if not onearg else None
@@ -123,13 +118,8 @@
 
 def helper_test_conv(bs, in_chans, out_chans, kernel_size, img_size_y, img_size_x):
   torch.manual_seed(0)
-<<<<<<< HEAD
-  torch_dat = torch.rand(bs, in_chans, img_size_y, img_size_x, dtype=torch.float16 if HALF else torch.float).to(torch_device)
-  torch_conv = torch.nn.Conv2d(in_chans, out_chans, kernel_size, bias=None, dtype=torch.float if (str(torch_device) == 'cpu' and HALF) else torch.float16 if HALF else torch.float).to(torch_device)
-=======
   torch_dat = torch.rand(bs, in_chans, img_size_y, img_size_x, dtype=torch_dt).to(torch_device)
   torch_conv = torch.nn.Conv2d(in_chans, out_chans, kernel_size, bias=None, dtype=torch_dt).to(torch_device)
->>>>>>> c4e8ea73
 
   tiny_dat = Tensor(torch_dat.cpu().numpy())
   tiny_conv = Conv2d(in_chans, out_chans, kernel_size, bias=None)
