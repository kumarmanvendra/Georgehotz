#!/usr/bin/env python
import os
import unittest
import numpy as np
from tinygrad.tensor import Tensor, GPU, Device
import tinygrad.optim as optim
from extra.training import train, evaluate
from extra.utils import fetch, get_parameters
<<<<<<< HEAD
=======
from .config import ANE
>>>>>>> bcf15183

# mnist loader
def fetch_mnist():
  import gzip
  parse = lambda dat: np.frombuffer(gzip.decompress(dat), dtype=np.uint8).copy()
  X_train = parse(fetch("http://yann.lecun.com/exdb/mnist/train-images-idx3-ubyte.gz"))[0x10:].reshape((-1, 28, 28))
  Y_train = parse(fetch("http://yann.lecun.com/exdb/mnist/train-labels-idx1-ubyte.gz"))[8:]
  X_test = parse(fetch("http://yann.lecun.com/exdb/mnist/t10k-images-idx3-ubyte.gz"))[0x10:].reshape((-1, 28, 28))
  Y_test = parse(fetch("http://yann.lecun.com/exdb/mnist/t10k-labels-idx1-ubyte.gz"))[8:]
  return X_train, Y_train, X_test, Y_test

# load the mnist dataset
X_train, Y_train, X_test, Y_test = fetch_mnist()

# create a model
class TinyBobNet:

  def __init__(self):
    self.l1 = Tensor.uniform(784, 128)
    self.l2 = Tensor.uniform(128, 10)

  def parameters(self):
    return get_parameters(self)

  def forward(self, x):
    return x.dot(self.l1).relu().dot(self.l2).logsoftmax()

# create a model with a conv layer
class TinyConvNet:
  def __init__(self):
    # https://keras.io/examples/vision/mnist_convnet/
    conv = 3
    #inter_chan, out_chan = 32, 64
    inter_chan, out_chan = 8, 16   # for speed
    self.c1 = Tensor.uniform(inter_chan,1,conv,conv)
    self.c2 = Tensor.uniform(out_chan,inter_chan,conv,conv)
    self.l1 = Tensor.uniform(out_chan*5*5, 10)

  def parameters(self):
    return get_parameters(self)

  def forward(self, x):
    x = x.reshape(shape=(-1, 1, 28, 28)) # hacks
    x = x.conv2d(self.c1).relu().max_pool2d()
    x = x.conv2d(self.c2).relu().max_pool2d()
    x = x.reshape(shape=[x.shape[0], -1])
    return x.dot(self.l1).logsoftmax()

class TestMNIST(unittest.TestCase):
  device = Device.CPU

  def test_conv(self):
    np.random.seed(1337)
    model = TinyConvNet()
    optimizer = optim.Adam(model.parameters(), lr=0.001)
<<<<<<< HEAD
    train(model, X_train, Y_train, optimizer, steps=200, gpu=self.gpu)
    assert evaluate(model, X_test, Y_test, gpu=self.gpu) > 0.95
=======
    train(model, X_train, Y_train, optimizer, steps=200, device=self.device)
    assert evaluate(model, X_test, Y_test, device=self.device) > 0.95
>>>>>>> bcf15183

  def test_sgd(self):
    np.random.seed(1337)
    model = TinyBobNet()
    optimizer = optim.SGD(model.parameters(), lr=0.001)
<<<<<<< HEAD
    train(model, X_train, Y_train, optimizer, steps=1000, gpu=self.gpu)
    assert evaluate(model, X_test, Y_test, gpu=self.gpu) > 0.95
=======
    train(model, X_train, Y_train, optimizer, steps=1000, device=self.device)
    assert evaluate(model, X_test, Y_test, device=self.device) > 0.95
>>>>>>> bcf15183

  def test_rmsprop(self):
    np.random.seed(1337)
    model = TinyBobNet()
    optimizer = optim.RMSprop(model.parameters(), lr=0.0002)
<<<<<<< HEAD
    train(model,  X_train, Y_train, optimizer, steps=1000, gpu=self.gpu)
    assert evaluate(model, X_test, Y_test, gpu=self.gpu) > 0.95
=======
    train(model,  X_train, Y_train, optimizer, steps=1000, device=self.device)
    assert evaluate(model, X_test, Y_test, device=self.device) > 0.95
>>>>>>> bcf15183

@unittest.skipUnless(GPU, "Requires GPU")
class TestMNISTGPU(TestMNIST):
  device = Device.GPU

@unittest.skipUnless(ANE, "Requires ANE")
class TestMNISTANE(TestMNIST):
  device=Device.ANE

if __name__ == '__main__':
  unittest.main()<|MERGE_RESOLUTION|>--- conflicted
+++ resolved
@@ -6,10 +6,7 @@
 import tinygrad.optim as optim
 from extra.training import train, evaluate
 from extra.utils import fetch, get_parameters
-<<<<<<< HEAD
-=======
 from .config import ANE
->>>>>>> bcf15183
 
 # mnist loader
 def fetch_mnist():
@@ -65,37 +62,22 @@
     np.random.seed(1337)
     model = TinyConvNet()
     optimizer = optim.Adam(model.parameters(), lr=0.001)
-<<<<<<< HEAD
-    train(model, X_train, Y_train, optimizer, steps=200, gpu=self.gpu)
-    assert evaluate(model, X_test, Y_test, gpu=self.gpu) > 0.95
-=======
     train(model, X_train, Y_train, optimizer, steps=200, device=self.device)
     assert evaluate(model, X_test, Y_test, device=self.device) > 0.95
->>>>>>> bcf15183
 
   def test_sgd(self):
     np.random.seed(1337)
     model = TinyBobNet()
     optimizer = optim.SGD(model.parameters(), lr=0.001)
-<<<<<<< HEAD
-    train(model, X_train, Y_train, optimizer, steps=1000, gpu=self.gpu)
-    assert evaluate(model, X_test, Y_test, gpu=self.gpu) > 0.95
-=======
     train(model, X_train, Y_train, optimizer, steps=1000, device=self.device)
     assert evaluate(model, X_test, Y_test, device=self.device) > 0.95
->>>>>>> bcf15183
 
   def test_rmsprop(self):
     np.random.seed(1337)
     model = TinyBobNet()
     optimizer = optim.RMSprop(model.parameters(), lr=0.0002)
-<<<<<<< HEAD
-    train(model,  X_train, Y_train, optimizer, steps=1000, gpu=self.gpu)
-    assert evaluate(model, X_test, Y_test, gpu=self.gpu) > 0.95
-=======
     train(model,  X_train, Y_train, optimizer, steps=1000, device=self.device)
     assert evaluate(model, X_test, Y_test, device=self.device) > 0.95
->>>>>>> bcf15183
 
 @unittest.skipUnless(GPU, "Requires GPU")
 class TestMNISTGPU(TestMNIST):
