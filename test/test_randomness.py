import math
import unittest
from functools import partial

import numpy as np
import torch
from tinygrad import nn, dtypes, Tensor
<<<<<<< HEAD
from tinygrad.helpers import THREEFRY
from functools import partial
=======
from test.helpers import is_dtype_supported
>>>>>>> 9255332d

# https://gist.github.com/devries/11405101
def ksprob(a):
  fac, total, termbf = 2.0, 0.0, 0.0
  a2 = -2.0 * a * a
  for j in range(1, 101):
    term = fac * math.exp(a2 * j * j)
    total += term
    if math.fabs(term) <= 0.001 * termbf or math.fabs(term) <= 1e-8 * total:
      return total
    fac = -fac
    termbf = math.fabs(term)
  return 1.0

def kstest(l1, l2):
  n1, n2 = len(l1), len(l2)
  l1.sort()
  l2.sort()
  j1, j2, d, fn1, fn2 = 0, 0, 0.0, 0.0, 0.0
  while j1 < n1 and j2 < n2:
    d1, d2 = l1[j1], l2[j2]
    if d1 <= d2:
      fn1 = (float(j1) + 1.0) / float(n1)
      j1 += 1
    if d2 <= d1:
      fn2 = (float(j2) + 1.0) / float(n2)
      j2 += 1
    dtemp = math.fabs(fn2 - fn1)
    if dtemp > d:
      d = dtemp
  ne = float(n1 * n2) / float(n1 + n2)
  nesq = math.sqrt(ne)
  prob = ksprob((nesq + 0.12 + 0.11 / nesq) * d)
  return prob

def equal_distribution(tiny_func, torch_func=None, numpy_func=None, shape=(20, 23), alpha=0.04):
  Tensor.manual_seed(1337)
  torch.manual_seed(1337)
  np.random.seed(1337)
  assert not (torch_func is None and numpy_func is None), "no function to compare with"
  x1 = tiny_func(*shape).numpy().flatten()
  x2 = tiny_func(shape).numpy().flatten()
  if numpy_func is not None: y = numpy_func(shape).flatten()
  if torch_func is not None: z = torch_func(shape).numpy().flatten()
  return (numpy_func is None or (kstest(x1, y) >= alpha and kstest(x2, y) >= alpha)) and \
    (torch_func is None or (kstest(x1, z) >= alpha and kstest(x2, z) >= alpha))

def normal_test(func, shape=(20, 23), alpha=0.05): return equal_distribution(func, numpy_func=lambda x: np.random.randn(*x), shape=shape, alpha=alpha)

class TestRandomness(unittest.TestCase):
  def test_rand(self):
    self.assertFalse(normal_test(Tensor.rand))
    self.assertTrue(equal_distribution(Tensor.rand, torch.rand, lambda x: np.random.rand(*x)))

  @unittest.skipIf(THREEFRY.value, "broken with threefry")
  def test_rand_half(self):
    N = 128
    x = Tensor.rand((2, N, N), dtype=dtypes.half)
    assert x.dtype == dtypes.half
    x = x.numpy()
    ones = np.take(x, np.where(x == 1))
    zeros = np.take(x, np.where(x == 0))
    self.assertTrue(ones.size == 0)
    self.assertTrue(zeros.size > 0)
    equal_distribution(lambda *x: Tensor.rand(*x, dtype=dtypes.float16), torch.rand, lambda x: np.random.rand(*x), shape=(2, N, N))

<<<<<<< HEAD
  @unittest.skipIf(not THREEFRY.value, "not using threefry")
  def test_threefly_against_reference(self):
    Tensor.manual_seed(1337)
    # generated using
    # (jax.extend.random.threefry_2x32((np.uint32(1337), np.uint32(0x0)), np.arange(20, dtype=np.uint32)) >> 8).astype(float) / np.float32(2**24)
    jr = np.array([0.30984968, 0.42723763, 0.92448753, 0.27268296, 0.48820806, 0.29587173, 0.3213513, 0.05805135, 0.4954177, 0.23303074,
                   0.62478125, 0.51861334, 0.24712527, 0.12718695, 0.5236074, 0.50704265, 0.9166272, 0.6918763, 0.6530086, 0.34640658])
    r = Tensor.rand(20).numpy()
    np.testing.assert_allclose(jr, r, atol=1e-5, rtol=1e-5)
=======
  @unittest.skipUnless(is_dtype_supported(dtypes.bfloat16), "need bfloat16 support")
  def test_rand_bfloat16(self):
    N = 128
    x = Tensor.rand((2, N, N), dtype=dtypes.bfloat16)
    assert x.dtype == dtypes.bfloat16
    # TODO: fix this property for bfloat16 random
    # x = x.numpy()
    # ones = np.take(x, np.where(x == 1))
    # zeros = np.take(x, np.where(x == 0))
    # self.assertTrue(ones.size == 0)
    # self.assertTrue(zeros.size > 0)
    equal_distribution(lambda *x: Tensor.rand(*x, dtype=dtypes.bfloat16).float(), torch.rand, lambda x: np.random.rand(*x), shape=(2, N, N))
>>>>>>> 9255332d

  def test_randn(self):
    self.assertTrue(normal_test(Tensor.randn))
    self.assertTrue(equal_distribution(Tensor.randn, torch.randn, lambda x: np.random.randn(*x)))

  def test_randint(self):
    self.assertFalse(normal_test(Tensor.randint))
    self.assertTrue(equal_distribution(partial(Tensor.randint, low=-2, high=5), numpy_func=lambda x: np.random.randint(low=-2, high=5, size=x)))
    self.assertTrue(Tensor.randint(1,device="CLANG").device=="CLANG")

  def test_normal(self):
    self.assertTrue(normal_test(Tensor.normal))
    self.assertTrue(equal_distribution(Tensor.normal, lambda x: torch.nn.init.normal_(torch.empty(x), mean=0, std=1),
                                                      lambda x: np.random.normal(loc=0, scale=1, size=x)))

  def test_uniform(self):
    self.assertFalse(normal_test(Tensor.uniform))
    self.assertTrue(equal_distribution(Tensor.uniform, lambda x: torch.nn.init.uniform_(torch.empty(x)), lambda x: np.random.uniform(size=x)))
    self.assertTrue(equal_distribution(partial(Tensor.uniform, low=-100, high=100, dtype=dtypes.int32),
                                       numpy_func=lambda x: np.random.randint(low=-100, high=100, size=x)))

  def test_scaled_uniform(self):
    self.assertFalse(normal_test(Tensor.scaled_uniform))
    self.assertTrue(equal_distribution(Tensor.scaled_uniform, lambda x: torch.nn.init.uniform_(torch.empty(x), a=-1, b=1) / math.sqrt(math.prod(x)),
                                                              lambda x: np.random.uniform(-1, 1, size=x) / math.sqrt(math.prod(x))))

  def test_glorot_uniform(self):
    self.assertFalse(normal_test(Tensor.glorot_uniform))
    self.assertTrue(equal_distribution(Tensor.glorot_uniform, lambda x: torch.nn.init.xavier_uniform_(torch.empty(x)),
                                                              lambda x: np.random.uniform(-1, 1, size=x) * math.sqrt(6 / (x[0] + math.prod(x[1:])))))

  def test_kaiming_uniform(self):
    for shape in [(128, 64, 3, 3), (20, 24)]:
      self.assertTrue(equal_distribution(Tensor.kaiming_uniform, lambda x: torch.nn.init.kaiming_uniform_(torch.empty(x)), shape=shape))

  def test_kaiming_normal(self):
    for shape in [(128, 64, 3, 3), (20, 24)]:
      self.assertTrue(equal_distribution(Tensor.kaiming_normal, lambda x: torch.nn.init.kaiming_normal_(torch.empty(x)), shape=shape))

  def test_multinomial(self):
    self.assertRaises(AssertionError, lambda: Tensor(2).multinomial(1, replacement=False))
    self.assertRaises(AssertionError, lambda: Tensor([1, 9]).multinomial(0, replacement=False))
    def _check_with_torch(w, num_samples, replacement):
      tiny_res = Tensor(w).multinomial(num_samples, replacement=replacement)
      torch_res = torch.tensor(w).multinomial(num_samples, replacement=replacement)
      self.assertEqual(tiny_res.shape, torch_res.shape)
      if torch_res.ndim == 1:
        tiny_res = tiny_res.unsqueeze(0)
        torch_res = torch_res.unsqueeze(0)
      for i in range(torch_res.shape[0]):
        self.assertTrue(equal_distribution(lambda *_: tiny_res[i], lambda _: torch_res[i]))
    _check_with_torch(w=[0.231, 0., 1., 0.5], num_samples=2000, replacement=True)
    _check_with_torch(w=[[0.2, 0.8]], num_samples=2000, replacement=True)  # 2D but only 1 row
    _check_with_torch(w=[[0.453, 0., 1., 0.81], [0.1, 0.8, 0., 0.1]], num_samples=2000, replacement=True)
    # no-replacement isn't supported, unless taking only one sample
    w = [0.1, 0.9]
    self.assertRaises(AssertionError, lambda: Tensor(w).multinomial(100, replacement=False))
    tiny_samples = [Tensor(w).multinomial(1, replacement=False).numpy().item() for _ in range(1000)]
    torch_samples = [torch.tensor(w).multinomial(1, replacement=False).item() for _ in range(1000)]
    self.assertTrue(equal_distribution(lambda *_: Tensor(tiny_samples), lambda _: torch.tensor(torch_samples)))

  def test_multinomial_counterexample(self):
    tiny_res = Tensor([0.3, 0.6, 0.1]).multinomial(2000, replacement=True)
    torch_res = torch.tensor([0.3, 0.6, 0.1]).multinomial(2000, replacement=True)
    self.assertTrue(equal_distribution(lambda *_: tiny_res, lambda _: torch_res))
    torch_res = torch.tensor([0.2, 0.7, 0.1]).multinomial(2000, replacement=True)
    self.assertFalse(equal_distribution(lambda *_: tiny_res, lambda _: torch_res))

  def test_conv2d_init(self):
    params = (128, 256, (3,3))
    assert equal_distribution(lambda *_: nn.Conv2d(*params).weight, lambda _: torch.nn.Conv2d(*params).weight.detach())
    assert equal_distribution(lambda *_: nn.Conv2d(*params).bias, lambda _: torch.nn.Conv2d(*params).bias.detach())

  def test_linear_init(self):
    params = (64, 64)
    assert equal_distribution(lambda *_: nn.Linear(*params).weight, lambda _: torch.nn.Linear(*params).weight.detach())
    assert equal_distribution(lambda *_: nn.Linear(*params).bias, lambda _: torch.nn.Linear(*params).bias.detach())

  def test_bn_init(self):
    params = (64,)
    assert equal_distribution(lambda *_: nn.BatchNorm2d(*params).weight, lambda _: torch.nn.BatchNorm2d(*params).weight.detach())
    assert equal_distribution(lambda *_: nn.BatchNorm2d(*params).bias, lambda _: torch.nn.BatchNorm2d(*params).bias.detach())

if __name__ == "__main__":
  unittest.main()<|MERGE_RESOLUTION|>--- conflicted
+++ resolved
@@ -5,12 +5,9 @@
 import numpy as np
 import torch
 from tinygrad import nn, dtypes, Tensor
-<<<<<<< HEAD
 from tinygrad.helpers import THREEFRY
 from functools import partial
-=======
 from test.helpers import is_dtype_supported
->>>>>>> 9255332d
 
 # https://gist.github.com/devries/11405101
 def ksprob(a):
@@ -77,7 +74,6 @@
     self.assertTrue(zeros.size > 0)
     equal_distribution(lambda *x: Tensor.rand(*x, dtype=dtypes.float16), torch.rand, lambda x: np.random.rand(*x), shape=(2, N, N))
 
-<<<<<<< HEAD
   @unittest.skipIf(not THREEFRY.value, "not using threefry")
   def test_threefly_against_reference(self):
     Tensor.manual_seed(1337)
@@ -87,7 +83,7 @@
                    0.62478125, 0.51861334, 0.24712527, 0.12718695, 0.5236074, 0.50704265, 0.9166272, 0.6918763, 0.6530086, 0.34640658])
     r = Tensor.rand(20).numpy()
     np.testing.assert_allclose(jr, r, atol=1e-5, rtol=1e-5)
-=======
+
   @unittest.skipUnless(is_dtype_supported(dtypes.bfloat16), "need bfloat16 support")
   def test_rand_bfloat16(self):
     N = 128
@@ -100,7 +96,6 @@
     # self.assertTrue(ones.size == 0)
     # self.assertTrue(zeros.size > 0)
     equal_distribution(lambda *x: Tensor.rand(*x, dtype=dtypes.bfloat16).float(), torch.rand, lambda x: np.random.rand(*x), shape=(2, N, N))
->>>>>>> 9255332d
 
   def test_randn(self):
     self.assertTrue(normal_test(Tensor.randn))
