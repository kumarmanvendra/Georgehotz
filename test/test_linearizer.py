import numpy as np
import unittest

from tinygrad.codegen.kernel import Opt, OptOps, KernelOptError, tensor_cores
from tinygrad.codegen.linearizer import Linearizer, UOp, UOps, expand_node, expand_idxs
from tinygrad.device import Device, Buffer
from tinygrad.ops import BinaryOps, BufferOps, MemBuffer, ConstBuffer, LazyOp, LoadOps, TernaryOps
from tinygrad.shape.shapetracker import ShapeTracker
from tinygrad.shape.view import View
from tinygrad.shape.symbolic import MulNode, Variable, NumNode, Node
from tinygrad.tensor import Tensor
from tinygrad.features.jit import CacheCollector
from tinygrad.realize import create_schedule, run_schedule
from tinygrad.helpers import prod, Context
from tinygrad.dtype import DType, dtypes
from tinygrad.codegen.uops import UOpGraph

class TestLinearizer(unittest.TestCase):
  def test_arg_dedup(self):
    a, b = Tensor.randn(4), Tensor.randn(4)
    np_a, np_b = a.numpy(), b.numpy()
    CacheCollector.start()
    c = ((a.shrink(((0, 2),)) - a.shrink(((2, 4),))) - (b.shrink(((0, 2),)) - b.shrink(((2, 4),)))).realize()
    rawbufs = CacheCollector.finish()[0].rawbufs
    assert len(rawbufs) == 3 and set(rawbufs[1:]) == {a.lazydata.base.realized, b.lazydata.base.realized}
    np_c = (np_a[:2] - np_a[2:]) - (np_b[:2] - np_b[2:])
    np.testing.assert_allclose(np_c, c.numpy(), atol=1e-4, rtol=1e-4)

  def test_load_removed(self):
    a = Tensor.rand(1).realize()
    b = Tensor.rand(1).realize()
    ta = Tensor.where(Tensor(True), a, b).numpy()
    tb = Tensor.where(Tensor(False), a, b).numpy()
    np.testing.assert_equal(a.numpy(), ta)
    np.testing.assert_equal(b.numpy(), tb)

  def test_load_dedup(self):
    # for different leaves in the AST, the same loads may occur.

    a = Tensor.randn(4).realize()
    # these are of size 3 to avoid float4 coalesce
    r = a[:-1] + a[1:]

    k = Linearizer(*create_schedule([r.lazydata])[-1].ast)
    k.upcast()
    k.linearize()
    num_loads = len([uop for uop in k.uops if uop.uop == UOps.LOAD])
    assert num_loads <= 4, "more load uops than needed"
    assert num_loads >= 4, "unexpected number of uops, maybe this test needs updating?"

  def test_load_cache_const_bufs(self):
    # make sure const buffers are differentiated from local and mem buffers
    ST, DT = ShapeTracker(views=(View(shape=((1,)), strides=(0, 0), offset=0, mask=None, contiguous=False),)), dtypes.int
    VAL = LazyOp(op=BufferOps.CONST, src=(), arg=ConstBuffer(val=2, dtype=DT, st=ST))

    # data1[0] + VAL
    a = LazyOp(op=BinaryOps.ADD, src=(LazyOp(op=BufferOps.LOAD, src=(), arg=MemBuffer(idx=1, dtype=DT, st=ST)), VAL))
    # (literal const 1) + VAL
    b = LazyOp(op=BinaryOps.ADD, src=(LazyOp(op=BufferOps.CONST, src=(), arg=ConstBuffer(val=1, dtype=DT, st=ST)), VAL))

    ast = LazyOp(op=BufferOps.STORE, src=(LazyOp(op=BinaryOps.ADD, src=(a,b)),), arg=MemBuffer(idx=0, dtype=DT, st=ST))
    lin = Linearizer(ast)
    lin.linearize()

    a_bufs = [u.uop for u in lin.uops.uops[-2].vin[0].vin]
    b_bufs = [u.uop for u in lin.uops.uops[-2].vin[1].vin]

    assert a_bufs == [UOps.LOAD, UOps.CONST]
    assert b_bufs == [] # [UOps.CONST, UOps.CONST] will be folded

  def test_upcast_cse(self):
    # when upcasting, within a subtree, there may be common expressions.

    a, b = Tensor.randn(1).realize(), Tensor.randn(1).realize()
    r = a.expand([2]) + b.expand([2])

    k = Linearizer(*create_schedule([r.lazydata])[-1].ast)
    k.upcast()
    k.linearize()
    num_ops = len([uop for uop in k.uops if uop.uop == UOps.ALU])
    assert num_ops <= 1, "more alu uops than needed"

  def test_reduce_upcast(self):
    if not Device[Device.DEFAULT].compiler.linearizer_opts.supports_float4:
      self.skipTest("device does not support upcast")
    x, w = Tensor.randn((1,1,3)).realize(), Tensor.randn((1,1,2)).realize()
    r = Tensor.conv2d(x,w,padding=1).relu()

    k = Linearizer(*create_schedule([r.lazydata])[-1].ast)
    k.upcast()
    k.upcast()
    k.linearize()
    accs = [u for u in k.uops if u.uop == UOps.DEFINE_ACC]
    stores = [u for u in k.uops if u.uop == UOps.STORE]
    assert len(accs) == 1
    assert len(stores) == 1
    assert stores[0].vin[-1].dtype == accs[0].dtype == dtypes.float.vec(4)

  def test_upcast_with_locals(self):
    if not (opts:=Device[Device.DEFAULT].compiler.linearizer_opts).has_local or not opts.has_shared or not opts.supports_float4:
      self.skipTest("device does not support upcasted reduce with locals")

    x, y = Tensor.rand(1,128), Tensor.rand(128, 128)
    r = (x@y).relu()
    k = Linearizer(*create_schedule([r.lazydata])[-1].ast)
    k.hand_coded_optimizations()
    k.linearize()

    accs = [u for u in k.uops if u.uop == UOps.DEFINE_ACC]
    stores = [u for u in k.uops if u.uop == UOps.STORE]

    # the first store is to lds and can be upcasted
    assert accs[0].dtype == stores[0].vin[-1].dtype == dtypes.float.vec(4)
    assert stores[0].vin[0].uop == UOps.DEFINE_LOCAL
    # the second store is to gds with no upcasts
    assert accs[1].dtype == stores[1].vin[-1].dtype == dtypes.float
    assert stores[1].vin[0].uop == UOps.DEFINE_GLOBAL

  def test_zero_fold(self):
    a, b = Tensor.randn(1).realize(), Tensor.randn(1).realize()
    r = Tensor.stack([a, b])

    k = Linearizer(*create_schedule([r.lazydata])[-1].ast)
    k.upcast()
    k.linearize()
    num_ops = len([uop for uop in k.uops if uop.uop == UOps.ALU])
    assert num_ops == 0, "more alu uops than needed"

  def test_constant_fold(self):
    a, b = Tensor(2), Tensor(3)
    r = a * b

    k = Linearizer(*create_schedule([r.lazydata])[-1].ast)
    k.linearize()
    num_ops = len([uop for uop in k.uops if uop.uop in [UOps.LOAD, UOps.ALU]])
    assert num_ops <= 0, "more load or alu uops than needed"

  def test_sum_acc_dtype(self):
    for tensor_dtype, acc_dtype in (
      (dtypes.bool, dtypes.int), (dtypes.int16, dtypes.int), (dtypes.float16, dtypes.float), (dtypes.bfloat16, dtypes.float)):
      a = Tensor([1, 2, 3], dtype=tensor_dtype).sum()
      k = Linearizer(*create_schedule([a.lazydata])[-1].ast)
      k.linearize()
      local = [uop for uop in k.uops if uop.uop == UOps.DEFINE_ACC]
      assert local[0].dtype == acc_dtype

  def test_arg_acc_dtype(self):
    def helper_arg_acc_dtype(c: Tensor, expected_dtype:DType):
      k = Linearizer(*create_schedule([c.lazydata])[-1].ast)
      k.linearize()
      local = [uop for uop in k.uops if uop.uop == UOps.DEFINE_ACC]
      assert local[0].dtype == expected_dtype

    tests = (
      (dtypes.float16, None, dtypes.float),
      (dtypes.bfloat16, None, dtypes.float),
      (dtypes.float, None, dtypes.float),
      (dtypes.float16, dtypes.float16, dtypes.float16),
      (dtypes.bfloat16, dtypes.bfloat16, dtypes.bfloat16),
      (dtypes.float, dtypes.float16, dtypes.float16),
    )
    for tensor_dtype, acc_dtype, expected_dtype in tests:
      a, b = Tensor.rand(8, 8, dtype=tensor_dtype), Tensor.rand(8, 8, dtype=tensor_dtype)
      helper_arg_acc_dtype(a.sum(acc_dtype=acc_dtype), expected_dtype)
      helper_arg_acc_dtype(a.matmul(b, acc_dtype=acc_dtype), expected_dtype)
      d, w = Tensor.rand(4, 8, 8, 8, dtype=tensor_dtype), Tensor.rand(8, 8, 2, 2, dtype=tensor_dtype)
      helper_arg_acc_dtype(d.conv2d(w, acc_dtype=acc_dtype), expected_dtype)

  def test_tensor_cores(self):
    if not Device[Device.DEFAULT].compiler.linearizer_opts.has_tensor_cores:
      self.skipTest("device doesn't have tensor cores")
    for tc in tensor_cores[Device[Device.DEFAULT].compiler.linearizer_opts.device]:
      a, b = Tensor.rand(tc.dims[1], tc.dims[2], dtype=tc.dtype_in), Tensor.rand(tc.dims[2], tc.dims[0], dtype=tc.dtype_in)
      np_a, np_b = a.numpy(), b.numpy()
      r = a.matmul(b, acc_dtype=tc.dtype_out)
      realized_ast, _ = helper_realized_ast(r)
      k = Linearizer(realized_ast)
      k.apply_tensor_cores(1)
      k.linearize()
      assert len([uop for uop in k.uops if uop.uop == UOps.WMMA]) == 1, "tensor core not triggered"
      assert len([x for x in k.applied_opts if x.op == OptOps.TC]) == 1, "tensor core opt not included"
      np_c = np_a @ np_b
      (tc_atol, tc_rtol) = (1e-2, 1e-3) if tc.dtype_out == dtypes.half else (5e-3, 1e-4)
      np.testing.assert_allclose(np_c, r.numpy(), atol=tc_atol, rtol=tc_rtol)

  def test_limit_dims_to_max_5d_global(self):
<<<<<<< HEAD
    t = Tensor.empty(3, 4, 5, 6, 7).pad(((1, 1), (1, 1), (1, 1), (1, 1), (1, 1))) + 1
    sched = [si for si in create_schedule([t.lazydata]) if si.ast.op not in LoadOps]
=======
    t = Tensor.rand(3, 4, 5, 6, 7).pad(((1, 1), (1, 1), (1, 1), (1, 1), (1, 1))) + 1
    sched = [si for si in create_schedule([t.lazydata]) if si.ast[0].op not in LoadOps]
>>>>>>> 0f050b10
    assert len(sched) == 1
    lin = Linearizer(*sched[0].ast)
    assert lin.full_shape[:lin.global_dims] == (5, 6, 7, 8, 9)
    lin.limit_dims_to_max(global_max=[16, 16, 16], local_max=[16, 16, 16])

  def test_sum_collapse(self):
    t = Tensor.ones(256,256).sum()
    sched = [si for si in create_schedule([t.lazydata]) if si.ast[0].op not in LoadOps]
    assert len(sched) == 1
    lin = Linearizer(*sched[0].ast)
    assert not any(u.uop == UOps.LOOP for u in lin.linearize().uops), "found loop in sum collapse"

  def test_simplify_uop(self):
    def helper_test_simplify(uop, dtype, vin, arg=None):
      ast = LazyOp(BufferOps.CONST, (),
                   ConstBuffer(42, dtypes.float, ShapeTracker(views=(View(shape=(), strides=(), offset=0, mask=None, contiguous=True),))))
      ast = LazyOp(BufferOps.STORE, (ast,),
                   MemBuffer(0, dtypes.float, ShapeTracker(views=(View(shape=(), strides=(), offset=0, mask=None, contiguous=True),))))
      lin = Linearizer(ast) # this is a dummy ast

      lin.uops = UOpGraph()
      return lin.uops.add(uop, dtype, vin, arg, cachable=False)

    c0 = UOp(UOps.CONST, dtypes.float, vin=(), arg=0.0)
    assert helper_test_simplify(UOps.ALU, dtypes.float, vin=(UOp(UOps.CONST, dtypes.bool, vin=(), arg=True), c0, c0), arg=TernaryOps.WHERE) == c0

    c0 = UOp(UOps.CONST, dtypes.float, vin=(), arg=0.0)
    c1 = UOp(UOps.CONST, dtypes.float, vin=(), arg=1.0)
    assert helper_test_simplify(UOps.ALU, dtypes.float, vin=(UOp(UOps.CONST, dtypes.bool, vin=(), arg=True), c0, c1),
                                arg=TernaryOps.WHERE).arg == c0.arg

  def test_phi_simplification(self):
    def helper(t, max_ops=0):
      sched = create_schedule([t.lazydata])
      assert len(sched) == 1
      k = Linearizer(*sched[0].ast)
      k.hand_coded_optimizations()
      uops = list(k.linearize().uops)
      # ignore kernel optimized IF/LOOP statements for now
      if if_op:=next((u for u in uops if u.uop is UOps.IF), None):
        uops = uops[:uops.index(if_op)]
      assert len(set([u.uop for u in uops if u.uop in {UOps.LOOP, UOps.SPECIAL}])) == 1, "has either specials or loops, not both"
      assert len([u for u in uops if u.uop == UOps.PHI]) == 0, "PHI should have been simplified"
      assert len([u for u in uops if u.arg == BinaryOps.MAX]) <= max_ops, "no unnecessary MAX ops"

    helper(Tensor.arange(5.5, (3.5*300), 3.5))
    helper(Tensor.arange(-1, -100, -5))
    helper(Tensor.arange(-3.2, 6.7, 0.64))
    helper(Tensor.arange(256), max_ops=2)
    helper(Tensor.arange(255), max_ops=0)

def helper_realized_ast(r:Tensor):
  s = create_schedule([r.lazydata])
  run_schedule(s[:-1])  # run all kernels except the last one
  # now all input LazyBuffers buffers in s[-1] should be realized
  # allocate an output buffer
  output_buffer = Buffer((out:=s[-1].outputs[0]).device, prod((s if isinstance(s, int) else s.max for s in out.shape)), out.dtype)
  return s[-1].ast[0], [output_buffer] + [l.realized for l in s[-1].inputs]

@unittest.skipUnless(Device[Device.DEFAULT].compiler.linearizer_opts.supports_float4, "need backends that support float4")
class TestFloat4(unittest.TestCase):
  @staticmethod
  def count_float4(k):
    return (len([uop for uop in k.uops if uop.uop == UOps.LOAD and uop.dtype == dtypes.float.vec(4)]),
            len([uop for uop in k.uops if uop.uop == UOps.STORE and len(uop.vin) == 3 and uop.vin[2].dtype == dtypes.float.vec(4)]))

  # TODO: express opts below as auto opts

  def test_float4_basic(self):
    a = Tensor.rand(2, 8).realize()
    b = Tensor.rand(2, 8).realize()
    c = a + b

    s = create_schedule([c.lazydata])[0]
    k = Linearizer(*s.ast)
    k.hand_coded_optimizations()
    k.linearize()

    assert TestFloat4.count_float4(k) == (2, 1)

  def test_float4_multidim(self):
    a = Tensor.rand(2, 8).realize()
    b = Tensor.rand(2, 8).realize()
    c = a + b

    s = create_schedule([c.lazydata])[0]
    k = Linearizer(*s.ast)
    k.shift_to(0, 4)  # float4 dimension
    k.shift_to(0, 2, insert_before=k.shape_len-1)
    k.upcast()
    k.upcast()
    k.local_dims += 1
    k.linearize()

    assert TestFloat4.count_float4(k) == (4, 2)

  def test_float4_unaligned_load(self):
    a = Tensor.rand(9).realize().shrink(((1, 9),))
    b = Tensor.rand(9).realize().shrink(((1, 9),))
    c = a + b

    s = create_schedule([c.lazydata])[0]
    k = Linearizer(*s.ast)
    k.hand_coded_optimizations()  # implicit trigger float4 dim
    k.linearize()

    assert TestFloat4.count_float4(k) == (0, 1)

  def test_float4_multidim_unaligned_load(self):
    a = Tensor.rand(2, 9).realize().shrink(((0, 2), (1, 9),))
    b = Tensor.rand(2, 9).realize().shrink(((0, 2), (1, 9),))
    c = a + b

    s = create_schedule([c.lazydata])[0]
    k = Linearizer(*s.ast)
    k.shift_to(len(k.full_unupcasted_shape)-1, 4)  # manual trigger float4 dim
    k.upcast()
    k.shift_to(len(k.full_unupcasted_shape)-1, 2, insert_before=k.shape_len-1)
    k.upcast()
    k.local_dims += 1
    k.linearize()

    assert TestFloat4.count_float4(k) == (0, 2)

  def test_float4_sometimes_unaligned(self):
    a = Tensor.rand(1, 1, 8).realize()
    b = Tensor.rand(1, 1, 5).realize().shrink(((0, 1), (0, 1), (1, 5)))
    c = a.conv2d(b)
    # only the first and last conv dot products are aligned in a, and b is never aligned, so no
    # float4 should be emitted (the reduce axis of size 4 is the float4 axis here)

    s = create_schedule([c.lazydata])[0]
    k = Linearizer(*s.ast)
    k.upcast()
    k.linearize()

    assert TestFloat4.count_float4(k) == (0, 0)

  def test_float4_multidim_sometimes_unaligned(self):
    a = Tensor.rand(1, 1, 7).realize()
    b = Tensor.rand(1, 1, 5).realize().shrink(((0, 1), (0, 1), (1, 5)))
    c = a.conv2d(b)
    # the first conv dot product is aligned in a. If we upcast the output and reduce
    # dimension, then we could do float4 for only that one set of loads, but we currently
    # don't.

    s = create_schedule([c.lazydata])[0]
    k = Linearizer(*s.ast)
    k.upcast()
    k.upcast()
    k.linearize()

    assert TestFloat4.count_float4(k) == (0, 1)

  def test_float4_noncontiguous(self):
    a = Tensor.rand(4, 2).realize()
    b = Tensor.rand(4, 2).realize()
    c = a + b

    # we will upcast the top axis of sz 4. they should not be coalesced into float4,
    # since the top axis is not contiguous.

    s = create_schedule([c.lazydata])[0]
    k = Linearizer(*s.ast)
    k.shift_to(0, 4, top=True)  # top axes are float4 axes
    k.upcast()
    k.linearize()

    assert TestFloat4.count_float4(k) == (0, 0)

  def test_float4_expand(self):
    a = Tensor.rand(9).realize().shrink(((1, 9),))
    b = Tensor.rand(2).realize().reshape((2, 1)).expand((2,4)).reshape((8,))
    c = a + b

    # we will upcast the top axis of sz 4. they should not be coalesced into float4,
    # since the top axis is not contiguous.

    s = create_schedule([c.lazydata])[0]
    k = Linearizer(*s.ast)
    k.shift_to(0, 4)  # float4 axis
    k.upcast()
    k.linearize()

    assert TestFloat4.count_float4(k) == (0, 1)

  def test_float4_heterogeneous(self):
    a = Tensor.rand(8).realize()
    b = Tensor.rand(9).realize().shrink(((1, 9),))
    c = a + b

    # should float4 b but not a

    s = create_schedule([c.lazydata])[0]
    k = Linearizer(*s.ast)
    k.shift_to(0, 4)  # float4 axis
    k.upcast()
    k.linearize()

    assert TestFloat4.count_float4(k) == (1, 1)

class TestHandCodedOpts(unittest.TestCase):
  def test_masked_upcast(self):
    layer_1 = Tensor.cat(*[Tensor.rand(5) for _ in range(4)])
    layer_2 = Tensor.cat(layer_1.unsqueeze(0), Tensor.rand(6, 20))

    s = create_schedule([layer_2.lazydata])[-1]
    k = Linearizer(*s.ast)
    k.hand_coded_optimizations()
    assert len(k.bufs) == 6  # make sure all ops are done in one kernel
    # masked upcast should upcast masked axis of size 7
    # masked upcast should not upcast large (20) last axis
    # float4/other hcopt shouldn't upcast last axis, since we already have 7 upcast, and the last axis is not very contiguous
    assert k.upcasted == 1 and k.full_shape[-1] == 7

  @unittest.skipIf(Device.DEFAULT == "WEBGPU", "Failing because of custom kernel splitting to circumvent the 8 buffer limit")
  def test_masked_upcast_wino(self):
    monster = Tensor.stack([Tensor.stack([Tensor.rand(16) for _ in range(6)]) for _ in range(6)])

    s = create_schedule([monster.lazydata])[-1]
    k = Linearizer(*s.ast)
    k.hand_coded_optimizations()
    assert len(k.bufs) == 37  # make sure all ops are done in one kernel
    # should upcast the two Tensor.stacks
    assert k.upcasted >= 2 and k.full_shape[k.shape_len-k.upcasted:k.shape_len].count(6) == 2

  def test_masked_upcast_wino_full(self):
    with Context(WINO=1):
      x,w = Tensor.rand(1,4,8,8, requires_grad=True).realize(), Tensor.rand(4,4,3,3, requires_grad=True).realize()
      out = Tensor.conv2d(x,w, padding=1)
      upcasts = []
      wino_schedule = create_schedule([out.lazydata])
      # collect upcasts of tile transform kernels
      for i, si in enumerate(wino_schedule):
        k = Linearizer(*si.ast)
        k.hand_coded_optimizations()
        if k.reduceop is not None: continue  # not a tile transform kernel (there is a gemm reduce kernel)
        if len(k.bufs) < 36: continue  # not a tile transform kernel (there's a permute kernel at the end)
        upcasts.append(tuple(k.full_shape[k.shape_len - k.upcasted:k.shape_len]))
      assert len(upcasts) == 3  # 3 transformation matrices
      assert len(wino_schedule) <= 4  # 4 kernels
      # this test case's inputs are too small, so one of the 4-stacks became a local, which is fine i guess
      assert upcasts.count((6, 6)) == 2 #and upcasts.count((4, 4)) == 1

      out.mean().backward()
      backward_schedule = create_schedule([x.grad.lazydata, w.grad.lazydata])
      for si in backward_schedule:
        k = Linearizer(*si.ast)
        k.hand_coded_optimizations()
        k.linearize()
        if len(k.bufs) < 20: continue  # not a tile transform kernel
        # heuristic number to make sure that at least some upcasts but not too many upcasts are being done
        assert 6 <= prod(k.full_shape[k.shape_len - k.upcasted:k.shape_len]) <= 216
      assert len(backward_schedule) <= 13  # just the current number, but it could be better

  def test_masked_upcast_many(self):
    layer_1 = Tensor.cat(Tensor.rand(3, 4), Tensor.rand(4, 4))
    layer_2 = Tensor.cat(layer_1.unsqueeze(0), Tensor.rand(6, 7, 4))
    layer_3 = Tensor.cat(layer_2.unsqueeze(0), Tensor.rand(6, 7, 7, 4))

    s = create_schedule([layer_3.lazydata])[-1]
    k = Linearizer(*s.ast)
    k.hand_coded_optimizations()
    assert len(k.bufs) == 5  # make sure all ops are done in one kernel
    # check that we don't do too many upcasts
    assert prod(k.full_shape[k.shape_len-k.upcasted:k.shape_len]) <= 49

  def test_matvec(self):
    if not Device[Device.DEFAULT].compiler.linearizer_opts.has_local:
      self.skipTest("Only devices with locals")
    N = 128
    a = Tensor.rand(1, N).realize()
    b = Tensor.rand(N, N).realize()
    c = a @ b

    s = create_schedule([c.lazydata])[0]
    k = Linearizer(*s.ast)
    k.hand_coded_optimizations()

    assert k.group_for_reduces == 1
    assert k.local_dims == 1
    assert k.upcasted == 1

def helper_linearizer_opt(r:Tensor, opts=[], apply_tc=False, atol=1e-4, rtol=1e-4, color_sizes=[]):
  wanna_output = None
  realized_ast, real_bufs = helper_realized_ast(r)

  def check_opt(opts, create_k, to_prg, expected_color_size):
    k = create_k()
    if apply_tc:
      assert k.apply_tensor_cores(1, opts), "no tensor core triggered"
    else:
      for opt in opts:
        k.apply_opt(opt)
    if expected_color_size is not None:
      assert (cs:=[(x,y) for x,y in zip(k.colors(), k.full_shape)]) == expected_color_size, f"expected={expected_color_size} got={cs}"
    prg = to_prg(k)
    real_bufs[0].copyin(np.zeros((real_bufs[0].size, ), dtype=real_bufs[0].dtype.np).data) # Zero to check that all values are filled
    prg.exec(real_bufs)
    np.testing.assert_allclose(wanna_output, np.frombuffer(real_bufs[0].as_buffer(), real_bufs[0].dtype.np), atol=atol, rtol=rtol)

  # Get baseline, which is not optimized at all.
  k = Linearizer(realized_ast)
  prg = Device[Device.DEFAULT].to_program(k)
  prg.exec(real_bufs)
  wanna_output = np.frombuffer(real_bufs[0].as_buffer(), real_bufs[0].dtype.np).copy()

  # Check correctness of handcoded optimiztions.
  k = Linearizer(realized_ast)
  k.hand_coded_optimizations()
  prg = Device[Device.DEFAULT].to_program(k)
  real_bufs[0].copyin(np.zeros((real_bufs[0].size, ), dtype=real_bufs[0].dtype.np).data) # Zero to check that all values are filled
  prg.exec(real_bufs)
  np.testing.assert_allclose(wanna_output, np.frombuffer(real_bufs[0].as_buffer(), real_bufs[0].dtype.np), atol=atol, rtol=rtol)
  for i, x in enumerate(opts): # Check custom transformations if any.
    check_opt(x, lambda: Linearizer(realized_ast), Device[Device.DEFAULT].to_program, color_sizes[i] if i < len(color_sizes) else None)

class TestLinearizerOpts(unittest.TestCase):
  def test_local_and_grouped_reduce(self):
    if not Device[Device.DEFAULT].compiler.linearizer_opts.has_local or not Device[Device.DEFAULT].compiler.linearizer_opts.has_shared:
      self.skipTest("Only Compiled uses linearizer with locals and shared")

    N = 128
    Tensor.manual_seed(1882)
    a = Tensor.rand(4, 4, N, N)
    b = Tensor.rand(4, 4, N)
    r = (b.sqrt() + ((a+1).sum(axis=3).exp()))
    helper_linearizer_opt(r, [
      [Opt(OptOps.LOCAL, 0, 2)],
      [Opt(OptOps.LOCAL, 0, 8)],
      [Opt(OptOps.LOCAL, 0, 16)], # Checking how it works with locals
      [Opt(OptOps.GROUPTOP, 0, 2)],
      [Opt(OptOps.GROUPTOP, 0, 32)],
      [Opt(OptOps.GROUPTOP, 0, 64)], # Checking how it works with grouped reduce
      [Opt(OptOps.LOCAL, 0, 2), Opt(OptOps.GROUPTOP, 0, 2)],
      [Opt(OptOps.LOCAL, 0, 16), Opt(OptOps.GROUPTOP, 0, 16)],
      [Opt(OptOps.LOCAL, 0, 32), Opt(OptOps.GROUPTOP, 0, 2)],
      # Checking how it works with locals + grouped reduce
      [Opt(OptOps.LOCAL, 0, 2), Opt(OptOps.GROUPTOP, 0, 64)],
      # Checking how it works with locals + grouped reduce + upcasts
      [Opt(OptOps.LOCAL, 0, 2), Opt(OptOps.GROUPTOP, 0, 2), Opt(OptOps.UPCAST, 0, 8), Opt(OptOps.UNROLL, 1, 4)],
    ])

  def test_upcasts(self):
    N = 16
    Tensor.manual_seed(1772)
    a = Tensor.rand(N, N)
    b = Tensor.rand(N, N)
    r = (a+b).sqrt() * ((a+1).exp())
    helper_linearizer_opt(r, [
      [Opt(OptOps.UPCAST, 0, 2)],
      [Opt(OptOps.UPCAST, 0, 4)],
      [Opt(OptOps.UPCAST, 0, 8)], # Checking how it works with upcasts
    ])

  def test_full_upcast(self):
    Tensor.manual_seed(1772)
    a = Tensor.rand(4)
    b = Tensor.rand(4)
    r = (a+b).sqrt() * ((a+1).exp())
    helper_linearizer_opt(r, [
      [Opt(OptOps.UPCAST, 0, 4)], # Checking how it works with upcasts
    ])

  def test_matmul(self):
    if not Device[Device.DEFAULT].compiler.linearizer_opts.has_local or not Device[Device.DEFAULT].compiler.linearizer_opts.has_shared:
      self.skipTest("Only Compiled uses linearizer with locals and shared")

    N = 128
    Tensor.manual_seed(1552)
    a = Tensor.rand(N, N)
    b = Tensor.rand(N, N)
    r = a@b
    helper_linearizer_opt(r, [
      [Opt(OptOps.UPCAST, 0, 2)],
      [Opt(OptOps.UPCAST, 0, 4), Opt(OptOps.UPCAST, 1, 4)], # Checking how it works with upcasts
      [Opt(OptOps.LOCAL, 0, 2)],
      [Opt(OptOps.LOCAL, 1, 32)],
      [Opt(OptOps.LOCAL, 0, 4), Opt(OptOps.LOCAL, 1, 4)],
      [Opt(OptOps.LOCAL, 0, 4), Opt(OptOps.LOCAL, 1, 32)],
      [Opt(OptOps.LOCAL, 0, 16), Opt(OptOps.LOCAL, 1, 8)], # Checking how it works with locals
      [Opt(OptOps.GROUPTOP, 0, 2)],
      [Opt(OptOps.GROUPTOP, 0, 32)],
      [Opt(OptOps.GROUPTOP, 0, 32), Opt(OptOps.UNROLL, 0, 4)], # Checking how it works with grouped_reduce
      [Opt(OptOps.LOCAL, 0, 2), Opt(OptOps.LOCAL, 1, 2), Opt(OptOps.GROUPTOP, 0, 32)],
      [Opt(OptOps.LOCAL, 0, 8), Opt(OptOps.GROUPTOP, 0, 32)],
      [Opt(OptOps.LOCAL, 0, 4), Opt(OptOps.LOCAL, 0, 8), Opt(OptOps.GROUPTOP, 0, 4)], # Checking how it works with local+grouped_reduce
      # Checking all together
      [Opt(OptOps.LOCAL, 0, 4), Opt(OptOps.LOCAL, 0, 4), Opt(OptOps.GROUPTOP, 0, 8), Opt(OptOps.UNROLL, 0, 4), Opt(OptOps.UPCAST, 0, 4),
       Opt(OptOps.UPCAST, 1, 2)],
      # Full global upcast + local
      [Opt(OptOps.LOCAL, 0, 4), Opt(OptOps.LOCAL, 0, 4), Opt(OptOps.GROUPTOP, 0, 8), Opt(OptOps.UNROLL, 0, 4), Opt(OptOps.UPCAST, 0, 8)],
    ])

  def test_double_reduce(self):
    if not Device[Device.DEFAULT].compiler.linearizer_opts.has_local or not Device[Device.DEFAULT].compiler.linearizer_opts.has_shared:
      self.skipTest("Only Compiled uses linearizer with locals and shared")

    N = 128
    Tensor.manual_seed(1552)
    a = Tensor.rand(8, N, 8, N)
    r = a.sum(axis=(1,3))
    helper_linearizer_opt(r, [
      # openCL / GPU=1 is 256 max threads
      [Opt(OptOps.GROUPTOP, 0, 2)], [Opt(OptOps.GROUPTOP, 0, 32)],
      [Opt(OptOps.GROUPTOP, 1, 2)], [Opt(OptOps.GROUPTOP, 1, 32)], # Checking how it works with 1 grouped_reduce.
      [Opt(OptOps.GROUPTOP, 0, 2), Opt(OptOps.GROUPTOP, 1, 2)],
      [Opt(OptOps.GROUPTOP, 0, 16), Opt(OptOps.GROUPTOP, 1, 2)],
      [Opt(OptOps.GROUPTOP, 0, 4), Opt(OptOps.GROUPTOP, 1, 64)], # Checking how it works with 2 grouped_reduces.
      [Opt(OptOps.GROUPTOP, 0, 16), Opt(OptOps.GROUPTOP, 1, 2), Opt(OptOps.UNROLL, 0, 4)],
      [Opt(OptOps.GROUPTOP, 0, 2), Opt(OptOps.GROUPTOP, 1, 32), Opt(OptOps.UNROLL, 2, 4)], # Checking how it works with 2 grouped_reduces + upcasts.
      [Opt(OptOps.LOCAL, 0, 4), Opt(OptOps.LOCAL, 1, 4), Opt(OptOps.GROUPTOP, 0, 4), Opt(OptOps.GROUPTOP, 1, 4)],
      # Checking how it works with 2 grouped_reduces + upcasts + locals.
      [Opt(OptOps.LOCAL, 0, 4), Opt(OptOps.LOCAL, 1, 4), Opt(OptOps.GROUPTOP, 0, 2), Opt(OptOps.GROUPTOP, 1, 32), Opt(OptOps.UNROLL, 1, 4)],
      [Opt(OptOps.LOCAL, 0, 2), Opt(OptOps.LOCAL, 1, 2), Opt(OptOps.GROUPTOP, 0, 8), Opt(OptOps.GROUPTOP, 1, 4), Opt(OptOps.UPCAST, 0, 2)],
      [Opt(OptOps.LOCAL, 0, 2), Opt(OptOps.LOCAL, 1, 2), Opt(OptOps.GROUPTOP, 0, 8), Opt(OptOps.GROUPTOP, 1, 4), Opt(OptOps.UPCAST, 0, 2),
       Opt(OptOps.UNROLL, 0, 4), Opt(OptOps.UNROLL, 1, 4)], # Checking how it works with 2 grouped_reduces + upcasts + locals.
      [Opt(OptOps.LOCAL, 0, 4), Opt(OptOps.LOCAL, 1, 4), Opt(OptOps.GROUPTOP, 0, 4), Opt(OptOps.GROUPTOP, 1, 4), Opt(OptOps.UPCAST, 0, 2),
       Opt(OptOps.UPCAST, 0, 2)], # No globals
    ])

  def test_invalid_tensor_core_extra_opts(self):
    if not Device[Device.DEFAULT].compiler.linearizer_opts.has_tensor_cores:
      self.skipTest("device doesn't have tensor cores")
    if Device.DEFAULT not in tensor_cores:
      self.skipTest("No tensor cores for device")

    N = 128
    Tensor.manual_seed(1552)
    a = Tensor.rand(N, N)
    b = Tensor.rand(N, N)
    realized_ast, _ = helper_realized_ast(a@b)
    invalid_opts = [
      [Opt(OptOps.LOCAL, 2, 2)],
      [Opt(OptOps.UPCAST, 2, 2)],
      [Opt(OptOps.LOCAL, 0, 2), Opt(OptOps.LOCAL, 2, 2)],
    ]
    for x in invalid_opts:
      k = Linearizer(realized_ast)
      with self.assertRaises(AssertionError):
        assert k.apply_tensor_cores(use_tensor_cores=1, extra_opts=x), "no valid tensor core" # for METAL in runners

  def test_tensor_core_opts(self):
    if not Device[Device.DEFAULT].compiler.linearizer_opts.has_tensor_cores:
      self.skipTest("device doesn't have tensor cores")
    if Device.DEFAULT not in tensor_cores:
      self.skipTest("No tensor cores for device")

    N = 128
    Tensor.manual_seed(1552)
    for tc in tensor_cores[Device[Device.DEFAULT].compiler.linearizer_opts.device]:
      a, b = Tensor.rand(N, N, dtype=tc.dtype_in), Tensor.rand(N, N, dtype=tc.dtype_in)
      r = a.matmul(b, acc_dtype=tc.dtype_out)
      (atol, rtol) = ((0.25, 0.01) if tc.dtype_out == dtypes.half else (3e-2, 1e-3)) if tc.dtype_in == dtypes.half else (1e-4, 1e-4)
      helper_linearizer_opt(r, [
        [],
        [Opt(OptOps.UPCAST, 0, 4)],
        [Opt(OptOps.UPCAST, 1, 4)],
        [Opt(OptOps.UPCAST, 0, 4), Opt(OptOps.UPCAST, 1, 4)], # check upcasts
        [Opt(OptOps.UNROLL, 0, 2)], # check unroll
        [Opt(OptOps.UNROLL, 0, 0)], # check full unroll of reduce with locals
        [Opt(OptOps.LOCAL, 0, 4)], # check local
        [Opt(OptOps.UPCAST, 0, 4), Opt(OptOps.UNROLL, 0, 2)], # check combo of unroll and local
        [Opt(OptOps.UPCAST, 0, 4), Opt(OptOps.UPCAST, 1, 4), Opt(OptOps.UNROLL, 0, 2)],
        [Opt(OptOps.UPCAST, 0, 4), Opt(OptOps.UPCAST, 1, 4), Opt(OptOps.UNROLL, 0, 4)],
        [Opt(OptOps.UPCAST, 0, 4), Opt(OptOps.UPCAST, 1, 4), Opt(OptOps.UNROLL, 0, 4), Opt(OptOps.LOCAL, 0, 2)],
        [Opt(OptOps.UPCAST, 1, 4), Opt(OptOps.UPCAST, 0, 4)], # check permutations
        [Opt(OptOps.UNROLL, 0, 2), Opt(OptOps.UPCAST, 0, 4)],
        [Opt(OptOps.UPCAST, 0, 4), Opt(OptOps.UNROLL, 0, 2), Opt(OptOps.UPCAST, 1, 4)],
        [Opt(OptOps.UNROLL, 0, 2), Opt(OptOps.UPCAST, 1, 4), Opt(OptOps.UPCAST, 0, 4), Opt(OptOps.UNROLL, 0, 4)],
        [Opt(OptOps.LOCAL, 0, 2), Opt(OptOps.UPCAST, 1, 4), Opt(OptOps.UNROLL, 0, 2), Opt(OptOps.UPCAST, 0, 4)],
        # [Opt(OptOps.GROUP, 0, 2)] # doesn't work because group_for_reduce dims become early locals (conflicting with TC)
      ], apply_tc=True, atol=atol, rtol=rtol)

  def test_padto_matmul(self):
    if Device.DEFAULT in ["CUDA", "HIP"]: self.skipTest("super slow on CUDA and HIP because of the big grid dims")
    N = 17 * 17
    Tensor.manual_seed(289)
    a = Tensor.rand(N, N)
    b = Tensor.rand(N, N)
    helper_linearizer_opt(a@b, [
      [Opt(OptOps.PADTO, 0, 32)],
      [Opt(OptOps.PADTO, 1, 32)],
      [Opt(OptOps.PADTO, 0, 32), Opt(OptOps.PADTO, 1, 32)],
      # can optimize further post PADTO
      [Opt(OptOps.PADTO, 0, 32), Opt(OptOps.PADTO, 1, 32), Opt(OptOps.UPCAST, 0, 2), Opt(OptOps.UPCAST, 1, 2),],
    ])

  def test_padto_max(self):
    N = 17 * 17
    a = -Tensor.ones(N, N)

    helper_linearizer_opt(a.max(0), [
      [Opt(OptOps.PADTO, 0, 32)],
      [Opt(OptOps.PADTO, 0, 32), Opt(OptOps.UPCAST, 0, 8),],
    ])
    helper_linearizer_opt(a.max(1), [
      [Opt(OptOps.PADTO, 0, 32)],
      [Opt(OptOps.PADTO, 0, 32), Opt(OptOps.UPCAST, 0, 8),],
    ])

    # cannot pad a reduce axis
    with self.assertRaises(KernelOptError):
      helper_linearizer_opt(a.max(), [[Opt(OptOps.PADTO, 0, 32)],])
    with self.assertRaises(KernelOptError):
      helper_linearizer_opt(a.max(0), [[Opt(OptOps.PADTO, 1, 32)],])

  def test_padto_where(self):
    N = 17 * 17
    a = (Tensor.empty(N, N).max(axis=0, keepdim=True) > 1).where(1, 0)
    helper_linearizer_opt(a.max(0), [
      [Opt(OptOps.PADTO, 0, 32)],
      [Opt(OptOps.PADTO, 0, 32), Opt(OptOps.UPCAST, 0, 8),],
    ])

  def test_color_shapes_with_local(self):
    if not Device[Device.DEFAULT].compiler.linearizer_opts.has_local or not Device[Device.DEFAULT].compiler.linearizer_opts.has_shared:
      self.skipTest("Only Compiled uses linearizer with locals and shared")

    N = 32
    Tensor.manual_seed(1552)
    a = Tensor.rand(N, N)
    b = Tensor.rand(N, N)
    r = a@b
    opts_shapes = [
      ([Opt(OptOps.LOCAL, 0, 2)], [("blue",16),("blue",32),("cyan",2),("red",32)]),
      ([Opt(OptOps.LOCAL, 0, 2),Opt(OptOps.GROUP, 0, 2)], [("blue",16),("blue",32),("cyan",2),("green",2),("red",16)]),
      # check to ensure local_dims are stable for full UNROLL of first_reduce
      ([Opt(OptOps.LOCAL, 0, 2),Opt(OptOps.UNROLL, 0, 0)], [("blue",16),("blue",32),("cyan",2),("magenta",32)]),
      ([Opt(OptOps.UNROLL, 0, 0),Opt(OptOps.LOCAL, 0, 2)], [("blue",16),("blue",32),("cyan",2),("magenta",32)]),
      # check behavior for full UNROLL on an existing GROUP
      ([Opt(OptOps.LOCAL, 0, 2),Opt(OptOps.GROUP, 0, 0),Opt(OptOps.UNROLL, 0, 2)], [("blue",16),("blue",32),("cyan",2),("green",16),("magenta",2)]),
      ([Opt(OptOps.LOCAL, 0, 2),Opt(OptOps.GROUP, 0, 0),Opt(OptOps.UNROLL, 0, 0)], [("blue",16),("blue",32),("cyan",2),("magenta",32)]),
      ([Opt(OptOps.GROUP, 0, 0),Opt(OptOps.LOCAL, 0, 2),Opt(OptOps.UNROLL, 0, 0)], [("blue",16),("blue",32),("cyan",2),("magenta",32)]),
      ([Opt(OptOps.GROUP, 0, 2),Opt(OptOps.UNROLL, 0, 0)], [("blue",32),("blue",32),("red",16),("magenta",2)]),
    ]
    helper_linearizer_opt(r, [x[0] for x in opts_shapes], color_sizes=[x[1] for x in opts_shapes])

class TestLinearizerHelper(unittest.TestCase):
  def test_num_node_expand(self):
    a = NumNode(42)
    assert expand_node(a) == [a]

  def test_variable_expand(self):
    a = Variable("a", 5, 7)
    assert expand_node(a) == [a]

  def test_variable_expand_expr_none(self):
    a = Variable("_uidx0", 5, 7)
    assert expand_node(a) == [NumNode(5), NumNode(6), NumNode(7)]

  def test_mul_node_expand(self):
    a = Variable("_uidx0", 5, 7)
    m = MulNode(a, 3)
    assert expand_node(m) == [NumNode(15), NumNode(18), NumNode(21)]

    b = Variable("b", 1, 3)
    n = MulNode(b, 3)
    assert expand_node(n) == [Variable("b", 1, 3)*3]

  def test_sum_node_expand(self):
    a = Variable("_uidx0", 1, 3)
    b = Variable("b", 5, 7)
    s1 = a + b
    assert expand_node(s1) == [Node.sum([NumNode(i),b]) for i in range(1,4)]

  def test_multi_expand(self):
    a = Variable("a", 1, 3)
    b = Variable("b", 14, 17)
    s1 = a + b
    # expand increments earlier variables faster than later variables (as specified in the argument)
    # this behavior was just copied from before, no idea why this should be true
    assert expand_node(s1, (a, b)) == [NumNode(x + y) for x in range(b.min, b.max + 1) for y in range(a.min, a.max + 1)]

  def test_expand_nonpresent_var(self):
    a = Variable("a", 1, 3)
    n = NumNode(3) * Variable("b", 1, 3)
    assert expand_node(n, (a,)) == [n, n, n]

  def test_expand_idxs(self):
    uidx0 = Variable("_uidx0", 0, 6)
    uidx1 = Variable("_uidx1", 0, 1)
    idxs = (uidx0 // 5, uidx0 * 5, uidx1)
    assert expand_idxs(idxs) == (uidx0, NumNode(0), uidx1)

class TestLinearizerUOptimize(unittest.TestCase):
  @unittest.skipUnless(Device[Device.DEFAULT].compiler.linearizer_opts.supports_float4, "device doesn't support float4")
  def test_grouped_store_phis(self):
    x, y = Tensor.randn(64,64), Tensor.randn(64,64)
    out = x.matmul(y)

    k = Linearizer(*create_schedule([out.lazydata])[-1].ast)
    k.hand_coded_optimizations()
    k.linearize()

    # check that the float4 cast collapses
    store_vals = [u.vin[-1] for u in k.uops if u.uop is UOps.STORE]
    for val in store_vals:
      assert val.dtype == dtypes.float.vec(4) and val.uop != UOps.CAST

  @unittest.skipUnless(Device[Device.DEFAULT].compiler.linearizer_opts.supports_float4, "device doesn't support float4")
  def test_grouped_store_values(self):
    x = Tensor.randn((4,3,6,6)).realize()
    out = x.flip((0,1)).contiguous()

    k = Linearizer(*create_schedule([out.lazydata])[-1].ast)
    k.hand_coded_optimizations()
    k.linearize()

    store_val = [u.vin[-1] for u in k.uops if u.uop is UOps.STORE][0]
    assert store_val.dtype == dtypes.float.vec(4) and store_val.uop != UOps.CAST

  def test_grouped_store_locals_and_globals(self):
    if not Device[Device.DEFAULT].compiler.linearizer_opts.has_local or not Device[Device.DEFAULT].compiler.linearizer_opts.has_shared or \
       not Device[Device.DEFAULT].compiler.linearizer_opts.supports_float4:
      self.skipTest("Only Compiled uses linearizer with locals, shared, and float4")

    x, y = Tensor.rand(128, 128), Tensor.rand(128, 128)
    out = x@y

    opts = [Opt(OptOps.LOCAL, 0, 4), Opt(OptOps.GROUPTOP, 0, 8),
            Opt(OptOps.UNROLL, 0, 4), Opt(OptOps.UPCAST, 0, 4), Opt(OptOps.UPCAST, 1, 2)] # upcast accs in both reduces
    k = Linearizer(*create_schedule([out.lazydata])[-1].ast)
    for opt in opts: k.apply_opt(opt)
    k.linearize()

    local_stores = [u for u in k.uops if u.uop is UOps.STORE and u.vin[0].uop is UOps.DEFINE_LOCAL]
    barrier = [u for u in k.uops if u.uop is UOps.BARRIER][0]
    global_stores = [u for u in k.uops if u.uop is UOps.STORE and u.vin[0].uop is UOps.DEFINE_GLOBAL]

    # check that the float4 cast collapses for all stores
    for store in local_stores+global_stores:
      assert store.vin[-1].dtype == dtypes.float.vec(2) and store.vin[-1].uop != UOps.CAST
    # check the children's vins
    assert barrier.vin == tuple(local_stores)
    assert len([u for u in k.uops if u.uop is UOps.IF and u.vin[-1] == barrier]) == 1

  def test_grouped_store_local_only(self):
    if not Device[Device.DEFAULT].compiler.linearizer_opts.has_local or not Device[Device.DEFAULT].compiler.linearizer_opts.has_shared or \
       not Device[Device.DEFAULT].compiler.linearizer_opts.supports_float4:
      self.skipTest("Only Compiled uses linearizer with locals, shared, and float4")

    x, y = Tensor.rand(1,128), Tensor.rand(128, 128)
    r = (x@y).relu()
    k = Linearizer(*create_schedule([r.lazydata])[-1].ast)
    k.hand_coded_optimizations()
    k.linearize()

    stores = [u for u in k.uops if u.uop == UOps.STORE]

    # the float4 value stores directly in lds and we skip upcast
    assert stores[0].vin[-1].dtype == dtypes.float.vec(4)
    assert stores[0].vin[-1].uop != UOps.CAST

    # the global store doesn't change
    assert stores[1].vin[-1].dtype == dtypes.float

if __name__ == '__main__':
  unittest.main()<|MERGE_RESOLUTION|>--- conflicted
+++ resolved
@@ -184,13 +184,8 @@
       np.testing.assert_allclose(np_c, r.numpy(), atol=tc_atol, rtol=tc_rtol)
 
   def test_limit_dims_to_max_5d_global(self):
-<<<<<<< HEAD
     t = Tensor.empty(3, 4, 5, 6, 7).pad(((1, 1), (1, 1), (1, 1), (1, 1), (1, 1))) + 1
-    sched = [si for si in create_schedule([t.lazydata]) if si.ast.op not in LoadOps]
-=======
-    t = Tensor.rand(3, 4, 5, 6, 7).pad(((1, 1), (1, 1), (1, 1), (1, 1), (1, 1))) + 1
     sched = [si for si in create_schedule([t.lazydata]) if si.ast[0].op not in LoadOps]
->>>>>>> 0f050b10
     assert len(sched) == 1
     lin = Linearizer(*sched[0].ast)
     assert lin.full_shape[:lin.global_dims] == (5, 6, 7, 8, 9)
