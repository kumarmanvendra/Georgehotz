--- conflicted
+++ resolved
@@ -1,10 +1,7 @@
 import numpy as np
-<<<<<<< HEAD
 import unittest
+import unittest, os
 from typing import Optional, Any
-=======
-import unittest, os
->>>>>>> f445e056
 
 from tinygrad.codegen.kernel import tensor_cores
 from tinygrad.codegen.linearizer import Linearizer, UOps
@@ -12,11 +9,8 @@
 from tinygrad.tensor import Tensor
 from tinygrad.jit import CacheCollector
 from tinygrad.lazy import _replace_bufferops
-<<<<<<< HEAD
 from tinygrad.helpers import dtypes
-=======
 from extra.utils import print_tree
->>>>>>> f445e056
 
 class TestLinearizer(unittest.TestCase):
   def test_arg_dedup(self):
