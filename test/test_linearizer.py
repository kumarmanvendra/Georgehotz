# ruff: noqa: E501
import numpy as np
import unittest, os

from tinygrad.codegen.kernel import Opt, OptOps, tensor_cores
from tinygrad.codegen.linearizer import Linearizer, UOp, UOps
from tinygrad.device import Compiled, Device, Buffer
from tinygrad.ops import BufferOps, MemBuffer, ConstBuffer, LazyOp, LoadOps, TernaryOps
from tinygrad.shape.shapetracker import ShapeTracker
from tinygrad.shape.view import View
from tinygrad.tensor import Tensor
from tinygrad.jit import CacheCollector
from tinygrad.realize import run_schedule
from tinygrad.helpers import dtypes, prod

@unittest.skipIf(not isinstance(Device[Device.DEFAULT], Compiled), "linearizer is only for compiled backends")
class TestLinearizer(unittest.TestCase):
  def test_arg_dedup(self):
    a, b = Tensor.randn(4), Tensor.randn(4)
    np_a, np_b = a.numpy(), b.numpy()
    CacheCollector.start()
    c = ((a.shrink(((0, 2),)) - a.shrink(((2, 4),))) - (b.shrink(((0, 2),)) - b.shrink(((2, 4),)))).realize()
    rawbufs = CacheCollector.finish()[0].rawbufs
    assert len(rawbufs) == 3 and set(rawbufs[1:]) == {a.lazydata.base.realized, b.lazydata.base.realized}
    np_c = (np_a[:2] - np_a[2:]) - (np_b[:2] - np_b[2:])
    np.testing.assert_allclose(np_c, c.numpy(), atol=1e-4, rtol=1e-4)

  def test_load_dedup(self):
    # for different leaves in the AST, the same loads may occur.

    a = Tensor.randn(4).realize()
    # these are of size 3 to avoid float4 coalesce
    r = a[:-1] + a[1:]

    k = Linearizer(r.lazydata.schedule()[-1].ast)
    k.upcast()
    k.linearize()
    num_loads = len([uop for uop in k.uops if uop.uop == UOps.LOAD])
    assert num_loads <= 4, "more load uops than needed"
    assert num_loads >= 4, "unexpected number of uops, maybe this test needs updating?"

  def test_upcast_cse(self):
    # when upcasting, within a subtree, there may be common expressions.

    a, b = Tensor.randn(1).realize(), Tensor.randn(1).realize()
    r = a.expand([2]) + b.expand([2])

    k = Linearizer(r.lazydata.schedule()[-1].ast)
    k.upcast()
    k.linearize()
    num_ops = len([uop for uop in k.uops if uop.uop == UOps.ALU])
    assert num_ops <= 1, "more alu uops than needed"

  def test_zero_fold(self):
    a, b = Tensor.randn(1).realize(), Tensor.randn(1).realize()
    r = Tensor.stack([a, b])

    k = Linearizer(r.lazydata.schedule()[-1].ast)
    k.upcast()
    k.linearize()
    num_ops = len([uop for uop in k.uops if uop.uop == UOps.ALU])
    assert num_ops == 0, "more alu uops than needed"

  @unittest.skip("constant folding not supported yet")
  def test_constant_fold(self):
    a, b = Tensor(2), Tensor(3)
    r = a * b

    k = Linearizer(r.lazydata.schedule()[-1].ast)
    k.linearize()
    num_ops = len([uop for uop in k.uops if uop.uop in [UOps.LOAD, UOps.ALU]])
    assert num_ops <= 0, "more load or alu uops than needed"

  def test_tensor_cores(self):
    if Device.DEFAULT not in tensor_cores:
      self.skipTest("No tensor cores for device")

    for tc in tensor_cores[Device.DEFAULT]:
      if tc.arch is not None and tc.arch != os.uname().machine: continue
      a, b = Tensor.rand(tc.dims[0], tc.dims[2], dtype=tc.dtype_in), Tensor.rand(tc.dims[2], tc.dims[1], dtype=tc.dtype_in)
      np_a, np_b = a.numpy(), b.numpy()
      if tc.dtype_out != tc.dtype_in:
        r = (a.reshape(tc.dims[0], 1, tc.dims[2]) * b.permute(1,0).reshape(1, tc.dims[1], tc.dims[2])).cast(tc.dtype_out).sum(axis=2)
      else:
        r = a @ b
      realized_ast, _ = helper_realized_ast(r)
      k = Linearizer(realized_ast)
      k.apply_tensor_cores(1)
      k.linearize()
      assert len([uop for uop in k.uops if uop.uop == UOps.WMMA]) == 1, "tensor core not triggered"
      np_c = np_a @ np_b
      np.testing.assert_allclose(np_c, r.numpy(), atol=5e-3, rtol=1e-4)

  def test_limit_dims_to_max_5d_global(self):
    t = Tensor.rand(3, 4, 5, 6, 7).pad(((1, 1), (1, 1), (1, 1), (1, 1), (1, 1))) + 1
    sched = [si for si in t.lazydata.schedule() if si.ast.op not in LoadOps]
    assert len(sched) == 1
    lin = Linearizer(sched[0].ast)
    assert lin.full_shape[:lin.global_dims] == (5, 6, 7, 8, 9)
    lin.limit_dims_to_max(global_max=[16, 16, 16], local_max=[16, 16, 16])

  def test_sum_collapse(self):
    t = Tensor.ones(256,256).sum()
    sched = [si for si in t.lazydata.schedule() if si.ast.op not in LoadOps]
    assert len(sched) == 1
    lin = Linearizer(sched[0].ast)
    assert not any(u.uop == UOps.LOOP for u in lin.linearize().uops), "found loop in sum collapse"

  def test_simplify_uop(self):
    def helper_test_simplify(uop, dtype, vin, arg=None):
      ast = LazyOp(op=BufferOps.CONST, src=(), arg=ConstBuffer(val=42, dtype=dtypes.float, st=ShapeTracker(views=(View(shape=(), strides=(), offset=0, mask=None, contiguous=True),))))
      ast = LazyOp(BufferOps.STORE, (ast,), MemBuffer(0, dtype=dtypes.float, st=ShapeTracker(views=(View(shape=(), strides=(), offset=0, mask=None, contiguous=True),))))
      lin = Linearizer(ast=ast) # this is a dummy ast

      lin.uops = []
      return lin.uop(uop, dtype, vin, arg, cachable=False)

    c0 = UOp(UOps.CONST, dtypes.float, vin=(), arg=0.0)
    assert helper_test_simplify(UOps.ALU, dtypes.float, vin=(UOp(UOps.CONST, dtypes.bool, vin=(), arg=True), c0, c0), arg=TernaryOps.WHERE) == c0

    c0 = UOp(UOps.CONST, dtypes.float, vin=(), arg=0.0)
    c1 = UOp(UOps.CONST, dtypes.float, vin=(), arg=1.0)
    assert helper_test_simplify(UOps.ALU, dtypes.float, vin=(UOp(UOps.CONST, dtypes.bool, vin=(), arg=True), c0, c1), arg=TernaryOps.WHERE).uop == UOps.ALU

def helper_realized_ast(r:Tensor):
  s = r.lazydata.schedule()
  run_schedule(s[:-1])  # run all kernels except the last one
  # now all input LazyBuffers buffers in s[-1] should be realized
  output_buffer = Buffer(s[-1].out.device, prod((s if isinstance(s, int) else s.max for s in s[-1].out.shape)), s[-1].out.dtype)  # allocate an output buffer
  return s[-1].ast, [output_buffer] + [l.realized for l in s[-1].inputs]

@unittest.skipIf(not isinstance(Device[Device.DEFAULT], Compiled), "linearizer is only for compiled backends")
class TestFloat4(unittest.TestCase):
  def setUp(self):
    if not Device[Device.DEFAULT].linearizer_opts.supports_float4:
      self.skipTest("Device does not support float4")

  @staticmethod
  def count_float4(k):
    return (len([uop for uop in k.uops if uop.uop == UOps.LOAD and uop.dtype == dtypes.float.vec(4)]),
            len([uop for uop in k.uops if uop.uop == UOps.STORE and len(uop.vin) == 3 and uop.vin[2].dtype == dtypes.float.vec(4)]))

  # TODO: express opts below as auto opts

  def test_float4_basic(self):
    a = Tensor.rand(2, 8).realize()
    b = Tensor.rand(2, 8).realize()
    c = a + b

    s = c.lazydata.schedule()[0]
    k = Linearizer(s.ast)
    k.hand_coded_optimizations()
    k.linearize()

    assert TestFloat4.count_float4(k) == (2, 1)

  def test_float4_multidim(self):
    a = Tensor.rand(2, 8).realize()
    b = Tensor.rand(2, 8).realize()
    c = a + b

    s = c.lazydata.schedule()[0]
    k = Linearizer(s.ast)
    k.shift_to(0, 4)  # float4 dimension
    k.shift_to(0, 2, insert_before=k.shape_len-1)
    k.upcast()
    k.upcast()
    k.local_dims += 1
    k.linearize()

    assert TestFloat4.count_float4(k) == (4, 2)

  def test_float4_unaligned_load(self):
    a = Tensor.rand(9).realize().shrink(((1, 9),))
    b = Tensor.rand(9).realize().shrink(((1, 9),))
    c = a + b

    s = c.lazydata.schedule()[0]
    k = Linearizer(s.ast)
    k.hand_coded_optimizations()  # implicit trigger float4 dim
    k.linearize()

    assert TestFloat4.count_float4(k) == (0, 1)

  def test_float4_multidim_unaligned_load(self):
    a = Tensor.rand(2, 9).realize().shrink(((0, 2), (1, 9),))
    b = Tensor.rand(2, 9).realize().shrink(((0, 2), (1, 9),))
    c = a + b

    s = c.lazydata.schedule()[0]
    k = Linearizer(s.ast)
    k.shift_to(len(k.full_unupcasted_shape)-1, 4)  # manual trigger float4 dim
    k.upcast()
    k.shift_to(len(k.full_unupcasted_shape)-1, 2, insert_before=k.shape_len-1)
    k.upcast()
    k.local_dims += 1
    k.linearize()

    assert TestFloat4.count_float4(k) == (0, 2)

  def test_float4_sometimes_unaligned(self):
    a = Tensor.rand(1, 1, 8).realize()
    b = Tensor.rand(1, 1, 5).realize().shrink(((0, 1), (0, 1), (1, 5)))
    c = a.conv2d(b)
    # only the first and last conv dot products are aligned in a, and b is never aligned, so no
    # float4 should be emitted (the reduce axis of size 4 is the float4 axis here)

    s = c.lazydata.schedule()[0]
    k = Linearizer(s.ast)
    k.upcast()
    k.linearize()

    assert TestFloat4.count_float4(k) == (0, 0)

  def test_float4_multidim_sometimes_unaligned(self):
    a = Tensor.rand(1, 1, 7).realize()
    b = Tensor.rand(1, 1, 5).realize().shrink(((0, 1), (0, 1), (1, 5)))
    c = a.conv2d(b)
    # the first conv dot product is aligned in a. If we upcast the output and reduce
    # dimension, then we could do float4 for only that one set of loads, but we currently
    # don't.

    s = c.lazydata.schedule()[0]
    k = Linearizer(s.ast)
    k.upcast()
    k.upcast()
    k.linearize()

    assert TestFloat4.count_float4(k) == (0, 1)

  def test_float4_noncontiguous(self):
    a = Tensor.rand(4, 2).realize()
    b = Tensor.rand(4, 2).realize()
    c = a + b

    # we will upcast the top axis of sz 4. they should not be coalesced into float4,
    # since the top axis is not contiguous.

    s = c.lazydata.schedule()[0]
    k = Linearizer(s.ast)
    k.shift_to(0, 4, top=True)  # top axes are float4 axes
    k.upcast()
    k.linearize()

    assert TestFloat4.count_float4(k) == (0, 0)

  def test_float4_expand(self):
    a = Tensor.rand(9).realize().shrink(((1, 9),))
    b = Tensor.rand(2).realize().reshape((2, 1)).expand((2,4)).reshape((8,))
    c = a + b

    # we will upcast the top axis of sz 4. they should not be coalesced into float4,
    # since the top axis is not contiguous.

    s = c.lazydata.schedule()[0]
    k = Linearizer(s.ast)
    k.shift_to(0, 4)  # float4 axis
    k.upcast()
    k.linearize()

    assert TestFloat4.count_float4(k) == (0, 1)

  def test_float4_heterogeneous(self):
    a = Tensor.rand(8).realize()
    b = Tensor.rand(9).realize().shrink(((1, 9),))
    c = a + b

    # should float4 b but not a

    s = c.lazydata.schedule()[0]
    k = Linearizer(s.ast)
    k.shift_to(0, 4)  # float4 axis
    k.upcast()
    k.linearize()

    assert TestFloat4.count_float4(k) == (1, 1)

@unittest.skipIf(not isinstance(Device[Device.DEFAULT], Compiled), "linearizer is only for compiled backends")
class TestHandCodedOpts(unittest.TestCase):
  def test_masked_upcast(self):
    layer_1 = Tensor.cat(*[Tensor.empty(5) for _ in range(4)])
    layer_2 = Tensor.cat(layer_1.unsqueeze(0), Tensor.empty(6, 20))

    s = layer_2.lazydata.schedule()[-1]
    k = Linearizer(s.ast)
    k.hand_coded_optimizations()
    assert len(k.bufs) == 6  # make sure all ops are done in one kernel
    # masked upcast should upcast masked axis of size 7
    # masked upcast should not upcast large (20) last axis
    # float4/other hcopt shouldn't upcast last axis, since we already have 7 upcast, and the last axis is not very contiguous
    assert k.upcasted == 1 and k.full_shape[-1] == 7

  @unittest.skipIf(Device.DEFAULT == "WEBGPU", "Failing because of custom kernel splitting to circumvent the 8 buffer limit")
  def test_masked_upcast_wino(self):
    monster = Tensor.stack([Tensor.stack([Tensor.empty(16) for _ in range(6)]) for _ in range(6)])

    s = monster.lazydata.schedule()[-1]
    k = Linearizer(s.ast)
    k.hand_coded_optimizations()
    assert len(k.bufs) == 37  # make sure all ops are done in one kernel
    # should upcast the two Tensor.stacks
    assert k.upcasted >= 2 and k.full_shape[k.shape_len-k.upcasted:k.shape_len].count(6) == 2

  def test_masked_upcast_wino_full(self):
    old_wino = Tensor.wino
    Tensor.wino = True
    x,w = Tensor.empty(1,4,9,9, requires_grad=True).realize(), Tensor.empty(4,4,3,3, requires_grad=True).realize()
    out = Tensor.conv2d(x,w, padding=1)
    upcasts = []
    # collect upcasts of tile transform kernels
    for i, si in enumerate(out.lazydata.schedule()):
      k = Linearizer(si.ast)
      k.hand_coded_optimizations()
      if k.reduceop is not None: continue  # not a tile transform kernel (there is a gemm reduce kernel)
      if len(k.bufs) < 100: continue  # not a tile transform kernel (there's a permute kernel at the end)
      upcasts.append(tuple(k.full_shape[k.shape_len - k.upcasted:k.shape_len]))
    assert len(upcasts) == 3  # 3 transformation matrices
    # TODO: what did this fix?
    assert upcasts.count((6, 6)) == 2 #and upcasts.count((4, 4)) == 1

    out.mean().backward()
    for si in x.grad.lazydata.schedule() + w.grad.lazydata.schedule():
      k = Linearizer(si.ast)
      k.hand_coded_optimizations()
      k.linearize()
      if len(k.bufs) < 20: continue  # not a tile transform kernel
      # heuristic number to make sure that at least some upcasts but not too many upcasts are being done
      assert 6 <= prod(k.full_shape[k.shape_len - k.upcasted:k.shape_len]) <= 49

    Tensor.wino = old_wino

  def test_masked_upcast_many(self):
    layer_1 = Tensor.cat(Tensor.empty(3, 4), Tensor.empty(4, 4))
    layer_2 = Tensor.cat(layer_1.unsqueeze(0), Tensor.empty(6, 7, 4))
    layer_3 = Tensor.cat(layer_2.unsqueeze(0), Tensor.empty(6, 7, 7, 4))

    s = layer_3.lazydata.schedule()[-1]
    k = Linearizer(s.ast)
    k.hand_coded_optimizations()
    assert len(k.bufs) == 5  # make sure all ops are done in one kernel
    # check that we don't do too many upcasts
    assert prod(k.full_shape[k.shape_len-k.upcasted:k.shape_len]) <= 49

  def test_matvec(self):
    if not Device[Device.DEFAULT].linearizer_opts.has_local:
      self.skipTest("Only devices with locals")
    N = 128
    a = Tensor.rand(1, N).realize()
    b = Tensor.rand(N, N).realize()
    c = a @ b

    s = c.lazydata.schedule()[0]
    k = Linearizer(s.ast)
    k.hand_coded_optimizations()

    assert len(k.group_for_reduce) == 1
    assert k.local_dims == 1
    assert k.upcasted == 1

def helper_linearizer_opt(r:Tensor, opts=[], apply_tc=False):
  wanna_output = None
  realized_ast, real_bufs = helper_realized_ast(r)

  def check_opt(opts, create_k, to_prg):
    k = create_k()
    if apply_tc:
      k.apply_tensor_cores(1, opts)
    else:
      for opt in opts:
        k.apply_opt(opt)
    prg = to_prg(k)
    real_bufs[0].copyin(np.zeros((real_bufs[0].size, ), dtype=real_bufs[0].dtype.np).data) # Zero to check that all values are filled
    prg.exec(real_bufs)
    np.testing.assert_allclose(wanna_output, real_bufs[0].toCPU(), atol=1e-4, rtol=1e-4)

  # Get baseline, which is not optimized at all.
  k = Linearizer(realized_ast)
  prg = Device[Device.DEFAULT].to_program(k)
  prg.exec(real_bufs)
  wanna_output = real_bufs[0].toCPU().copy()

  # Check correctness of handcoded optimiztions.
  k = Linearizer(realized_ast)
  k.hand_coded_optimizations()
  prg = Device[Device.DEFAULT].to_program(k)
  real_bufs[0].copyin(np.zeros((real_bufs[0].size, ), dtype=real_bufs[0].dtype.np).data) # Zero to check that all values are filled
  prg.exec(real_bufs)
  np.testing.assert_allclose(wanna_output, real_bufs[0].toCPU(), atol=1e-4, rtol=1e-4)
  for x in opts: # Check custom transformations if any.
    check_opt(x, lambda: Linearizer(realized_ast), Device[Device.DEFAULT].to_program)

@unittest.skipIf(not isinstance(Device[Device.DEFAULT], Compiled), "linearizer is only for compiled backends")
class TestLinearizerOpts(unittest.TestCase):
  def test_local_and_grouped_reduce(self):
    if not Device[Device.DEFAULT].linearizer_opts.has_local or not Device[Device.DEFAULT].linearizer_opts.has_shared:
      self.skipTest("Only Compiled uses linearizer with locals and shared")

    N = 128
    Tensor.manual_seed(1882)
    a = Tensor.rand(4, 4, N, N)
    b = Tensor.rand(4, 4, N)
    r = (b.sqrt() + ((a+1).sum(axis=3).exp()))
    helper_linearizer_opt(r, [
      [Opt(OptOps.LOCAL, 0, 2)],
      [Opt(OptOps.LOCAL, 0, 8)],
      [Opt(OptOps.LOCAL, 0, 16)], # Checking how it works with locals
      [Opt(OptOps.GROUPTOP, 0, 2)],
      [Opt(OptOps.GROUPTOP, 0, 32)],
      [Opt(OptOps.GROUPTOP, 0, 64)], # Checking how it works with grouped reduce
      [Opt(OptOps.LOCAL, 0, 2), Opt(OptOps.GROUPTOP, 0, 2)],
      [Opt(OptOps.LOCAL, 0, 16), Opt(OptOps.GROUPTOP, 0, 16)],
      [Opt(OptOps.LOCAL, 0, 32), Opt(OptOps.GROUPTOP, 0, 2)],
      [Opt(OptOps.LOCAL, 0, 2), Opt(OptOps.GROUPTOP, 0, 64)], # Checking how it works with locals + grouped reduce
      [Opt(OptOps.LOCAL, 0, 2), Opt(OptOps.GROUPTOP, 0, 2), Opt(OptOps.UPCAST, 0, 8), Opt(OptOps.UNROLL, 1, 4)], # Checking how it works with locals + grouped reduce + upcasts
    ])

  def test_upcasts(self):
    N = 16
    Tensor.manual_seed(1772)
    a = Tensor.rand(N, N)
    b = Tensor.rand(N, N)
    r = (a+b).sqrt() * ((a+1).exp())
    helper_linearizer_opt(r, [
      [Opt(OptOps.UPCAST, 0, 2)],
      [Opt(OptOps.UPCAST, 0, 4)],
      [Opt(OptOps.UPCAST, 0, 8)], # Checking how it works with upcasts
    ])

  def test_full_upcast(self):
    Tensor.manual_seed(1772)
    a = Tensor.rand(4)
    b = Tensor.rand(4)
    r = (a+b).sqrt() * ((a+1).exp())
    helper_linearizer_opt(r, [
      [Opt(OptOps.UPCAST, 0, 4)], # Checking how it works with upcasts
    ])

  def test_matmul(self):
    if not Device[Device.DEFAULT].linearizer_opts.has_local or not Device[Device.DEFAULT].linearizer_opts.has_shared:
      self.skipTest("Only Compiled uses linearizer with locals and shared")

    N = 128
    Tensor.manual_seed(1552)
    a = Tensor.rand(N, N)
    b = Tensor.rand(N, N)
    r = a@b
    helper_linearizer_opt(r, [
      [Opt(OptOps.UPCAST, 0, 2)],
      [Opt(OptOps.UPCAST, 0, 4), Opt(OptOps.UPCAST, 1, 4)], # Checking how it works with upcasts
      [Opt(OptOps.LOCAL, 0, 2)],
      [Opt(OptOps.LOCAL, 1, 32)],
      [Opt(OptOps.LOCAL, 0, 4), Opt(OptOps.LOCAL, 1, 4)],
      [Opt(OptOps.LOCAL, 0, 4), Opt(OptOps.LOCAL, 1, 32)],
      [Opt(OptOps.LOCAL, 0, 16), Opt(OptOps.LOCAL, 1, 8)], # Checking how it works with locals
      [Opt(OptOps.GROUPTOP, 0, 2)],
      [Opt(OptOps.GROUPTOP, 0, 32)],
      [Opt(OptOps.GROUPTOP, 0, 32), Opt(OptOps.UNROLL, 0, 4)], # Checking how it works with grouped_reduce
      [Opt(OptOps.LOCAL, 0, 2), Opt(OptOps.LOCAL, 1, 2), Opt(OptOps.GROUPTOP, 0, 32)],
      [Opt(OptOps.LOCAL, 0, 8), Opt(OptOps.GROUPTOP, 0, 32)],
      [Opt(OptOps.LOCAL, 0, 4), Opt(OptOps.LOCAL, 0, 8), Opt(OptOps.GROUPTOP, 0, 4)], # Checking how it works with local+grouped_reduce
      [Opt(OptOps.LOCAL, 0, 4), Opt(OptOps.LOCAL, 0, 4), Opt(OptOps.GROUPTOP, 0, 8), Opt(OptOps.UNROLL, 0, 4), Opt(OptOps.UPCAST, 0, 4), Opt(OptOps.UPCAST, 1, 2)], # Checking all together
      [Opt(OptOps.LOCAL, 0, 4), Opt(OptOps.LOCAL, 0, 4), Opt(OptOps.GROUPTOP, 0, 8), Opt(OptOps.UNROLL, 0, 4), Opt(OptOps.UPCAST, 0, 8)], # Full global upcast + local
    ])

  def test_double_reduce(self):
    if not Device[Device.DEFAULT].linearizer_opts.has_local or not Device[Device.DEFAULT].linearizer_opts.has_shared:
      self.skipTest("Only Compiled uses linearizer with locals and shared")

    N = 128
    Tensor.manual_seed(1552)
    a = Tensor.rand(8, N, 8, N)
    r = a.sum(axis=(1,3))
    helper_linearizer_opt(r, [
      # openCL / GPU=1 is 256 max threads
      [Opt(OptOps.GROUPTOP, 0, 2)], [Opt(OptOps.GROUPTOP, 0, 32)],
      [Opt(OptOps.GROUPTOP, 1, 2)], [Opt(OptOps.GROUPTOP, 1, 32)], # Checking how it works with 1 grouped_reduce.
      [Opt(OptOps.GROUPTOP, 0, 2), Opt(OptOps.GROUPTOP, 1, 2)],
      [Opt(OptOps.GROUPTOP, 0, 16), Opt(OptOps.GROUPTOP, 1, 2)],
      [Opt(OptOps.GROUPTOP, 0, 4), Opt(OptOps.GROUPTOP, 1, 64)], # Checking how it works with 2 grouped_reduces.
      [Opt(OptOps.GROUPTOP, 0, 16), Opt(OptOps.GROUPTOP, 1, 2), Opt(OptOps.UNROLL, 0, 4)],
      [Opt(OptOps.GROUPTOP, 0, 2), Opt(OptOps.GROUPTOP, 1, 32), Opt(OptOps.UNROLL, 2, 4)], # Checking how it works with 2 grouped_reduces + upcasts.
      [Opt(OptOps.LOCAL, 0, 4), Opt(OptOps.LOCAL, 1, 4), Opt(OptOps.GROUPTOP, 0, 4), Opt(OptOps.GROUPTOP, 1, 4)],
      [Opt(OptOps.LOCAL, 0, 4), Opt(OptOps.LOCAL, 1, 4), Opt(OptOps.GROUPTOP, 0, 2), Opt(OptOps.GROUPTOP, 1, 32), Opt(OptOps.UNROLL, 1, 4)], # Checking how it works with 2 grouped_reduces + upcasts + locals.
      [Opt(OptOps.LOCAL, 0, 2), Opt(OptOps.LOCAL, 1, 2), Opt(OptOps.GROUPTOP, 0, 8), Opt(OptOps.GROUPTOP, 1, 4), Opt(OptOps.UPCAST, 0, 2)],
      [Opt(OptOps.LOCAL, 0, 2), Opt(OptOps.LOCAL, 1, 2), Opt(OptOps.GROUPTOP, 0, 8), Opt(OptOps.GROUPTOP, 1, 4), Opt(OptOps.UPCAST, 0, 2), Opt(OptOps.UNROLL, 0, 4), Opt(OptOps.UNROLL, 1, 4)], # Checking how it works with 2 grouped_reduces + upcasts + locals.
      [Opt(OptOps.LOCAL, 0, 4), Opt(OptOps.LOCAL, 1, 4), Opt(OptOps.GROUPTOP, 0, 4), Opt(OptOps.GROUPTOP, 1, 4), Opt(OptOps.UPCAST, 0, 2), Opt(OptOps.UPCAST, 0, 2)], # No globals
    ])

  def test_tensor_core_opts(self):
    if not not Device[Device.DEFAULT].linearizer_opts.has_local:
      self.skipTest("Only Compiled uses linearizer with locals")
    if Device.DEFAULT not in tensor_cores:
      self.skipTest("No tensor cores for device")

    N = 128
    Tensor.manual_seed(1552)
    a = Tensor.rand(N, N)
    b = Tensor.rand(N, N)
    r = a@b
    helper_linearizer_opt(r, [
      [Opt(OptOps.UPCAST, 0, 4)],
      [Opt(OptOps.UPCAST, 1, 4)],
      [Opt(OptOps.UPCAST, 0, 4), Opt(OptOps.UPCAST, 1, 4)], # check upcasts
      [Opt(OptOps.UNROLL, 0, 2)], # check last unroll
      [Opt(OptOps.LASTLOCAL, 0, 4)], # check last local
      [Opt(OptOps.UPCAST, 0, 4), Opt(OptOps.UNROLL, 0, 2)], # check combo of last unroll and last local
      [Opt(OptOps.UPCAST, 0, 4), Opt(OptOps.UPCAST, 1, 4), Opt(OptOps.UNROLL, 0, 2)],
      [Opt(OptOps.UPCAST, 0, 4), Opt(OptOps.UPCAST, 1, 4), Opt(OptOps.UNROLL, 0, 4)],
      [Opt(OptOps.UPCAST, 0, 4), Opt(OptOps.UPCAST, 1, 4), Opt(OptOps.UNROLL, 0, 4), Opt(OptOps.LASTLOCAL, 0, 2)],
      # [Opt(OptOps.GROUP, 0, 2)] # doesn't work because group_for_reduce dims become early locals (conflicting with TC)
    ], apply_tc=True)

  def test_padto_matmul(self):
    if Device.DEFAULT in ["CUDA", "WEBGPU"]: self.skipTest(f"super slow on {Device.DEFAULT}")
    N = 17 * 17
    Tensor.manual_seed(289)
    a = Tensor.rand(N, N)
    b = Tensor.rand(N, N)
    helper_linearizer_opt(a@b, [
      [Opt(OptOps.PADTO, 0, 32)],
      [Opt(OptOps.PADTO, 1, 32)],
      [Opt(OptOps.PADTO, 0, 32), Opt(OptOps.PADTO, 1, 32)],
      # can optimize further post PADTO
      [Opt(OptOps.PADTO, 0, 32), Opt(OptOps.PADTO, 1, 32), Opt(OptOps.UPCAST, 0, 2), Opt(OptOps.UPCAST, 1, 2),],
    ])

  def test_padto_max(self):
    N = 17 * 17
    a = -Tensor.ones(N, N)

    helper_linearizer_opt(a.max(0), [
      [Opt(OptOps.PADTO, 0, 32)],
      [Opt(OptOps.PADTO, 0, 32), Opt(OptOps.UPCAST, 0, 8),],
    ])
    helper_linearizer_opt(a.max(1), [
      [Opt(OptOps.PADTO, 0, 32)],
      [Opt(OptOps.PADTO, 0, 32), Opt(OptOps.UPCAST, 0, 8),],
    ])

    # cannot pad a reduce axis
    with self.assertRaises(AssertionError):
      helper_linearizer_opt(a.max(), [[Opt(OptOps.PADTO, 0, 32)],])
    with self.assertRaises(AssertionError):
      helper_linearizer_opt(a.max(0), [[Opt(OptOps.PADTO, 1, 32)],])

  def test_padto_where(self):
<<<<<<< HEAD
    # pad uses invalid value 0, so kernel with max is not allowed
    if Device.DEFAULT == "WEBGPU": self.skipTest("super slow on WEBGPU")
=======
>>>>>>> 54629b56
    N = 17 * 17
    a = (Tensor.rand(N, N).max(axis=0, keepdim=True) > 1).where(1, 0)
    helper_linearizer_opt(a.max(0), [
      [Opt(OptOps.PADTO, 0, 32)],
      [Opt(OptOps.PADTO, 0, 32), Opt(OptOps.UPCAST, 0, 8),],
    ])

if __name__ == '__main__':
  unittest.main()<|MERGE_RESOLUTION|>--- conflicted
+++ resolved
@@ -544,13 +544,8 @@
       helper_linearizer_opt(a.max(0), [[Opt(OptOps.PADTO, 1, 32)],])
 
   def test_padto_where(self):
-<<<<<<< HEAD
-    # pad uses invalid value 0, so kernel with max is not allowed
-    if Device.DEFAULT == "WEBGPU": self.skipTest("super slow on WEBGPU")
-=======
->>>>>>> 54629b56
     N = 17 * 17
-    a = (Tensor.rand(N, N).max(axis=0, keepdim=True) > 1).where(1, 0)
+    a = (Tensor.empty(N, N).max(axis=0, keepdim=True) > 1).where(1, 0)
     helper_linearizer_opt(a.max(0), [
       [Opt(OptOps.PADTO, 0, 32)],
       [Opt(OptOps.PADTO, 0, 32), Opt(OptOps.UPCAST, 0, 8),],
