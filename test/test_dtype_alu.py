import unittest

from tinygrad import Tensor, dtypes, Device
from tinygrad.codegen.linearizer import Linearizer
from tinygrad.renderer.cstyle import HIPRenderer
from tinygrad.runtime.ops_hip import compile_hip
import operator
import numpy as np
from hypothesis import given, strategies as st, settings
<<<<<<< HEAD
from tinygrad.helpers import CI, DEBUG, getenv, DType, OSX, to_function_name
=======
from tinygrad.helpers import CI, getenv, DType, OSX
from tinygrad.ops import UnaryOps, get_lazyop_info
>>>>>>> 66f07d97

settings.register_profile("my_profile", max_examples=2 if getenv("MOCKHIP") else 200, deadline=None) # we only want to try compiling in MOCKHIP
settings.load_profile("my_profile")
print(settings.default)

dtypes_float = (dtypes.float32, dtypes.float16)
dtypes_int = (dtypes.int8, dtypes.int16, dtypes.int32, dtypes.int64, dtypes.uint8, dtypes.uint16, dtypes.uint32, dtypes.uint64)
dtypes_bool = (dtypes.bool,)
binary_operations = [operator.add, operator.sub, operator.mul]
integer_binary_operations = binary_operations + [(Tensor.xor, np.bitwise_xor)]
unary_operations = [(Tensor.exp, np.exp), (Tensor.log, np.log), operator.neg, (Tensor.sin, np.sin),
                    (Tensor.sqrt, np.sqrt), (Tensor.reciprocal, np.reciprocal)]

# TODO: enable this (this is a dtype issue)
#binary_operations.append(operator.truediv)

# TODO: enable mod on Tensor
#binary_operations.append(operator.mod)

# TODO: lt and eq should cast in tensor before we can test them, this is a separate project
#binary_operations += [operator.lt, operator.eq]

# TODO: (a+b)/2 in tensor.py's maximum can overflow. This requires a new implementation of maximum that can be backpropagated
#binary_operations += [(Tensor.maximum, np.maximum)]

# TODO: CUDACPU segfaults on sin
if getenv("CUDACPU"): unary_operations.remove((Tensor.sin, np.sin))

class ht:
  float64 = st.floats(width=64, allow_subnormal=False)
  float32 = st.floats(width=32, allow_subnormal=False)
  float16 = st.floats(width=16, allow_subnormal=False)
  uint8 = st.integers(0, 255)
  uint16 = st.integers(0, 65535)
  uint32 = st.integers(0, 2**32-1)
  uint64 = st.integers(0, 2**64-1)
  int8 = st.integers(-128, 127)
  int16 = st.integers(-32768, 32767)
  int32 = st.integers(-2147483648, 2147483647)
  int64 = st.integers(-9223372036854775808, 9223372036854775807)
  bool = st.booleans()

def compile_ast_to_hip(out: Tensor):
  lin = Linearizer(out.lazydata.schedule()[-1].ast)
  lin.hand_coded_optimizations()
  lin.linearize()
  code = HIPRenderer(to_function_name(lin.name), lin.uops)[0]
  if DEBUG >= 4: print(code)
  compile_hip(code)

def universal_test(a, b, dtype, op):
  if not isinstance(op, tuple): op = (op, op)
  tensor_value = (op[0](Tensor([a], dtype=dtype), Tensor([b], dtype=dtype)))

  if getenv("MOCKHIP"): return compile_ast_to_hip(tensor_value)

  numpy_value = op[1](np.array([a]).astype(dtype.np), np.array([b]).astype(dtype.np))
  if dtype in dtypes_float: np.testing.assert_allclose(tensor_value.numpy(), numpy_value, atol=1e-10)
  else: np.testing.assert_equal(tensor_value.numpy(), numpy_value)

def universal_test_unary(a, dtype, op):
  if not isinstance(op, tuple): op = (op, op)
<<<<<<< HEAD
  tensor_value = op[0](Tensor([a], dtype=dtype))

  if getenv("MOCKHIP"): return compile_ast_to_hip(tensor_value)

  numpy_value = op[1](np.array([a]).astype(dtype.np))
  if dtype in dtypes_float: np.testing.assert_allclose(tensor_value.numpy(), numpy_value, atol=5 if Device.DEFAULT == "METAL" and op[0] == Tensor.sin else 1e-3, rtol=2 if Device.DEFAULT == "METAL" and op[0] == Tensor.sin else 1e-4 if dtype == dtypes.float32 else 1e-2)  # exp and log and sin are approximations (in METAL, the default fast-math versions are less precise)  # noqa: E501
  else: np.testing.assert_equal(tensor_value.numpy(), numpy_value)
=======
  out: Tensor = op[0](Tensor([a], dtype=dtype))
  ast = out.lazydata.schedule()[-1].ast
  tensor_value = out.numpy()
  numpy_value = op[1](np.array([a]).astype(dtype.np))
  if dtype in dtypes_float: np.testing.assert_allclose(tensor_value, numpy_value, atol=5 if Device.DEFAULT == "METAL" and op[0] == Tensor.sin else 1e-3, rtol=2 if Device.DEFAULT == "METAL" and op[0] == Tensor.sin else 1e-4 if dtype == dtypes.float32 else 1e-2)  # exp and log and sin are approximations (in METAL, the default fast-math versions are less precise)  # noqa: E501
  else: np.testing.assert_equal(tensor_value, numpy_value)
  if op[0] != Tensor.reciprocal: # reciprocal is not supported in most backends
    op = [x for x in ast.get_lazyops() if x.op in UnaryOps][0]
    assert get_lazyop_info(op).dtype == dtype
>>>>>>> 66f07d97

def universal_test_cast(a, in_dtype, dtype):
  if getenv("MOCKHIP"): return # not testing in HIP because we use LoadOps.COPY
  tensor_value = Tensor([a], dtype=in_dtype).cast(dtype)
  numpy_value = np.array([a]).astype(dtype.np)
  np.testing.assert_equal(tensor_value, numpy_value)

def universal_test_midcast(a, b, c, op1, op2, d1:DType, d2:DType):
  if not isinstance(op1, tuple): op1 = (op1, op1)
  if not isinstance(op2, tuple): op2 = (op2, op2)
  at, bt, ct = Tensor([a], dtype=d1), Tensor([b], dtype=d1), Tensor([c], dtype=d2)
  an, bn, cn = np.array([a]).astype(d1.np), np.array([b]).astype(d1.np), np.array([c]).astype(d2.np)
  tensor_value = op2[0](op1[0](at, bt).cast(d2), ct)
  numpy_value = op2[1](op1[1](an, bn).astype(d2.np), cn)

  if getenv("MOCKHIP"): return compile_ast_to_hip(tensor_value)

  np.testing.assert_almost_equal(tensor_value.numpy(), numpy_value)

class TestDTypeALU(unittest.TestCase):
  @unittest.skipIf(OSX and Device.DEFAULT in {"GPU", "METAL"}, "no float64 on OSX GPU")
  @given(ht.float64, ht.float64, st.sampled_from(binary_operations))
  def test_float64(self, a, b, op): universal_test(a, b, dtypes.float64, op)

  @given(ht.float32, ht.float32, st.sampled_from(binary_operations))
  def test_float32(self, a, b, op): universal_test(a, b, dtypes.float32, op)

  # GPU requires cl_khr_fp16
  # for LLVM, it segfaults because it can't link to the casting function
  # CUDACPU architecture is sm_35 but we need at least sm_70 to run fp16 ALUs
  @unittest.skipIf((Device.DEFAULT in ["GPU", "LLVM"] and CI) or getenv("CUDACPU"), "")
  @given(ht.float16, ht.float16, st.sampled_from(binary_operations))
  def test_float16(self, a, b, op): universal_test(a, b, dtypes.float16, op)

  @given(ht.float32, st.sampled_from(unary_operations))
  def test_float32_unary(self, a, op): universal_test_unary(a, dtypes.float32, op)

  @unittest.skipIf((Device.DEFAULT in ["GPU", "LLVM"] and CI) or getenv("CUDACPU"), "")
  @given(ht.float16, st.sampled_from(unary_operations))
  def test_float16_unary(self, a, op): universal_test_unary(a, dtypes.float16, op)

  @given(ht.uint8, ht.uint8, st.sampled_from(integer_binary_operations))
  def test_uint8(self, a, b, op): universal_test(a, b, dtypes.uint8, op)

  @unittest.skipIf(Device.DEFAULT == "TORCH", "no uint16 in torch")
  @given(ht.uint16, ht.uint16, st.sampled_from(integer_binary_operations))
  def test_uint16(self, a, b, op): universal_test(a, b, dtypes.uint16, op)

  @unittest.skipIf(Device.DEFAULT == "TORCH", "no uint32 in torch")
  @given(ht.uint32, ht.uint32, st.sampled_from(integer_binary_operations))
  def test_uint32(self, a, b, op): universal_test(a, b, dtypes.uint32, op)

  @unittest.skipIf(Device.DEFAULT == "TORCH", "no uint64 in torch")
  @given(ht.uint64, ht.uint64, st.sampled_from(integer_binary_operations))
  def test_uint64(self, a, b, op): universal_test(a, b, dtypes.uint64, op)

  @given(ht.int8, ht.int8, st.sampled_from(integer_binary_operations))
  def test_int8(self, a, b, op): universal_test(a, b, dtypes.int8, op)

  @given(ht.int16, ht.int16, st.sampled_from(integer_binary_operations))
  def test_int16(self, a, b, op): universal_test(a, b, dtypes.int16, op)

  @given(ht.int32, ht.int32, st.sampled_from(integer_binary_operations))
  def test_int32(self, a, b, op): universal_test(a, b, dtypes.int32, op)

  @given(ht.int64, ht.int64, st.sampled_from(integer_binary_operations))
  def test_int64(self, a, b, op): universal_test(a, b, dtypes.int64, op)

  @given(ht.bool, ht.bool, st.sampled_from(((operator.add, operator.add), (operator.mul, operator.mul))))
  def test_bool(self, a, b, op): universal_test(a, b, dtypes.bool, op)

  @given(ht.int32, ht.int32, ht.float32, st.sampled_from(integer_binary_operations), st.sampled_from(binary_operations))
  def test_int32_midcast_float(self, a, b, c, op1, op2): universal_test_midcast(a, b, c, op1, op2, dtypes.int32, dtypes.float32)

  # Metal and CUDACPU behave differently than numpy in CI for overflows
  @given(st.floats(width=32, min_value=0, max_value=10.0) if CI and (Device.DEFAULT == "METAL" or getenv("CUDACPU")) else ht.float32, st.floats(width=32, min_value=0, max_value=10.0) if CI and (Device.DEFAULT == "METAL" or getenv("CUDACPU")) else ht.float32, ht.int32, st.sampled_from(binary_operations), st.sampled_from(integer_binary_operations))   # noqa: E501
  def test_float_midcast_int32(self, a, b, c, op1, op2): universal_test_midcast(a, b, c, op1, op2, dtypes.float32, dtypes.int32)

  @given(ht.float32, st.sampled_from(dtypes_float+dtypes_int+dtypes_bool))
  def test_float_cast(self, a, dtype): universal_test_cast(a, dtypes.float32, dtype)

  @given(ht.int32, st.sampled_from(dtypes_float+dtypes_int+dtypes_bool))
  def test_int32_cast(self, a, dtype): universal_test_cast(a, dtypes.int32, dtype)

if __name__ == '__main__':
  unittest.main()<|MERGE_RESOLUTION|>--- conflicted
+++ resolved
@@ -1,18 +1,11 @@
 import unittest
 
 from tinygrad import Tensor, dtypes, Device
-from tinygrad.codegen.linearizer import Linearizer
-from tinygrad.renderer.cstyle import HIPRenderer
-from tinygrad.runtime.ops_hip import compile_hip
 import operator
 import numpy as np
 from hypothesis import given, strategies as st, settings
-<<<<<<< HEAD
 from tinygrad.helpers import CI, DEBUG, getenv, DType, OSX, to_function_name
-=======
-from tinygrad.helpers import CI, getenv, DType, OSX
 from tinygrad.ops import UnaryOps, get_lazyop_info
->>>>>>> 66f07d97
 
 settings.register_profile("my_profile", max_examples=2 if getenv("MOCKHIP") else 200, deadline=None) # we only want to try compiling in MOCKHIP
 settings.load_profile("my_profile")
@@ -56,6 +49,10 @@
   bool = st.booleans()
 
 def compile_ast_to_hip(out: Tensor):
+  from tinygrad.codegen.linearizer import Linearizer
+  from tinygrad.renderer.cstyle import HIPRenderer
+  from tinygrad.runtime.ops_hip import compile_hip
+
   lin = Linearizer(out.lazydata.schedule()[-1].ast)
   lin.hand_coded_optimizations()
   lin.linearize()
@@ -75,25 +72,17 @@
 
 def universal_test_unary(a, dtype, op):
   if not isinstance(op, tuple): op = (op, op)
-<<<<<<< HEAD
   tensor_value = op[0](Tensor([a], dtype=dtype))
+  ast = tensor_value.lazydata.schedule()[-1].ast
 
   if getenv("MOCKHIP"): return compile_ast_to_hip(tensor_value)
 
   numpy_value = op[1](np.array([a]).astype(dtype.np))
   if dtype in dtypes_float: np.testing.assert_allclose(tensor_value.numpy(), numpy_value, atol=5 if Device.DEFAULT == "METAL" and op[0] == Tensor.sin else 1e-3, rtol=2 if Device.DEFAULT == "METAL" and op[0] == Tensor.sin else 1e-4 if dtype == dtypes.float32 else 1e-2)  # exp and log and sin are approximations (in METAL, the default fast-math versions are less precise)  # noqa: E501
   else: np.testing.assert_equal(tensor_value.numpy(), numpy_value)
-=======
-  out: Tensor = op[0](Tensor([a], dtype=dtype))
-  ast = out.lazydata.schedule()[-1].ast
-  tensor_value = out.numpy()
-  numpy_value = op[1](np.array([a]).astype(dtype.np))
-  if dtype in dtypes_float: np.testing.assert_allclose(tensor_value, numpy_value, atol=5 if Device.DEFAULT == "METAL" and op[0] == Tensor.sin else 1e-3, rtol=2 if Device.DEFAULT == "METAL" and op[0] == Tensor.sin else 1e-4 if dtype == dtypes.float32 else 1e-2)  # exp and log and sin are approximations (in METAL, the default fast-math versions are less precise)  # noqa: E501
-  else: np.testing.assert_equal(tensor_value, numpy_value)
   if op[0] != Tensor.reciprocal: # reciprocal is not supported in most backends
     op = [x for x in ast.get_lazyops() if x.op in UnaryOps][0]
     assert get_lazyop_info(op).dtype == dtype
->>>>>>> 66f07d97
 
 def universal_test_cast(a, in_dtype, dtype):
   if getenv("MOCKHIP"): return # not testing in HIP because we use LoadOps.COPY
