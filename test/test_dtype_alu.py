import unittest

from tinygrad import Tensor, dtypes, Device
import operator
import numpy as np
from hypothesis import given, strategies as st, settings
from tinygrad.helpers import CI, getenv, DType, OSX

settings.register_profile("my_profile", max_examples=200, deadline=None)
settings.load_profile("my_profile")
print(settings.default)

dtypes_float = (dtypes.float32, dtypes.float16)
dtypes_int = (dtypes.int8, dtypes.int16, dtypes.int32, dtypes.int64, dtypes.uint8, dtypes.uint16, dtypes.uint32, dtypes.uint64)
dtypes_bool = (dtypes.bool,)
binary_operations = [operator.add, operator.sub, operator.mul]
integer_binary_operations = binary_operations + [(Tensor.xor, np.bitwise_xor)]
unary_operations = [(Tensor.exp, np.exp), (Tensor.log, np.log), operator.neg, (Tensor.sin, np.sin), (Tensor.sqrt, np.sqrt), (Tensor.reciprocal, np.reciprocal)]

# TODO: enable this (this is a dtype issue)
#binary_operations.append(operator.truediv)

# TODO: enable mod on Tensor
#binary_operations.append(operator.mod)

# TODO: lt and eq should cast in tensor before we can test them, this is a separate project
#binary_operations += [operator.lt, operator.eq]

# TODO: (a+b)/2 in tensor.py's maximum can overflow. This requires a new implementation of maximum that can be backpropagated
#binary_operations += [(Tensor.maximum, np.maximum)]

# TODO: CUDACPU segfaults on sin
if getenv("CUDACPU"): unary_operations.remove((Tensor.sin, np.sin))

class ht:
  float64 = st.floats(width=64, allow_subnormal=False)
  float32 = st.floats(width=32, allow_subnormal=False)
  float16 = st.floats(width=16, allow_subnormal=False)
  uint8 = st.integers(0, 255)
  uint16 = st.integers(0, 65535)
  uint32 = st.integers(0, 2**32-1)
  uint64 = st.integers(0, 2**64-1)
  int8 = st.integers(-128, 127)
  int16 = st.integers(-32768, 32767)
  int32 = st.integers(-2147483648, 2147483647)
  int64 = st.integers(-9223372036854775808, 9223372036854775807)
  bool = st.booleans()

def universal_test(a, b, dtype, op):
  if not isinstance(op, tuple): op = (op, op)
  tensor_value = (op[0](Tensor([a], dtype=dtype), Tensor([b], dtype=dtype))).numpy()
  numpy_value = op[1](np.array([a]).astype(dtype.np), np.array([b]).astype(dtype.np))
  if dtype in dtypes_float: np.testing.assert_allclose(tensor_value, numpy_value, atol=1e-10)
  else: np.testing.assert_equal(tensor_value, numpy_value)

def universal_test_unary(a, dtype, op):
  if not isinstance(op, tuple): op = (op, op)
  tensor_value = op[0](Tensor([a], dtype=dtype)).numpy()
  numpy_value = op[1](np.array([a]).astype(dtype.np))
  if dtype in dtypes_float: np.testing.assert_allclose(tensor_value, numpy_value, atol=5 if Device.DEFAULT == "METAL" and op[0] == Tensor.sin else 1e-3, rtol=2 if Device.DEFAULT == "METAL" and op[0] == Tensor.sin else 1e-4 if dtype == dtypes.float32 else 1e-2)  # exp and log and sin are approximations (in METAL, the default fast-math versions are less precise)
  else: np.testing.assert_equal(tensor_value, numpy_value)

def universal_test_cast(a, in_dtype, dtype):
  tensor_value = Tensor([a], dtype=in_dtype).cast(dtype)
  numpy_value = np.array([a]).astype(dtype.np)
  np.testing.assert_equal(tensor_value, numpy_value)

def universal_test_midcast(a, b, c, op1, op2, d1:DType, d2:DType):
  if not isinstance(op1, tuple): op1 = (op1, op1)
  if not isinstance(op2, tuple): op2 = (op2, op2)
  at, bt, ct = Tensor([a], dtype=d1), Tensor([b], dtype=d1), Tensor([c], dtype=d2)
  an, bn, cn = np.array([a]).astype(d1.np), np.array([b]).astype(d1.np), np.array([c]).astype(d2.np)
  tensor_value = op2[0](op1[0](at, bt).cast(d2), ct).numpy()
  numpy_value = op2[1](op1[1](an, bn).astype(d2.np), cn)
  np.testing.assert_almost_equal(tensor_value, numpy_value)

class TestDTypeALU(unittest.TestCase):
  @unittest.skipIf(OSX and Device.DEFAULT in {"GPU", "METAL"}, "no float64 on OSX GPU")
  @given(ht.float64, ht.float64, st.sampled_from(binary_operations))
  def test_float64(self, a, b, op): universal_test(a, b, dtypes.float64, op)

  @given(ht.float32, ht.float32, st.sampled_from(binary_operations))
  def test_float32(self, a, b, op): universal_test(a, b, dtypes.float32, op)

  # GPU requires cl_khr_fp16
  # for LLVM, it segfaults because it can't link to the casting function
  # CUDACPU architecture is sm_35 but we need at least sm_70 to run fp16 ALUs
  @unittest.skipIf((Device.DEFAULT in ["GPU", "LLVM"] and CI) or getenv("CUDACPU"), "")
  @given(ht.float16, ht.float16, st.sampled_from(binary_operations))
  def test_float16(self, a, b, op): universal_test(a, b, dtypes.float16, op)

  @given(ht.float32, st.sampled_from(unary_operations))
  def test_float32_unary(self, a, op): universal_test_unary(a, dtypes.float32, op)

  @unittest.skipIf((Device.DEFAULT in ["GPU", "LLVM"] and CI) or getenv("CUDACPU"), "")
  @given(ht.float32, st.sampled_from(unary_operations))
  def test_float16_unary(self, a, op): universal_test_unary(a, dtypes.float16, op)

  @given(ht.uint8, ht.uint8, st.sampled_from(integer_binary_operations))
  def test_uint8(self, a, b, op): universal_test(a, b, dtypes.uint8, op)

  @unittest.skipIf(Device.DEFAULT == "TORCH", "no uint16 in torch")
  @given(ht.uint16, ht.uint16, st.sampled_from(integer_binary_operations))
  def test_uint16(self, a, b, op): universal_test(a, b, dtypes.uint16, op)

  @unittest.skipIf(Device.DEFAULT == "TORCH", "no uint32 in torch")
  @given(ht.uint32, ht.uint32, st.sampled_from(integer_binary_operations))
  def test_uint32(self, a, b, op): universal_test(a, b, dtypes.uint32, op)

  @unittest.skipIf(Device.DEFAULT == "TORCH", "no uint64 in torch")
  @given(ht.uint64, ht.uint64, st.sampled_from(integer_binary_operations))
  def test_uint64(self, a, b, op): universal_test(a, b, dtypes.uint64, op)

  @given(ht.int8, ht.int8, st.sampled_from(integer_binary_operations))
  def test_int8(self, a, b, op): universal_test(a, b, dtypes.int8, op)

  @given(ht.int16, ht.int16, st.sampled_from(integer_binary_operations))
  def test_int16(self, a, b, op): universal_test(a, b, dtypes.int16, op)

  @given(ht.int32, ht.int32, st.sampled_from(integer_binary_operations))
  def test_int32(self, a, b, op): universal_test(a, b, dtypes.int32, op)

  @given(ht.int64, ht.int64, st.sampled_from(integer_binary_operations))
  def test_int64(self, a, b, op): universal_test(a, b, dtypes.int64, op)

  @given(ht.bool, ht.bool, st.sampled_from(((operator.add, operator.add), (operator.mul, operator.mul))))
  def test_bool(self, a, b, op): universal_test(a, b, dtypes.bool, op)

<<<<<<< HEAD
  @given(st.integers(-2147483648, 2147483647), st.integers(-2147483648, 2147483647), st.floats(width=32, allow_subnormal=False), st.sampled_from(binary_operations), st.sampled_from(binary_operations))
  def test_int32_midcast_float(self, a, b, c, op1, op2):
    at, bt, ct = Tensor([a], dtype=dtypes.int32), Tensor([b], dtype=dtypes.int32), Tensor([c], dtype=dtypes.float32)
    an, bn, cn = np.array([a]).astype(np.int32), np.array([b]).astype(np.int32), np.array([c]).astype(np.float32)
    tensor_value = op2[0](op1[0](at, bt).cast(dtypes.float32), ct).numpy()
    numpy_value = op2[1](op1[1](an, bn).astype(np.float32), cn)
    np.testing.assert_allclose(tensor_value, numpy_value, rtol=1e-6)

  @given(st.floats(width=32, allow_subnormal=False, min_value=0, max_value=10.0), st.floats(width=32, allow_subnormal=False, min_value=0, max_value=10.0), st.integers(-10, 10), st.sampled_from(binary_operations), st.sampled_from(binary_operations))
  def test_float_midcast_int32(self, a, b, c, op1, op2):
    at, bt, ct = Tensor([a], dtype=dtypes.float32), Tensor([b], dtype=dtypes.float32), Tensor([c], dtype=dtypes.int32)
    an, bn, cn = np.array([a]).astype(np.float32), np.array([b]).astype(np.float32), np.array([c]).astype(np.int32)
    tensor_value = op2[0](op1[0](at, bt).cast(dtypes.int32), ct).numpy()
    numpy_value = op2[1](op1[1](an, bn).astype(np.int32), cn)
    np.testing.assert_equal(tensor_value, numpy_value)

  @given(st.floats(width=32, allow_subnormal=False), st.sampled_from(dtypes_float+dtypes_int+dtypes_bool))
  def test_float_cast(self, a, dtype):
    tensor_value = Tensor([a], dtype=dtypes.float32).cast(dtype)
    numpy_value = np.array([a]).astype(dtype.np)
    np.testing.assert_equal(tensor_value, numpy_value)

  @given(st.integers(-2147483648, 2147483647), st.sampled_from(dtypes_float+dtypes_int+dtypes_bool))
  def test_int32_cast(self, a, dtype):
    tensor_value = Tensor([a], dtype=dtypes.int32).cast(dtype)
    numpy_value = np.array([a]).astype(dtype.np)
    np.testing.assert_equal(tensor_value, numpy_value)
=======
  @given(ht.int32, ht.int32, ht.float32, st.sampled_from(integer_binary_operations), st.sampled_from(binary_operations))
  def test_int32_midcast_float(self, a, b, c, op1, op2): universal_test_midcast(a, b, c, op1, op2, dtypes.int32, dtypes.float32)

  # Metal and CUDACPU behave differently than numpy in CI for overflows
  @given(st.floats(width=32, min_value=0, max_value=10.0) if CI and (Device.DEFAULT == "METAL" or getenv("CUDACPU")) else ht.float32, st.floats(width=32, min_value=0, max_value=10.0) if CI and (Device.DEFAULT == "METAL" or getenv("CUDACPU")) else ht.float32, ht.int32, st.sampled_from(binary_operations), st.sampled_from(integer_binary_operations))
  def test_float_midcast_int32(self, a, b, c, op1, op2): universal_test_midcast(a, b, c, op1, op2, dtypes.float32, dtypes.int32)

  @given(ht.float32, st.sampled_from(dtypes_float+dtypes_int+dtypes_bool))
  def test_float_cast(self, a, dtype): universal_test_cast(a, dtypes.float32, dtype)

  @given(ht.int32, st.sampled_from(dtypes_float+dtypes_int+dtypes_bool))
  def test_int32_cast(self, a, dtype): universal_test_cast(a, dtypes.int32, dtype)
>>>>>>> 2d0e38e2

if __name__ == '__main__':
  unittest.main()<|MERGE_RESOLUTION|>--- conflicted
+++ resolved
@@ -126,35 +126,6 @@
   @given(ht.bool, ht.bool, st.sampled_from(((operator.add, operator.add), (operator.mul, operator.mul))))
   def test_bool(self, a, b, op): universal_test(a, b, dtypes.bool, op)
 
-<<<<<<< HEAD
-  @given(st.integers(-2147483648, 2147483647), st.integers(-2147483648, 2147483647), st.floats(width=32, allow_subnormal=False), st.sampled_from(binary_operations), st.sampled_from(binary_operations))
-  def test_int32_midcast_float(self, a, b, c, op1, op2):
-    at, bt, ct = Tensor([a], dtype=dtypes.int32), Tensor([b], dtype=dtypes.int32), Tensor([c], dtype=dtypes.float32)
-    an, bn, cn = np.array([a]).astype(np.int32), np.array([b]).astype(np.int32), np.array([c]).astype(np.float32)
-    tensor_value = op2[0](op1[0](at, bt).cast(dtypes.float32), ct).numpy()
-    numpy_value = op2[1](op1[1](an, bn).astype(np.float32), cn)
-    np.testing.assert_allclose(tensor_value, numpy_value, rtol=1e-6)
-
-  @given(st.floats(width=32, allow_subnormal=False, min_value=0, max_value=10.0), st.floats(width=32, allow_subnormal=False, min_value=0, max_value=10.0), st.integers(-10, 10), st.sampled_from(binary_operations), st.sampled_from(binary_operations))
-  def test_float_midcast_int32(self, a, b, c, op1, op2):
-    at, bt, ct = Tensor([a], dtype=dtypes.float32), Tensor([b], dtype=dtypes.float32), Tensor([c], dtype=dtypes.int32)
-    an, bn, cn = np.array([a]).astype(np.float32), np.array([b]).astype(np.float32), np.array([c]).astype(np.int32)
-    tensor_value = op2[0](op1[0](at, bt).cast(dtypes.int32), ct).numpy()
-    numpy_value = op2[1](op1[1](an, bn).astype(np.int32), cn)
-    np.testing.assert_equal(tensor_value, numpy_value)
-
-  @given(st.floats(width=32, allow_subnormal=False), st.sampled_from(dtypes_float+dtypes_int+dtypes_bool))
-  def test_float_cast(self, a, dtype):
-    tensor_value = Tensor([a], dtype=dtypes.float32).cast(dtype)
-    numpy_value = np.array([a]).astype(dtype.np)
-    np.testing.assert_equal(tensor_value, numpy_value)
-
-  @given(st.integers(-2147483648, 2147483647), st.sampled_from(dtypes_float+dtypes_int+dtypes_bool))
-  def test_int32_cast(self, a, dtype):
-    tensor_value = Tensor([a], dtype=dtypes.int32).cast(dtype)
-    numpy_value = np.array([a]).astype(dtype.np)
-    np.testing.assert_equal(tensor_value, numpy_value)
-=======
   @given(ht.int32, ht.int32, ht.float32, st.sampled_from(integer_binary_operations), st.sampled_from(binary_operations))
   def test_int32_midcast_float(self, a, b, c, op1, op2): universal_test_midcast(a, b, c, op1, op2, dtypes.int32, dtypes.float32)
 
@@ -167,7 +138,6 @@
 
   @given(ht.int32, st.sampled_from(dtypes_float+dtypes_int+dtypes_bool))
   def test_int32_cast(self, a, dtype): universal_test_cast(a, dtypes.int32, dtype)
->>>>>>> 2d0e38e2
 
 if __name__ == '__main__':
   unittest.main()