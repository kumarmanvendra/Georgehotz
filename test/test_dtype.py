import unittest, operator, sys
import numpy as np
import torch
from typing import Any, List
from tinygrad.helpers import CI, getenv, DEBUG, OSX
from tinygrad.dtype import DType, DTYPES_DICT, ImageDType, PtrDType, least_upper_float, least_upper_dtype
from tinygrad import Device, Tensor, dtypes
from hypothesis import given, settings, strategies as strat

settings.register_profile("my_profile", max_examples=200, deadline=None)
settings.load_profile("my_profile")

core_dtypes = list(DTYPES_DICT.values())
if Device.DEFAULT == "CPU": core_dtypes.remove(dtypes.bfloat16)  # NOTE: this is for teenygrad, don't remove
floats = [dt for dt in core_dtypes if dtypes.is_float(dt)]
def is_dtype_supported(dtype: DType, device: str = Device.DEFAULT):
  if dtype == dtypes.bfloat16: return False # numpy doesn't support bf16, tested separately in TestBFloat16DType
  if device in ["WEBGPU", "WEBGL"]: return dtype in [dtypes.float, dtypes.int32, dtypes.uint32]
  # for CI GPU, cl_khr_fp16 isn't supported
  # for CI LLVM, it segfaults because it can't link to the casting function
  # CUDA in CI uses CUDACPU that does not support half
  # PYTHON supports half memoryview in 3.12+ https://github.com/python/cpython/issues/90751
  if dtype == dtypes.half:
    if device in ["GPU", "LLVM", "CUDA"]: return not CI
    if device == "PYTHON": return sys.version_info >= (3, 12)
  if dtype == dtypes.float64: return device != "METAL" and not (OSX and device == "GPU")
  return True

def get_available_cast_dtypes(dtype: DType) -> List[DType]:
  if not is_dtype_supported(dtype): return []
  return [v for k, v in DTYPES_DICT.items() if v != dtype and is_dtype_supported(v) and not k.startswith("_")] # dont cast internal dtypes

def _test_to_np(a:Tensor, np_dtype, target):
  if DEBUG >= 2: print(a)
  na = a.numpy()
  if DEBUG >= 2: print(na, na.dtype, a.lazydata.base.realized)
  try:
    assert na.dtype == np_dtype
    np.testing.assert_allclose(na, target)
  except AssertionError as e:
    raise AssertionError(f"\ntensor {a.numpy()} does not match target {target} with np_dtype {np_dtype}") from e

def _assert_eq(tensor:Tensor, target_dtype:DType, target):
  if DEBUG >= 2: print(tensor.numpy())
  try:
    assert tensor.dtype == target_dtype
    np.testing.assert_allclose(tensor.numpy(), target, rtol=1e-3 if target_dtype == dtypes.float16 else 1e-7)
  except AssertionError as e:
    raise AssertionError(f"\ntensor {tensor.numpy()} dtype {tensor.dtype} does not match target {target} with dtype {target_dtype}") from e

def _test_op(fxn, target_dtype:DType, target):
  _assert_eq(fxn(), target_dtype, target)
def _test_cast(a:Tensor, target_dtype:DType):
  _test_op(lambda: a.cast(target_dtype), target_dtype, list(a.numpy().astype(target_dtype.np)))
def _test_bitcast(a:Tensor, target_dtype:DType, target=None):
  _test_op(lambda: a.bitcast(target_dtype), target_dtype, target or a.numpy().view(target_dtype.np).tolist())

class TestDType(unittest.TestCase):
  DTYPE: Any = None
  DATA: Any = None
  @classmethod
  def setUpClass(cls):
    if not cls.DTYPE or not is_dtype_supported(cls.DTYPE): raise unittest.SkipTest("dtype not supported")
    if dtypes.is_int(cls.DTYPE): cls.DATA = np.random.randint(0, 100, size=10, dtype=cls.DTYPE.np).tolist()
    elif cls.DTYPE == dtypes.bool: cls.DATA = np.random.choice([True, False], size=10).tolist()
    else: cls.DATA = np.random.uniform(0, 1, size=10).tolist()
  def setUp(self):
    if self.DTYPE is None: raise unittest.SkipTest("base class")

  def test_to_np(self): _test_to_np(Tensor(self.DATA, dtype=self.DTYPE), self.DTYPE.np, np.array(self.DATA, dtype=self.DTYPE.np))

  def test_casts_to(self): list(map(
    lambda dtype: _test_cast(Tensor(self.DATA, dtype=dtype), self.DTYPE),
    get_available_cast_dtypes(self.DTYPE)
  ))
  def test_casts_from(self): list(map(
    lambda dtype: _test_cast(Tensor(self.DATA, dtype=self.DTYPE), dtype),
    get_available_cast_dtypes(self.DTYPE)
  ))

  def test_same_size_ops(self):
    list(map(
      lambda dtype: _test_ops(a_dtype=self.DTYPE, b_dtype=dtype) if dtype.itemsize == self.DTYPE.itemsize else None,
      get_available_cast_dtypes(self.DTYPE)
    ))
  def test_upcast_ops(self):
    list(map(
      lambda dtype: _test_ops(a_dtype=self.DTYPE, b_dtype=dtype) if dtype.itemsize > self.DTYPE.itemsize else None,
      get_available_cast_dtypes(self.DTYPE)
  ))
  def test_upcast_to_ops(self):
    list(map(
      lambda dtype: _test_ops(a_dtype=dtype, b_dtype=self.DTYPE) if dtype.itemsize < self.DTYPE.itemsize else None,
      get_available_cast_dtypes(self.DTYPE)
  ))
  def test_bitcast(self):
    if Device.DEFAULT == "WEBGL": raise unittest.SkipTest("no bitcast in WebGL GLSL")
    if self.DTYPE == dtypes.bool: raise unittest.SkipTest("no bools in bitcast")
    list(map(
      lambda dtype:
        _test_bitcast(Tensor(self.DATA, dtype=self.DTYPE), dtype) if dtype.itemsize == self.DTYPE.itemsize and dtype != dtypes.bool else None,
     get_available_cast_dtypes(self.DTYPE)
    ))

  def test_dtypes_fields(self):
    fields = dtypes.fields()
    self.assertTrue(all(isinstance(value, DType) for value in fields.values()))
    self.assertTrue(all(issubclass(value.np, np.generic) for value in fields.values() if value.np is not None))

  def test_resulting_and_init_dtypes_match(self):
    dtypes = list(map(np.dtype, ["bool", "uint8", "int8", "int16", "int32", "int64", "float32", "float64"]))
    data = [1., 2., 0., 0.5, -1.5, 5.25]
    for dt in dtypes:
      arr = np.asarray(data, dtype=dt)
      tin = Tensor(arr).numpy()
      tor = torch.as_tensor(arr).detach().numpy()
      assert dt is tin.dtype is tor.dtype, f"dtype mismatch: expected={dt} | tinygrad={tin.dtype} | torch={tor.dtype}"
      np.testing.assert_allclose(tin, tor, atol=1e-6, rtol=1e-3)

def _test_ops(a_dtype:DType, b_dtype:DType, target_dtype=None):
  target_dtype = target_dtype or least_upper_dtype(a_dtype, b_dtype)
  if not is_dtype_supported(a_dtype) or not is_dtype_supported(b_dtype) or not is_dtype_supported(target_dtype): return
  if a_dtype == dtypes.bool or b_dtype == dtypes.bool: return
  _assert_eq(Tensor([1,2,3,4], dtype=a_dtype)+Tensor([1,2,3,4], dtype=b_dtype), target_dtype, [2,4,6,8])
  _assert_eq((Tensor([1], dtype=a_dtype).cast(b_dtype)+Tensor([1], dtype=a_dtype).cast(b_dtype)).cast(a_dtype), a_dtype, [2])
  _assert_eq(Tensor([1,2,3,4], dtype=a_dtype)*Tensor([1,2,3,4], dtype=b_dtype), target_dtype, [1,4,9,16])
  _assert_eq(Tensor([[1,2],[3,4]], dtype=a_dtype)@Tensor.eye(2, dtype=b_dtype), target_dtype, [[1,2],[3,4]])
  _assert_eq(Tensor([1,1,1,1], dtype=a_dtype)+Tensor.ones((4,4), dtype=b_dtype), target_dtype, 2*Tensor.ones(4,4).numpy())

@unittest.skipUnless(Device.DEFAULT in ["LLVM", "HIP"], "bfloat16 not supported")
class TestBFloat16DType(unittest.TestCase):
  def test_bf16_to_float(self):
    with self.assertRaises(AssertionError):
      _test_cast(Tensor([100000], dtype=dtypes.bfloat16), dtypes.float32)

  def test_float_to_bf16(self):
    with self.assertRaises(AssertionError):
      _test_cast(Tensor([100000], dtype=dtypes.float32), dtypes.bfloat16)

  # torch.tensor([10000, -1, -1000, -10000, 20]).type(torch.bfloat16)

  def test_bf16(self):
    t = Tensor([10000, -1, -1000, -10000, 20]).cast(dtypes.bfloat16)
    t.realize()
    back = t.cast(dtypes.float32)
    assert tuple(back.numpy().tolist()) == (9984., -1, -1000, -9984, 20)

@unittest.skipUnless(Device.DEFAULT in ["HIP"], "bfloat16 not supported")
class TestBFloat16DTypeCast(unittest.TestCase):
  def test_f16_to_bf16_conversion(self):
    original_tensor = Tensor([1.0, 2.0, 3.0], dtype=dtypes.float16)
    converted_tensor = original_tensor.cast(dtypes.bfloat16)
    self.assertEqual(converted_tensor.dtype, dtypes.bfloat16)
    back_to_float32 = converted_tensor.cast(dtypes.float32)
    original_to_float32 = original_tensor.cast(dtypes.float32)
    np.testing.assert_allclose(back_to_float32.numpy(), original_to_float32.numpy(), rtol=1e-2, atol=1e-3)

  def test_f16_to_bf16_edge_cases(self):
    edge_cases = Tensor([0.0, -0.0, float('inf'), float('-inf'), float('nan')], dtype=dtypes.float16)
    converted = edge_cases.cast(dtypes.bfloat16).cast(dtypes.float32)
    np.testing.assert_equal(converted.numpy(), edge_cases.cast(dtypes.float32).numpy())

  def test_f16_to_bf16_range_precision(self):
    large_value = Tensor([65504.0], dtype=dtypes.float16)  # Max representable in float16
    small_value = Tensor([6.1035e-5], dtype=dtypes.float16)  # Smallest positive normal float16
    large_converted = large_value.cast(dtypes.bfloat16).cast(dtypes.float32)
    small_converted = small_value.cast(dtypes.bfloat16).cast(dtypes.float32)
    np.testing.assert_allclose(large_converted.numpy(), large_value.cast(dtypes.float32).numpy(), rtol=1e-2, atol=1e-3)
    np.testing.assert_equal(small_converted.numpy(), small_value.cast(dtypes.float32).numpy())

  def test_f16_to_bf16_randomized(self):
    np.random.seed(42)  # For reproducibility
    random_values = Tensor(np.random.uniform(-65504, 65504, 1000), dtype=dtypes.float16)
    converted = random_values.cast(dtypes.bfloat16).cast(dtypes.float32)
    np.testing.assert_allclose(converted.numpy(), random_values.cast(dtypes.float32).numpy(), rtol=1e-2, atol=1e-3)

class TestHalfDtype(TestDType): DTYPE = dtypes.half

class TestFloatDType(TestDType):
  DTYPE = dtypes.float

  def test_float_to_uint(self):
    _test_op(lambda: Tensor([-0.9, -0.3, 1.2], dtype=dtypes.float32).cast(dtypes.uint32), dtypes.uint32,
             [0, 0, 1])

class TestDoubleDtype(TestDType):
  DTYPE = dtypes.double
  @unittest.skipIf(getenv("CUDACPU"), "conversion not supported on CUDACPU")
  def test_float64_increased_precision(self):
    for func in [
      lambda t: t.exp(),
      lambda t: t.exp2(),
      lambda t: t.log(),
      lambda t: t.log2(),
      lambda t: t.sqrt(),
      lambda t: t.rsqrt(),
      lambda t: t.sin(),
      lambda t: t.cos(),
      lambda t: t.tan(),
      lambda t: t.sigmoid(),
    ]:
      a = [2, 3, 4]
      np.testing.assert_allclose(func(Tensor(a, dtype=self.DTYPE)).numpy(), func(torch.tensor(a, dtype=torch.float64)), rtol=1e-12, atol=1e-12)

  def test_float64_to_float32_cast_inf(self):
    _test_op(lambda: Tensor([3.4e40, 3.4e38, 1, 0], dtype=dtypes.float64).cast(dtypes.float32),
             dtypes.float32, [float('inf'), 3.4e38, 1, 0])


class TestInt8Dtype(TestDType):
  DTYPE = dtypes.int8
  @unittest.skipIf(getenv("CUDA",0)==1 or getenv("PTX", 0)==1, "cuda saturation works differently")
  def test_int8_to_uint8_negative(self):
    _test_op(lambda: Tensor([-1, -2, -3, -4], dtype=dtypes.int8).cast(dtypes.uint8), dtypes.uint8, [255, 254, 253, 252])

  def test_int8_to_uint16_negative(self):
    _test_op(lambda: Tensor([-1, -2, -3, -4], dtype=dtypes.int8).cast(dtypes.uint16), dtypes.uint16, [2**16-1, 2**16-2, 2**16-3, 2**16-4])

class TestUint8Dtype(TestDType):
  DTYPE = dtypes.uint8
  @unittest.skipIf(getenv("CUDA",0)==1 or getenv("PTX", 0)==1, "cuda saturation works differently")
  def test_uint8_to_int8_overflow(self):
    _test_op(lambda: Tensor([255, 254, 253, 252], dtype=dtypes.uint8).cast(dtypes.int8), dtypes.int8, [-1, -2, -3, -4])

@unittest.skipIf(Device.DEFAULT == "WEBGL", "No bitcast on WebGL")
class TestBitCast(unittest.TestCase):
  def test_shape_change_bitcast(self):
    with self.assertRaises(AssertionError):
      _test_bitcast(Tensor([100000], dtype=dtypes.float32), dtypes.uint8, [100000])

  def test_bitcast_float_to_int32(self):
    a = Tensor([1.,2,3])
    b = a.bitcast(dtypes.int32)
    assert b.numpy()[0] == 0x3f800000

  def test_bitcast_upcasted(self):
    a = Tensor.zeros(100, 4, dtype=dtypes.int32).contiguous() + 0x3f800000
    b = a.bitcast(dtypes.float32)
    assert b.numpy()[0,0] == 1.

class TestInt16Dtype(TestDType): DTYPE = dtypes.int16

class TestUint16Dtype(TestDType):
  DTYPE = dtypes.uint16

  def test_uint16_to_int8_overflow(self):
    _test_op(lambda: Tensor([2**16-1, 2**16-2, 1, 0], dtype=dtypes.uint16).cast(dtypes.int8), dtypes.int8, [-1, -2, 1, 0])

class TestInt32Dtype(TestDType): DTYPE = dtypes.int32
class TestUint32Dtype(TestDType): DTYPE = dtypes.uint32

class TestInt64Dtype(TestDType): DTYPE = dtypes.int64
class TestUint64Dtype(TestDType): DTYPE = dtypes.uint64

class TestBoolDtype(TestDType): DTYPE = dtypes.bool

class TestImageDType(unittest.TestCase):
  def test_image_scalar(self):
    assert dtypes.imagef((10,10)).scalar() == dtypes.float32
    assert dtypes.imageh((10,10)).scalar() == dtypes.float32
  def test_image_vec(self):
    assert dtypes.imagef((10,10)).vec(4) == dtypes.float32.vec(4)
    assert dtypes.imageh((10,10)).vec(4) == dtypes.float32.vec(4)

class TestEqStrDType(unittest.TestCase):
  def test_image_ne(self):
    if ImageDType is None: raise unittest.SkipTest("no ImageDType support")
    assert dtypes.float == dtypes.float32, "float doesn't match?"
    assert dtypes.imagef((1,2,4)) != dtypes.imageh((1,2,4)), "different image dtype doesn't match"
    assert dtypes.imageh((1,2,4)) != dtypes.imageh((1,4,2)), "different shape doesn't match"
    assert dtypes.imageh((1,2,4)) == dtypes.imageh((1,2,4)), "same shape matches"
    assert isinstance(dtypes.imageh((1,2,4)), ImageDType)
  def test_ptr_ne(self):
    if PtrDType is None: raise unittest.SkipTest("no PtrDType support")
    # TODO: is this the wrong behavior?
    assert PtrDType(dtypes.float32) == dtypes.float32
    assert not (PtrDType(dtypes.float32) != dtypes.float32)
    assert PtrDType(dtypes.float32) == PtrDType(dtypes.float32)
    assert not (PtrDType(dtypes.float32) != PtrDType(dtypes.float32))
    #assert PtrDType(dtypes.float32) != dtypes.float32
  def test_strs(self):
    if PtrDType is None: raise unittest.SkipTest("no PtrDType support")
    self.assertEqual(str(dtypes.imagef((1,2,4))), "dtypes.imagef((1, 2, 4))")
    self.assertEqual(str(PtrDType(dtypes.float32)), "ptr.dtypes.float")

class TestHelpers(unittest.TestCase):
  signed_ints = (dtypes.int8, dtypes.int16, dtypes.int32, dtypes.int64)
  uints = (dtypes.uint8, dtypes.uint16, dtypes.uint32, dtypes.uint64)
  floats = (dtypes.float16, dtypes.float32, dtypes.float64)

  @given(strat.sampled_from(signed_ints+uints), strat.integers(min_value=1, max_value=8))
  def test_is_int(self, dtype, amt):
    assert dtypes.is_int(dtype.vec(amt) if amt > 1 else dtype)
    assert not dtypes.is_float(dtype.vec(amt) if amt > 1 else dtype)

  @given(strat.sampled_from(uints), strat.integers(min_value=1, max_value=8))
  def test_is_unsigned_uints(self, dtype, amt):
    assert dtypes.is_unsigned(dtype.vec(amt) if amt > 1 else dtype)

  @given(strat.sampled_from(signed_ints), strat.integers(min_value=1, max_value=8))
  def test_is_unsigned_signed_ints(self, dtype, amt):
    assert not dtypes.is_unsigned(dtype.vec(amt) if amt > 1 else dtype)

  @given(strat.sampled_from(floats), strat.integers(min_value=1, max_value=8))
  def test_is_float(self, dtype, amt):
    assert dtypes.is_float(dtype.vec(amt) if amt > 1 else dtype)
    assert not dtypes.is_int(dtype.vec(amt) if amt > 1 else dtype)
    assert not dtypes.is_unsigned(dtype.vec(amt) if amt > 1 else dtype)

  def test_bf16_is_float(self):
    assert dtypes.is_float(dtypes.bfloat16)

  @given(strat.sampled_from([d for d in DTYPES_DICT.values() if dtypes.is_float(d) or dtypes.is_int(d)]), strat.integers(min_value=2, max_value=8))
  def test_scalar(self, dtype, amt):
    assert dtype.vec(amt).scalar() == dtype

class TestTypeSpec(unittest.TestCase):
  def setUp(self):
    self.old_default_int, self.old_default_float = dtypes.default_int, dtypes.default_float
  def tearDown(self):
    dtypes.default_int, dtypes.default_float = self.old_default_int, self.old_default_float

  def test_set_dtype_default(self):
    dtypes.default_int = dtypes.int16
    assert dtypes.default_int == dtypes.int16
    dtypes.default_int = dtypes.int64
    assert dtypes.default_int == dtypes.int64
    dtypes.default_int = dtypes.int32
    assert dtypes.default_int == dtypes.int32
    dtypes.default_float = dtypes.float16
    assert dtypes.default_float == dtypes.float16
    dtypes.default_float = dtypes.float64
    assert dtypes.default_float == dtypes.float64

  @given(strat.sampled_from([dtypes.int8,dtypes.int16,dtypes.int32,dtypes.int64]), strat.sampled_from([dtypes.float16,dtypes.float32,dtypes.float64]))
  def test_creation(self, default_int, default_float):
    dtypes.default_int, dtypes.default_float = default_int, default_float
    assert Tensor(True).dtype == dtypes.bool
    assert Tensor(None).dtype == dtypes.default_float
    assert Tensor(2).dtype == dtypes.default_int
    assert Tensor(2.34).dtype == dtypes.default_float
    assert Tensor([]).dtype == dtypes.default_float
    assert Tensor([1]).dtype == dtypes.default_int
    assert Tensor([1.1]).dtype == dtypes.default_float
    #assert Tensor([0,1], dtype=dtypes.bfloat16).dtype == dtypes.bfloat16

    assert Tensor.eye(0).dtype == dtypes.default_float
    assert Tensor.eye(3).dtype == dtypes.default_float
    assert Tensor.eye(3, dtype=dtypes.float16).dtype == dtypes.float16
    assert Tensor.eye(3, dtype=dtypes.int64).dtype == dtypes.int64


  @given(strat.sampled_from([dtypes.int8,dtypes.int16,dtypes.int32,dtypes.int64]), strat.sampled_from([dtypes.float16,dtypes.float32,dtypes.float64]))
  def test_full(self, default_int, default_float):
    dtypes.default_int, dtypes.default_float = default_int, default_float

    assert Tensor.ones([2,3]).dtype == dtypes.default_float
    assert Tensor.zeros([2,3]).dtype == dtypes.default_float
    assert Tensor.full([2,3], 3.3).dtype == dtypes.default_float
    assert Tensor.full([2,3], 3).dtype == dtypes.default_int
    assert Tensor.full([2,3], True).dtype == dtypes.bool

    assert Tensor.zeros(3, 3).dtype == dtypes.default_float
    assert Tensor.zeros(3, 3, dtype=dtypes.float16).dtype == dtypes.float16
    assert Tensor.zeros(3, 3, dtype=dtypes.int64).dtype == dtypes.int64

    assert Tensor.ones(3, 3).dtype == dtypes.default_float
    assert Tensor.ones(3, 3, dtype=dtypes.float16).dtype == dtypes.float16
    assert Tensor.ones(3, 3, dtype=dtypes.int64).dtype == dtypes.int64

    assert Tensor.full((3, 3), 3).dtype == dtypes.default_int
    assert Tensor.full((3, 3), 3.0).dtype == dtypes.default_float
    assert Tensor.full((3, 3), 3, dtype=dtypes.float16).dtype == dtypes.float16
    assert Tensor.full((3, 3), 3, dtype=dtypes.int64).dtype == dtypes.int64

  def test_reduce_0d_default(self):
    assert Tensor.ones([2,3,0]).sum(2).dtype ==  dtypes.default_float
    assert Tensor.ones([2,3,0], dtype=dtypes.int).sum(2).dtype == dtypes.int

  @given(strat.sampled_from([dtypes.int8,dtypes.int16,dtypes.int32,dtypes.int64]), strat.sampled_from([dtypes.float16,dtypes.float32,dtypes.float64]))
  def test_arange(self, default_int, default_float):
    dtypes.default_int, dtypes.default_float = default_int, default_float

    assert Tensor.arange(5).dtype == dtypes.default_int
    assert Tensor.arange(5.0).dtype == dtypes.default_float
    assert Tensor.arange(5, dtype=dtypes.int16).dtype == dtypes.int16
    assert Tensor.arange(5, dtype=dtypes.int64).dtype == dtypes.int64
    assert Tensor.arange(5, dtype=dtypes.float16).dtype == dtypes.float16
    assert Tensor.arange(3, 9, 0.7).dtype == dtypes.default_float
    assert Tensor.arange(3, 8.5, 3).dtype == dtypes.default_float

  @unittest.skipIf(Device.DEFAULT == "WEBGPU", "WEBGPU doesn't follow the bool ops spec")
  @given(strat.sampled_from(core_dtypes), strat.sampled_from([operator.gt, operator.ge, operator.le, operator.lt, operator.eq, operator.ne]))
  def test_bool_ops(self, dtype, op):
    assert op(Tensor.rand(4, 4, dtype=dtype), Tensor.rand(4, 4, dtype=dtype)).dtype == dtypes.bool

  @given(strat.sampled_from(core_dtypes),
         strat.sampled_from([dtypes.int8,dtypes.int16,dtypes.int32,dtypes.int64]), strat.sampled_from([dtypes.float16,dtypes.float32,dtypes.float64]))
  def test_functions_return_index(self, dtype, default_int, default_float):
    dtypes.default_int, dtypes.default_float = default_int, default_float
    assert Tensor([0, 1], dtype=dtype).argmax().dtype == dtypes.default_int
    assert Tensor([0, 1], dtype=dtype).argmin().dtype == dtypes.default_int
    assert Tensor([0, 1], dtype=dtype).multinomial().dtype == dtypes.default_int

class TestTypePromotion(unittest.TestCase):
  @given(strat.sampled_from(core_dtypes))
  def test_self_promo_to_self(self, dtype):
    assert least_upper_dtype(dtype) == dtype
    assert least_upper_dtype(dtype, dtype) == dtype
    assert least_upper_dtype(dtype, dtype, dtype) == dtype

  @given(strat.sampled_from(core_dtypes), strat.sampled_from(core_dtypes))
  def test_promo_resulted_higher_than_inputs(self, dtype1, dtype2):
    result = least_upper_dtype(dtype1, dtype2)
    assert result >= dtype1 and result >= dtype2

  def test_dtype_promo(self):
    assert least_upper_dtype(dtypes.bool, dtypes.int8) == dtypes.int8
    assert least_upper_dtype(dtypes.int8, dtypes.uint8) == dtypes.int16
    assert least_upper_dtype(dtypes.uint8, dtypes.int16) == dtypes.int16
    assert least_upper_dtype(dtypes.int16, dtypes.uint16) == dtypes.int32
    assert least_upper_dtype(dtypes.uint16, dtypes.int32) == dtypes.int32
    assert least_upper_dtype(dtypes.int32, dtypes.uint32) == dtypes.int64
    assert least_upper_dtype(dtypes.uint32, dtypes.int64) == dtypes.int64
    # similar to jax but we don't use weak type
    assert least_upper_dtype(dtypes.int64, dtypes.uint64) == dtypes.float16
    assert least_upper_dtype(dtypes.float16, dtypes.float32) == dtypes.float32
    assert least_upper_dtype(dtypes.float32, dtypes.float64) == dtypes.float64

    assert least_upper_dtype(dtypes.bool, dtypes.float32) == dtypes.float32
    assert least_upper_dtype(dtypes.bool, dtypes.float64) == dtypes.float64
    assert least_upper_dtype(dtypes.float16, dtypes.int64) == dtypes.float16
    assert least_upper_dtype(dtypes.float16, dtypes.uint64) == dtypes.float16

  @given(strat.sampled_from(floats))
  def test_float_to_float(self, dt):
    assert least_upper_float(dt) == dt

class TestAutoCastType(unittest.TestCase):
  def setUp(self):
    self.old_default_int, self.old_default_float = dtypes.default_int, dtypes.default_float
  def tearDown(self):
    dtypes.default_int, dtypes.default_float = self.old_default_int, self.old_default_float

  @given(strat.sampled_from([d for d in DTYPES_DICT.values() if dtypes.is_int(d) and is_dtype_supported(d)]))
  def test_int_to_float_unary_func(self, dtype):
    for func in [
      lambda t: t.exp(),
      lambda t: t.exp2(),
      lambda t: t.log(),
      lambda t: t.log2(),
      lambda t: t.sqrt(),
      lambda t: t.rsqrt(),
      lambda t: t.sin(),
      lambda t: t.cos(),
      lambda t: t.tan(),
      lambda t: t.sigmoid(),
    ]:
      a = [2, 3, 4]
      # float16 can have larger precision errors
      np.testing.assert_allclose(func(Tensor(a, dtype=dtype)).numpy(), func(torch.tensor(a)), rtol=1e-3, atol=1e-3)

  @given(strat.sampled_from(core_dtypes))
  def test_broadcast_scalar(self, dt):
    assert (Tensor.rand(4, 4, dtype=dt) + 2.3).dtype == (dt if dtypes.is_float(dt) else dtypes.default_float)
    assert (Tensor.rand(4, 4, dtype=dt) + 2).dtype == (dt if dtypes.is_float(dt) or dtypes.is_int(dt) else dtypes.default_int)
    if Device.DEFAULT != "WEBGPU" and dt != dtypes.bool:
      assert (Tensor.rand(4, 4, dtype=dt) + True).dtype == dt

  def test_sum(self):
    assert (Tensor([0, 1], dtype=dtypes.bool)).sum().dtype == dtypes.int32
    assert (Tensor([0, 1], dtype=dtypes.int8)).sum().dtype == dtypes.int32
    assert (Tensor([0, 1], dtype=dtypes.int16)).sum().dtype == dtypes.int32
    assert (Tensor([0, 1], dtype=dtypes.int32)).sum().dtype == dtypes.int32
    assert (Tensor([0, 1], dtype=dtypes.int64)).sum().dtype == dtypes.int64
    assert (Tensor([0, 1], dtype=dtypes.uint8)).sum().dtype == dtypes.uint32
    assert (Tensor([0, 1], dtype=dtypes.uint16)).sum().dtype == dtypes.uint32
    assert (Tensor([0, 1], dtype=dtypes.uint32)).sum().dtype == dtypes.uint32
    assert (Tensor([0, 1], dtype=dtypes.uint64)).sum().dtype == dtypes.uint64
    assert (Tensor([0, 1], dtype=dtypes.float16)).sum().dtype == dtypes.float16
    #assert (Tensor([0, 1], dtype=dtypes.bfloat16)).sum().dtype == dtypes.bfloat16
    assert (Tensor([0, 1], dtype=dtypes.float32)).sum().dtype == dtypes.float32
    assert (Tensor([0, 1], dtype=dtypes.float64)).sum().dtype == dtypes.float64

  def test_cumsum(self):
    assert (Tensor([0, 1], dtype=dtypes.bool)).cumsum(0).dtype == dtypes.int32
    assert (Tensor([0, 1], dtype=dtypes.int8)).cumsum(0).dtype == dtypes.int32
    assert (Tensor([0, 1], dtype=dtypes.int16)).cumsum(0).dtype == dtypes.int32
    assert (Tensor([0, 1], dtype=dtypes.int32)).cumsum(0).dtype == dtypes.int32
    assert (Tensor([0, 1], dtype=dtypes.int64)).cumsum(0).dtype == dtypes.int64
    assert (Tensor([0, 1], dtype=dtypes.uint8)).cumsum(0).dtype == dtypes.uint32
    assert (Tensor([0, 1], dtype=dtypes.uint16)).cumsum(0).dtype == dtypes.uint32
    assert (Tensor([0, 1], dtype=dtypes.uint32)).cumsum(0).dtype == dtypes.uint32
    assert (Tensor([0, 1], dtype=dtypes.uint64)).cumsum(0).dtype == dtypes.uint64
    assert (Tensor([0, 1], dtype=dtypes.float16)).cumsum(0).dtype == dtypes.float16
    #assert (Tensor([0, 1], dtype=dtypes.bfloat16)).cumsum(0).dtype == dtypes.bfloat16
    assert (Tensor([0, 1], dtype=dtypes.float32)).cumsum(0).dtype == dtypes.float32
    assert (Tensor([0, 1], dtype=dtypes.float64)).cumsum(0).dtype == dtypes.float64

  @given(strat.sampled_from(core_dtypes), strat.sampled_from(core_dtypes))
  def test_matmul(self, dt1, dt2):
    assert (Tensor([0, 1], dtype=dt1) @ Tensor([0, 1], dtype=dt2)).dtype == least_upper_dtype(dt1, dt2)

  @staticmethod
  def check_where_alternate_input_other(input_, other, data_type):
    assert (Tensor([True, False]).where(input_, other)).dtype == data_type
    assert (Tensor([True, False]).where(other, input_)).dtype == data_type

  @given(strat.sampled_from(core_dtypes), strat.sampled_from(core_dtypes))
  def test_where_no_scalar(self, dt1, dt2):
    self.check_where_alternate_input_other(Tensor(2, dtype=dt1), Tensor(3, dtype=dt2), least_upper_dtype(dt1, dt2))

  @given(strat.sampled_from(core_dtypes))
  def test_where_one_scalar(self, dt):
    t = Tensor(2, dtype=dt)
    self.check_where_alternate_input_other(t, 3.2, (dt if dtypes.is_float(dt) else dtypes.default_float))
    self.check_where_alternate_input_other(t, 3, (dt if dtypes.is_float(dt) or dtypes.is_int(dt) else dtypes.default_int))
    self.check_where_alternate_input_other(t, True, dt)

  def test_where_two_scalars(self):
    self.check_where_alternate_input_other(3.1, 3.2, dtypes.default_float)
    self.check_where_alternate_input_other(3.1, 3, dtypes.default_float)
    self.check_where_alternate_input_other(3.1, True, dtypes.default_float)
    self.check_where_alternate_input_other(3, 2, dtypes.default_int)
    self.check_where_alternate_input_other(3, True, dtypes.default_int)
    self.check_where_alternate_input_other(False, True, dtypes.bool)

  @given(strat.sampled_from(core_dtypes), strat.sampled_from(core_dtypes))
  def test_maximum(self, dt1, dt2):
    assert Tensor([0, 1, 2], dtype=dt1).maximum(Tensor([2, 0, 5], dtype=dt2)).dtype == least_upper_dtype(dt1, dt2)

  @given(strat.sampled_from(core_dtypes))
  def test_maximum_const(self, dt):
    assert Tensor([1, 2], dtype=dt).maximum(3.1).dtype == (dt if dtypes.is_float(dt) else dtypes.default_float)
    assert Tensor([1, 2], dtype=dt).maximum(3).dtype == (dt if dtypes.is_float(dt) or dtypes.is_int(dt) else dtypes.default_int)
    assert Tensor([1, 2], dtype=dt).maximum(True).dtype == dt

  def test_div(self):
    assert (Tensor([1, 2], dtype=dtypes.int32) / Tensor([2, 2], dtype=dtypes.int32)).dtype == dtypes.default_float
    assert (Tensor([1, 2], dtype=dtypes.int16) / Tensor([2, 2], dtype=dtypes.int32)).dtype == dtypes.default_float
    assert (Tensor([1, 2], dtype=dtypes.float32) / Tensor([2, 2], dtype=dtypes.float16)).dtype == dtypes.float32
    assert (Tensor([1, 2], dtype=dtypes.int32) / Tensor([2, 2], dtype=dtypes.float16)).dtype == dtypes.float16

  def test_div_const(self):
    assert (Tensor([1, 2], dtype=dtypes.int32) / 2).dtype == dtypes.default_float
    assert (Tensor([1, 2], dtype=dtypes.int32) / 2.0).dtype == dtypes.default_float
    assert (Tensor([1, 2], dtype=dtypes.float16) / 2).dtype == dtypes.float16
    assert (Tensor([1, 2], dtype=dtypes.float16) / 2.0).dtype == dtypes.float16

<<<<<<< HEAD
  @unittest.skipIf(not is_dtype_supported(dtypes.float16), "need float16")
  def test_gradient_dtype(self):
    for default_dtype in [dtypes.float16, dtypes.float32]:
      old_default_float = dtypes.default_float
      try:
        dtypes.default_float = default_dtype
        for datatype in [dtypes.float16, dtypes.float32]:
          a = Tensor([1, 2, 3], dtype=datatype, requires_grad=True)
          b = (a * 5).sum()
          b.backward()  # if there is dtype mismatch, lazy should assert
          assert a.grad.dtype == a.dtype
          np.testing.assert_allclose(a.grad.numpy(), Tensor([5, 5, 5], dtype=datatype).numpy())
      finally:
        dtypes.default_float = old_default_float

=======
class TestImplicitFunctionTypeChange(unittest.TestCase):
  def test_functions(self):
    result = []
    for func in [
      lambda t: t.exp(),
      lambda t: t.exp2(),
      lambda t: t.log(),
      lambda t: t.log2(),
      lambda t: t.sqrt(),
      lambda t: t.sin(),
    ]:
      t = func(Tensor([4.0, 3.0])).max() == func(Tensor([4.0, 3.0]))
      result.append(t.numpy().sum())

    if Device.DEFAULT not in ["PYTHON", "CLANG"]:
      assert all(result)
    else:
      # CLANG and PYTHON function default returns in double, and comparison to float can fail
      # TODO: fix this
      assert not all(result)
>>>>>>> 971d7f5d

if __name__ == '__main__':
  unittest.main()<|MERGE_RESOLUTION|>--- conflicted
+++ resolved
@@ -547,7 +547,6 @@
     assert (Tensor([1, 2], dtype=dtypes.float16) / 2).dtype == dtypes.float16
     assert (Tensor([1, 2], dtype=dtypes.float16) / 2.0).dtype == dtypes.float16
 
-<<<<<<< HEAD
   @unittest.skipIf(not is_dtype_supported(dtypes.float16), "need float16")
   def test_gradient_dtype(self):
     for default_dtype in [dtypes.float16, dtypes.float32]:
@@ -563,8 +562,6 @@
       finally:
         dtypes.default_float = old_default_float
 
-=======
-class TestImplicitFunctionTypeChange(unittest.TestCase):
   def test_functions(self):
     result = []
     for func in [
@@ -584,7 +581,4 @@
       # CLANG and PYTHON function default returns in double, and comparison to float can fail
       # TODO: fix this
       assert not all(result)
->>>>>>> 971d7f5d
-
-if __name__ == '__main__':
   unittest.main()