import unittest
import numpy as np
import torch
import operator
from tinygrad.helpers import CI, getenv, DEBUG, OSX, temp
from tinygrad.dtype import DType, DTYPES_DICT, ImageDType, PtrDType, least_upper_float, least_upper_dtype
from tinygrad import Device
from tinygrad.tensor import Tensor, dtypes
from typing import Any, List
from hypothesis import given, settings, strategies as st

core_dtypes = list(DTYPES_DICT.values())
floats = [dt for dt in core_dtypes if dtypes.is_float(dt)]
def is_dtype_supported(dtype: DType, device: str = Device.DEFAULT):
<<<<<<< HEAD
  # for GPU, cl_khr_fp16 isn't supported
  # for LLVM, it segfaults because it can't link to the casting function
  # CUDA in CI uses CUDACPU that does not support half
  if dtype == dtypes.half: return not (CI and device in ["GPU", "LLVM", "CUDA"]) and device not in ["WEBGPU", "WEBGL"]
  if dtype == dtypes.bfloat16: return False # numpy doesn't support bf16, tested separately in TestBFloat16DType
  # TODO: is this correct? it reduces to only GPU on non-OSX
  if dtype == dtypes.float64: return device not in ["WEBGPU", "METAL"] and (not OSX and device == "GPU")
  if dtype in [dtypes.int8, dtypes.uint8]: return device not in ["WEBGPU", "WEBGL"]
  if dtype in [dtypes.int16, dtypes.uint16]: return device not in ["WEBGPU", "WEBGL", "TORCH"]
  if dtype == dtypes.uint32: return device not in ["TORCH"]
  if dtype in [dtypes.int64, dtypes.uint64]: return device not in ["WEBGPU", "WEBGL", "TORCH"]
  # for WEBGPU, host-shareablity is a requirement for storage buffers, but 'bool' type is not host-shareable
  if dtype == dtypes.bool: return device != "WEBGPU"
=======
  if dtype == dtypes.bfloat16: return False # numpy doesn't support bf16, tested separately in TestBFloat16DType
  if device == "WEBGPU": return dtype in [dtypes.float, dtypes.int32, dtypes.uint32]
  if device == "TORCH": return dtype not in [dtypes.uint16, dtypes.uint32, dtypes.uint64]
  # for CI GPU, cl_khr_fp16 isn't supported
  # for CI LLVM, it segfaults because it can't link to the casting function
  # CUDA in CI uses CUDACPU that does not support half
  if dtype == dtypes.half: return not (CI and device in ["GPU", "LLVM", "CUDA"])
  if dtype == dtypes.float64: return device != "METAL" and not (OSX and device == "GPU")
>>>>>>> c9371f0d
  return True

def get_available_cast_dtypes(dtype: DType) -> List[DType]:
  if not is_dtype_supported(dtype): return []
  return [v for k, v in DTYPES_DICT.items() if v != dtype and is_dtype_supported(v) and not k.startswith("_")] # dont cast internal dtypes

def _test_to_np(a:Tensor, np_dtype, target):
  if DEBUG >= 2: print(a)
  na = a.numpy()
  if DEBUG >= 2: print(na, na.dtype, a.lazydata.base.realized)
  try:
    assert na.dtype == np_dtype
    np.testing.assert_allclose(na, target)
  except AssertionError as e:
    raise AssertionError(f"\ntensor {a.numpy()} does not match target {target} with np_dtype {np_dtype}") from e

def _assert_eq(tensor:Tensor, target_dtype:DType, target):
  if DEBUG >= 2: print(tensor.numpy())
  try:
    assert tensor.dtype == target_dtype
    np.testing.assert_allclose(tensor.numpy(), target)
  except AssertionError as e:
    raise AssertionError(f"\ntensor {tensor.numpy()} dtype {tensor.dtype} does not match target {target} with dtype {target_dtype}") from e

def _test_op(fxn, target_dtype:DType, target):
  _assert_eq(fxn(), target_dtype, target)
def _test_cast(a:Tensor, target_dtype:DType):
  _test_op(lambda: a.cast(target_dtype), target_dtype, list(a.numpy().astype(target_dtype.np)))
def _test_bitcast(a:Tensor, target_dtype:DType, target=None):
  _test_op(lambda: a.bitcast(target_dtype), target_dtype, target or a.numpy().view(target_dtype.np).tolist())

class TestDType(unittest.TestCase):
  DTYPE: Any = None
  DATA: Any = None
  @classmethod
  def setUpClass(cls):
    if not cls.DTYPE or not is_dtype_supported(cls.DTYPE): raise unittest.SkipTest("dtype not supported")
    if dtypes.is_int(cls.DTYPE): cls.DATA = np.random.randint(0, 100, size=10, dtype=cls.DTYPE.np).tolist()
    elif cls.DTYPE == dtypes.bool: cls.DATA = np.random.choice([True, False], size=10).tolist()
    else: cls.DATA = np.random.uniform(0, 1, size=10).tolist()
  def setUp(self):
    if self.DTYPE is None: raise unittest.SkipTest("base class")

  def test_to_np(self): _test_to_np(Tensor(self.DATA, dtype=self.DTYPE), self.DTYPE.np, np.array(self.DATA, dtype=self.DTYPE.np))

  def test_casts_to(self): list(map(
    lambda dtype: _test_cast(Tensor(self.DATA, dtype=dtype), self.DTYPE),
    get_available_cast_dtypes(self.DTYPE)
  ))
  def test_casts_from(self): list(map(
    lambda dtype: _test_cast(Tensor(self.DATA, dtype=self.DTYPE), dtype),
    get_available_cast_dtypes(self.DTYPE)
  ))

  def test_same_size_ops(self):
    list(map(
      lambda dtype: _test_ops(a_dtype=self.DTYPE, b_dtype=dtype) if dtype.itemsize == self.DTYPE.itemsize else None,
      get_available_cast_dtypes(self.DTYPE)
    ))
  def test_upcast_ops(self):
    list(map(
      lambda dtype: _test_ops(a_dtype=self.DTYPE, b_dtype=dtype) if dtype.itemsize > self.DTYPE.itemsize else None,
      get_available_cast_dtypes(self.DTYPE)
  ))
  def test_upcast_to_ops(self):
    list(map(
      lambda dtype: _test_ops(a_dtype=dtype, b_dtype=self.DTYPE) if dtype.itemsize < self.DTYPE.itemsize else None,
      get_available_cast_dtypes(self.DTYPE)
  ))
  def test_bitcast(self):
    if Device.DEFAULT == "WEBGL": raise unittest.SkipTest("no bitcast in WebGL GLSL")
    if self.DTYPE == dtypes.bool: raise unittest.SkipTest("no bools in bitcast")
    list(map(
      lambda dtype:
        _test_bitcast(Tensor(self.DATA, dtype=self.DTYPE), dtype) if dtype.itemsize == self.DTYPE.itemsize and dtype != dtypes.bool else None,
     get_available_cast_dtypes(self.DTYPE)
    ))

  def test_dtypes_fields(self):
    fields = dtypes.fields()
    self.assertTrue(all(isinstance(value, DType) for value in fields.values()))
    self.assertTrue(all(issubclass(value.np, np.generic) for value in fields.values() if value.np is not None))

def _test_ops(a_dtype:DType, b_dtype:DType, target_dtype=None):
  target_dtype = target_dtype or least_upper_dtype(a_dtype, b_dtype)
  if not is_dtype_supported(a_dtype) or not is_dtype_supported(b_dtype) or not is_dtype_supported(target_dtype): return
  if a_dtype == dtypes.bool or b_dtype == dtypes.bool: return
  _assert_eq(Tensor([1,2,3,4], dtype=a_dtype)+Tensor([1,2,3,4], dtype=b_dtype), target_dtype, [2,4,6,8])
  _assert_eq(Tensor([1,2,3,4], dtype=a_dtype)*Tensor([1,2,3,4], dtype=b_dtype), target_dtype, [1,4,9,16])
  _assert_eq(Tensor([[1,2],[3,4]], dtype=a_dtype)@Tensor.eye(2, dtype=b_dtype), target_dtype, [[1,2],[3,4]])
  _assert_eq(Tensor([1,1,1,1], dtype=a_dtype)+Tensor.ones((4,4), dtype=b_dtype), target_dtype, 2*Tensor.ones(4,4).numpy())

@unittest.skipUnless(Device.DEFAULT in ["LLVM", "TORCH"], "bfloat16 not supported")
class TestBFloat16DType(unittest.TestCase):
  def test_bf16_to_float(self):
    with self.assertRaises(AssertionError):
      _test_cast(Tensor([100000], dtype=dtypes.bfloat16), dtypes.float32)

  def test_float_to_bf16(self):
    with self.assertRaises(AssertionError):
      _test_cast(Tensor([100000], dtype=dtypes.float32), dtypes.bfloat16)

  # torch.tensor([10000, -1, -1000, -10000, 20]).type(torch.bfloat16)

  def test_bf16(self):
    t = Tensor([10000, -1, -1000, -10000, 20]).cast(dtypes.bfloat16)
    t.realize()
    back = t.cast(dtypes.float32)
    assert tuple(back.numpy().tolist()) == (9984., -1, -1000, -9984, 20)

  def test_bf16_disk_write_read(self):
    t = Tensor([10000, -1, -1000, -10000, 20]).cast(dtypes.float32)
    t.to(f"disk:{temp('f32')}").realize()

    # hack to "cast" f32 -> bf16
    with open(temp('f32'), "rb") as f: dat = f.read()
    adat = b''.join([dat[i+2:i+4] for i in range(0, len(dat), 4)])
    with open(temp('bf16'), "wb") as f: f.write(adat)

    t = Tensor.empty(5, dtype=dtypes.bfloat16, device=f"disk:{temp('bf16')}").llvm().realize()
    back = t.cast(dtypes.float32)
    assert tuple(back.numpy().tolist()) == (9984., -1, -1000, -9984, 20)

class TestHalfDtype(TestDType): DTYPE = dtypes.half

class TestFloatDType(TestDType): DTYPE = dtypes.float

class TestDoubleDtype(TestDType): DTYPE = dtypes.double

class TestInt8Dtype(TestDType):
  DTYPE = dtypes.int8
  @unittest.skipIf(getenv("CUDA",0)==1 or getenv("PTX", 0)==1, "cuda saturation works differently")
  def test_int8_to_uint8_negative(self):
    _test_op(lambda: Tensor([-1, -2, -3, -4], dtype=dtypes.int8).cast(dtypes.uint8), dtypes.uint8, [255, 254, 253, 252])

class TestUint8Dtype(TestDType):
  DTYPE = dtypes.uint8
  @unittest.skipIf(getenv("CUDA",0)==1 or getenv("PTX", 0)==1, "cuda saturation works differently")
  def test_uint8_to_int8_overflow(self):
    _test_op(lambda: Tensor([255, 254, 253, 252], dtype=dtypes.uint8).cast(dtypes.int8), dtypes.int8, [-1, -2, -3, -4])

class TestBitCast(unittest.TestCase):
  def test_shape_change_bitcast(self):
    with self.assertRaises(AssertionError):
      _test_bitcast(Tensor([100000], dtype=dtypes.float32), dtypes.uint8, [100000])

  def test_bitcast_float_to_int32(self):
    a = Tensor([1.,2,3])
    b = a.bitcast(dtypes.int32)
    assert b.numpy()[0] == 0x3f800000

  def test_bitcast_upcasted(self):
    a = Tensor.zeros(100, 4, dtype=dtypes.int32).contiguous() + 0x3f800000
    b = a.bitcast(dtypes.float32)
    assert b.numpy()[0,0] == 1.

class TestInt16Dtype(TestDType): DTYPE = dtypes.int16
class TestUint16Dtype(TestDType): DTYPE = dtypes.uint16

class TestInt32Dtype(TestDType): DTYPE = dtypes.int32
class TestUint32Dtype(TestDType): DTYPE = dtypes.uint32

class TestInt64Dtype(TestDType): DTYPE = dtypes.int64
class TestUint64Dtype(TestDType): DTYPE = dtypes.uint64

class TestBoolDtype(TestDType): DTYPE = dtypes.bool

class TestImageDType(unittest.TestCase):
  def test_image_scalar(self):
    assert dtypes.imagef((10,10)).scalar() == dtypes.float32
    assert dtypes.imageh((10,10)).scalar() == dtypes.float32
  def test_image_vec(self):
    assert dtypes.imagef((10,10)).vec(4) == dtypes.float32.vec(4)
    assert dtypes.imageh((10,10)).vec(4) == dtypes.float32.vec(4)

class TestEqStrDType(unittest.TestCase):
  def test_image_ne(self):
    if ImageDType is None: raise unittest.SkipTest("no ImageDType support")
    assert dtypes.float == dtypes.float32, "float doesn't match?"
    assert dtypes.imagef((1,2,4)) != dtypes.imageh((1,2,4)), "different image dtype doesn't match"
    assert dtypes.imageh((1,2,4)) != dtypes.imageh((1,4,2)), "different shape doesn't match"
    assert dtypes.imageh((1,2,4)) == dtypes.imageh((1,2,4)), "same shape matches"
    assert isinstance(dtypes.imageh((1,2,4)), ImageDType)
  def test_ptr_ne(self):
    if PtrDType is None: raise unittest.SkipTest("no PtrDType support")
    # TODO: is this the wrong behavior?
    assert PtrDType(dtypes.float32) == dtypes.float32
    #assert PtrDType(dtypes.float32) == PtrDType(dtypes.float32)
    #assert PtrDType(dtypes.float32) != dtypes.float32
  def test_strs(self):
    if PtrDType is None: raise unittest.SkipTest("no PtrDType support")
    self.assertEqual(str(dtypes.imagef((1,2,4))), "dtypes.imagef((1, 2, 4))")
    self.assertEqual(str(PtrDType(dtypes.float32)), "ptr.dtypes.float")

class TestHelpers(unittest.TestCase):
  signed_ints = (dtypes.int8, dtypes.int16, dtypes.int32, dtypes.int64)
  uints = (dtypes.uint8, dtypes.uint16, dtypes.uint32, dtypes.uint64)
  floats = (dtypes.float16, dtypes.float32, dtypes.float64)

  @given(st.sampled_from(signed_ints+uints), st.integers(min_value=1, max_value=8))
  def test_is_int(self, dtype, amt):
    assert dtypes.is_int(dtype.vec(amt) if amt > 1 else dtype)
    assert not dtypes.is_float(dtype.vec(amt) if amt > 1 else dtype)

  @given(st.sampled_from(uints), st.integers(min_value=1, max_value=8))
  def test_is_unsigned_uints(self, dtype, amt):
    assert dtypes.is_unsigned(dtype.vec(amt) if amt > 1 else dtype)

  @given(st.sampled_from(signed_ints), st.integers(min_value=1, max_value=8))
  def test_is_unsigned_signed_ints(self, dtype, amt):
    assert not dtypes.is_unsigned(dtype.vec(amt) if amt > 1 else dtype)

  @given(st.sampled_from(floats), st.integers(min_value=1, max_value=8))
  def test_is_float(self, dtype, amt):
    assert dtypes.is_float(dtype.vec(amt) if amt > 1 else dtype)
    assert not dtypes.is_int(dtype.vec(amt) if amt > 1 else dtype)
    assert not dtypes.is_unsigned(dtype.vec(amt) if amt > 1 else dtype)

  def test_bf16_is_float(self):
    assert dtypes.is_float(dtypes.bfloat16)

  @given(st.sampled_from([d for d in DTYPES_DICT.values() if dtypes.is_float(d) or dtypes.is_int(d)]), st.integers(min_value=2, max_value=8))
  def test_scalar(self, dtype, amt):
    assert dtype.vec(amt).scalar() == dtype

class TestTypeSpec(unittest.TestCase):
  def setUp(self):
    self.old_default_int, self.old_default_float = dtypes.default_int, dtypes.default_float
  def tearDown(self):
    dtypes.default_int, dtypes.default_float = self.old_default_int, self.old_default_float

  def test_set_dtype_default(self):
    dtypes.default_int = dtypes.int16
    assert dtypes.default_int == dtypes.int16
    dtypes.default_int = dtypes.int64
    assert dtypes.default_int == dtypes.int64
    dtypes.default_int = dtypes.int32
    assert dtypes.default_int == dtypes.int32
    dtypes.default_float = dtypes.float16
    assert dtypes.default_float == dtypes.float16
    dtypes.default_float = dtypes.float64
    assert dtypes.default_float == dtypes.float64

  @given(st.sampled_from([dtypes.int8,dtypes.int16,dtypes.int32,dtypes.int64]), st.sampled_from([dtypes.float16,dtypes.float32,dtypes.float64]))
  def test_creation(self, default_int, default_float):
    dtypes.default_int, dtypes.default_float = default_int, default_float
    assert Tensor(True).dtype == dtypes.bool
    assert Tensor(None).dtype == dtypes.default_float
    assert Tensor(2).dtype == dtypes.default_int
    assert Tensor(2.34).dtype == dtypes.default_float
    assert Tensor([]).dtype == dtypes.default_float
    assert Tensor([1]).dtype == dtypes.default_int
    assert Tensor([1.1]).dtype == dtypes.default_float
    assert Tensor([0,1], dtype=dtypes.bfloat16).dtype == dtypes.bfloat16

    assert Tensor.eye(0).dtype == dtypes.default_float
    assert Tensor.eye(3).dtype == dtypes.default_float
    assert Tensor.eye(3, dtype=dtypes.float16).dtype == dtypes.float16
    assert Tensor.eye(3, dtype=dtypes.int64).dtype == dtypes.int64


  @given(st.sampled_from([dtypes.int8,dtypes.int16,dtypes.int32,dtypes.int64]), st.sampled_from([dtypes.float16,dtypes.float32,dtypes.float64]))
  def test_full(self, default_int, default_float):
    dtypes.default_int, dtypes.default_float = default_int, default_float

    assert Tensor.ones([2,3]).dtype == dtypes.default_float
    assert Tensor.zeros([2,3]).dtype == dtypes.default_float
    assert Tensor.full([2,3], 3.3).dtype == dtypes.default_float
    assert Tensor.full([2,3], 3).dtype == dtypes.default_int
    assert Tensor.full([2,3], True).dtype == dtypes.bool

    assert Tensor.zeros(3, 3).dtype == dtypes.default_float
    assert Tensor.zeros(3, 3, dtype=dtypes.float16).dtype == dtypes.float16
    assert Tensor.zeros(3, 3, dtype=dtypes.int64).dtype == dtypes.int64

    assert Tensor.ones(3, 3).dtype == dtypes.default_float
    assert Tensor.ones(3, 3, dtype=dtypes.float16).dtype == dtypes.float16
    assert Tensor.ones(3, 3, dtype=dtypes.int64).dtype == dtypes.int64

    assert Tensor.full((3, 3), 3).dtype == dtypes.default_int
    assert Tensor.full((3, 3), 3.0).dtype == dtypes.default_float
    assert Tensor.full((3, 3), 3, dtype=dtypes.float16).dtype == dtypes.float16
    assert Tensor.full((3, 3), 3, dtype=dtypes.int64).dtype == dtypes.int64

  def test_reduce_0d_default(self):
    assert Tensor.ones([2,3,0]).sum(2).dtype ==  dtypes.default_float
    # assert Tensor.ones([2,3,0], dtype=dtypes.int).sum(2).dtype == dtypes.int  # requires reduceop acc fix

  @given(st.sampled_from([dtypes.int8,dtypes.int16,dtypes.int32,dtypes.int64]), st.sampled_from([dtypes.float16,dtypes.float32,dtypes.float64]))
  def test_arange(self, default_int, default_float):
    dtypes.default_int, dtypes.default_float = default_int, default_float

    assert Tensor.arange(5).dtype == dtypes.default_int
    assert Tensor.arange(5.0).dtype == dtypes.default_float
    assert Tensor.arange(5, dtype=dtypes.int16).dtype == dtypes.int16
    assert Tensor.arange(5, dtype=dtypes.int64).dtype == dtypes.int64
    assert Tensor.arange(5, dtype=dtypes.float16).dtype == dtypes.float16
    assert Tensor.arange(3, 9, 0.7).dtype == dtypes.default_float
    assert Tensor.arange(3, 8.5, 3).dtype == dtypes.default_float

  @unittest.skipIf(Device.DEFAULT == "WEBGPU", "WEBGPU doesn't follow the bool ops spec")
  @given(st.sampled_from(core_dtypes), st.sampled_from([operator.gt, operator.ge, operator.le, operator.lt, operator.eq, operator.ne]))
  def test_bool_ops(self, dtype, op):
    assert op(Tensor.rand(4, 4, dtype=dtype), Tensor.rand(4, 4, dtype=dtype)).dtype == dtypes.bool

  @given(st.sampled_from(core_dtypes),
         st.sampled_from([dtypes.int8,dtypes.int16,dtypes.int32,dtypes.int64]), st.sampled_from([dtypes.float16,dtypes.float32,dtypes.float64]))
  def test_functions_return_index(self, dtype, default_int, default_float):
    dtypes.default_int, dtypes.default_float = default_int, default_float
    assert Tensor([0, 1], dtype=dtype).argmax().dtype == dtypes.default_int
    assert Tensor([0, 1], dtype=dtype).argmin().dtype == dtypes.default_int
    assert Tensor([0, 1], dtype=dtype).multinomial().dtype == dtypes.default_int

class TestTypePromotion(unittest.TestCase):
  @given(st.sampled_from(core_dtypes))
  def test_self_promo_to_self(self, dtype):
    assert least_upper_dtype(dtype) == dtype
    assert least_upper_dtype(dtype, dtype) == dtype
    assert least_upper_dtype(dtype, dtype, dtype) == dtype

  @given(st.sampled_from(core_dtypes), st.sampled_from(core_dtypes))
  def test_promo_resulted_higher_than_inputs(self, dtype1, dtype2):
    result = least_upper_dtype(dtype1, dtype2)
    assert result >= dtype1 and result >= dtype2

  def test_dtype_promo(self):
    assert least_upper_dtype(dtypes.bool, dtypes.int8) == dtypes.int8
    assert least_upper_dtype(dtypes.int8, dtypes.uint8) == dtypes.int16
    assert least_upper_dtype(dtypes.uint8, dtypes.int16) == dtypes.int16
    assert least_upper_dtype(dtypes.int16, dtypes.uint16) == dtypes.int32
    assert least_upper_dtype(dtypes.uint16, dtypes.int32) == dtypes.int32
    assert least_upper_dtype(dtypes.int32, dtypes.uint32) == dtypes.int64
    assert least_upper_dtype(dtypes.uint32, dtypes.int64) == dtypes.int64
    # similar to jax but we don't use weak type
    assert least_upper_dtype(dtypes.int64, dtypes.uint64) == dtypes.float16
    assert least_upper_dtype(dtypes.float16, dtypes.float32) == dtypes.float32
    assert least_upper_dtype(dtypes.float32, dtypes.float64) == dtypes.float64

    assert least_upper_dtype(dtypes.bool, dtypes.float32) == dtypes.float32
    assert least_upper_dtype(dtypes.bool, dtypes.float64) == dtypes.float64
    assert least_upper_dtype(dtypes.float16, dtypes.int64) == dtypes.float16
    assert least_upper_dtype(dtypes.float16, dtypes.uint64) == dtypes.float16

  @given(st.sampled_from(floats))
  def test_float_to_float(self, dt):
    assert least_upper_float(dt) == dt

class TestAutoCastType(unittest.TestCase):
  def setUp(self):
    self.old_default_int, self.old_default_float = dtypes.default_int, dtypes.default_float
  def tearDown(self):
    dtypes.default_int, dtypes.default_float = self.old_default_int, self.old_default_float

  @given(st.sampled_from([d for d in DTYPES_DICT.values() if dtypes.is_int(d) and is_dtype_supported(d)]))
  @settings(deadline=None)
  def test_int_to_float_unary_func(self, dtype):
    for func in [
      lambda t: t.exp(),
      lambda t: t.exp2(),
      lambda t: t.log(),
      lambda t: t.log2(),
      lambda t: t.sqrt(),
      lambda t: t.rsqrt(),
      lambda t: t.sin(),
      lambda t: t.cos(),
      lambda t: t.tan(),
      lambda t: t.sigmoid(),
    ]:
      a = [2, 3, 4]
      # float16 can have larger precision errors
      np.testing.assert_allclose(func(Tensor(a, dtype=dtype)).numpy(), func(torch.tensor(a)), rtol=1e-3, atol=1e-3)

  @given(st.sampled_from([dtypes.float16,dtypes.float32,dtypes.float64]))
  def test_broadcast_float(self, default_float):
    dtypes.default_float = default_float
    assert (Tensor.rand(4, 4, dtype=dtypes.bool) + 2.3).dtype == dtypes.default_float
    assert (Tensor.rand(4, 4, dtype=dtypes.int) + 2.3).dtype == dtypes.default_float
    assert (Tensor.rand(4, 4, dtype=dtypes.int8) + 2.3).dtype == dtypes.default_float
    assert (Tensor.rand(4, 4, dtype=dtypes.uint64) + 2.3).dtype == dtypes.default_float
    assert (Tensor.rand(4, 4, dtype=dtypes.float16) + 2.3).dtype == dtypes.float16
    assert (Tensor.rand(4, 4, dtype=dtypes.bfloat16) + 2.3).dtype == dtypes.bfloat16
    assert (Tensor.rand(4, 4, dtype=dtypes.float32) + 2.3).dtype == dtypes.float32
    assert (Tensor.rand(4, 4, dtype=dtypes.float64) + 2.3).dtype == dtypes.float64

  @given(st.sampled_from([dtypes.int8,dtypes.int16,dtypes.int32,dtypes.int64]))
  def test_broadcast_int(self, default_int):
    dtypes.default_int = default_int
    assert (Tensor.rand(4, 4, dtype=dtypes.bool) + 2).dtype == dtypes.default_int
    assert (Tensor.rand(4, 4, dtype=dtypes.int) + 2).dtype == dtypes.int
    assert (Tensor.rand(4, 4, dtype=dtypes.int8) + 2).dtype == dtypes.int8
    assert (Tensor.rand(4, 4, dtype=dtypes.uint64) + 2).dtype == dtypes.uint64
    assert (Tensor.rand(4, 4, dtype=dtypes.float16) + 2).dtype == dtypes.float16
    assert (Tensor.rand(4, 4, dtype=dtypes.bfloat16) + 2).dtype == dtypes.bfloat16
    assert (Tensor.rand(4, 4, dtype=dtypes.float32) + 2).dtype == dtypes.float32
    assert (Tensor.rand(4, 4, dtype=dtypes.float64) + 2).dtype == dtypes.float64

  def test_broadcast_bool(self):
    if Device.DEFAULT != "WEBGPU":
      assert (Tensor([0, 1], dtype=dtypes.bool) + True).dtype == dtypes.bool
    assert (Tensor([0, 1], dtype=dtypes.int) + True).dtype == dtypes.int32
    assert (Tensor([0, 1], dtype=dtypes.int8) + True).dtype == dtypes.int8
    assert (Tensor([0, 1], dtype=dtypes.uint64) + True).dtype == dtypes.uint64
    assert (Tensor([0, 1], dtype=dtypes.float16) + True).dtype == dtypes.float16
    assert (Tensor([0, 1], dtype=dtypes.bfloat16) + True).dtype == dtypes.bfloat16
    assert (Tensor([0, 1], dtype=dtypes.float32) + True).dtype == dtypes.float32
    assert (Tensor([0, 1], dtype=dtypes.float64) + True).dtype == dtypes.float64

  def test_sum(self):
    assert (Tensor([0, 1], dtype=dtypes.bool)).sum().dtype == dtypes.int32
    assert (Tensor([0, 1], dtype=dtypes.int8)).sum().dtype == dtypes.int32
    assert (Tensor([0, 1], dtype=dtypes.int16)).sum().dtype == dtypes.int32
    assert (Tensor([0, 1], dtype=dtypes.int32)).sum().dtype == dtypes.int32
    assert (Tensor([0, 1], dtype=dtypes.int64)).sum().dtype == dtypes.int64
    assert (Tensor([0, 1], dtype=dtypes.uint8)).sum().dtype == dtypes.uint32
    assert (Tensor([0, 1], dtype=dtypes.uint16)).sum().dtype == dtypes.uint32
    assert (Tensor([0, 1], dtype=dtypes.uint32)).sum().dtype == dtypes.uint32
    assert (Tensor([0, 1], dtype=dtypes.uint64)).sum().dtype == dtypes.uint64
    assert (Tensor([0, 1], dtype=dtypes.float16)).sum().dtype == dtypes.float16
    assert (Tensor([0, 1], dtype=dtypes.bfloat16)).sum().dtype == dtypes.bfloat16
    assert (Tensor([0, 1], dtype=dtypes.float32)).sum().dtype == dtypes.float32
    assert (Tensor([0, 1], dtype=dtypes.float64)).sum().dtype == dtypes.float64

  def test_cumsum(self):
    assert (Tensor([0, 1], dtype=dtypes.bool)).cumsum(0).dtype == dtypes.int32
    assert (Tensor([0, 1], dtype=dtypes.int8)).cumsum(0).dtype == dtypes.int32
    assert (Tensor([0, 1], dtype=dtypes.int16)).cumsum(0).dtype == dtypes.int32
    assert (Tensor([0, 1], dtype=dtypes.int32)).cumsum(0).dtype == dtypes.int32
    assert (Tensor([0, 1], dtype=dtypes.int64)).cumsum(0).dtype == dtypes.int64
    assert (Tensor([0, 1], dtype=dtypes.uint8)).cumsum(0).dtype == dtypes.uint32
    assert (Tensor([0, 1], dtype=dtypes.uint16)).cumsum(0).dtype == dtypes.uint32
    assert (Tensor([0, 1], dtype=dtypes.uint32)).cumsum(0).dtype == dtypes.uint32
    assert (Tensor([0, 1], dtype=dtypes.uint64)).cumsum(0).dtype == dtypes.uint64
    assert (Tensor([0, 1], dtype=dtypes.float16)).cumsum(0).dtype == dtypes.float16
    assert (Tensor([0, 1], dtype=dtypes.bfloat16)).cumsum(0).dtype == dtypes.bfloat16
    assert (Tensor([0, 1], dtype=dtypes.float32)).cumsum(0).dtype == dtypes.float32
    assert (Tensor([0, 1], dtype=dtypes.float64)).cumsum(0).dtype == dtypes.float64

  @given(st.sampled_from(core_dtypes), st.sampled_from(core_dtypes))
  @settings(deadline=None)
  def test_matmul(self, dt1, dt2):
    assert (Tensor([0, 1], dtype=dt1) @ Tensor([0, 1], dtype=dt2)).dtype == least_upper_dtype(dt1, dt2)

if __name__ == '__main__':
  unittest.main()<|MERGE_RESOLUTION|>--- conflicted
+++ resolved
@@ -12,30 +12,14 @@
 core_dtypes = list(DTYPES_DICT.values())
 floats = [dt for dt in core_dtypes if dtypes.is_float(dt)]
 def is_dtype_supported(dtype: DType, device: str = Device.DEFAULT):
-<<<<<<< HEAD
-  # for GPU, cl_khr_fp16 isn't supported
-  # for LLVM, it segfaults because it can't link to the casting function
-  # CUDA in CI uses CUDACPU that does not support half
-  if dtype == dtypes.half: return not (CI and device in ["GPU", "LLVM", "CUDA"]) and device not in ["WEBGPU", "WEBGL"]
   if dtype == dtypes.bfloat16: return False # numpy doesn't support bf16, tested separately in TestBFloat16DType
-  # TODO: is this correct? it reduces to only GPU on non-OSX
-  if dtype == dtypes.float64: return device not in ["WEBGPU", "METAL"] and (not OSX and device == "GPU")
-  if dtype in [dtypes.int8, dtypes.uint8]: return device not in ["WEBGPU", "WEBGL"]
-  if dtype in [dtypes.int16, dtypes.uint16]: return device not in ["WEBGPU", "WEBGL", "TORCH"]
-  if dtype == dtypes.uint32: return device not in ["TORCH"]
-  if dtype in [dtypes.int64, dtypes.uint64]: return device not in ["WEBGPU", "WEBGL", "TORCH"]
-  # for WEBGPU, host-shareablity is a requirement for storage buffers, but 'bool' type is not host-shareable
-  if dtype == dtypes.bool: return device != "WEBGPU"
-=======
-  if dtype == dtypes.bfloat16: return False # numpy doesn't support bf16, tested separately in TestBFloat16DType
-  if device == "WEBGPU": return dtype in [dtypes.float, dtypes.int32, dtypes.uint32]
+  if device in ["WEBGPU", "WEBGL"]: return dtype in [dtypes.float, dtypes.int32, dtypes.uint32]
   if device == "TORCH": return dtype not in [dtypes.uint16, dtypes.uint32, dtypes.uint64]
   # for CI GPU, cl_khr_fp16 isn't supported
   # for CI LLVM, it segfaults because it can't link to the casting function
   # CUDA in CI uses CUDACPU that does not support half
   if dtype == dtypes.half: return not (CI and device in ["GPU", "LLVM", "CUDA"])
   if dtype == dtypes.float64: return device != "METAL" and not (OSX and device == "GPU")
->>>>>>> c9371f0d
   return True
 
 def get_available_cast_dtypes(dtype: DType) -> List[DType]:
@@ -177,6 +161,7 @@
   def test_uint8_to_int8_overflow(self):
     _test_op(lambda: Tensor([255, 254, 253, 252], dtype=dtypes.uint8).cast(dtypes.int8), dtypes.int8, [-1, -2, -3, -4])
 
+@unittest.skipIf(Device.DEFAULT == "WEBGL", "No bitcast on WebGL")
 class TestBitCast(unittest.TestCase):
   def test_shape_change_bitcast(self):
     with self.assertRaises(AssertionError):
