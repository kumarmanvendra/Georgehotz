import unittest
import numpy as np
import torch
import operator
from tinygrad.helpers import CI, DTYPES_DICT, getenv, DType, DEBUG, ImageDType, PtrDType, OSX, least_upper_float, temp, least_upper_dtype
from tinygrad import Device
from tinygrad.tensor import Tensor, dtypes
from typing import Any, List
from hypothesis import given, settings, strategies as st

core_dtypes = list(DTYPES_DICT.values())
<<<<<<< HEAD
=======
floats = [dt for dt in core_dtypes if dtypes.is_float(dt)]

>>>>>>> 8a8aed23
def is_dtype_supported(dtype: DType, device: str = Device.DEFAULT):
  # for GPU, cl_khr_fp16 isn't supported
  # for LLVM, it segfaults because it can't link to the casting function
  # CUDA in CI uses CUDACPU that does not support half
  if dtype == dtypes.half: return not (CI and device in ["GPU", "LLVM", "CUDA"]) and device != "WEBGPU"
  if dtype == dtypes.bfloat16: return False # numpy doesn't support bf16, tested separately in TestBFloat16DType
  # TODO: is this correct? it reduces to only GPU on non-OSX
  if dtype == dtypes.float64: return device not in ["WEBGPU", "METAL"] and (not OSX and device == "GPU")
  if dtype in [dtypes.int8, dtypes.uint8]: return device not in ["WEBGPU"]
  if dtype in [dtypes.int16, dtypes.uint16]: return device not in ["WEBGPU", "TORCH"]
  if dtype == dtypes.uint32: return device not in ["TORCH"]
  if dtype in [dtypes.int64, dtypes.uint64]: return device not in ["WEBGPU", "TORCH"]
  # for WEBGPU, host-shareablity is a requirement for storage buffers, but 'bool' type is not host-shareable
  if dtype == dtypes.bool: return device != "WEBGPU"
  return True

def get_available_cast_dtypes(dtype: DType) -> List[DType]:
  if not is_dtype_supported(dtype): return []
  return [v for k, v in DTYPES_DICT.items() if v != dtype and is_dtype_supported(v) and not k.startswith("_")] # dont cast internal dtypes

def _test_to_np(a:Tensor, np_dtype, target):
  if DEBUG >= 2: print(a)
  na = a.numpy()
  if DEBUG >= 2: print(na, na.dtype, a.lazydata.base.realized)
  try:
    assert na.dtype == np_dtype
    np.testing.assert_allclose(na, target)
  except AssertionError as e:
    raise AssertionError(f"\ntensor {a.numpy()} does not match target {target} with np_dtype {np_dtype}") from e

def _assert_eq(tensor:Tensor, target_dtype:DType, target):
  if DEBUG >= 2: print(tensor.numpy())
  try:
    assert tensor.dtype == target_dtype
    np.testing.assert_allclose(tensor.numpy(), target)
  except AssertionError as e:
    raise AssertionError(f"\ntensor {tensor.numpy()} dtype {tensor.dtype} does not match target {target} with dtype {target_dtype}") from e

def _test_op(fxn, target_dtype:DType, target):
  _assert_eq(fxn(), target_dtype, target)
def _test_cast(a:Tensor, target_dtype:DType):
  _test_op(lambda: a.cast(target_dtype), target_dtype, list(a.numpy().astype(target_dtype.np)))
def _test_bitcast(a:Tensor, target_dtype:DType, target=None):
  _test_op(lambda: a.bitcast(target_dtype), target_dtype, target or a.numpy().view(target_dtype.np).tolist())

class TestDType(unittest.TestCase):
  DTYPE: Any = None
  DATA: Any = None
  @classmethod
  def setUpClass(cls):
    if not cls.DTYPE or not is_dtype_supported(cls.DTYPE): raise unittest.SkipTest("dtype not supported")
    if dtypes.is_int(cls.DTYPE): cls.DATA = np.random.randint(0, 100, size=10, dtype=cls.DTYPE.np).tolist()
    elif cls.DTYPE == dtypes.bool: cls.DATA = np.random.choice([True, False], size=10).tolist()
    else: cls.DATA = np.random.uniform(0, 1, size=10).tolist()
  def setUp(self):
    if self.DTYPE is None: raise unittest.SkipTest("base class")

  def test_to_np(self): _test_to_np(Tensor(self.DATA, dtype=self.DTYPE), self.DTYPE.np, np.array(self.DATA, dtype=self.DTYPE.np))

  def test_casts_to(self): list(map(
    lambda dtype: _test_cast(Tensor(self.DATA, dtype=dtype), self.DTYPE),
    get_available_cast_dtypes(self.DTYPE)
  ))
  def test_casts_from(self): list(map(
    lambda dtype: _test_cast(Tensor(self.DATA, dtype=self.DTYPE), dtype),
    get_available_cast_dtypes(self.DTYPE)
  ))

  def test_same_size_ops(self):
    list(map(
      lambda dtype: _test_ops(a_dtype=self.DTYPE, b_dtype=dtype) if dtype.itemsize == self.DTYPE.itemsize else None,
      get_available_cast_dtypes(self.DTYPE)
    ))
  def test_upcast_ops(self):
    list(map(
      lambda dtype: _test_ops(a_dtype=self.DTYPE, b_dtype=dtype) if dtype.itemsize > self.DTYPE.itemsize else None,
      get_available_cast_dtypes(self.DTYPE)
  ))
  def test_upcast_to_ops(self):
    list(map(
      lambda dtype: _test_ops(a_dtype=dtype, b_dtype=self.DTYPE) if dtype.itemsize < self.DTYPE.itemsize else None,
      get_available_cast_dtypes(self.DTYPE)
  ))
  def test_bitcast(self):
    if self.DTYPE == dtypes.bool: raise unittest.SkipTest("no bools in bitcast")
    list(map(
      lambda dtype:
        _test_bitcast(Tensor(self.DATA, dtype=self.DTYPE), dtype) if dtype.itemsize == self.DTYPE.itemsize and dtype != dtypes.bool else None,
     get_available_cast_dtypes(self.DTYPE)
    ))

def _test_ops(a_dtype:DType, b_dtype:DType, target_dtype=None):
  target_dtype = target_dtype or least_upper_dtype(a_dtype, b_dtype)
  if not is_dtype_supported(a_dtype) or not is_dtype_supported(b_dtype) or not is_dtype_supported(target_dtype): return
  if a_dtype == dtypes.bool or b_dtype == dtypes.bool: return
  _assert_eq(Tensor([1,2,3,4], dtype=a_dtype)+Tensor([1,2,3,4], dtype=b_dtype), target_dtype, [2,4,6,8])
  _assert_eq(Tensor([1,2,3,4], dtype=a_dtype)*Tensor([1,2,3,4], dtype=b_dtype), target_dtype, [1,4,9,16])
  _assert_eq(Tensor([[1,2],[3,4]], dtype=a_dtype)@Tensor.eye(2, dtype=b_dtype), target_dtype, [[1,2],[3,4]])
  _assert_eq(Tensor([1,1,1,1], dtype=a_dtype)+Tensor.ones((4,4), dtype=b_dtype), target_dtype, 2*Tensor.ones(4,4).numpy())

@unittest.skipUnless(Device.DEFAULT in ["LLVM", "TORCH"], "bfloat16 not supported")
class TestBFloat16DType(unittest.TestCase):
  def test_bf16_to_float(self):
    with self.assertRaises(AssertionError):
      _test_cast(Tensor([100000], dtype=dtypes.bfloat16), dtypes.float32)

  def test_float_to_bf16(self):
    with self.assertRaises(AssertionError):
      _test_cast(Tensor([100000], dtype=dtypes.float32), dtypes.bfloat16)

  # torch.tensor([10000, -1, -1000, -10000, 20]).type(torch.bfloat16)

  def test_bf16(self):
    t = Tensor([10000, -1, -1000, -10000, 20]).cast(dtypes.bfloat16)
    t.realize()
    back = t.cast(dtypes.float32)
    assert tuple(back.numpy().tolist()) == (9984., -1, -1000, -9984, 20)

  def test_bf16_disk_write_read(self):
    t = Tensor([10000, -1, -1000, -10000, 20]).cast(dtypes.float32)
    t.to(f"disk:{temp('f32')}").realize()

    # hack to "cast" f32 -> bf16
    with open(temp('f32'), "rb") as f: dat = f.read()
    adat = b''.join([dat[i+2:i+4] for i in range(0, len(dat), 4)])
    with open(temp('bf16'), "wb") as f: f.write(adat)

    t = Tensor.empty(5, dtype=dtypes.bfloat16, device=f"disk:{temp('bf16')}").llvm().realize()
    back = t.cast(dtypes.float32)
    assert tuple(back.numpy().tolist()) == (9984., -1, -1000, -9984, 20)

class TestHalfDtype(TestDType): DTYPE = dtypes.half

class TestFloatDType(TestDType): DTYPE = dtypes.float

class TestDoubleDtype(TestDType): DTYPE = dtypes.double

class TestInt8Dtype(TestDType):
  DTYPE = dtypes.int8
  @unittest.skipIf(getenv("CUDA",0)==1 or getenv("PTX", 0)==1, "cuda saturation works differently")
  def test_int8_to_uint8_negative(self):
    _test_op(lambda: Tensor([-1, -2, -3, -4], dtype=dtypes.int8).cast(dtypes.uint8), dtypes.uint8, [255, 254, 253, 252])

class TestUint8Dtype(TestDType):
  DTYPE = dtypes.uint8
  @unittest.skipIf(getenv("CUDA",0)==1 or getenv("PTX", 0)==1, "cuda saturation works differently")
  def test_uint8_to_int8_overflow(self):
    _test_op(lambda: Tensor([255, 254, 253, 252], dtype=dtypes.uint8).cast(dtypes.int8), dtypes.int8, [-1, -2, -3, -4])

class TestBitCast(unittest.TestCase):
  def test_shape_change_bitcast(self):
    with self.assertRaises(AssertionError):
      _test_bitcast(Tensor([100000], dtype=dtypes.float32), dtypes.uint8, [100000])

class TestInt16Dtype(TestDType): DTYPE = dtypes.int16
class TestUint16Dtype(TestDType): DTYPE = dtypes.uint16

class TestInt32Dtype(TestDType): DTYPE = dtypes.int32
class TestUint32Dtype(TestDType): DTYPE = dtypes.uint32

class TestInt64Dtype(TestDType): DTYPE = dtypes.int64
class TestUint64Dtype(TestDType): DTYPE = dtypes.uint64

class TestBoolDtype(TestDType): DTYPE = dtypes.bool

class TestImageDType(unittest.TestCase):
  def test_image_scalar(self):
    assert dtypes.imagef((10,10)).scalar() == dtypes.float32
    assert dtypes.imageh((10,10)).scalar() == dtypes.float32
  def test_image_vec(self):
    assert dtypes.imagef((10,10)).vec(4) == dtypes.float32.vec(4)
    assert dtypes.imageh((10,10)).vec(4) == dtypes.float32.vec(4)

class TestEqStrDType(unittest.TestCase):
  def test_image_ne(self):
    if ImageDType is None: raise unittest.SkipTest("no ImageDType support")
    assert dtypes.float == dtypes.float32, "float doesn't match?"
    assert dtypes.imagef((1,2,4)) != dtypes.imageh((1,2,4)), "different image dtype doesn't match"
    assert dtypes.imageh((1,2,4)) != dtypes.imageh((1,4,2)), "different shape doesn't match"
    assert dtypes.imageh((1,2,4)) == dtypes.imageh((1,2,4)), "same shape matches"
    assert isinstance(dtypes.imageh((1,2,4)), ImageDType)
  def test_ptr_ne(self):
    if PtrDType is None: raise unittest.SkipTest("no PtrDType support")
    # TODO: is this the wrong behavior?
    assert PtrDType(dtypes.float32) == dtypes.float32
    #assert PtrDType(dtypes.float32) == PtrDType(dtypes.float32)
    #assert PtrDType(dtypes.float32) != dtypes.float32
  def test_strs(self):
    if PtrDType is None: raise unittest.SkipTest("no PtrDType support")
    self.assertEqual(str(dtypes.imagef((1,2,4))), "dtypes.imagef((1, 2, 4))")
    self.assertEqual(str(PtrDType(dtypes.float32)), "ptr.dtypes.float")

class TestHelpers(unittest.TestCase):
  signed_ints = (dtypes.int8, dtypes.int16, dtypes.int32, dtypes.int64)
  uints = (dtypes.uint8, dtypes.uint16, dtypes.uint32, dtypes.uint64)
  floats = (dtypes.float16, dtypes.float32, dtypes.float64)

  @given(st.sampled_from(signed_ints+uints), st.integers(min_value=1, max_value=8))
  def test_is_int(self, dtype, amt):
    assert dtypes.is_int(dtype.vec(amt) if amt > 1 else dtype)
    assert not dtypes.is_float(dtype.vec(amt) if amt > 1 else dtype)

  @given(st.sampled_from(uints), st.integers(min_value=1, max_value=8))
  def test_is_unsigned_uints(self, dtype, amt):
    assert dtypes.is_unsigned(dtype.vec(amt) if amt > 1 else dtype)

  @given(st.sampled_from(signed_ints), st.integers(min_value=1, max_value=8))
  def test_is_unsigned_signed_ints(self, dtype, amt):
    assert not dtypes.is_unsigned(dtype.vec(amt) if amt > 1 else dtype)

  @given(st.sampled_from(floats), st.integers(min_value=1, max_value=8))
  def test_is_float(self, dtype, amt):
    assert dtypes.is_float(dtype.vec(amt) if amt > 1 else dtype)
    assert not dtypes.is_int(dtype.vec(amt) if amt > 1 else dtype)
    assert not dtypes.is_unsigned(dtype.vec(amt) if amt > 1 else dtype)

  def test_bf16_is_float(self):
    assert dtypes.is_float(dtypes.bfloat16)

  @given(st.sampled_from([d for d in DTYPES_DICT.values() if dtypes.is_float(d) or dtypes.is_int(d)]), st.integers(min_value=2, max_value=8))
  def test_scalar(self, dtype, amt):
    assert dtype.vec(amt).scalar() == dtype

class TestTypeSpec(unittest.TestCase):
  def setUp(self):
    self.old_default_int, self.old_default_float = dtypes.default_int, dtypes.default_float
  def tearDown(self):
    dtypes.default_int, dtypes.default_float = self.old_default_int, self.old_default_float

  def test_set_dtype_default(self):
    dtypes.default_int = dtypes.int16
    assert dtypes.default_int == dtypes.int16
    dtypes.default_int = dtypes.int64
    assert dtypes.default_int == dtypes.int64
    dtypes.default_int = dtypes.int32
    assert dtypes.default_int == dtypes.int32
    dtypes.default_float = dtypes.float16
    assert dtypes.default_float == dtypes.float16
    dtypes.default_float = dtypes.float64
    assert dtypes.default_float == dtypes.float64

  @given(st.sampled_from([dtypes.int8,dtypes.int16,dtypes.int32,dtypes.int64]), st.sampled_from([dtypes.float16,dtypes.float32,dtypes.float64]))
  def test_creation(self, default_int, default_float):
    dtypes.default_int, dtypes.default_float = default_int, default_float
    assert Tensor(True).dtype == dtypes.bool
    assert Tensor(None).dtype == dtypes.default_float
    assert Tensor(2).dtype == dtypes.default_int
    assert Tensor(2.34).dtype == dtypes.default_float
    assert Tensor([]).dtype == dtypes.default_float
    assert Tensor([1]).dtype == dtypes.default_int
    assert Tensor([1.1]).dtype == dtypes.default_float
    assert Tensor([0,1], dtype=dtypes.bfloat16).dtype == dtypes.bfloat16

    assert Tensor.eye(0).dtype == dtypes.default_float
    assert Tensor.eye(3).dtype == dtypes.default_float
    assert Tensor.eye(3, dtype=dtypes.float16).dtype == dtypes.float16
    assert Tensor.eye(3, dtype=dtypes.int64).dtype == dtypes.int64


  @given(st.sampled_from([dtypes.int8,dtypes.int16,dtypes.int32,dtypes.int64]), st.sampled_from([dtypes.float16,dtypes.float32,dtypes.float64]))
  def test_full(self, default_int, default_float):
    dtypes.default_int, dtypes.default_float = default_int, default_float

    assert Tensor.ones([2,3]).dtype == dtypes.default_float
    assert Tensor.zeros([2,3]).dtype == dtypes.default_float
    assert Tensor.full([2,3], 3.3).dtype == dtypes.default_float
    assert Tensor.full([2,3], 3).dtype == dtypes.default_int
    assert Tensor.full([2,3], True).dtype == dtypes.bool

    assert Tensor.zeros(3, 3).dtype == dtypes.default_float
    assert Tensor.zeros(3, 3, dtype=dtypes.float16).dtype == dtypes.float16
    assert Tensor.zeros(3, 3, dtype=dtypes.int64).dtype == dtypes.int64

    assert Tensor.ones(3, 3).dtype == dtypes.default_float
    assert Tensor.ones(3, 3, dtype=dtypes.float16).dtype == dtypes.float16
    assert Tensor.ones(3, 3, dtype=dtypes.int64).dtype == dtypes.int64

    assert Tensor.full((3, 3), 3).dtype == dtypes.default_int
    assert Tensor.full((3, 3), 3.0).dtype == dtypes.default_float
    assert Tensor.full((3, 3), 3, dtype=dtypes.float16).dtype == dtypes.float16
    assert Tensor.full((3, 3), 3, dtype=dtypes.int64).dtype == dtypes.int64

  def test_reduce_0d_default(self):
    assert Tensor.ones([2,3,0]).sum(2).dtype ==  dtypes.default_float
    # assert Tensor.ones([2,3,0], dtype=dtypes.int).sum(2).dtype == dtypes.int  # requires reduceop acc fix

  @given(st.sampled_from([dtypes.int8,dtypes.int16,dtypes.int32,dtypes.int64]), st.sampled_from([dtypes.float16,dtypes.float32,dtypes.float64]))
  def test_arange(self, default_int, default_float):
    dtypes.default_int, dtypes.default_float = default_int, default_float

    assert Tensor.arange(5).dtype == dtypes.default_int
    assert Tensor.arange(5.0).dtype == dtypes.default_float
    assert Tensor.arange(5, dtype=dtypes.int16).dtype == dtypes.int16
    assert Tensor.arange(5, dtype=dtypes.int64).dtype == dtypes.int64
    assert Tensor.arange(5, dtype=dtypes.float16).dtype == dtypes.float16
    assert Tensor.arange(3, 9, 0.7).dtype == dtypes.default_float
    assert Tensor.arange(3, 8.5, 3).dtype == dtypes.default_float

<<<<<<< HEAD
  @unittest.skipIf(Device.DEFAULT == "WEBGPU", "WEBGPU doesn't follow the bool ops spec")
  @given(st.sampled_from(core_dtypes), st.sampled_from([operator.gt, operator.ge, operator.le, operator.lt, operator.eq, operator.ne]))
  def test_bool_ops(self, dtype, op):
    assert op(Tensor.rand(4, 4, dtype=dtype), Tensor.rand(4, 4, dtype=dtype)).dtype == dtypes.bool

floats = [dt for dt in core_dtypes if dtypes.is_float(dt)]
=======
  @given(st.sampled_from(core_dtypes),
         st.sampled_from([dtypes.int8,dtypes.int16,dtypes.int32,dtypes.int64]), st.sampled_from([dtypes.float16,dtypes.float32,dtypes.float64]))
  def test_functions_return_index(self, dtype, default_int, default_float):
    dtypes.default_int, dtypes.default_float = default_int, default_float
    assert Tensor([0, 1], dtype=dtype).argmax().dtype == dtypes.default_int
    assert Tensor([0, 1], dtype=dtype).argmin().dtype == dtypes.default_int
    assert Tensor([0, 1], dtype=dtype).multinomial().dtype == dtypes.default_int

>>>>>>> 8a8aed23
class TestTypePromotion(unittest.TestCase):
  @given(st.sampled_from(core_dtypes))
  def test_self_promo_to_self(self, dtype):
    assert least_upper_dtype(dtype) == dtype
    assert least_upper_dtype(dtype, dtype) == dtype
    assert least_upper_dtype(dtype, dtype, dtype) == dtype

  @given(st.sampled_from(core_dtypes), st.sampled_from(core_dtypes))
  def test_promo_resulted_higher_than_inputs(self, dtype1, dtype2):
    result = least_upper_dtype(dtype1, dtype2)
    assert result >= dtype1 and result >= dtype2

  def test_dtype_promo(self):
    assert least_upper_dtype(dtypes.bool, dtypes.int8) == dtypes.int8
    assert least_upper_dtype(dtypes.int8, dtypes.uint8) == dtypes.int16
    assert least_upper_dtype(dtypes.uint8, dtypes.int16) == dtypes.int16
    assert least_upper_dtype(dtypes.int16, dtypes.uint16) == dtypes.int32
    assert least_upper_dtype(dtypes.uint16, dtypes.int32) == dtypes.int32
    assert least_upper_dtype(dtypes.int32, dtypes.uint32) == dtypes.int64
    assert least_upper_dtype(dtypes.uint32, dtypes.int64) == dtypes.int64
    # similar to jax but we don't use weak type
    assert least_upper_dtype(dtypes.int64, dtypes.uint64) == dtypes.float16
    assert least_upper_dtype(dtypes.float16, dtypes.float32) == dtypes.float32
    assert least_upper_dtype(dtypes.float32, dtypes.float64) == dtypes.float64

    assert least_upper_dtype(dtypes.bool, dtypes.float32) == dtypes.float32
    assert least_upper_dtype(dtypes.bool, dtypes.float64) == dtypes.float64
    assert least_upper_dtype(dtypes.float16, dtypes.int64) == dtypes.float16
    assert least_upper_dtype(dtypes.float16, dtypes.uint64) == dtypes.float16

  @given(st.sampled_from(floats))
  def test_float_to_float(self, dt):
    assert least_upper_float(dt) == dt

class TestAutoCastType(unittest.TestCase):
  def setUp(self):
    self.old_default_int, self.old_default_float = dtypes.default_int, dtypes.default_float
  def tearDown(self):
    dtypes.default_int, dtypes.default_float = self.old_default_int, self.old_default_float

  @given(st.sampled_from([d for d in DTYPES_DICT.values() if dtypes.is_int(d) and is_dtype_supported(d)]))
  @settings(deadline=None)
  def test_int_to_float_unary_func(self, dtype):
    for func in [
      lambda t: t.exp(),
      lambda t: t.exp2(),
      lambda t: t.log(),
      lambda t: t.log2(),
      lambda t: t.sqrt(),
      lambda t: t.rsqrt(),
      lambda t: t.sin(),
      lambda t: t.cos(),
      lambda t: t.tan(),
      lambda t: t.sigmoid(),
    ]:
      a = [2, 3, 4]
      # float16 can have larger precision errors
      np.testing.assert_allclose(func(Tensor(a, dtype=dtype)).numpy(), func(torch.tensor(a)), rtol=1e-3, atol=1e-3)

  @given(st.sampled_from([dtypes.float16,dtypes.float32,dtypes.float64]))
  def test_broadcast_float(self, default_float):
    dtypes.default_float = default_float
    assert (Tensor.rand(4, 4, dtype=dtypes.bool) + 2.3).dtype == dtypes.default_float
    assert (Tensor.rand(4, 4, dtype=dtypes.int) + 2.3).dtype == dtypes.default_float
    assert (Tensor.rand(4, 4, dtype=dtypes.int8) + 2.3).dtype == dtypes.default_float
    assert (Tensor.rand(4, 4, dtype=dtypes.uint64) + 2.3).dtype == dtypes.default_float
    assert (Tensor.rand(4, 4, dtype=dtypes.float16) + 2.3).dtype == dtypes.float16
    assert (Tensor.rand(4, 4, dtype=dtypes.bfloat16) + 2.3).dtype == dtypes.bfloat16
    assert (Tensor.rand(4, 4, dtype=dtypes.float32) + 2.3).dtype == dtypes.float32
    assert (Tensor.rand(4, 4, dtype=dtypes.float64) + 2.3).dtype == dtypes.float64

  @given(st.sampled_from([dtypes.int8,dtypes.int16,dtypes.int32,dtypes.int64]))
  def test_broadcast_int(self, default_int):
    dtypes.default_int = default_int
    assert (Tensor.rand(4, 4, dtype=dtypes.bool) + 2).dtype == dtypes.default_int
    assert (Tensor.rand(4, 4, dtype=dtypes.int) + 2).dtype == dtypes.int
    assert (Tensor.rand(4, 4, dtype=dtypes.int8) + 2).dtype == dtypes.int8
    assert (Tensor.rand(4, 4, dtype=dtypes.uint64) + 2).dtype == dtypes.uint64
    assert (Tensor.rand(4, 4, dtype=dtypes.float16) + 2).dtype == dtypes.float16
    assert (Tensor.rand(4, 4, dtype=dtypes.bfloat16) + 2).dtype == dtypes.bfloat16
    assert (Tensor.rand(4, 4, dtype=dtypes.float32) + 2).dtype == dtypes.float32
    assert (Tensor.rand(4, 4, dtype=dtypes.float64) + 2).dtype == dtypes.float64

  def test_broadcast_bool(self):
    assert (Tensor([0, 1], dtype=dtypes.bool) + True).dtype == dtypes.bool
    assert (Tensor([0, 1], dtype=dtypes.int) + True).dtype == dtypes.int32
    assert (Tensor([0, 1], dtype=dtypes.int8) + True).dtype == dtypes.int8
    assert (Tensor([0, 1], dtype=dtypes.uint64) + True).dtype == dtypes.uint64
    assert (Tensor([0, 1], dtype=dtypes.float16) + True).dtype == dtypes.float16
    assert (Tensor([0, 1], dtype=dtypes.bfloat16) + True).dtype == dtypes.bfloat16
    assert (Tensor([0, 1], dtype=dtypes.float32) + True).dtype == dtypes.float32
    assert (Tensor([0, 1], dtype=dtypes.float64) + True).dtype == dtypes.float64

  def test_sum(self):
    assert (Tensor([0, 1], dtype=dtypes.bool)).sum().dtype == dtypes.int32
    assert (Tensor([0, 1], dtype=dtypes.int8)).sum().dtype == dtypes.int32
    assert (Tensor([0, 1], dtype=dtypes.int16)).sum().dtype == dtypes.int32
    assert (Tensor([0, 1], dtype=dtypes.int32)).sum().dtype == dtypes.int32
    assert (Tensor([0, 1], dtype=dtypes.int64)).sum().dtype == dtypes.int64
    assert (Tensor([0, 1], dtype=dtypes.uint8)).sum().dtype == dtypes.uint32
    assert (Tensor([0, 1], dtype=dtypes.uint16)).sum().dtype == dtypes.uint32
    assert (Tensor([0, 1], dtype=dtypes.uint32)).sum().dtype == dtypes.uint32
    assert (Tensor([0, 1], dtype=dtypes.uint64)).sum().dtype == dtypes.uint64
    assert (Tensor([0, 1], dtype=dtypes.float16)).sum().dtype == dtypes.float16
    assert (Tensor([0, 1], dtype=dtypes.bfloat16)).sum().dtype == dtypes.bfloat16
    assert (Tensor([0, 1], dtype=dtypes.float32)).sum().dtype == dtypes.float32
    assert (Tensor([0, 1], dtype=dtypes.float64)).sum().dtype == dtypes.float64

  def test_cumsum(self):
    assert (Tensor([0, 1], dtype=dtypes.bool)).cumsum(0).dtype == dtypes.int32
    assert (Tensor([0, 1], dtype=dtypes.int8)).cumsum(0).dtype == dtypes.int32
    assert (Tensor([0, 1], dtype=dtypes.int16)).cumsum(0).dtype == dtypes.int32
    assert (Tensor([0, 1], dtype=dtypes.int32)).cumsum(0).dtype == dtypes.int32
    assert (Tensor([0, 1], dtype=dtypes.int64)).cumsum(0).dtype == dtypes.int64
    assert (Tensor([0, 1], dtype=dtypes.uint8)).cumsum(0).dtype == dtypes.uint32
    assert (Tensor([0, 1], dtype=dtypes.uint16)).cumsum(0).dtype == dtypes.uint32
    assert (Tensor([0, 1], dtype=dtypes.uint32)).cumsum(0).dtype == dtypes.uint32
    assert (Tensor([0, 1], dtype=dtypes.uint64)).cumsum(0).dtype == dtypes.uint64
    assert (Tensor([0, 1], dtype=dtypes.float16)).cumsum(0).dtype == dtypes.float16
    assert (Tensor([0, 1], dtype=dtypes.bfloat16)).cumsum(0).dtype == dtypes.bfloat16
    assert (Tensor([0, 1], dtype=dtypes.float32)).cumsum(0).dtype == dtypes.float32
    assert (Tensor([0, 1], dtype=dtypes.float64)).cumsum(0).dtype == dtypes.float64

  @given(st.sampled_from(core_dtypes), st.sampled_from(core_dtypes))
  def test_matmul(self, dt1, dt2):
    assert (Tensor([0, 1], dtype=dt1) @ Tensor([0, 1], dtype=dt2)).dtype == least_upper_dtype(dt1, dt2)

if __name__ == '__main__':
  unittest.main()<|MERGE_RESOLUTION|>--- conflicted
+++ resolved
@@ -9,11 +9,7 @@
 from hypothesis import given, settings, strategies as st
 
 core_dtypes = list(DTYPES_DICT.values())
-<<<<<<< HEAD
-=======
 floats = [dt for dt in core_dtypes if dtypes.is_float(dt)]
-
->>>>>>> 8a8aed23
 def is_dtype_supported(dtype: DType, device: str = Device.DEFAULT):
   # for GPU, cl_khr_fp16 isn't supported
   # for LLVM, it segfaults because it can't link to the casting function
@@ -312,14 +308,11 @@
     assert Tensor.arange(3, 9, 0.7).dtype == dtypes.default_float
     assert Tensor.arange(3, 8.5, 3).dtype == dtypes.default_float
 
-<<<<<<< HEAD
   @unittest.skipIf(Device.DEFAULT == "WEBGPU", "WEBGPU doesn't follow the bool ops spec")
   @given(st.sampled_from(core_dtypes), st.sampled_from([operator.gt, operator.ge, operator.le, operator.lt, operator.eq, operator.ne]))
   def test_bool_ops(self, dtype, op):
     assert op(Tensor.rand(4, 4, dtype=dtype), Tensor.rand(4, 4, dtype=dtype)).dtype == dtypes.bool
 
-floats = [dt for dt in core_dtypes if dtypes.is_float(dt)]
-=======
   @given(st.sampled_from(core_dtypes),
          st.sampled_from([dtypes.int8,dtypes.int16,dtypes.int32,dtypes.int64]), st.sampled_from([dtypes.float16,dtypes.float32,dtypes.float64]))
   def test_functions_return_index(self, dtype, default_int, default_float):
@@ -328,7 +321,6 @@
     assert Tensor([0, 1], dtype=dtype).argmin().dtype == dtypes.default_int
     assert Tensor([0, 1], dtype=dtype).multinomial().dtype == dtypes.default_int
 
->>>>>>> 8a8aed23
 class TestTypePromotion(unittest.TestCase):
   @given(st.sampled_from(core_dtypes))
   def test_self_promo_to_self(self, dtype):
