# test cases are modified from pytorch test_indexing.py https://github.com/pytorch/pytorch/blob/597d3fb86a2f3b8d6d8ee067e769624dcca31cdb/test/test_indexing.py

<<<<<<< HEAD
import math, unittest, random, warnings
import numpy as np

from tinygrad import Tensor, dtypes, Device, TinyJit
=======
import math, unittest, random, copy
# import warnings
import numpy as np

from tinygrad import Tensor, dtypes
# from tinygrad import TinyJit
from tinygrad.lazy import LazyBuffer
from tinygrad.shape.shapetracker import ShapeTracker
from tinygrad.shape.view import View
>>>>>>> ef6e942a

random.seed(42)

def numpy_testing_assert_equal_helper(a, b):
  if isinstance(a, Tensor): a = a.numpy()
  if isinstance(b, Tensor): b = b.numpy()
  np.testing.assert_equal(a, b)

def consec(shape, start=1):
  return Tensor(np.arange(math.prod(shape)).reshape(shape)+start)

<<<<<<< HEAD
def make_tensor(shape, dtype:dtypes, noncontiguous):
=======
# creates strided tensor with base set to reference tensor's base, equivalent to torch.set_()
def set_(reference: Tensor, shape, strides, offset):
  if reference.lazydata.base.realized is None: reference.realize()
  assert reference.lazydata.base.realized, "base has to be realized before setting it to strided's base"
  strided = Tensor(LazyBuffer(device=reference.device, st=ShapeTracker((View.create(shape=shape, strides=strides, offset=offset),)), optype=None, op=None, dtype=reference.dtype, src=None, base=reference.lazydata.base))
  assert strided.lazydata.st.real_strides() == strides, "real_strides should equal strides for strided"
  assert strided.lazydata in reference.lazydata.base.views, "base.views should contain strided.lazydata"
  return strided

# TODO tries to mimic .detach().copy() or just .copy() behavior
# for torch.copy() the resulting tensor.data_ptr() is different than the original
# some random medium article says .clone() is a shallow copy, so maybe this is correct?
# https://discuss.pytorch.org/t/clone-and-detach-in-v0-4-0/16861/4
def clone(original:Tensor):
  ret = Tensor(copy.copy(original.lazydata), device=original.device, dtype=original.dtype, requires_grad=original.requires_grad)
  # TODO nah this isn't right either. maybe compare their loadops??? idk
  assert ret.lazydata is not original.lazydata, "clone should create a lazydata copy"
  return ret

# TODO torch.data_ptr
def data_ptr(tensor:Tensor):
  ...

# TODO torch.argsort()
def argsort(tensor:Tensor) -> Tensor:
  ...

# TODO torch.all()
# not sure if this is right
def all_(tensor:Tensor) -> Tensor:
  return tensor != 0

def diagonal(tensor:Tensor) -> Tensor:
  assert all(sh == sh[0] for sh in tensor.shape), "matrix should be square"
  assert tensor.ndim == 2, 'only support 2 ndim tensors'
  return (Tensor.eye(tensor.shape[0]) * tensor).sum(0)

# TODO torch.copy_()
def copy_(src:Tensor, other:Tensor) -> Tensor:
  ...

def unravel_index(tensor, shape):
  ...

def make_tensor(shape, dtype:dtypes, noncontiguous) -> Tensor:
>>>>>>> ef6e942a
  r"""Creates a tensor with the given :attr:`shape`, :attr:`device`, and :attr:`dtype`, and filled with
  values uniformly drawn from ``[low, high)``.

  If :attr:`low` or :attr:`high` are specified and are outside the range of the :attr:`dtype`'s representable
  finite values then they are clamped to the lowest or highest representable finite value, respectively.
  If ``None``, then the following table describes the default values for :attr:`low` and :attr:`high`,
  which depend on :attr:`dtype`.

  +---------------------------+------------+----------+
  | ``dtype``                 | ``low``    | ``high`` |
  +===========================+============+==========+
  | boolean type              | ``0``      | ``2``    |
  +---------------------------+------------+----------+
  | unsigned integral type    | ``0``      | ``10``   |
  +---------------------------+------------+----------+
  | signed integral types     | ``-9``     | ``10``   |
  +---------------------------+------------+----------+
  | floating types            | ``-9``     | ``9``    |
  +---------------------------+------------+----------+
  | complex types             | ``-9``     | ``9``    |
  +---------------------------+------------+----------+
  """
  contiguous = not noncontiguous # lol
<<<<<<< HEAD
  if dtype is dtypes.bool: return Tensor.randint(shape=shape, low=0, high=2, dtype=dtype, contiguous=contiguous)
  elif dtype.is_unsigned(): return Tensor.randint(shape=shape, low=0, high=10, dtype=dtype, contiguous=contiguous)
  elif dtype.is_int(): return Tensor.randint(shape=shape, low=-9, high=10, dtype=dtype, contiguous=contiguous) # signed int
  elif dtype.is_float(): return Tensor.rand(shape=shape, low=-9, high=9, dtype=dtype, contiguous=contiguous)
  else: raise NotImplementedError(f"{dtype} not implemented")    
# ======================
=======
  if dtype is dtypes.bool: return Tensor.randint(shape=shape, low=0, high=2, contiguous=contiguous).cast(dtypes.bool)
  elif dtype.is_unsigned(): return Tensor.randint(shape=shape, low=0, high=10, contiguous=contiguous).cast(dtype)
  elif dtype.is_int(): return Tensor.randint(shape=shape, low=-9, high=10, contiguous=contiguous).cast(dtype) # signed int
  elif dtype.is_float(): return Tensor.rand(shape=shape, low=-9, high=9, dtype=dtype, contiguous=contiguous)
  else: raise NotImplementedError(f"{dtype} not implemented")
>>>>>>> ef6e942a

class TestIndexing(unittest.TestCase):
  def test_index(self):

    reference = consec((3, 3, 3))

    numpy_testing_assert_equal_helper(reference[0], consec((3, 3)))
    numpy_testing_assert_equal_helper(reference[1], consec((3, 3), 10))
    numpy_testing_assert_equal_helper(reference[2], consec((3, 3), 19))
    numpy_testing_assert_equal_helper(reference[0, 1], consec((3,), 4))
    numpy_testing_assert_equal_helper(reference[0:2], consec((2, 3, 3)))
    numpy_testing_assert_equal_helper(reference[2, 2, 2], 27)
    numpy_testing_assert_equal_helper(reference[:], consec((3, 3, 3)))

    # indexing with Ellipsis
    numpy_testing_assert_equal_helper(reference[..., 2], np.array([[3., 6., 9.],[12., 15., 18.],[21., 24., 27.]]))
    numpy_testing_assert_equal_helper(reference[0, ..., 2], np.array([3., 6., 9.]))
    numpy_testing_assert_equal_helper(reference[..., 2], reference[:, :, 2])
    numpy_testing_assert_equal_helper(reference[0, ..., 2], reference[0, :, 2])
    numpy_testing_assert_equal_helper(reference[0, 2, ...], reference[0, 2])
    numpy_testing_assert_equal_helper(reference[..., 2, 2, 2], 27)
    numpy_testing_assert_equal_helper(reference[2, ..., 2, 2], 27)
    numpy_testing_assert_equal_helper(reference[2, 2, ..., 2], 27)
    numpy_testing_assert_equal_helper(reference[2, 2, 2, ...], 27)
    numpy_testing_assert_equal_helper(reference[...], reference)

    reference_5d = consec((3, 3, 3, 3, 3))
    numpy_testing_assert_equal_helper(reference_5d[..., 1, 0], reference_5d[:, :, :, 1, 0])
    numpy_testing_assert_equal_helper(reference_5d[2, ..., 1, 0], reference_5d[2, :, :, 1, 0])
    numpy_testing_assert_equal_helper(reference_5d[2, 1, 0, ..., 1], reference_5d[2, 1, 0, :, 1])
    numpy_testing_assert_equal_helper(reference_5d[...], reference_5d)

    # None indexing
    numpy_testing_assert_equal_helper(reference[2, None], reference[2].unsqueeze(0))
    numpy_testing_assert_equal_helper(reference[2, None, None], reference[2].unsqueeze(0).unsqueeze(0))
    numpy_testing_assert_equal_helper(reference[2:4, None], reference[2:4].unsqueeze(1))
    numpy_testing_assert_equal_helper(reference[None, 2, None, None], reference.unsqueeze(0)[:, 2].unsqueeze(0).unsqueeze(0))
    numpy_testing_assert_equal_helper(reference[None, 2:5, None, None], reference.unsqueeze(0)[:, 2:5].unsqueeze(2).unsqueeze(2))

    # indexing 0-length slice
    numpy_testing_assert_equal_helper(np.empty((0, 3, 3)), reference[slice(0)])
    numpy_testing_assert_equal_helper(np.empty((0, 3)), reference[slice(0), 2])
    numpy_testing_assert_equal_helper(np.empty((0, 3)), reference[2, slice(0)])
    numpy_testing_assert_equal_helper(np.empty([]), reference[2, 1:1, 2])

    # indexing with step
    reference = consec((10, 10, 10))
    numpy_testing_assert_equal_helper(reference[1:5:2], Tensor.stack([reference[1], reference[3]], 0))
    numpy_testing_assert_equal_helper(reference[1:6:2], Tensor.stack([reference[1], reference[3], reference[5]], 0))
    numpy_testing_assert_equal_helper(reference[1:9:4], Tensor.stack([reference[1], reference[5]], 0))
    numpy_testing_assert_equal_helper(reference[2:4, 1:5:2], Tensor.stack([reference[2:4, 1], reference[2:4, 3]], 1))
    numpy_testing_assert_equal_helper(reference[3, 1:6:2], Tensor.stack([reference[3, 1], reference[3, 3], reference[3, 5]], 0))
    numpy_testing_assert_equal_helper(reference[None, 2, 1:9:4], Tensor.stack([reference[2, 1], reference[2, 5]], 0).unsqueeze(0))
    numpy_testing_assert_equal_helper(reference[:, 2, 1:6:2], Tensor.stack([reference[:, 2, 1], reference[:, 2, 3], reference[:, 2, 5]], 1))

    lst = [list(range(i, i+10)) for i in range(0, 100, 10)]
    tensor = Tensor(lst)
    for _ in range(100):
      idx1_start = random.randrange(10)
      idx1_end = idx1_start + random.randrange(1, 10 - idx1_start + 1)
      idx1_step = random.randrange(1, 8)
      idx1 = slice(idx1_start, idx1_end, idx1_step)
      if random.randrange(2) == 0:
        idx2_start = random.randrange(10)
        idx2_end = idx2_start + random.randrange(1, 10 - idx2_start + 1)
        idx2_step = random.randrange(1, 8)
        idx2 = slice(idx2_start, idx2_end, idx2_step)
        lst_indexed = [l[idx2] for l in lst[idx1]]
        tensor_indexed = tensor[idx1, idx2]
      else:
        lst_indexed = lst[idx1]
        tensor_indexed = tensor[idx1]
      numpy_testing_assert_equal_helper(tensor_indexed, np.array(lst_indexed))

    self.assertRaises(ValueError, lambda: reference[1:9:0])
<<<<<<< HEAD
    # NOTE torch doesn't support this but numpy does so we should too
=======
    # NOTE torch doesn't support this but numpy does so we should too. Torch raises ValueError
    # see test_slice_negative_strides in test_ops.py
>>>>>>> ef6e942a
    # self.assertRaises(ValueError, lambda: reference[1:9:-1])

    self.assertRaises(IndexError, lambda: reference[1, 1, 1, 1])
    self.assertRaises(IndexError, lambda: reference[1, 1, 1, 1:1])
    self.assertRaises(IndexError, lambda: reference[3, 3, 3, 3, 3, 3, 3, 3])

    self.assertRaises(IndexError, lambda: reference[0.0])
    self.assertRaises(TypeError, lambda: reference[0.0:2.0])
    self.assertRaises(IndexError, lambda: reference[0.0, 0.0:2.0])
    self.assertRaises(IndexError, lambda: reference[0.0, :, 0.0:2.0])
    self.assertRaises(IndexError, lambda: reference[0.0, ..., 0.0:2.0])
    self.assertRaises(IndexError, lambda: reference[0.0, :, 0.0])

    # TODO: delitem
    # def delitem(): del reference[0]
    # self.assertRaises(TypeError, delitem)

  def test_advancedindex(self):
    '''  
    def tensor_indices_to_np(tensor, indices):
        # convert the Torch Tensor to a numpy array
        tensor = tensor.to(device='cpu')
        npt = tensor.numpy()
        # convert indices
        idxs = tuple(i.tolist() if isinstance(i, torch.LongTensor) else
                      i for i in indices)
        return npt, idxs
    '''
    def tensor_indices_to_np(tensor: Tensor, indices):
      npt = tensor.numpy()
      idxs = tuple(i.numpy().tolist() if isinstance(i, Tensor) and i.dtype is dtypes.int64 else
                  i for i in indices)
      return npt, idxs

    '''
    def get_numpy(tensor, indices):
        npt, idxs = tensor_indices_to_np(tensor, indices)
        # index and return as a Torch Tensor
        return np.array(npt[idxs])
    '''
    def get_numpy(tensor, indices):
      npt, idxs = tensor_indices_to_np(tensor, indices)
      return Tensor(npt[idxs])

    '''
    def set_numpy(tensor, indices, value):
        if not isinstance(value, int):
            if self.device_type != 'cpu':
                value = value.cpu()
            value = value.numpy()
        npt, idxs = tensor_indices_to_np(tensor, indices)
        npt[idxs] = value
        return npt
    '''
    def set_numpy(tensor:Tensor, indices, value):
      if not isinstance(value, int):
        value = value.numpy()
      npt, idxs = tensor_indices_to_np(tensor, indices)
      npt[idxs] = value
      return npt

    '''
    def assert_get_eq(tensor, indexer):
        numpy_testing_assert_equal_helper(tensor[indexer], get_numpy(tensor, indexer))
    '''
    def assert_get_eq(tensor, indexer):
      numpy_testing_assert_equal_helper(tensor[indexer], get_numpy(tensor, indexer))

    '''
    def assert_set_eq(tensor, indexer, val):
        pyt = tensor.clone()
        numt = tensor.clone()
        pyt[indexer] = val
        numt = np.array(set_numpy(numt, indexer, val))
        numpy_testing_assert_equal_helper(pyt, numt)
    '''
    def assert_set_eq(tensor: Tensor, indexer, val):
      pyt = tensor.detach()
      numt = tensor.detach()
      pyt[indexer] = val
      numt = np.array(set_numpy(numt, indexer, val)) #TODO: shouldn't this already be a numpy array? Why wrap numpy array again???
      numpy_testing_assert_equal_helper(pyt, numt)

    '''
    def assert_backward_eq(tensor, indexer):
        cpu = tensor.float().clone().detach().requires_grad_(True)
        outcpu = cpu[indexer]
        gOcpu = torch.rand_like(outcpu)
        outcpu.backward(gOcpu)
        dev = cpu.to(device).detach().requires_grad_(True)
        outdev = dev[indexer]
        outdev.backward(gOcpu.to(device))
        numpy_testing_assert_equal_helper(cpu.grad, dev.grad)
    '''
    # NOTE: torch initiates the gradients using g0cpu (rand as gradients)
    def assert_backward_eq(tensor: Tensor, indexer):
      cpu = tensor.float().detach()
      cpu.requires_grad = True
      outcpu = cpu[indexer].sum()
      outcpu.backward()
      dev = cpu.detach()
      dev.requires_grad = True
      outdev = dev[indexer].sum()
      outdev.backward()
      numpy_testing_assert_equal_helper(cpu.grad, dev.grad)

    '''
    def get_set_tensor(indexed, indexer):
        set_size = indexed[indexer].size()
        set_count = indexed[indexer].numel()
        set_tensor = torch.randperm(set_count).view(set_size).double().to(device)
        return set_tensor
    '''
    def get_set_tensor(indexed: Tensor, indexer):
      set_size = indexed[indexer].shape
      set_count = indexed[indexer].numel()
      set_tensor = Tensor.randint(set_count, high=set_count).reshape(set_size).cast(dtypes.float64)
      return set_tensor
    # integer array indexing

    # pick a random valid indexer type
    def ri(indices):
      choice = random.randint(0, 2)
      if choice == 0: return Tensor(indices, dtype=dtypes.int32)
      if choice == 1: return list(indices)
      return tuple(indices)

    def validate_indexing(x):
      numpy_testing_assert_equal_helper(x[[0]], consec((1,)))
      numpy_testing_assert_equal_helper(x[ri([0]),], consec((1,)))
      numpy_testing_assert_equal_helper(x[ri([3]),], consec((1,), 4))
      numpy_testing_assert_equal_helper(x[[2, 3, 4]], consec((3,), 3))
      numpy_testing_assert_equal_helper(x[ri([2, 3, 4]),], consec((3,), 3))
      numpy_testing_assert_equal_helper(x[ri([0, 2, 4]),], np.array([1, 3, 5]))

    def validate_setting(x):
      pass
      # TODO: setitem
      '''
      x[[0]] = -2
      numpy_testing_assert_equal_helper(x[[0]], np.array([-2]))
      x[[0]] = -1
      numpy_testing_assert_equal_helper(x[ri([0]), ], np.array([-1]))
      x[[2, 3, 4]] = 4
      numpy_testing_assert_equal_helper(x[[2, 3, 4]], np.array([4, 4, 4]))
      x[ri([2, 3, 4]), ] = 3
      numpy_testing_assert_equal_helper(x[ri([2, 3, 4]), ], np.array([3, 3, 3]))
      x[ri([0, 2, 4]), ] = np.array([5, 4, 3])
      numpy_testing_assert_equal_helper(x[ri([0, 2, 4]), ], np.array([5, 4, 3]))
      '''

    # Case 1: Purely Integer Array Indexing
    reference = consec((10,))
    validate_indexing(reference)

    # setting values
    validate_setting(reference)

    # Tensor with stride != 1
    # strided is [1, 3, 5, 7]

    reference = consec((10,))
    strided = set_(reference, (4,), (2,), 0)

    numpy_testing_assert_equal_helper(strided[[0]], np.array([1]))
    numpy_testing_assert_equal_helper(strided[ri([0]), ], np.array([1]))
    numpy_testing_assert_equal_helper(strided[ri([3]), ], np.array([7]))
    numpy_testing_assert_equal_helper(strided[[1, 2]], np.array([3, 5]))
    numpy_testing_assert_equal_helper(strided[ri([1, 2]), ], np.array([3, 5]))
    numpy_testing_assert_equal_helper(strided[ri([[2, 1], [0, 3]]), ],
                      np.array([[5, 3], [1, 7]]))

    # stride is [4, 8]

    strided = set_(reference, (2,), (4,), offset=4)

    numpy_testing_assert_equal_helper(strided[[0]], np.array([5]))
    numpy_testing_assert_equal_helper(strided[ri([0]), ], np.array([5]))
    numpy_testing_assert_equal_helper(strided[ri([1]), ], np.array([9]))
    numpy_testing_assert_equal_helper(strided[[0, 1]], np.array([5, 9]))
    numpy_testing_assert_equal_helper(strided[ri([0, 1]), ], np.array([5, 9]))
    numpy_testing_assert_equal_helper(strided[ri([[0, 1], [1, 0]]), ],
                      np.array([[5, 9], [9, 5]]))

    # reference is 1 2
    #              3 4
    #              5 6
    reference = consec((3, 2))
    numpy_testing_assert_equal_helper(reference[ri([0, 1, 2]), ri([0])], np.array([1, 3, 5]))
    numpy_testing_assert_equal_helper(reference[ri([0, 1, 2]), ri([1])], np.array([2, 4, 6]))
    numpy_testing_assert_equal_helper(reference[ri([0]), ri([0])], consec((1,)))
    numpy_testing_assert_equal_helper(reference[ri([2]), ri([1])], consec((1,), 6))
<<<<<<< HEAD
    # # TODO: we don't support list of Tensors as index
=======
>>>>>>> ef6e942a
    numpy_testing_assert_equal_helper(reference[[ri([0, 0]), ri([0, 1])]], np.array([1, 2]))
    numpy_testing_assert_equal_helper(reference[[ri([0, 1, 1, 0, 2]), ri([1])]], np.array([2, 4, 4, 2, 6]))
    numpy_testing_assert_equal_helper(reference[[ri([0, 0, 1, 1]), ri([0, 1, 0, 0])]], np.array([1, 2, 3, 3]))

    rows = ri([[0, 0],
               [1, 2]])
    columns = [0],
    numpy_testing_assert_equal_helper(reference[rows, columns], np.array([[1, 1],
                                                                          [3, 5]]))

    rows = ri([[0, 0],
               [1, 2]])
    columns = ri([1, 0])
    numpy_testing_assert_equal_helper(reference[rows, columns], np.array([[2, 1],
                                                                          [4, 5]]))
    rows = ri([[0, 0],
               [1, 2]])
    columns = ri([[0, 1],
                  [1, 0]])
    numpy_testing_assert_equal_helper(reference[rows, columns], np.array([[1, 2],
                                                                          [4, 5]]))

    # TODO: setitem
    '''
    # setting values
    reference[ri([0]), ri([1])] = -1
    numpy_testing_assert_equal_helper(reference[ri([0]), ri([1])], np.array([-1]))
    reference[ri([0, 1, 2]), ri([0])] = np.array([-1, 2, -4])
    numpy_testing_assert_equal_helper(reference[ri([0, 1, 2]), ri([0])],
                      np.array([-1, 2, -4]))
    reference[rows, columns] = np.array([[4, 6], [2, 3]])
    numpy_testing_assert_equal_helper(reference[rows, columns],
                      np.array([[4, 6], [2, 3]]))
    '''

    # Verify still works with Transposed (i.e. non-contiguous) Tensors

    reference = Tensor([[0, 1, 2, 3],
                        [4, 5, 6, 7],
                        [8, 9, 10, 11]]).T

    # Transposed: [[0, 4, 8],
    #              [1, 5, 9],
    #              [2, 6, 10],
    #              [3, 7, 11]]

    numpy_testing_assert_equal_helper(reference[ri([0, 1, 2]), ri([0])], np.array([0, 1, 2]))
    numpy_testing_assert_equal_helper(reference[ri([0, 1, 2]), ri([1])], np.array([4, 5, 6]))
    numpy_testing_assert_equal_helper(reference[ri([0]), ri([0])], np.array([0]))
    numpy_testing_assert_equal_helper(reference[ri([2]), ri([1])], np.array([6]))
<<<<<<< HEAD
    # # TODO: we don't support list of Tensors as index
=======
>>>>>>> ef6e942a
    numpy_testing_assert_equal_helper(reference[[ri([0, 0]), ri([0, 1])]], np.array([0, 4]))
    numpy_testing_assert_equal_helper(reference[[ri([0, 1, 1, 0, 3]), ri([1])]], np.array([4, 5, 5, 4, 7]))
    numpy_testing_assert_equal_helper(reference[[ri([0, 0, 1, 1]), ri([0, 1, 0, 0])]], np.array([0, 4, 1, 1]))

    rows = ri([[0, 0],
               [1, 2]])
    columns = [0],
    numpy_testing_assert_equal_helper(reference[rows, columns], np.array([[0, 0], [1, 2]]))

    rows = ri([[0, 0],
               [1, 2]])
    columns = ri([1, 0])
    numpy_testing_assert_equal_helper(reference[rows, columns], np.array([[4, 0], [5, 2]]))
    rows = ri([[0, 0],
               [1, 3]])
    columns = ri([[0, 1],
                  [1, 2]])
    numpy_testing_assert_equal_helper(reference[rows, columns], np.array([[0, 4], [5, 11]]))

    # TODO: setitem
    '''
    # setting values
    reference[ri([0]), ri([1])] = -1
    numpy_testing_assert_equal_helper(reference[ri([0]), ri([1])],
                      np.array([-1]))
    reference[ri([0, 1, 2]), ri([0])] = np.array([-1, 2, -4])
    numpy_testing_assert_equal_helper(reference[ri([0, 1, 2]), ri([0])],
                      np.array([-1, 2, -4]))
    reference[rows, columns] = np.array([[4, 6], [2, 3]])
    numpy_testing_assert_equal_helper(reference[rows, columns],
                      np.array([[4, 6], [2, 3]]))
    '''

    # stride != 1

    # strided is [[1 3 5 7],
    #             [9 11 13 15]]

    reference = Tensor.arange(0., 24).reshape(3, 8)
    strided = set_(reference, (2,4), (8,2), 1)

    numpy_testing_assert_equal_helper(strided[ri([0, 1]), ri([0])],
                      np.array([1, 9]))
    numpy_testing_assert_equal_helper(strided[ri([0, 1]), ri([1])],
                      np.array([3, 11]))
    numpy_testing_assert_equal_helper(strided[ri([0]), ri([0])],
                      np.array([1]))
    numpy_testing_assert_equal_helper(strided[ri([1]), ri([3])],
                      np.array([15]))
    numpy_testing_assert_equal_helper(strided[[ri([0, 0]), ri([0, 3])]],
                      np.array([1, 7]))
    numpy_testing_assert_equal_helper(strided[[ri([1]), ri([0, 1, 1, 0, 3])]],
                      np.array([9, 11, 11, 9, 15]))
    numpy_testing_assert_equal_helper(strided[[ri([0, 0, 1, 1]), ri([0, 1, 0, 0])]],
                      np.array([1, 3, 9, 9]))

    rows = ri([[0, 0],
                [1, 1]])
    columns = [0],
    numpy_testing_assert_equal_helper(strided[rows, columns],
                      np.array([[1, 1], [9, 9]]))

    rows = ri([[0, 1],
                [1, 0]])
    columns = ri([1, 2])
    numpy_testing_assert_equal_helper(strided[rows, columns],
                      np.array([[3, 13], [11, 5]]))
    rows = ri([[0, 0],
                [1, 1]])
    columns = ri([[0, 1],
                  [1, 2]])
    numpy_testing_assert_equal_helper(strided[rows, columns],
                      np.array([[1, 3], [11, 13]]))


    # setting values

    # strided is [[10, 11],
    #             [17, 18]]

    reference = Tensor.arange(0., 24).reshape(3, 8)
    strided = set_(reference, (2,2), (7,1), 10)

    numpy_testing_assert_equal_helper(strided[ri([0]), ri([1])],
                      np.array([11]))
    # TODO setitem
    '''
    strided[ri([0]), ri([1])] = -1
    numpy_testing_assert_equal_helper(strided[ri([0]), ri([1])],
                      Tensor([-1]))
    '''

    reference = Tensor.arange(0., 24).reshape(3, 8)
    strided = set_(reference, (2,2), (7,1), 10)

    numpy_testing_assert_equal_helper(strided[ri([0, 1]), ri([1, 0])],
                      np.array([11, 17]))
    # TODO setitem
    '''
    strided[ri([0, 1]), ri([1, 0])] = Tensor([-1, 2])
    numpy_testing_assert_equal_helper(strided[ri([0, 1]), ri([1, 0])],
                      Tensor([-1, 2]))
    '''

    reference = Tensor.arange(0., 24).realize().reshape(3, 8)
    strided = set_(reference, (2,2), (7,1), 10)

    rows = ri([[0],
                [1]])
    columns = ri([[0, 1],
                  [0, 1]])
    numpy_testing_assert_equal_helper(strided[rows, columns],
                      np.array([[10, 11], [17, 18]]))
    # TODO setitem
    '''
    strided[rows, columns] = Tensor([[4, 6], [2, 3]])
    numpy_testing_assert_equal_helper(strided[rows, columns],
                      Tensor([[4, 6], [2, 3]]))
    '''

    # Tests using less than the number of dims, and ellipsis

    # reference is 1 2
    #              3 4
    #              5 6
    reference = consec((3, 2))
    numpy_testing_assert_equal_helper(reference[ri([0, 2]),], np.array([[1, 2], [5, 6]]))
    numpy_testing_assert_equal_helper(reference[ri([1]), ...], np.array([[3, 4]]))
    numpy_testing_assert_equal_helper(reference[..., ri([1])], np.array([[2], [4], [6]]))

    # verify too many indices fails
    with self.assertRaises(IndexError): reference[ri([1]), ri([0, 2]), ri([3])]

<<<<<<< HEAD
  #     # test invalid index fails
  #     reference = torch.empty(10)
  #     # can't test cuda because it is a device assert
  #     if not reference.is_cuda:
  #         for err_idx in (10, -11):
  #             with self.assertRaisesRegex(IndexError, r'out of'):
  #                 reference[err_idx]
  #             with self.assertRaisesRegex(IndexError, r'out of'):
  #                 reference[torch.LongTensor([err_idx]).to(device)]
  #             with self.assertRaisesRegex(IndexError, r'out of'):
  #                 reference[[err_idx]]

  #     def tensor_indices_to_np(tensor, indices):
  #         # convert the Torch Tensor to a numpy array
  #         tensor = tensor.to(device='cpu')
  #         npt = tensor.numpy()

  #         # convert indices
  #         idxs = tuple(i.tolist() if isinstance(i, torch.LongTensor) else
  #                       i for i in indices)

  #         return npt, idxs

  #     def get_numpy(tensor, indices):
  #         npt, idxs = tensor_indices_to_np(tensor, indices)

  #         # index and return as a Torch Tensor
  #         return np.array(npt[idxs])

  #     def set_numpy(tensor, indices, value):
  #         if not isinstance(value, int):
  #             if self.device_type != 'cpu':
  #                 value = value.cpu()
  #             value = value.numpy()

  #         npt, idxs = tensor_indices_to_np(tensor, indices)
  #         npt[idxs] = value
  #         return npt

  #     def assert_get_eq(tensor, indexer):
  #         numpy_testing_assert_equal_helper(tensor[indexer], get_numpy(tensor, indexer))

  #     def assert_set_eq(tensor, indexer, val):
  #         pyt = tensor.clone()
  #         numt = tensor.clone()
  #         pyt[indexer] = val
  #         numt = np.array(set_numpy(numt, indexer, val))
  #         numpy_testing_assert_equal_helper(pyt, numt)

  #     def assert_backward_eq(tensor, indexer):
  #         cpu = tensor.float().clone().detach().requires_grad_(True)
  #         outcpu = cpu[indexer]
  #         gOcpu = torch.rand_like(outcpu)
  #         outcpu.backward(gOcpu)
  #         dev = cpu.to(device).detach().requires_grad_(True)
  #         outdev = dev[indexer]
  #         outdev.backward(gOcpu.to(device))
  #         numpy_testing_assert_equal_helper(cpu.grad, dev.grad)

  #     def get_set_tensor(indexed, indexer):
  #         set_size = indexed[indexer].size()
  #         set_count = indexed[indexer].numel()
  #         set_tensor = torch.randperm(set_count).view(set_size).double().to(device)
  #         return set_tensor
=======
    # test invalid index fails
    reference = Tensor.empty(10)
    for err_idx in (10, -11):
      with self.assertRaisesRegex(IndexError, r'out of'):
        reference[err_idx]
      # TODO: cannot check for out of bounds with Tensor indexing
      # see test_ops.py: test_slice_fancy_indexing_errors()
      '''
      with self.assertRaisesRegex(IndexError, r'out of'):
        reference[Tensor([err_idx], dtype=dtypes.int64)]
      with self.assertRaisesRegex(IndexError, r'out of'):
        reference[[err_idx]]
      '''

    def tensor_indices_to_np(tensor: Tensor, indices):
      npt = tensor.numpy()
      idxs = tuple(i.numpy().tolist() if isinstance(i, Tensor) and i.dtype is dtypes.int64 else
                  i for i in indices)
      return npt, idxs

    def get_numpy(tensor, indices):
      npt, idxs = tensor_indices_to_np(tensor, indices)
      return Tensor(npt[idxs])

    '''
    def set_numpy(tensor, indices, value):
        if not isinstance(value, int):
            if self.device_type != 'cpu':
                value = value.cpu()
            value = value.numpy()
        npt, idxs = tensor_indices_to_np(tensor, indices)
        npt[idxs] = value
        return npt
    '''
    def set_numpy(tensor:Tensor, indices, value):
      if not isinstance(value, int):
        value = value.numpy()
      npt, idxs = tensor_indices_to_np(tensor, indices)
      npt[idxs] = value
      return npt

    def assert_get_eq(tensor, indexer):
      numpy_testing_assert_equal_helper(tensor[indexer], get_numpy(tensor, indexer))

    '''
    def assert_set_eq(tensor, indexer, val):
        pyt = tensor.clone()
        numt = tensor.clone()
        pyt[indexer] = val
        numt = np.array(set_numpy(numt, indexer, val))
        numpy_testing_assert_equal_helper(pyt, numt)
    '''
    def assert_set_eq(tensor: Tensor, indexer, val):
      pyt = clone(tensor)
      numt = clone(tensor)
      pyt[indexer] = val
      numt = set_numpy(numt, indexer, val)
      numpy_testing_assert_equal_helper(pyt, numt)

    # NOTE: torch initiates the gradients using g0cpu (rand as gradients)
    def assert_backward_eq(tensor: Tensor, indexer):
      cpu = clone(tensor.float())
      cpu.requires_grad = True
      outcpu = cpu[indexer].sum()
      outcpu.backward()
      dev = cpu.detach()
      dev.requires_grad = True
      outdev = dev[indexer].sum()
      outdev.backward()
      numpy_testing_assert_equal_helper(cpu.grad, dev.grad)

    '''
    def get_set_tensor(indexed, indexer):
        set_size = indexed[indexer].size()
        set_count = indexed[indexer].numel()
        set_tensor = torch.randperm(set_count).view(set_size).double().to(device)
        return set_tensor
    '''
    def get_set_tensor(indexed: Tensor, indexer):
      set_size = indexed[indexer].shape
      set_count = indexed[indexer].numel()
      set_tensor = Tensor.randint(set_count, high=set_count).reshape(set_size).cast(dtypes.float64)
      return set_tensor
>>>>>>> ef6e942a

    # Tensor is  0  1  2  3  4
    #            5  6  7  8  9
    #           10 11 12 13 14
    #           15 16 17 18 19
<<<<<<< HEAD
    # reference = torch.arange(0., 20).view(4, 5)
=======
>>>>>>> ef6e942a
    reference = Tensor.arange(0., 20).reshape(4, 5)

    indices_to_test = [
      # grab the second, fourth columns
      [slice(None), [1, 3]],

      # first, third rows,
      [[0, 2], slice(None)],

      # weird shape
      [slice(None), [[0, 1],
                      [2, 3]]],
      # negatives
      [[-1], [0]],
      [[0, 2], [-1]],
      [slice(None), [-1]],
    ]

    # only test dupes on gets
    get_indices_to_test = indices_to_test + [[slice(None), [0, 1, 1, 2, 2]]]

    for indexer in get_indices_to_test:
<<<<<<< HEAD
      print(indexer, "FUCK")
=======
>>>>>>> ef6e942a
      assert_get_eq(reference, indexer)
      assert_backward_eq(reference, indexer)

    # TODO setitem
<<<<<<< HEAD
    # for indexer in indices_to_test:
    #   assert_set_eq(reference, indexer, 44)
    #   assert_set_eq(reference,
    #                 indexer,
    #                 get_set_tensor(reference, indexer))
=======
    '''
    for indexer in indices_to_test:
      assert_set_eq(reference, indexer, 44)
      assert_set_eq(reference, indexer, get_set_tensor(reference, indexer))
    '''
>>>>>>> ef6e942a

    reference = Tensor.arange(0., 160).reshape(4, 8, 5)

    indices_to_test = [
      [slice(None), slice(None), [0, 3, 4]],
      [slice(None), [2, 4, 5, 7], slice(None)],
      [[2, 3], slice(None), slice(None)],
      [slice(None), [0, 2, 3], [1, 3, 4]],
      [slice(None), [0], [1, 2, 4]],
      [slice(None), [0, 1, 3], [4]],
      [slice(None), [[0, 1], [1, 0]], [[2, 3]]],
      [slice(None), [[0, 1], [2, 3]], [[0]]],
      [slice(None), [[5, 6]], [[0, 3], [4, 4]]],
      [[0, 2, 3], [1, 3, 4], slice(None)],
      [[0], [1, 2, 4], slice(None)],
      [[0, 1, 3], [4], slice(None)],
      [[[0, 1], [1, 0]], [[2, 1], [3, 5]], slice(None)],
      [[[0, 1], [1, 0]], [[2, 3]], slice(None)],
      [[[0, 1], [2, 3]], [[0]], slice(None)],
      [[[2, 1]], [[0, 3], [4, 4]], slice(None)],
      [[[2]], [[0, 3], [4, 1]], slice(None)],
      # non-contiguous indexing subspace
      [[0, 2, 3], slice(None), [1, 3, 4]],

      # less dim, ellipsis
      [[0, 2], ],
      [[0, 2], slice(None)],
      [[0, 2], Ellipsis],
      [[0, 2], slice(None), Ellipsis],
      [[0, 2], Ellipsis, slice(None)],
      [[0, 2], [1, 3]],
      [[0, 2], [1, 3], Ellipsis],
      [Ellipsis, [1, 3], [2, 3]],
      [Ellipsis, [2, 3, 4]],
      [Ellipsis, slice(None), [2, 3, 4]],
      [slice(None), Ellipsis, [2, 3, 4]],

      # ellipsis counts for nothing
      [Ellipsis, slice(None), slice(None), [0, 3, 4]],
      [slice(None), Ellipsis, slice(None), [0, 3, 4]],
      [slice(None), slice(None), Ellipsis, [0, 3, 4]],
      [slice(None), slice(None), [0, 3, 4], Ellipsis],
      [Ellipsis, [[0, 1], [1, 0]], [[2, 1], [3, 5]], slice(None)],
      [[[0, 1], [1, 0]], [[2, 1], [3, 5]], Ellipsis, slice(None)],
      [[[0, 1], [1, 0]], [[2, 1], [3, 5]], slice(None), Ellipsis],
    ]

    for indexer in indices_to_test:
      assert_get_eq(reference, indexer)
<<<<<<< HEAD
      assert_backward_eq(reference, indexer)
      # TODO setitem
      # assert_set_eq(reference, indexer, 212)
      # assert_set_eq(reference, indexer, get_set_tensor(reference, indexer))
=======
      # TODO setitem
      '''
      assert_set_eq(reference, indexer, 212)
      assert_set_eq(reference, indexer, get_set_tensor(reference, indexer))
      '''
      assert_backward_eq(reference, indexer)
>>>>>>> ef6e942a

    reference = Tensor.arange(0., 1296).reshape(3, 9, 8, 6)

    indices_to_test = [
      [slice(None), slice(None), slice(None), [0, 3, 4]],
      [slice(None), slice(None), [2, 4, 5, 7], slice(None)],
      [slice(None), [2, 3], slice(None), slice(None)],
      [[1, 2], slice(None), slice(None), slice(None)],
      [slice(None), slice(None), [0, 2, 3], [1, 3, 4]],
      [slice(None), slice(None), [0], [1, 2, 4]],
      [slice(None), slice(None), [0, 1, 3], [4]],
      [slice(None), slice(None), [[0, 1], [1, 0]], [[2, 3]]],
      [slice(None), slice(None), [[0, 1], [2, 3]], [[0]]],
      [slice(None), slice(None), [[5, 6]], [[0, 3], [4, 4]]],
      [slice(None), [0, 2, 3], [1, 3, 4], slice(None)],
      [slice(None), [0], [1, 2, 4], slice(None)],
      [slice(None), [0, 1, 3], [4], slice(None)],
      [slice(None), [[0, 1], [3, 4]], [[2, 3], [0, 1]], slice(None)],
      [slice(None), [[0, 1], [3, 4]], [[2, 3]], slice(None)],
      [slice(None), [[0, 1], [3, 2]], [[0]], slice(None)],
      [slice(None), [[2, 1]], [[0, 3], [6, 4]], slice(None)],
      [slice(None), [[2]], [[0, 3], [4, 2]], slice(None)],
      [[0, 1, 2], [1, 3, 4], slice(None), slice(None)],
      [[0], [1, 2, 4], slice(None), slice(None)],
      [[0, 1, 2], [4], slice(None), slice(None)],
      [[[0, 1], [0, 2]], [[2, 4], [1, 5]], slice(None), slice(None)],
      [[[0, 1], [1, 2]], [[2, 0]], slice(None), slice(None)],
      [[[2, 2]], [[0, 3], [4, 5]], slice(None), slice(None)],
      [[[2]], [[0, 3], [4, 5]], slice(None), slice(None)],
      [slice(None), [3, 4, 6], [0, 2, 3], [1, 3, 4]],
      [slice(None), [2, 3, 4], [1, 3, 4], [4]],
      [slice(None), [0, 1, 3], [4], [1, 3, 4]],
      [slice(None), [6], [0, 2, 3], [1, 3, 4]],
      [slice(None), [2, 3, 5], [3], [4]],
      [slice(None), [0], [4], [1, 3, 4]],
      [slice(None), [6], [0, 2, 3], [1]],
      [slice(None), [[0, 3], [3, 6]], [[0, 1], [1, 3]], [[5, 3], [1, 2]]],
      [[2, 2, 1], [0, 2, 3], [1, 3, 4], slice(None)],
      [[2, 0, 1], [1, 2, 3], [4], slice(None)],
      [[0, 1, 2], [4], [1, 3, 4], slice(None)],
      [[0], [0, 2, 3], [1, 3, 4], slice(None)],
      [[0, 2, 1], [3], [4], slice(None)],
      [[0], [4], [1, 3, 4], slice(None)],
      [[1], [0, 2, 3], [1], slice(None)],
      [[[1, 2], [1, 2]], [[0, 1], [2, 3]], [[2, 3], [3, 5]], slice(None)],

      # less dim, ellipsis
      [Ellipsis, [0, 3, 4]],
      [Ellipsis, slice(None), [0, 3, 4]],
      [Ellipsis, slice(None), slice(None), [0, 3, 4]],
      [slice(None), Ellipsis, [0, 3, 4]],
      [slice(None), slice(None), Ellipsis, [0, 3, 4]],
      [slice(None), [0, 2, 3], [1, 3, 4]],
      [slice(None), [0, 2, 3], [1, 3, 4], Ellipsis],
      [Ellipsis, [0, 2, 3], [1, 3, 4], slice(None)],
      [[0], [1, 2, 4]],
      [[0], [1, 2, 4], slice(None)],
      [[0], [1, 2, 4], Ellipsis],
      [[0], [1, 2, 4], Ellipsis, slice(None)],
      [[1], ],
      [[0, 2, 1], [3], [4]],
      [[0, 2, 1], [3], [4], slice(None)],
      [[0, 2, 1], [3], [4], Ellipsis],
      [Ellipsis, [0, 2, 1], [3], [4]],
    ]

    for indexer in indices_to_test:
      assert_get_eq(reference, indexer)
<<<<<<< HEAD
      # assert_set_eq(reference, indexer, 1333)
      # assert_set_eq(reference, indexer, get_set_tensor(reference, indexer))
=======
      # TODO setitem
      '''
      assert_set_eq(reference, indexer, 1333)
      assert_set_eq(reference, indexer, get_set_tensor(reference, indexer))
      '''
>>>>>>> ef6e942a
    indices_to_test += [
      [slice(None), slice(None), [[0, 1], [1, 0]], [[2, 3], [3, 0]]],
      [slice(None), slice(None), [[2]], [[0, 3], [4, 4]]],
    ]
    for indexer in indices_to_test:
      assert_get_eq(reference, indexer)
<<<<<<< HEAD
      # assert_set_eq(reference, indexer, 1333)
      assert_backward_eq(reference, indexer)

  def test_advancedindex_big(self):
    reference = Tensor.arange(123344)
    numpy_testing_assert_equal_helper(reference[[0, 123, 44488, 68807, 123343],], np.array([0, 123, 44488, 68807, 123343]))

  # TODO setitem
  # def test_set_item_to_scalar_tensor(self):
  #     m = random.randint(1, 10)
  #     n = random.randint(1, 10)
  #     z = Tensor.randn(m, n)
  #     a = 1.0
  #     w = Tensor(a, requires_grad=True)
  #     z[:, 0] = w
  #     z.sum().backward()
  #     numpy_testing_assert_equal_helper(w.grad, m * a)
=======
      # TODO setitem
      '''
      assert_set_eq(reference, indexer, 1333)
      '''
      assert_backward_eq(reference, indexer)

  # TODO setitem
  '''
  def test_set_item_to_scalar_tensor(self):
    m = random.randint(1, 10)
    n = random.randint(1, 10)
    z = Tensor.randn([m, n])
    a = 1.0
    w = Tensor(a, requires_grad=True)
    z[:, 0] = w
    z.sum().backward()
    numpy_testing_assert_equal_helper(w.grad, m * a)
  '''
>>>>>>> ef6e942a

  def test_single_int(self):
    v = Tensor.randn(5, 7, 3)
    numpy_testing_assert_equal_helper(v[4].shape, (7, 3))

  def test_multiple_int(self):
    v = Tensor.randn(5, 7, 3)
    numpy_testing_assert_equal_helper(v[4].shape, (7, 3))
    numpy_testing_assert_equal_helper(v[4, :, 1].shape, (7,))

  def test_none(self):
    v = Tensor.randn(5, 7, 3)
    numpy_testing_assert_equal_helper(v[None].shape, (1, 5, 7, 3))
    numpy_testing_assert_equal_helper(v[:, None].shape, (5, 1, 7, 3))
    numpy_testing_assert_equal_helper(v[:, None, None].shape, (5, 1, 1, 7, 3))
    numpy_testing_assert_equal_helper(v[..., None].shape, (5, 7, 3, 1))

  def test_step(self):
    v = Tensor.arange(10)
    numpy_testing_assert_equal_helper(v[::1], v)
    numpy_testing_assert_equal_helper(v[::2], [0, 2, 4, 6, 8])
    numpy_testing_assert_equal_helper(v[::3], [0, 3, 6, 9])
    numpy_testing_assert_equal_helper(v[::11], [0])
    numpy_testing_assert_equal_helper(v[1:6:2], [1, 3, 5])

  # TODO setitem
<<<<<<< HEAD
  # def test_step_assignment(self):
  #     v = torch.zeros(4, 4)
  #     v[0, 1::2] = np.array([3., 4.])
  #     numpy_testing_assert_equal_helper(v[0].tolist(), [0, 3, 0, 4])
  #     numpy_testing_assert_equal_helper(v[1:].sum(), 0)

  # TODO bool indexing
  # def test_bool_indices(self):
  #     v = Tensor.randn(5, 7, 3)
  #     boolIndices = np.array([True, False, True, True, False], dtype=bool)
  #     numpy_testing_assert_equal_helper(v[boolIndices].shape, (3, 7, 3))
  #     numpy_testing_assert_equal_helper(v[boolIndices], Tensor.stack([v[0], v[2], v[3]]))

  #     v = np.array([True, False, True], dtype=torch.bool)
  #     boolIndices = np.array([True, False, False], dtype=torch.bool)
  #     uint8Indices = np.array([1, 0, 0], dtype=torch.uint8)
  #     with warnings.catch_warnings(record=True) as w:
  #         numpy_testing_assert_equal_helper(v[boolIndices].shape, v[uint8Indices].shape)
  #         numpy_testing_assert_equal_helper(v[boolIndices], v[uint8Indices])
  #         numpy_testing_assert_equal_helper(v[boolIndices], tensor([True], dtype=torch.bool))
  #         numpy_testing_assert_equal_helper(len(w), 2)

  # def test_bool_indices_accumulate(self):
  #     mask = torch.zeros(size=(10, ), dtype=torch.bool)
  #     y = torch.ones(size=(10, 10))
  #     y.index_put_((mask, ), y[mask], accumulate=True)
  #     numpy_testing_assert_equal_helper(y, torch.ones(size=(10, 10)))

  # def test_multiple_bool_indices(self):
  #     v = torch.randn(5, 7, 3)
  #     # note: these broadcast together and are transposed to the first dim
  #     mask1 = np.array([1, 0, 1, 1, 0], dtype=torch.bool)
  #     mask2 = np.array([1, 1, 1], dtype=torch.bool)
  #     numpy_testing_assert_equal_helper(v[mask1, :, mask2].shape, (3, 7))

  # def test_byte_mask(self):
  #     v = torch.randn(5, 7, 3)
  #     mask = torch.ByteTensor([1, 0, 1, 1, 0]).to(device)
  #     with warnings.catch_warnings(record=True) as w:
  #         numpy_testing_assert_equal_helper(v[mask].shape, (3, 7, 3))
  #         numpy_testing_assert_equal_helper(v[mask], torch.stack([v[0], v[2], v[3]]))
  #         numpy_testing_assert_equal_helper(len(w), 2)

  #     v = np.array([1.])
  #     numpy_testing_assert_equal_helper(v[v == 0], np.array([]))

  # def test_byte_mask_accumulate(self):
  #     mask = torch.zeros(size=(10, ), dtype=torch.uint8)
  #     y = torch.ones(size=(10, 10))
  #     with warnings.catch_warnings(record=True) as w:
  #         warnings.simplefilter("always")
  #         y.index_put_((mask, ), y[mask], accumulate=True)
  #         numpy_testing_assert_equal_helper(y, torch.ones(size=(10, 10)))
  #         numpy_testing_assert_equal_helper(len(w), 2)

  # TODO setitem
  # def test_index_put_accumulate_large_tensor(self):
  #   # This test is for tensors with number of elements >= INT_MAX (2^31 - 1).
  #   N = (1 << 31) + 5
  #   dt = dtypes.int8
  #   a = Tensor.ones(N, dtype=dt)
  #   indices = Tensor([-2, 0, -2, -1, 0, -1, 1], dtype=dtypes.int64)
  #   values = Tensor([6, 5, 6, 6, 5, 7, 11], dtype=dt)

  #   a.index_put_((indices, ), values, accumulate=True)

  #   numpy_testing_assert_equal_helper(a[0], 11)
  #   numpy_testing_assert_equal_helper(a[1], 12)
  #   numpy_testing_assert_equal_helper(a[2], 1)
  #   numpy_testing_assert_equal_helper(a[-3], 1)
  #   numpy_testing_assert_equal_helper(a[-2], 13)
  #   numpy_testing_assert_equal_helper(a[-1], 14)

  #   a = torch.ones((2, N), dtype=dt)
  #   indices0 = np.array([0, -1, 0, 1], dtype=torch.long)
  #   indices1 = np.array([-2, -1, 0, 1], dtype=torch.long)
  #   values = np.array([12, 13, 10, 11], dtype=dt)

  #   a.index_put_((indices0, indices1), values, accumulate=True)

  #   numpy_testing_assert_equal_helper(a[0, 0], 11)
  #   numpy_testing_assert_equal_helper(a[0, 1], 1)
  #   numpy_testing_assert_equal_helper(a[1, 0], 1)
  #   numpy_testing_assert_equal_helper(a[1, 1], 12)
  #   numpy_testing_assert_equal_helper(a[:, 2], torch.ones(2, dtype=torch.int8))
  #   numpy_testing_assert_equal_helper(a[:, -3], torch.ones(2, dtype=torch.int8))
  #   numpy_testing_assert_equal_helper(a[0, -2], 13)
  #   numpy_testing_assert_equal_helper(a[1, -2], 1)
  #   numpy_testing_assert_equal_helper(a[-1, -1], 14)
  #   numpy_testing_assert_equal_helper(a[0, -1], 1)

  # def test_index_put_accumulate_expanded_values(self):
  #     # checks the issue with cuda: https://github.com/pytorch/pytorch/issues/39227
  #     # and verifies consistency with CPU result
  #     t = torch.zeros((5, 2))
  #     t_dev = t.to(device)
  #     indices = [
  #         np.array([0, 1, 2, 3]),
  #         np.array([1, ]),
  #     ]
  #     indices_dev = [i.to(device) for i in indices]
  #     values0d = np.array(1.0)
  #     values1d = np.array([1.0, ])

  #     out_cuda = t_dev.index_put_(indices_dev, values0d.to(device), accumulate=True)
  #     out_cpu = t.index_put_(indices, values0d, accumulate=True)
  #     numpy_testing_assert_equal_helper(out_cuda.cpu(), out_cpu)

  #     out_cuda = t_dev.index_put_(indices_dev, values1d.to(device), accumulate=True)
  #     out_cpu = t.index_put_(indices, values1d, accumulate=True)
  #     numpy_testing_assert_equal_helper(out_cuda.cpu(), out_cpu)

  #     t = torch.zeros(4, 3, 2)
  #     t_dev = t.to(device)

  #     indices = [
  #         np.array([0, ]),
  #         torch.arange(3)[:, None],
  #         torch.arange(2)[None, :],
  #     ]
  #     indices_dev = [i.to(device) for i in indices]
  #     values1d = np.array([-1.0, -2.0])
  #     values2d = np.array([[-1.0, -2.0], ])

  #     out_cuda = t_dev.index_put_(indices_dev, values1d.to(device), accumulate=True)
  #     out_cpu = t.index_put_(indices, values1d, accumulate=True)
  #     numpy_testing_assert_equal_helper(out_cuda.cpu(), out_cpu)

  #     out_cuda = t_dev.index_put_(indices_dev, values2d.to(device), accumulate=True)
  #     out_cpu = t.index_put_(indices, values2d, accumulate=True)
  #     numpy_testing_assert_equal_helper(out_cuda.cpu(), out_cpu)

  # def test_index_put_accumulate_non_contiguous(self):
  #     t = torch.zeros((5, 2, 2))
  #     t_dev = t.to(device)
  #     t1 = t_dev[:, 0, :]
  #     t2 = t[:, 0, :]
  #     self.assertTrue(not t1.is_contiguous())
  #     self.assertTrue(not t2.is_contiguous())

  #     indices = [np.array([0, 1]), ]
  #     indices_dev = [i.to(device) for i in indices]
  #     value = torch.randn(2, 2)
  #     out_cuda = t1.index_put_(indices_dev, value.to(device), accumulate=True)
  #     out_cpu = t2.index_put_(indices, value, accumulate=True)
  #     self.assertTrue(not t1.is_contiguous())
  #     self.assertTrue(not t2.is_contiguous())

  #     numpy_testing_assert_equal_helper(out_cuda.cpu(), out_cpu)

  # def test_index_put_accumulate_with_optional_tensors(self):
  #     # TODO: replace with a better solution.
  #     # Currently, here using torchscript to put None into indices.
  #     # on C++ it gives indices as a list of 2 optional tensors: first is null and
  #     # the second is a valid tensor.
  #     @torch.jit.script
  #     def func(x, i, v):
  #         idx = [None, i]
  #         x.index_put_(idx, v, accumulate=True)
  #         return x

  #     n = 4
  #     t = torch.arange(n * 2, dtype=torch.float32).reshape(n, 2)
  #     t_dev = t.to(device)
  #     indices = np.array([1, 0])
  #     indices_dev = indices.to(device)
  #     value0d = np.array(10.0)
  #     value1d = np.array([1.0, 2.0])

  #     out_cuda = func(t_dev, indices_dev, value0d.cuda())
  #     out_cpu = func(t, indices, value0d)
  #     numpy_testing_assert_equal_helper(out_cuda.cpu(), out_cpu)

  #     out_cuda = func(t_dev, indices_dev, value1d.cuda())
  #     out_cpu = func(t, indices, value1d)
  #     numpy_testing_assert_equal_helper(out_cuda.cpu(), out_cpu)

  # def test_index_put_accumulate_duplicate_indices(self):
  #     for i in range(1, 512):
  #         # generate indices by random walk, this will create indices with
  #         # lots of duplicates interleaved with each other
  #         delta = torch.empty(i, dtype=torch.double).uniform_(-1, 1)
  #         indices = delta.cumsum(0).long()

  #         input = torch.randn(indices.abs().max() + 1)
  #         values = torch.randn(indices.size(0))
  #         output = input.index_put((indices,), values, accumulate=True)

  #         input_list = input.tolist()
  #         indices_list = indices.tolist()
  #         values_list = values.tolist()
  #         for i, v in zip(indices_list, values_list):
  #             input_list[i] += v

  #         numpy_testing_assert_equal_helper(output, input_list)

  def test_index_ind_dtype(self):
    x = Tensor.randn(4, 4)
    ind_long = Tensor.randint(high=4, dtype=dtypes.int32)
    ind_int = ind_long
    src = Tensor.randn(4)
=======
  '''
  def test_step_assignment(self):
    v = Tensor.zeros(4, 4)
    v[0, 1::2] = Tensor([3., 4.])
    numpy_testing_assert_equal_helper(v[0].numpy().tolist(), [0, 3, 0, 4])
    numpy_testing_assert_equal_helper(v[1:].sum(), 0)
  '''

  # TODO bool indexing
  '''
  def test_bool_indices(self):
    v = Tensor.randn(5, 7, 3)
    boolIndices = Tensor([True, False, True, True, False], dtype=dtypes.bool)
    numpy_testing_assert_equal_helper(v[boolIndices].shape, (3, 7, 3))
    numpy_testing_assert_equal_helper(v[boolIndices], Tensor.stack([v[0], v[2], v[3]]))

    v = Tensor([True, False, True], dtype=dtypes.bool)
    boolIndices = Tensor([True, False, False], dtype=dtypes.bool)
    uint8Indices = Tensor([1, 0, 0], dtype=dtypes.uint8)
    with warnings.catch_warnings(record=True) as w:
      numpy_testing_assert_equal_helper(v[boolIndices].shape, v[uint8Indices].shape)
      numpy_testing_assert_equal_helper(v[boolIndices], v[uint8Indices])
      numpy_testing_assert_equal_helper(v[boolIndices], tensor([True], dtype=torch.bool))
      numpy_testing_assert_equal_helper(len(w), 2)
  '''

  # TODO setindex
  # TODO bool indexing
  '''
  def test_bool_indices_accumulate(self):
    mask = Tensor.zeros(size=(10, ), dtype=dtypes.bool)
    y = Tensor.ones(size=(10, 10))
    y.index_put_((mask, ), y[mask], accumulate=True)
    numpy_testing_assert_equal_helper(y, Tensor.ones(size=(10, 10)))
  '''

  # TODO bool indexing
  '''
  def test_multiple_bool_indices(self):
    v = Tensor.randn(5, 7, 3)
    # note: these broadcast together and are transposed to the first dim
    mask1 = Tensor([1, 0, 1, 1, 0], dtype=dtypes.bool)
    mask2 = Tensor([1, 1, 1], dtype=dtypes.bool)
    numpy_testing_assert_equal_helper(v[mask1, :, mask2].shape, (3, 7))
  '''

  # TODO bool indexing
  '''
  def test_byte_mask(self):
    v = Tensor.randn(5, 7, 3)
    mask = Tensor([1, 0, 1, 1, 0], dtype=dtypes.uint8)
    with warnings.catch_warnings(record=True) as w:
      numpy_testing_assert_equal_helper(v[mask].shape, (3, 7, 3))
      numpy_testing_assert_equal_helper(v[mask], Tensor.stack([v[0], v[2], v[3]]))
      numpy_testing_assert_equal_helper(len(w), 2)

    v = Tensor([1.])
    numpy_testing_assert_equal_helper(v[v == 0], Tensor([]))
  '''

  # TODO setitem
  # TODO bool indexing
  '''
  def test_byte_mask_accumulate(self):
    mask = Tensor.zeros(size=(10, ), dtype=dtypes.uint8)
    y = Tensor.ones(size=(10, 10))
    with warnings.catch_warnings(record=True) as w:
      warnings.simplefilter("always")
      y.index_put_((mask, ), y[mask], accumulate=True)
      numpy_testing_assert_equal_helper(y, Tensor.ones(size=(10, 10)))
      numpy_testing_assert_equal_helper(len(w), 2)
  '''

  # TODO setitem
  '''
  def test_index_put_accumulate_large_tensor(self):
    # This test is for tensors with number of elements >= INT_MAX (2^31 - 1).
    N = (1 << 31) + 5
    dt = dtypes.int8
    a = Tensor.ones(N, dtype=dt)
    indices = Tensor([-2, 0, -2, -1, 0, -1, 1], dtype=dtypes.int64)
    values = Tensor([6, 5, 6, 6, 5, 7, 11], dtype=dt)

    a.index_put_((indices, ), values, accumulate=True)

    numpy_testing_assert_equal_helper(a[0], 11)
    numpy_testing_assert_equal_helper(a[1], 12)
    numpy_testing_assert_equal_helper(a[2], 1)
    numpy_testing_assert_equal_helper(a[-3], 1)
    numpy_testing_assert_equal_helper(a[-2], 13)
    numpy_testing_assert_equal_helper(a[-1], 14)

    a = Tensor.ones((2, N), dtype=dt)
    indices0 = np.array([0, -1, 0, 1], dtype=dtypes.int64)
    indices1 = np.array([-2, -1, 0, 1], dtype=dtypes.int64)
    values = np.array([12, 13, 10, 11], dtype=dt)

    a.index_put_((indices0, indices1), values, accumulate=True)

    numpy_testing_assert_equal_helper(a[0, 0], 11)
    numpy_testing_assert_equal_helper(a[0, 1], 1)
    numpy_testing_assert_equal_helper(a[1, 0], 1)
    numpy_testing_assert_equal_helper(a[1, 1], 12)
    numpy_testing_assert_equal_helper(a[:, 2], Tensor.ones(2, dtype=dtypes.int8))
    numpy_testing_assert_equal_helper(a[:, -3], Tensor.ones(2, dtype=dtypes.int8))
    numpy_testing_assert_equal_helper(a[0, -2], 13)
    numpy_testing_assert_equal_helper(a[1, -2], 1)
    numpy_testing_assert_equal_helper(a[-1, -1], 14)
    numpy_testing_assert_equal_helper(a[0, -1], 1)
  '''

  @unittest.skip("pytorch device specific test")
  def test_index_put_accumulate_expanded_values(self, device):
    # checks the issue with cuda: https://github.com/pytorch/pytorch/issues/39227
    # and verifies consistency with CPU result
    t = Tensor.zeros((5, 2))
    t_dev = t.to(device)
    indices = [
      Tensor([0, 1, 2, 3]),
      Tensor([1, ]),
    ]
    indices_dev = [i.to(device) for i in indices]
    values0d = Tensor(1.0)
    values1d = Tensor([1.0, ])

    out_cuda = t_dev.index_put_(indices_dev, values0d.to(device), accumulate=True)
    out_cpu = t.index_put_(indices, values0d, accumulate=True)
    numpy_testing_assert_equal_helper(out_cuda.cpu(), out_cpu)

    out_cuda = t_dev.index_put_(indices_dev, values1d.to(device), accumulate=True)
    out_cpu = t.index_put_(indices, values1d, accumulate=True)
    numpy_testing_assert_equal_helper(out_cuda.cpu(), out_cpu)

    t = Tensor.zeros(4, 3, 2)
    t_dev = t.to(device)

    indices = [
      Tensor([0, ]),
      Tensor.arange(3)[:, None],
      Tensor.arange(2)[None, :],
    ]
    indices_dev = [i.to(device) for i in indices]
    values1d = np.array([-1.0, -2.0])
    values2d = np.array([[-1.0, -2.0], ])

    out_cuda = t_dev.index_put_(indices_dev, values1d.to(device), accumulate=True)
    out_cpu = t.index_put_(indices, values1d, accumulate=True)
    numpy_testing_assert_equal_helper(out_cuda.cpu(), out_cpu)

    out_cuda = t_dev.index_put_(indices_dev, values2d.to(device), accumulate=True)
    out_cpu = t.index_put_(indices, values2d, accumulate=True)
    numpy_testing_assert_equal_helper(out_cuda.cpu(), out_cpu)

  # TODO setitem
  @unittest.skip("pytorch device specific test")
  def test_index_put_accumulate_non_contiguous(self, device):
    t = Tensor.zeros((5, 2, 2))
    t_dev = t.to(device)
    t1 = t_dev[:, 0, :]
    t2 = t[:, 0, :]
    self.assertTrue(not t1.lazydata.st.contiguous)
    self.assertTrue(not t2.lazydata.st.contiguous)

    indices = [Tensor([0, 1]), ]
    indices_dev = [i.to(device) for i in indices]
    value = Tensor.randn(2, 2)
    out_cuda = t1.index_put_(indices_dev, value.to(device), accumulate=True)
    out_cpu = t2.index_put_(indices, value, accumulate=True)
    self.assertTrue(not t1.lazydata.st.contiguous)
    self.assertTrue(not t2.lazydata.st.contiguous)

    numpy_testing_assert_equal_helper(out_cuda.cpu(), out_cpu)

  # TODO setitem
  '''
  def test_index_put_accumulate_with_optional_tensors(self):
    # TODO: replace with a better solution.
    # Currently, here using torchscript to put None into indices.
    # on C++ it gives indices as a list of 2 optional tensors: first is null and
    # the second is a valid tensor.
    @TinyJit
    def func(x, i, v):
      idx = [None, i]
      x.index_put_(idx, v, accumulate=True)
      return x

    n = 4
    t = Tensor.arange(n * 2, dtype=dtypes.float32).reshape(n, 2)
    t_dev = t.to(device)
    indices = Tensor([1, 0])
    indices_dev = indices.to(device)
    value0d = Tensor(10.0)
    value1d = Tensor([1.0, 2.0])

    out_cuda = func(t_dev, indices_dev, value0d.cuda())
    out_cpu = func(t, indices, value0d)
    numpy_testing_assert_equal_helper(out_cuda.cpu(), out_cpu)

    out_cuda = func(t_dev, indices_dev, value1d.cuda())
    out_cpu = func(t, indices, value1d)
    numpy_testing_assert_equal_helper(out_cuda.cpu(), out_cpu)
  '''

  # TODO setindex
  '''
  def test_index_put_accumulate_duplicate_indices(self):
    for i in range(1, 512):
      # generate indices by random walk, this will create indices with
      # lots of duplicates interleaved with each other
      delta = Tensor.uniform(low=-1, high=1, dtype=dtypes.double)
      indices = delta.cumsum(0).cast(dtypes.int64)

      # input = torch.randn(indices.abs().max() + 1)
      input = Tensor.randn(indices.abs().max().item() + 1)
      # values = torch.randn(indices.size(0))
      values = Tensor.randn(indices.shape(0))
      output = input.index_put((indices,), values, accumulate=True)

      input_list = input.numpy().tolist()
      indices_list = indices.numpy().tolist()
      values_list = values.numpy().tolist()
      for i, v in zip(indices_list, values_list):
        input_list[i] += v

      numpy_testing_assert_equal_helper(output, input_list)
  '''

  def test_index_ind_dtype(self):
    x = Tensor.randn(4, 4)
    # ind_long = torch.randint(4, (4,), dtype=torch.long)
    # TODO should we spend an extra line to allow for randint other dtypes?
    # copied from randint
    ind_long = (Tensor.rand((4,),)*(4-0)+0).cast(dtypes.int64)
    # ind_int = ind_long.int()
    ind_int = (ind_long).cast(dtypes.int32)
>>>>>>> ef6e942a
    ref = x[ind_long, ind_long]
    res = x[ind_int, ind_int]
    numpy_testing_assert_equal_helper(ref, res)
    ref = x[ind_long, :]
    res = x[ind_int, :]
    numpy_testing_assert_equal_helper(ref, res)
    ref = x[:, ind_long]
    res = x[:, ind_int]
    numpy_testing_assert_equal_helper(ref, res)
<<<<<<< HEAD
    # TODO setitem
    # # no repeating indices for index_put
    # ind_long = Tensor.arange(4, dtype=dtypes.int64)
    # ind_int = ind_long.int()
    # for accum in (True, False):
    #     inp_ref = x.clone()
    #     inp_res = x.clone()
    #     torch.index_put_(inp_ref, (ind_long, ind_long), src, accum)
    #     torch.index_put_(inp_res, (ind_int, ind_int), src, accum)
    #     numpy_testing_assert_equal_helper(inp_ref, inp_res)

  # def test_index_put_accumulate_empty(self):
  #     # Regression test for https://github.com/pytorch/pytorch/issues/94667
  #     input = torch.rand([], dtype=torch.float32)
  #     with self.assertRaises(RuntimeError):
  #         input.index_put([], np.array([1.0]), True)

  # def test_multiple_byte_mask(self):
  #     v = torch.randn(5, 7, 3)
  #     # note: these broadcast together and are transposed to the first dim
  #     mask1 = torch.ByteTensor([1, 0, 1, 1, 0]).to(device)
  #     mask2 = torch.ByteTensor([1, 1, 1]).to(device)
  #     with warnings.catch_warnings(record=True) as w:
  #         warnings.simplefilter("always")
  #         numpy_testing_assert_equal_helper(v[mask1, :, mask2].shape, (3, 7))
  #         numpy_testing_assert_equal_helper(len(w), 2)

  # def test_byte_mask2d(self):
  #     v = torch.randn(5, 7, 3)
  #     c = torch.randn(5, 7)
  #     num_ones = (c > 0).sum()
  #     r = v[c > 0]
  #     numpy_testing_assert_equal_helper(r.shape, (num_ones, 3))

  # TODO setitem
  # def test_jit_indexing(self):
  #     def fn1(x):
  #         x[x < 50] = 1.0
  #         return x

  #     def fn2(x):
  #         x[0:50] = 1.0
  #         return x

  #     scripted_fn1 = TinyJit(fn1)
  #     scripted_fn2 = TinyJit(fn2)
  #     data = Tensor.arange(100, dtype=dtypes.int64)
  #     out = scripted_fn1(data.detach())
  #     ref = Tensor(np.concatenate((np.ones(50), np.arange(50, 100))), dtype=dtypes.int64)
  #     numpy_testing_assert_equal_helper(out, ref)
  #     out = scripted_fn2(data.detach())
  #     numpy_testing_assert_equal_helper(out, ref)

  def test_int_indices(self):
    v = Tensor.randn(5, 7, 3)
    numpy_testing_assert_equal_helper(v[[0, 4, 2]].shape, (3, 7, 3))
    numpy_testing_assert_equal_helper(v[:, [0, 4, 2]].shape, (5, 3, 3))
    numpy_testing_assert_equal_helper(v[:, [[0, 1], [4, 3]]].shape, (5, 2, 2, 3))

  # TODO setitem
  # def test_index_put_src_datatype(self, dtype):
  #     src = torch.ones(3, 2, 4, dtype=dtype)
  #     vals = torch.ones(3, 2, 4, dtype=dtype)
  #     indices = (np.array([0, 2, 1]),)
  #     res = src.index_put_(indices, vals, accumulate=True)
  #     numpy_testing_assert_equal_helper(res.shape, src.shape)
=======
    # no repeating indices for index_put
    # TODO setitem
    '''
    src = Tensor.randn(4)
    ind_long = Tensor.arange(4, dtype=dtypes.int64)
    ind_int = ind_long.cast(dtypes.int32)
    for accum in (True, False):
      inp_ref = clone(x)
      inp_res = clone(x)
      torch.index_put_(inp_ref, (ind_long, ind_long), src, accum)
      torch.index_put_(inp_res, (ind_int, ind_int), src, accum)
      numpy_testing_assert_equal_helper(inp_ref, inp_res)
    '''

  # TODO setitem
  '''
  def test_index_put_accumulate_empty(self):
    # Regression test for https://github.com/pytorch/pytorch/issues/94667
    input = Tensor.rand([], dtype=dtypes.float32)
    with self.assertRaises(RuntimeError):
      input.index_put([], np.array([1.0]), True)
  '''

  # TODO bool indexing
  '''
  def test_multiple_byte_mask(self):
    v = Tensor.randn(5, 7, 3)
    # note: these broadcast together and are transposed to the first dim
    mask1 = Tensor([1, 0, 1, 1, 0], dtype=dtypes.uint8)
    mask2 = Tensor([1, 1, 1], dtype=dtypes.uint8)
    with warnings.catch_warnings(record=True) as w:
      warnings.simplefilter("always")
      numpy_testing_assert_equal_helper(v[mask1, :, mask2].shape, (3, 7))
      numpy_testing_assert_equal_helper(len(w), 2)
  '''

  # TODO bool indexing
  '''
  def test_byte_mask2d(self):
    v = Tensor.randn(5, 7, 3)
    c = Tensor.randn(5, 7)
    num_ones = (c > 0).sum()
    r = v[c > 0]
    numpy_testing_assert_equal_helper(r.shape, (num_ones, 3))
  '''

  # TODO setindex
  # TODO bool indexing
  '''
  def test_jit_indexing(self):
    def fn1(x):
      x[x < 50] = 1.0
      return x

    def fn2(x):
      x[0:50] = 1.0
      return x

    scripted_fn1 = TinyJit(fn1)
    scripted_fn2 = TinyJit(fn2)
    data = Tensor.arange(100, dtype=dtypes.float)
    out = scripted_fn1(clone(data))
    ref = Tensor(np.concatenate((np.ones(50), np.arange(50, 100))), dtype=dtypes.float)
    numpy_testing_assert_equal_helper(out, ref)
    out = scripted_fn2(clone(data))
    numpy_testing_assert_equal_helper(out, ref)
  '''

  def test_int_indices(self):
      v = Tensor.randn(5, 7, 3)
      numpy_testing_assert_equal_helper(v[[0, 4, 2]].shape, (3, 7, 3))
      numpy_testing_assert_equal_helper(v[:, [0, 4, 2]].shape, (5, 3, 3))
      numpy_testing_assert_equal_helper(v[:, [[0, 1], [4, 3]]].shape, (5, 2, 2, 3))

  # TODO setindex
  '''
  def test_index_put_src_datatype(self, dtype):
    src = Tensor.ones(3, 2, 4, dtype=dtype)
    vals = Tensor.ones(3, 2, 4, dtype=dtype)
    indices = (np.array([0, 2, 1]),)
    res = src.index_put_(indices, vals, accumulate=True)
    numpy_testing_assert_equal_helper(res.shape, src.shape)
  '''
>>>>>>> ef6e942a

  def test_index_src_datatype(self):
    src = Tensor.ones(3, 2, 4)
    # test index
    res = src[[0, 2, 1], :, :]
    numpy_testing_assert_equal_helper(res.shape, src.shape)
<<<<<<< HEAD
    # TODO setitem
    # test index_put, no accum
    # src[[0, 2, 1], :, :] = res
    # numpy_testing_assert_equal_helper(res.shape, src.shape)
=======
    # test index_put, no accum
    # TODO setindex
    '''
    src[[0, 2, 1], :, :] = res
    numpy_testing_assert_equal_helper(res.shape, src.shape)
    '''
>>>>>>> ef6e942a

  def test_int_indices2d(self):
    # From the NumPy indexing example
    x = Tensor.arange(0, 12).reshape(4, 3)
    rows = Tensor([[0, 0], [3, 3]])
    columns = Tensor([[0, 2], [0, 2]])
    numpy_testing_assert_equal_helper(x[rows, columns].numpy().tolist(), [[0, 2], [9, 11]])

  def test_int_indices_broadcast(self):
    # From the NumPy indexing example
    x = Tensor.arange(0, 12).reshape(4, 3)
    rows = Tensor([0, 3])
    columns = Tensor([0, 2])
    result = x[rows[:, None], columns]
    numpy_testing_assert_equal_helper(result.numpy().tolist(), [[0, 2], [9, 11]])

<<<<<<< HEAD
  # TODO support empty index
  # def test_empty_index(self):
  #     x = Tensor.arange(0, 12).reshape(4, 3)
  #     idx = Tensor([], dtype=dtypes.int64)
  #     numpy_testing_assert_equal_helper(x[idx].numel(), 0)

      # TODO setitem
      # # empty assignment should have no effect but not throw an exception
      # y = x.clone()
      # y[idx] = -1
      # numpy_testing_assert_equal_helper(x, y)

      # mask = torch.zeros(4, 3).bool()
      # y[mask] = -1
      # numpy_testing_assert_equal_helper(x, y)

  # def test_empty_ndim_index(self):
  #     x = torch.randn(5)
  #     numpy_testing_assert_equal_helper(torch.empty(0, 2), x[torch.empty(0, 2, dtype=torch.int64)])

  #     x = torch.randn(2, 3, 4, 5)
  #     numpy_testing_assert_equal_helper(torch.empty(2, 0, 6, 4, 5),
  #                       x[:, torch.empty(0, 6, dtype=torch.int64)])

  #     x = torch.empty(10, 0)
  #     numpy_testing_assert_equal_helper(x[[1, 2]].shape, (2, 0))
  #     numpy_testing_assert_equal_helper(x[[], []].shape, (0,))
  #     with self.assertRaisesRegex(IndexError, 'for dimension with size 0'):
  #         x[:, [0, 1]]

  # NOTE see test_ops.py: 1195
  # def test_empty_ndim_index_bool(self):
  #     x = torch.randn(5)
  #     self.assertRaises(IndexError, lambda: x[torch.empty(0, 2, dtype=torch.uint8)])
=======
  # TODO setitem
  # TODO empty Tensor fancy index
  '''
  def test_empty_index(self):
    x = Tensor.arange(0, 12).reshape(4, 3)
    idx = Tensor([], dtype=dtypes.int64)
    numpy_testing_assert_equal_helper(x[idx].numel(), 0)

    # empty assignment should have no effect but not throw an exception
    y = clone(x)
    y[idx] = -1
    numpy_testing_assert_equal_helper(x, y)

    mask = Tensor.zeros(4, 3).cast(dtypes.bool)
    y[mask] = -1
    numpy_testing_assert_equal_helper(x, y)
  '''

  # TODO empty Tensor fancy index
  '''
  def test_empty_ndim_index(self):
    x = Tensor.randn(5)
    numpy_testing_assert_equal_helper(Tensor.empty(0, 2), x[Tensor.empty(0, 2, dtype=dtypes.int64)])

    x = Tensor.randn(2, 3, 4, 5)
    numpy_testing_assert_equal_helper(Tensor.empty(2, 0, 6, 4, 5),
                      x[:, Tensor.empty(0, 6, dtype=dtypes.int64)])

    x = Tensor.empty(10, 0)
    numpy_testing_assert_equal_helper(x[[1, 2]].shape, (2, 0))
    numpy_testing_assert_equal_helper(x[[], []].shape, (0,))
    with self.assertRaisesRegex(IndexError, 'for dimension with size 0'):
        x[:, [0, 1]]
  '''

  # TODO empty Tensor fancy index
  '''
  def test_empty_ndim_index_bool(self):
    x = Tensor.randn(5)
    self.assertRaises(IndexError, lambda: x[Tensor.empty(0, 2, dtype=dtypes.uint8)])
  '''
>>>>>>> ef6e942a

  def test_empty_slice(self):
    x = Tensor.randn(2, 3, 4, 5)
    y = x[:, :, :, 1]
    z = y[:, 1:1, :]
    numpy_testing_assert_equal_helper((2, 0, 4), z.shape)
    # this isn't technically necessary, but matches NumPy stride calculations.
<<<<<<< HEAD

    # TODO wtf stridese is wrong here why?
    # numpy_testing_assert_equal_helper((60, 20, 5), z.lazydata.st.views[-1].strides)

    # TODO should be contiguous...
    # self.assertTrue(z.lazydata.st.contiguous)

  # def test_index_getitem_copy_bools_slices(self):
  #     true = np.array(1, dtype=torch.uint8)
  #     false = np.array(0, dtype=torch.uint8)

  #     tensors = [torch.randn(2, 3), np.array(3.)]

  #     for a in tensors:
  #         self.assertNotEqual(a.data_ptr(), a[True].data_ptr())
  #         numpy_testing_assert_equal_helper(torch.empty(0, *a.shape), a[False])
  #         self.assertNotEqual(a.data_ptr(), a[true].data_ptr())
  #         numpy_testing_assert_equal_helper(torch.empty(0, *a.shape), a[false])
  #         numpy_testing_assert_equal_helper(a.data_ptr(), a[None].data_ptr())
  #         numpy_testing_assert_equal_helper(a.data_ptr(), a[...].data_ptr())

  # def test_index_setitem_bools_slices(self):
  #     true = np.array(1, dtype=torch.uint8)
  #     false = np.array(0, dtype=torch.uint8)

  #     tensors = [torch.randn(2, 3), np.array(3)]

  #     for a in tensors:
  #         # prefix with a 1,1, to ensure we are compatible with numpy which cuts off prefix 1s
  #         # (some of these ops already prefix a 1 to the size)
  #         neg_ones = torch.ones_like(a) * -1
  #         neg_ones_expanded = neg_ones.unsqueeze(0).unsqueeze(0)
  #         a[True] = neg_ones_expanded
  #         numpy_testing_assert_equal_helper(a, neg_ones)
  #         a[False] = 5
  #         numpy_testing_assert_equal_helper(a, neg_ones)
  #         a[true] = neg_ones_expanded * 2
  #         numpy_testing_assert_equal_helper(a, neg_ones * 2)
  #         a[false] = 5
  #         numpy_testing_assert_equal_helper(a, neg_ones * 2)
  #         a[None] = neg_ones_expanded * 3
  #         numpy_testing_assert_equal_helper(a, neg_ones * 3)
  #         a[...] = neg_ones_expanded * 4
  #         numpy_testing_assert_equal_helper(a, neg_ones * 4)
  #         if a.dim() == 0:
  #             with self.assertRaises(IndexError):
  #                 a[:] = neg_ones_expanded * 5

  # def test_index_scalar_with_bool_mask(self):
  #     a = np.array(1)
  #     uintMask = np.array(True, dtype=torch.uint8)
  #     boolMask = np.array(True, dtype=torch.bool)
  #     numpy_testing_assert_equal_helper(a[uintMask], a[boolMask])
  #     numpy_testing_assert_equal_helper(a[uintMask].dtype, a[boolMask].dtype)

  #     a = np.array(True, dtype=torch.bool)
  #     numpy_testing_assert_equal_helper(a[uintMask], a[boolMask])
  #     numpy_testing_assert_equal_helper(a[uintMask].dtype, a[boolMask].dtype)

  # def test_setitem_expansion_error(self):
  #     true = np.array(True)
  #     a = torch.randn(2, 3)
  #     # check prefix with  non-1s doesn't work
  #     a_expanded = a.expand(torch.Size([5, 1]) + a.size())
  #     # NumPy: ValueError
  #     with self.assertRaises(RuntimeError):
  #         a[True] = a_expanded
  #     with self.assertRaises(RuntimeError):
  #         a[true] = a_expanded
=======
    # TODO not too sure about this
    # numpy_testing_assert_equal_helper((60, 20, 5), z.lazydata.st.real_strides())
    self.assertTrue(z.lazydata.st.contiguous)

  # TODO bool indexing
  # TODO data_ptr()
  '''
  def test_index_getitem_copy_bools_slices(self):
    true = Tensor(1, dtype=dtypes.uint8)
    false = Tensor(0, dtype=dtypes.uint8)

    tensors = [Tensor.randn(2, 3), Tensor(3.)]

    for a in tensors:
      self.assertNotEqual(a.data_ptr(), a[True].data_ptr())
      numpy_testing_assert_equal_helper(Tensor.empty(0, *a.shape), a[False])
      self.assertNotEqual(a.data_ptr(), a[true].data_ptr())
      numpy_testing_assert_equal_helper(Tensor.empty(0, *a.shape), a[false])
      numpy_testing_assert_equal_helper(a.data_ptr(), a[None].data_ptr())
      numpy_testing_assert_equal_helper(a.data_ptr(), a[...].data_ptr())
  '''

  # TODO setitem
  # TODO bool indexing
  '''
  def test_index_setitem_bools_slices(self):
    true = Tensor(1, dtype=dtypes.uint8)
    false = Tensor(0, dtype=dtypes.uint8)

    tensors = [Tensor.randn(2, 3), Tensor(3)]

    for a in tensors:
      # prefix with a 1,1, to ensure we are compatible with numpy which cuts off prefix 1s
      # (some of these ops already prefix a 1 to the size)
      neg_ones = Tensor.ones_like(a) * -1
      neg_ones_expanded = neg_ones.unsqueeze(0).unsqueeze(0)
      a[True] = neg_ones_expanded
      numpy_testing_assert_equal_helper(a, neg_ones)
      a[False] = 5
      numpy_testing_assert_equal_helper(a, neg_ones)
      a[true] = neg_ones_expanded * 2
      numpy_testing_assert_equal_helper(a, neg_ones * 2)
      a[false] = 5
      numpy_testing_assert_equal_helper(a, neg_ones * 2)
      a[None] = neg_ones_expanded * 3
      numpy_testing_assert_equal_helper(a, neg_ones * 3)
      a[...] = neg_ones_expanded * 4
      numpy_testing_assert_equal_helper(a, neg_ones * 4)
      if a.dim() == 0:
          with self.assertRaises(IndexError):
              a[:] = neg_ones_expanded * 5
  '''

  # TODO bool indexing
  '''
  def test_index_scalar_with_bool_mask(self):
    a = Tensor(1)
    uintMask = Tensor(True, dtype=dtypes.uint8)
    boolMask = Tensor(True, dtype=dtypes.bool)
    numpy_testing_assert_equal_helper(a[uintMask], a[boolMask])
    numpy_testing_assert_equal_helper(a[uintMask].dtype, a[boolMask].dtype)

    a = Tensor(True, dtype=dtypes.bool)
    numpy_testing_assert_equal_helper(a[uintMask], a[boolMask])
    numpy_testing_assert_equal_helper(a[uintMask].dtype, a[boolMask].dtype)
  '''

  # TODO setitem
  '''
  def test_setitem_expansion_error(self):
    true = Tensor(True)
    a = Tensor.randn(2, 3)
    # check prefix with  non-1s doesn't work
    # a_expanded = a.expand(torch.Size([5, 1]) + a.size())
    a_expanded = a.expand((5, 1) + a.shape)
    # NumPy: ValueError
    with self.assertRaises(RuntimeError):
      a[True] = a_expanded
    with self.assertRaises(RuntimeError):
      a[true] = a_expanded
  '''
>>>>>>> ef6e942a

  def test_getitem_scalars(self):
    zero = Tensor(0, dtype=dtypes.int64)
    one = Tensor(1, dtype=dtypes.int64)

    # non-scalar indexed with scalars
    a = Tensor.randn(2, 3)
    numpy_testing_assert_equal_helper(a[0], a[zero])
    numpy_testing_assert_equal_helper(a[0][1], a[zero][one])
    numpy_testing_assert_equal_helper(a[0, 1], a[zero, one])
    numpy_testing_assert_equal_helper(a[0, one], a[zero, 1])

<<<<<<< HEAD
    # # indexing by a scalar should slice (not copy)
    # numpy_testing_assert_equal_helper(a[0, 1].data_ptr(), a[zero, one].data_ptr())
    # numpy_testing_assert_equal_helper(a[1].data_ptr(), a[one.int()].data_ptr())
    # numpy_testing_assert_equal_helper(a[1].data_ptr(), a[one.short()].data_ptr())

    # # scalar indexed with scalar
    # r = Tensor.randn(())
    # with self.assertRaises(IndexError):
    #     r[:]
    # with self.assertRaises(IndexError):
    #     r[zero]
    # numpy_testing_assert_equal_helper(r, r[...])

  # def test_setitem_scalars(self):
  #     zero = np.array(0, dtype=torch.int64)

  #     # non-scalar indexed with scalars
  #     a = torch.randn(2, 3)
  #     a_set_with_number = a.clone()
  #     a_set_with_scalar = a.clone()
  #     b = torch.randn(3)

  #     a_set_with_number[0] = b
  #     a_set_with_scalar[zero] = b
  #     numpy_testing_assert_equal_helper(a_set_with_number, a_set_with_scalar)
  #     a[1, zero] = 7.7
  #     numpy_testing_assert_equal_helper(7.7, a[1, 0])

  #     # scalar indexed with scalars
  #     r = torch.randn(())
  #     with self.assertRaises(IndexError):
  #         r[:] = 8.8
  #     with self.assertRaises(IndexError):
  #         r[zero] = 8.8
  #     r[...] = 9.9
  #     numpy_testing_assert_equal_helper(9.9, r)
=======
    # indexing by a scalar should slice (not copy)
    # TODO data ptr
    '''
    numpy_testing_assert_equal_helper(a[0, 1].data_ptr(), a[zero, one].data_ptr())
    numpy_testing_assert_equal_helper(a[1].data_ptr(), a[one.cast(dtypes.int32)].data_ptr())
    numpy_testing_assert_equal_helper(a[1].data_ptr(), a[one.cast(dtypes.int16)].data_ptr())
    '''

    # scalar indexed with scalar
    r = Tensor.randn()
    with self.assertRaises(IndexError):
      r[:]
    with self.assertRaises(IndexError):
      r[zero]
    numpy_testing_assert_equal_helper(r, r[...])

  # TODO setitem
  '''
  def test_setitem_scalars(self):
    zero = Tensor(0, dtype=dtypes.int64)

    # non-scalar indexed with scalars
    a = Tensor.randn(2, 3)
    a_set_with_number = clone(a)
    a_set_with_scalar = clone(a)
    b = Tensor.randn(3)

    a_set_with_number[0] = b
    a_set_with_scalar[zero] = b
    numpy_testing_assert_equal_helper(a_set_with_number, a_set_with_scalar)
    a[1, zero] = 7.7
    numpy_testing_assert_equal_helper(7.7, a[1, 0])

    # scalar indexed with scalars
    r = Tensor.randn()
    with self.assertRaises(IndexError):
      r[:] = 8.8
    with self.assertRaises(IndexError):
      r[zero] = 8.8
    r[...] = 9.9
    numpy_testing_assert_equal_helper(9.9, r)
    '''
>>>>>>> ef6e942a

  def test_basic_advanced_combined(self):
    # From the NumPy indexing example
    x = Tensor.arange(0, 12).reshape(4, 3)
    numpy_testing_assert_equal_helper(x[1:2, 1:3], x[1:2, [1, 2]])
    numpy_testing_assert_equal_helper(x[1:2, 1:3].numpy().tolist(), [[4, 5]])

<<<<<<< HEAD
    # TODO no copy
    # # Check that it is a copy
    # unmodified = x.detach()
    # x[1:2, [1, 2]].zero_()
    # numpy_testing_assert_equal_helper(x, unmodified)

    # # But assignment should modify the original
    # unmodified = x.clone()
    # x[1:2, [1, 2]] = 0
    # self.assertNotEqual(x, unmodified)

  # def test_int_assignment(self):
  #     x = torch.arange(0, 4).view(2, 2)
  #     x[1] = 5
  #     numpy_testing_assert_equal_helper(x.tolist(), [[0, 1], [5, 5]])

  #     x = torch.arange(0, 4).view(2, 2)
  #     x[1] = torch.arange(5, 7)
  #     numpy_testing_assert_equal_helper(x.tolist(), [[0, 1], [5, 6]])

  # def test_byte_tensor_assignment(self):
  #     x = torch.arange(0., 16).view(4, 4)
  #     b = torch.ByteTensor([True, False, True, False]).to(device)
  #     value = np.array([3., 4., 5., 6.])

  #     with warnings.catch_warnings(record=True) as w:
  #         x[b] = value
  #         numpy_testing_assert_equal_helper(len(w), 1)

  #     numpy_testing_assert_equal_helper(x[0], value)
  #     numpy_testing_assert_equal_helper(x[1], torch.arange(4., 8))
  #     numpy_testing_assert_equal_helper(x[2], value)
  #     numpy_testing_assert_equal_helper(x[3], torch.arange(12., 16))

  # TODO unpacking a Tensor....? indices is a torch.IntTensor
  # def test_variable_slicing(self):
      # x = Tensor.arange(0, 16).reshape(4, 4)
      # indices = Tensor([0, 1], dtype=dtypes.int64)
      # i, j = indices
      # numpy_testing_assert_equal_helper(x[i:j], x[0:1])

  def test_ellipsis_tensor(self):
      x = Tensor.arange(0, 9).reshape(3, 3)
      idx = Tensor([0, 2])
      numpy_testing_assert_equal_helper(x[..., idx].numpy().tolist(), [[0, 2],
                                              [3, 5],
                                              [6, 8]])
      numpy_testing_assert_equal_helper(x[idx, ...].numpy().tolist(), [[0, 1, 2],
                                              [6, 7, 8]])

  # TODO wtf is unravel_index
  # def test_unravel_index_errors(self):
  #     with self.assertRaisesRegex(TypeError, r"expected 'indices' to be integer"):
  #         torch.unravel_index(
  #             np.array(0.5),
  #             (2, 2))

  #     with self.assertRaisesRegex(TypeError, r"expected 'indices' to be integer"):
  #         torch.unravel_index(
  #             np.array([]),
  #             (10, 3, 5))

  #     with self.assertRaisesRegex(TypeError, r"expected 'shape' to be int or sequence"):
  #         torch.unravel_index(
  #             np.array([1], dtype=torch.int64),
  #             np.array([1, 2, 3]))

  #     with self.assertRaisesRegex(TypeError, r"expected 'shape' sequence to only contain ints"):
  #         torch.unravel_index(
  #             np.array([1], dtype=torch.int64),
  #             (1, 2, 2.0))

  #     with self.assertRaisesRegex(ValueError, r"'shape' cannot have negative values, but got \(2, -3\)"):
  #         torch.unravel_index(
  #             np.array(0),
  #             (2, -3))
=======
    # Check that it is a copy
    unmodified = clone(x)
    # x[1:2, [1, 2]].zero_()
    x[1:2, [1, 2]].zeros_like()
    numpy_testing_assert_equal_helper(x, unmodified)

    # But assignment should modify the original
    # TODO setitem
    '''
    unmodified = clone(x)
    x[1:2, [1, 2]] = 0
    self.assertNotEqual(x, unmodified)
    '''

  # TODO setitem
  '''
  def test_int_assignment(self):
    x = Tensor.arange(0, 4).reshape(2, 2)
    x[1] = 5
    numpy_testing_assert_equal_helper(x.numpy().tolist(), [[0, 1], [5, 5]])

    x = Tensor.arange(0, 4).reshape(2, 2)
    x[1] = Tensor.arange(5, 7)
    numpy_testing_assert_equal_helper(x.numpy().tolist(), [[0, 1], [5, 6]])
  '''

  # TODO setitem
  '''
  def test_byte_tensor_assignment(self):
    x = Tensor.arange(0., 16).reshape(4, 4)
    b = Tensor([True, False, True, False], dtype=dtypes.uint8)
    value = Tensor([3., 4., 5., 6.])

    with warnings.catch_warnings(record=True) as w:
      x[b] = value
      numpy_testing_assert_equal_helper(len(w), 1)

    numpy_testing_assert_equal_helper(x[0], value)
    numpy_testing_assert_equal_helper(x[1], Tensor.arange(4., 8))
    numpy_testing_assert_equal_helper(x[2], value)
    numpy_testing_assert_equal_helper(x[3], Tensor.arange(12., 16))
  '''

  # TODO tensor unpacking
  '''
  def test_variable_slicing(self):
    x = Tensor.arange(0, 16).reshape(4, 4)
    indices = Tensor([0, 1], dtype=dtypes.int32)
    i, j = indices
    numpy_testing_assert_equal_helper(x[i:j], x[0:1])
  '''

  def test_ellipsis_tensor(self):
    x = Tensor.arange(0, 9).reshape(3, 3)
    idx = Tensor([0, 2])
    numpy_testing_assert_equal_helper(x[..., idx].numpy().tolist(), [[0, 2],
                                                                     [3, 5],
                                                                     [6, 8]])
    numpy_testing_assert_equal_helper(x[idx, ...].numpy().tolist(), [[0, 1, 2],
                                                                     [6, 7, 8]])

  # TODO unravel_index
  # def test_unravel_index_errors(self):
  #   with self.assertRaisesRegex(TypeError, r"expected 'indices' to be integer"):
  #     unravel_index(
  #       Tensor(0.5),
  #       (2, 2))

  #   with self.assertRaisesRegex(TypeError, r"expected 'indices' to be integer"):
  #     unravel_index(
  #       Tensor([]),
  #       (10, 3, 5))

  #   with self.assertRaisesRegex(TypeError, r"expected 'shape' to be int or sequence"):
  #     unravel_index(
  #       Tensor([1], dtype=dtypes.int64),
  #       Tensor([1, 2, 3]))

  #   with self.assertRaisesRegex(TypeError, r"expected 'shape' sequence to only contain ints"):
  #     unravel_index(
  #       Tensor([1], dtype=dtypes.int64),
  #       (1, 2, 2.0))

  #   with self.assertRaisesRegex(ValueError, r"'shape' cannot have negative values, but got \(2, -3\)"):
  #     unravel_index(
  #       Tensor(0),
  #       (2, -3))
>>>>>>> ef6e942a

  def test_invalid_index(self):
    x = Tensor.arange(0, 16).reshape(4, 4)
    self.assertRaisesRegex(TypeError, 'slice indices', lambda: x["0":"1"])

  def test_out_of_bound_index(self):
    x = Tensor.arange(0, 100).reshape(2, 5, 10)
    self.assertRaisesRegex(IndexError, 'index 5 is out of bounds for dimension 1 with size 5', lambda: x[0, 5])
    self.assertRaisesRegex(IndexError, 'index 4 is out of bounds for dimension 0 with size 2', lambda: x[4, 5])
<<<<<<< HEAD
    self.assertRaisesRegex(IndexError, 'index 15 is out of bounds for dimension 2 with size 10',lambda: x[0, 1, 15])
    self.assertRaisesRegex(IndexError, 'index 12 is out of bounds for dimension 2 with size 10', lambda: x[:, :, 12])

  # TODO I don't get this test
  # def test_zero_dim_index(self):
  #   x = Tensor(10)
  #   numpy_testing_assert_equal_helper(x, x.item())

  #   def runner():
  #     print(x[0])
  #     return x[0]

  #   self.assertRaisesRegex(IndexError, 'invalid index', runner)

  # def test_invalid_device(self):
  #     idx = np.array([0, 1])
  #     b = torch.zeros(5)
  #     c = np.array([1., 2.], device="cpu")

  #     for accumulate in [True, False]:
  #         self.assertRaises(RuntimeError, lambda: torch.index_put_(b, (idx,), c, accumulate=accumulate))

  # def test_cpu_indices(self):
  #     idx = np.array([0, 1])
  #     b = torch.zeros(2)
  #     x = torch.ones(10)
  #     x[idx] = b  # index_put_
  #     ref = torch.ones(10)
  #     ref[:2] = 0
  #     numpy_testing_assert_equal_helper(x, ref)
  #     out = x[idx]  # index
  #     numpy_testing_assert_equal_helper(out, torch.zeros(2))



  def test_take_along_dim(self):
=======
    self.assertRaisesRegex(IndexError, 'index 15 is out of bounds for dimension 2 with size 10', lambda: x[0, 1, 15])
    self.assertRaisesRegex(IndexError, 'index 12 is out of bounds for dimension 2 with size 10', lambda: x[:, :, 12])

  # TODO .item() bug
  '''
  def test_zero_dim_index(self):
    x = Tensor(10)
    numpy_testing_assert_equal_helper(x, x.item())

    def runner():
      print(x[0])
      return x[0]

    self.assertRaisesRegex(IndexError, 'invalid index', runner)
  '''

  # TODO not too sure
  '''
  def test_invalid_device(self):
    idx = Tensor([0, 1])
    b = Tensor.zeros(5)
    c = Tensor([1., 2.], device="CPU")

    for accumulate in [True, False]:
      self.assertRaises(RuntimeError, lambda: torch.index_put_(b, (idx,), c, accumulate=accumulate))
  '''

  # TODO setitem
  '''
  def test_cpu_indices(self):
    idx = Tensor([0, 1])
    b = Tensor.zeros(2)
    x = Tensor.ones(10)
    x[idx] = b  # index_put_
    ref = Tensor.ones(10)
    ref[:2] = 0
    numpy_testing_assert_equal_helper(x, ref)
    out = x[idx]  # index
    numpy_testing_assert_equal_helper(out, Tensor.zeros(2))
  '''

  def test_take_along_dim(self):
    '''
    def _test_against_numpy(t, indices, dim):
        actual = torch.take_along_dim(t, indices, dim=dim)
        t_np = t.cpu().numpy()
        indices_np = indices.cpu().numpy()
        expected = np.take_along_axis(t_np, indices_np, axis=dim)
        numpy_testing_assert_equal_helper(actual, expected)
    '''
>>>>>>> ef6e942a
    def _test_against_numpy(t: Tensor, indices: Tensor, dim):
      actual = t.gather(indices, dim=dim)
      t_np = t.numpy()
      indices_np = indices.numpy()
      expected = np.take_along_axis(t_np, indices_np, axis=dim)
      numpy_testing_assert_equal_helper(actual, expected)

<<<<<<< HEAD
    # for shape in [(3, 2), (2, 3, 5), (2, 4, 0), (2, 3, 1, 4)]:
    #   for noncontiguous in [True, False]:
    #     t = make_tensor(shape, dtype=dtype, noncontiguous=noncontiguous)
    #     for dim in list(range(t.ndim)) + [None]:
    #       if dim is None:
    #         indices = torch.argsort(t.view(-1))
    #       else:
    #         indices = torch.argsort(t, dim=dim)

    #     _test_against_numpy(t, indices, dim)

    # TODO wtf broadcasting?!
    # # test broadcasting
    # t = Tensor.ones((3, 4, 1))
    # indices = Tensor.ones((1, 2, 5), dtype=dtypes.int64)

    # _test_against_numpy(t, indices, 1)

    # TODO empty indices support
    # # test empty indices
    # t = Tensor.ones((3, 4, 5))
    # indices = Tensor.ones((3, 0, 5), dtype=dtypes.int64)

    # _test_against_numpy(t, indices, 1)

  # def test_take_along_dim_invalid(self, dtype):
  #     shape = (2, 3, 1, 4)
  #     dim = 0
  #     t = make_tensor(shape, dtype=dtype)
  #     indices = torch.argsort(t, dim=dim)

  #     # dim of `t` and `indices` does not match
  #     with self.assertRaisesRegex(RuntimeError,
  #                                 "input and indices should have the same number of dimensions"):
  #         torch.take_along_dim(t, indices[0], dim=0)

  #     # invalid `indices` dtype
  #     with self.assertRaisesRegex(RuntimeError, r"dtype of indices should be Long"):
  #         torch.take_along_dim(t, indices.to(torch.bool), dim=0)

  #     with self.assertRaisesRegex(RuntimeError, r"dtype of indices should be Long"):
  #         torch.take_along_dim(t, indices.to(torch.float), dim=0)

  #     with self.assertRaisesRegex(RuntimeError, r"dtype of indices should be Long"):
  #         torch.take_along_dim(t, indices.to(torch.int32), dim=0)

  #     # invalid axis
  #     with self.assertRaisesRegex(IndexError, "Dimension out of range"):
  #         torch.take_along_dim(t, indices, dim=-7)

  #     with self.assertRaisesRegex(IndexError, "Dimension out of range"):
  #         torch.take_along_dim(t, indices, dim=7)

  # def test_gather_take_along_dim_cross_device(self, dtype):
  #     shape = (2, 3, 1, 4)
  #     dim = 0
  #     t = make_tensor(shape, dtype=dtype)
  #     indices = torch.argsort(t, dim=dim)

  #     with self.assertRaisesRegex(RuntimeError, "Expected all tensors to be on the same device"):
  #         torch.gather(t, 0, indices.cpu())

  #     with self.assertRaisesRegex(RuntimeError,
  #                                 r"Expected tensor to have .* but got tensor with .* torch.take_along_dim()"):
  #         torch.take_along_dim(t, indices.cpu(), dim=0)

  #     with self.assertRaisesRegex(RuntimeError, "Expected all tensors to be on the same device"):
  #         torch.gather(t.cpu(), 0, indices)

  #     with self.assertRaisesRegex(RuntimeError,
  #                                 r"Expected tensor to have .* but got tensor with .* torch.take_along_dim()"):
  #         torch.take_along_dim(t.cpu(), indices, dim=0)

  # def test_cuda_broadcast_index_use_deterministic_algorithms(self):
  #     with DeterministicGuard(True):
  #         idx1 = np.array([0])
  #         idx2 = np.array([2, 6])
  #         idx3 = np.array([1, 5, 7])

  #         tensor_a = torch.rand(13, 11, 12, 13, 12).cpu()
  #         tensor_b = tensor_a.to(device=device)
  #         tensor_a[idx1] = 1.0
  #         tensor_a[idx1, :, idx2, idx2, :] = 2.0
  #         tensor_a[:, idx1, idx3, :, idx3] = 3.0
  #         tensor_b[idx1] = 1.0
  #         tensor_b[idx1, :, idx2, idx2, :] = 2.0
  #         tensor_b[:, idx1, idx3, :, idx3] = 3.0
  #         numpy_testing_assert_equal_helper(tensor_a, tensor_b.cpu())

  #         tensor_a = torch.rand(10, 11).cpu()
  #         tensor_b = tensor_a.to(device=device)
  #         tensor_a[idx3] = 1.0
  #         tensor_a[idx2, :] = 2.0
  #         tensor_a[:, idx2] = 3.0
  #         tensor_a[:, idx1] = 4.0
  #         tensor_b[idx3] = 1.0
  #         tensor_b[idx2, :] = 2.0
  #         tensor_b[:, idx2] = 3.0
  #         tensor_b[:, idx1] = 4.0
  #         numpy_testing_assert_equal_helper(tensor_a, tensor_b.cpu())

  #         tensor_a = torch.rand(10, 10).cpu()
  #         tensor_b = tensor_a.to(device=device)
  #         tensor_a[[8]] = 1.0
  #         tensor_b[[8]] = 1.0
  #         numpy_testing_assert_equal_helper(tensor_a, tensor_b.cpu())

  #         tensor_a = torch.rand(10).cpu()
  #         tensor_b = tensor_a.to(device=device)
  #         tensor_a[6] = 1.0
  #         tensor_b[6] = 1.0
  #         numpy_testing_assert_equal_helper(tensor_a, tensor_b.cpu())

=======
      # TODO argsort
      '''
      for shape in [(3, 2), (2, 3, 5), (2, 4, 0), (2, 3, 1, 4)]:
        for noncontiguous in [True, False]:
          for dtype in (dtypes.float32, dtypes.int64):
            t = make_tensor(shape, dtype=dtype, noncontiguous=noncontiguous)
            for dim in list(range(t.ndim)) + [None]:
              if dim is None:
                indices = argsort(t.reshape(-1))
              else:
                indices = argsort(t, dim=dim)

          _test_against_numpy(t, indices, dim)
      '''

      # test broadcasting
      t = Tensor.ones((3, 4, 1))
      indices = Tensor.ones((1, 2, 5), dtype=dtypes.int64)

      _test_against_numpy(t, indices, 1)

      # test empty indices
      t = Tensor.ones((3, 4, 5))
      indices = Tensor.ones((3, 0, 5), dtype=dtypes.int64)

      _test_against_numpy(t, indices, 1)

  # TODO argsort
  '''
  def test_take_along_dim_invalid(self):
    for dtype in (dtypes.int64, dtypes.float32):
      shape = (2, 3, 1, 4)
      dim = 0
      t = make_tensor(shape, dtype=dtype)
      indices = argsort(t, dim=dim)

      # dim of `t` and `indices` does not match
      with self.assertRaisesRegex(RuntimeError, "input and indices should have the same number of dimensions"):
        t.gather(indices[0], dim=0)

      # invalid `indices` dtype
      with self.assertRaisesRegex(RuntimeError, r"dtype of indices should be Long"):
        t.gather(indices.cast(dtypes.bool), dim=0)

      with self.assertRaisesRegex(RuntimeError, r"dtype of indices should be Long"):
        t.gather(indices.cast(dtypes.float32), dim=0)

      with self.assertRaisesRegex(RuntimeError, r"dtype of indices should be Long"):
        t.gather(indices.cast(dtypes.int32), dim=0)

      # invalid axis
      with self.assertRaisesRegex(IndexError, "Dimension out of range"):
        t.gather(indices, dim=-7)

      with self.assertRaisesRegex(IndexError, "Dimension out of range"):
        t.gather(t, indices, dim=7)
  '''

  # TODO Exception for different devices
  # TODO argsort
  '''
  def test_gather_take_along_dim_cross_device(self, dtype=dtypes.float32):
    shape = (2, 3, 1, 4)
    dim = 0
    t = make_tensor(shape, dtype=dtype)
    indices = argsort(t, dim=dim)

    with self.assertRaisesRegex(RuntimeError, "Expected all tensors to be on the same device"):
      torch.gather(t, 0, indices.cpu())

    with self.assertRaisesRegex(RuntimeError, r"Expected tensor to have .* but got tensor with .* torch.take_along_dim()"):
      torch.take_along_dim(t, indices.cpu(), dim=0)

    with self.assertRaisesRegex(RuntimeError, "Expected all tensors to be on the same device"):
      torch.gather(t.cpu(), 0, indices)

    with self.assertRaisesRegex(RuntimeError, r"Expected tensor to have .* but got tensor with .* torch.take_along_dim()"):
      torch.take_along_dim(t.cpu(), indices, dim=0)
  '''

  # TODO another torch specific test...
  '''
  def test_cuda_broadcast_index_use_deterministic_algorithms(self):
    with DeterministicGuard(True):
      idx1 = np.array([0])
      idx2 = np.array([2, 6])
      idx3 = np.array([1, 5, 7])

      tensor_a = torch.rand(13, 11, 12, 13, 12).cpu()
      tensor_b = tensor_a.to(device=device)
      tensor_a[idx1] = 1.0
      tensor_a[idx1, :, idx2, idx2, :] = 2.0
      tensor_a[:, idx1, idx3, :, idx3] = 3.0
      tensor_b[idx1] = 1.0
      tensor_b[idx1, :, idx2, idx2, :] = 2.0
      tensor_b[:, idx1, idx3, :, idx3] = 3.0
      numpy_testing_assert_equal_helper(tensor_a, tensor_b.cpu())

      tensor_a = torch.rand(10, 11).cpu()
      tensor_b = tensor_a.to(device=device)
      tensor_a[idx3] = 1.0
      tensor_a[idx2, :] = 2.0
      tensor_a[:, idx2] = 3.0
      tensor_a[:, idx1] = 4.0
      tensor_b[idx3] = 1.0
      tensor_b[idx2, :] = 2.0
      tensor_b[:, idx2] = 3.0
      tensor_b[:, idx1] = 4.0
      numpy_testing_assert_equal_helper(tensor_a, tensor_b.cpu())

      tensor_a = torch.rand(10, 10).cpu()
      tensor_b = tensor_a.to(device=device)
      tensor_a[[8]] = 1.0
      tensor_b[[8]] = 1.0
      numpy_testing_assert_equal_helper(tensor_a, tensor_b.cpu())

      tensor_a = torch.rand(10).cpu()
      tensor_b = tensor_a.to(device=device)
      tensor_a[6] = 1.0
      tensor_b[6] = 1.0
      numpy_testing_assert_equal_helper(tensor_a, tensor_b.cpu())
  '''
>>>>>>> ef6e942a

class TestNumpy(unittest.TestCase):
  def test_index_no_floats(self):
    a = Tensor([[[5.]]])

    self.assertRaises(IndexError, lambda: a[0.0])
    self.assertRaises(IndexError, lambda: a[0, 0.0])
    self.assertRaises(IndexError, lambda: a[0.0, 0])
    self.assertRaises(IndexError, lambda: a[0.0, :])
    self.assertRaises(IndexError, lambda: a[:, 0.0])
    self.assertRaises(IndexError, lambda: a[:, 0.0, :])
    self.assertRaises(IndexError, lambda: a[0.0, :, :])
    self.assertRaises(IndexError, lambda: a[0, 0, 0.0])
    self.assertRaises(IndexError, lambda: a[0.0, 0, 0])
    self.assertRaises(IndexError, lambda: a[0, 0.0, 0])
    self.assertRaises(IndexError, lambda: a[-1.4])
    self.assertRaises(IndexError, lambda: a[0, -1.4])
    self.assertRaises(IndexError, lambda: a[-1.4, 0])
    self.assertRaises(IndexError, lambda: a[-1.4, :])
    self.assertRaises(IndexError, lambda: a[:, -1.4])
    self.assertRaises(IndexError, lambda: a[:, -1.4, :])
    self.assertRaises(IndexError, lambda: a[-1.4, :, :])
    self.assertRaises(IndexError, lambda: a[0, 0, -1.4])
    self.assertRaises(IndexError, lambda: a[-1.4, 0, 0])
    self.assertRaises(IndexError, lambda: a[0, -1.4, 0])
    self.assertRaises(IndexError, lambda: a[0.0:, 0.0])
    self.assertRaises(IndexError, lambda: a[0.0:, 0.0,:])

  def test_none_index(self):
    # `None` index adds newaxis
    a = Tensor([1, 2, 3])
    numpy_testing_assert_equal_helper(a[None].ndim, a.ndim+1)

  def test_empty_tuple_index(self):
    # Empty tuple index creates a view
    a = Tensor([1, 2, 3])
    numpy_testing_assert_equal_helper(a[()], a)
<<<<<<< HEAD
    # #  TODO: what's our equivalent test? just is?
    # numpy_testing_assert_equal_helper(a[()].data_ptr(), a.data_ptr())

  # def test_empty_fancy_index(self):
  #     # Empty list index creates an empty array
  #     a = Tensor([1, 2, 3])
  #     numpy_testing_assert_equal_helper(a[[]], np.array([]))

  #     b = Tensor([]).long()
  #     numpy_testing_assert_equal_helper(a[[]], np.array([]))

  #     b = Tensor([]).float()
  #     self.assertRaises(IndexError, lambda: a[b])
=======
    # TODO data_ptr
    '''
    numpy_testing_assert_equal_helper(a[()].data_ptr(), a.data_ptr())
    '''

  # TODO empty fancy index
  '''
  def test_empty_fancy_index(self):
    # Empty list index creates an empty array
    a = Tensor([1, 2, 3])
    numpy_testing_assert_equal_helper(a[[]], np.array([]))

    b = Tensor([]).cast(dtypes.int64)
    numpy_testing_assert_equal_helper(a[[]], np.array([]))

    # TODO fancy index dtype error
    b = Tensor([]).float()
    self.assertRaises(IndexError, lambda: a[b])
  '''
>>>>>>> ef6e942a

  def test_ellipsis_index(self):
    a = Tensor([[1, 2, 3],
                [4, 5, 6],
                [7, 8, 9]])
    self.assertIsNot(a[...], a)
    numpy_testing_assert_equal_helper(a[...], a)
    # `a[...]` was `a` in numpy <1.9.
<<<<<<< HEAD

    # TODO wtf is data_ptr
    # numpy_testing_assert_equal_helper(a[...].data_ptr(), a.data_ptr())
=======
    # TODO data_ptr
    '''
    numpy_testing_assert_equal_helper(a[...].data_ptr(), a.data_ptr())
    '''
>>>>>>> ef6e942a

    # Slicing with ellipsis can skip an
    # arbitrary number of dimensions
    numpy_testing_assert_equal_helper(a[0, ...], a[0])
    numpy_testing_assert_equal_helper(a[0, ...], a[0, :])
    numpy_testing_assert_equal_helper(a[..., 0], a[:, 0])

    # In NumPy, slicing with ellipsis results in a 0-dim array. In PyTorch
    # we don't have separate 0-dim arrays and scalars.
<<<<<<< HEAD
    numpy_testing_assert_equal_helper(a[0, ..., 1].numpy(), np.array(2))
=======
    numpy_testing_assert_equal_helper(a[0, ..., 1], np.array(2))
>>>>>>> ef6e942a

    # Assignment with `(Ellipsis,)` on 0-d arrays
    b = np.array(1)
    b[(Ellipsis,)] = 2
    numpy_testing_assert_equal_helper(b, 2)

  def test_single_int_index(self):
    # Single integer index selects one row
    a = Tensor([[1, 2, 3],
                [4, 5, 6],
                [7, 8, 9]])

    numpy_testing_assert_equal_helper(a[0], [1, 2, 3])
    numpy_testing_assert_equal_helper(a[-1], [7, 8, 9])

    self.assertRaises(IndexError, a.__getitem__, 1 << 30)
    self.assertRaises(IndexError, a.__getitem__, 1 << 64)

<<<<<<< HEAD
  # def test_single_bool_index(self):
  #   # Single boolean index
  #   a = Tensor([[1, 2, 3],
  #               [4, 5, 6],
  #               [7, 8, 9]])

  #   numpy_testing_assert_equal_helper(a[True], a[None])
  #   numpy_testing_assert_equal_helper(a[False], a[None][0:0])

#   def test_boolean_shape_mismatch(self):
#       arr = torch.ones((5, 4, 3))

#       index = tensor([True])
#       self.assertRaisesRegex(IndexError, 'mask', lambda: arr[index])

#       index = tensor([False] * 6)
#       self.assertRaisesRegex(IndexError, 'mask', lambda: arr[index])

#       index = torch.ByteTensor(4, 4).to(device).zero_()
#       self.assertRaisesRegex(IndexError, 'mask', lambda: arr[index])
#       self.assertRaisesRegex(IndexError, 'mask', lambda: arr[(slice(None), index)])

#   def test_boolean_indexing_onedim(self):
#       # Indexing a 2-dimensional array with
#       # boolean array of length one
#       a = tensor([[0., 0., 0.]])
#       b = tensor([True])
#       numpy_testing_assert_equal_helper(a[b], a)
#       # boolean assignment
#       a[b] = 1.
#       numpy_testing_assert_equal_helper(a, tensor([[1., 1., 1.]]))

#   def test_boolean_assignment_value_mismatch(self):
#       # A boolean assignment should fail when the shape of the values
#       # cannot be broadcast to the subscription. (see also gh-3458)
#       a = torch.arange(0, 4)

#       def f(a, v):
#           a[a > -1] = tensor(v).to(device)

#       self.assertRaisesRegex(Exception, 'shape mismatch', f, a, [])
#       self.assertRaisesRegex(Exception, 'shape mismatch', f, a, [1, 2, 3])
#       self.assertRaisesRegex(Exception, 'shape mismatch', f, a[:1], [1, 2, 3])

#   def test_boolean_indexing_twodim(self):
#       # Indexing a 2-dimensional array with
#       # 2-dimensional boolean array
#       a = tensor([[1, 2, 3],
#                   [4, 5, 6],
#                   [7, 8, 9]])
#       b = tensor([[True, False, True],
#                   [False, True, False],
#                   [True, False, True]])
#       numpy_testing_assert_equal_helper(a[b], tensor([1, 3, 5, 7, 9]))
#       numpy_testing_assert_equal_helper(a[b[1]], tensor([[4, 5, 6]]))
#       numpy_testing_assert_equal_helper(a[b[0]], a[b[2]])

#       # boolean assignment
#       a[b] = 0
#       numpy_testing_assert_equal_helper(a, tensor([[0, 2, 0],
#                                   [4, 0, 6],
#                                   [0, 8, 0]]))

#   def test_boolean_indexing_weirdness(self):
#       # Weird boolean indexing things
#       a = torch.ones((2, 3, 4))
#       numpy_testing_assert_equal_helper((0, 2, 3, 4), a[False, True, ...].shape)
#       numpy_testing_assert_equal_helper(torch.ones(1, 2), a[True, [0, 1], True, True, [1], [[2]]])
#       self.assertRaises(IndexError, lambda: a[False, [0, 1], ...])

#   def test_boolean_indexing_weirdness_tensors(self):
#       # Weird boolean indexing things
#       false = np.array(False)
#       true = np.array(True)
#       a = torch.ones((2, 3, 4))
#       numpy_testing_assert_equal_helper((0, 2, 3, 4), a[False, True, ...].shape)
#       numpy_testing_assert_equal_helper(torch.ones(1, 2), a[true, [0, 1], true, true, [1], [[2]]])
#       self.assertRaises(IndexError, lambda: a[false, [0, 1], ...])

#   def test_boolean_indexing_alldims(self):
#       true = np.array(True)
#       a = torch.ones((2, 3))
#       numpy_testing_assert_equal_helper((1, 2, 3), a[True, True].shape)
#       numpy_testing_assert_equal_helper((1, 2, 3), a[true, true].shape)

#   def test_boolean_list_indexing(self):
#       # Indexing a 2-dimensional array with
#       # boolean lists
#       a = tensor([[1, 2, 3],
#                   [4, 5, 6],
#                   [7, 8, 9]])
#       b = [True, False, False]
#       c = [True, True, False]
#       numpy_testing_assert_equal_helper(a[b], tensor([[1, 2, 3]]))
#       numpy_testing_assert_equal_helper(a[b, b], tensor([1]))
#       numpy_testing_assert_equal_helper(a[c], tensor([[1, 2, 3], [4, 5, 6]]))
#       numpy_testing_assert_equal_helper(a[c, c], tensor([1, 5]))

#   def test_everything_returns_views(self):
#       # Before `...` would return a itself.
#       a = tensor([5])

#       self.assertIsNot(a, a[()])
#       self.assertIsNot(a, a[...])
#       self.assertIsNot(a, a[:])

  # TODO 
  # def test_broaderrors_indexing(self):
  #   a = Tensor.zeros(5, 5)
  #   self.assertRaisesRegex(IndexError, 'shape mismatch', a.__getitem__, ([0, 1], [0, 1, 2]))
  #   self.assertRaisesRegex(IndexError, 'shape mismatch', a.__setitem__, ([0, 1], [0, 1, 2]), 0)

#   def test_trivial_fancy_out_of_bounds(self):
#       a = torch.zeros(5)
#       ind = torch.ones(20, dtype=torch.int64)
#       if a.is_cuda:
#           raise unittest.SkipTest('CUDA asserts instead of raising an exception')
#       ind[-1] = 10
#       self.assertRaises(IndexError, a.__getitem__, ind)
#       self.assertRaises(IndexError, a.__setitem__, ind, 0)
#       ind = torch.ones(20, dtype=torch.int64)
#       ind[0] = 11
#       self.assertRaises(IndexError, a.__getitem__, ind)
#       self.assertRaises(IndexError, a.__setitem__, ind, 0)

#   def test_index_is_larger(self):
#       # Simple case of fancy index broadcasting of the index.
#       a = torch.zeros((5, 5))
#       a[[[0], [1], [2]], [0, 1, 2]] = tensor([2., 3., 4.])

#       self.assertTrue((a[:3, :3] == tensor([2., 3., 4.])).all())

#   def test_broadcast_subspace(self):
#       a = torch.zeros((100, 100))
#       v = torch.arange(0., 100)[:, None]
#       b = torch.arange(99, -1, -1).long()
#       a[b] = v
#       expected = b.float().unsqueeze(1).expand(100, 100)
#       numpy_testing_assert_equal_helper(a, expected)

# TODO setitem
#   def test_truncate_leading_1s(self):
#       col_max = torch.randn(1, 4)
#       kernel = col_max.T * col_max  # [4, 4] tensor
#       kernel2 = kernel.clone()
#       # Set the diagonal
#       kernel[range(len(kernel)), range(len(kernel))] = torch.square(col_max)
#       torch.diagonal(kernel2).copy_(torch.square(col_max.view(4)))
#       numpy_testing_assert_equal_helper(kernel, kernel2)
=======
  # TODO bool indexing
  '''
  def test_single_bool_index(self):
    # Single boolean index
    a = Tensor([[1, 2, 3],
                [4, 5, 6],
                [7, 8, 9]])
>>>>>>> ef6e942a

    numpy_testing_assert_equal_helper(a[True], a[None])
    numpy_testing_assert_equal_helper(a[False], a[None][0:0])
  '''

  # TODO bool indexing
  '''
  def test_boolean_shape_mismatch(self):
    arr = Tensor.ones((5, 4, 3))

    index = Tensor([True])
    self.assertRaisesRegex(IndexError, 'mask', lambda: arr[index])

    index = Tensor([False] * 6)
    self.assertRaisesRegex(IndexError, 'mask', lambda: arr[index])

    # index = torch.ByteTensor(4, 4).to(device).zero_()
    index = Tensor.zeros(4, 4, dtype=dtypes.uint8)
    self.assertRaisesRegex(IndexError, 'mask', lambda: arr[index])
    self.assertRaisesRegex(IndexError, 'mask', lambda: arr[(slice(None), index)])
  '''

  # TODO setitem
  # TODO bool indexing
  '''
  def test_boolean_indexing_onedim(self):
    # Indexing a 2-dimensional array with
    # boolean array of length one
    a = Tensor([[0., 0., 0.]])
    b = Tensor([True])
    numpy_testing_assert_equal_helper(a[b], a)
    # boolean assignment
    a[b] = 1.
    numpy_testing_assert_equal_helper(a, Tensor([[1., 1., 1.]]))
  '''

  # TODO setitem
  # TODO bool indexing
  '''
  def test_boolean_assignment_value_mismatch(self):
    # A boolean assignment should fail when the shape of the values
    # cannot be broadcast to the subscription. (see also gh-3458)
    a = Tensor.arange(0, 4)

    def f(a, v):
      a[a > -1] = Tensor(v)

    self.assertRaisesRegex(Exception, 'shape mismatch', f, a, [])
    self.assertRaisesRegex(Exception, 'shape mismatch', f, a, [1, 2, 3])
    self.assertRaisesRegex(Exception, 'shape mismatch', f, a[:1], [1, 2, 3])
  '''

  # TODO setitem
  # TODO bool indexing
  '''
  def test_boolean_indexing_twodim(self):
    # Indexing a 2-dimensional array with
    # 2-dimensional boolean array
    a = Tensor([[1, 2, 3],
                [4, 5, 6],
                [7, 8, 9]])
    b = Tensor([[True, False, True],
                [False, True, False],
                [True, False, True]])
    numpy_testing_assert_equal_helper(a[b], Tensor([1, 3, 5, 7, 9]))
    numpy_testing_assert_equal_helper(a[b[1]], Tensor([[4, 5, 6]]))
    numpy_testing_assert_equal_helper(a[b[0]], a[b[2]])

    # boolean assignment
    a[b] = 0
    numpy_testing_assert_equal_helper(a, Tensor([[0, 2, 0],
                                                  [4, 0, 6],
                                                  [0, 8, 0]]))
  '''

  # TODO bool indexing
  '''
  def test_boolean_indexing_weirdness(self):
    # Weird boolean indexing things
    a = Tensor.ones((2, 3, 4))
    numpy_testing_assert_equal_helper((0, 2, 3, 4), a[False, True, ...].shape)
    numpy_testing_assert_equal_helper(Tensor.ones(1, 2), a[True, [0, 1], True, True, [1], [[2]]])
    self.assertRaises(IndexError, lambda: a[False, [0, 1], ...])
  '''

  # TODO bool indexing
  '''
  def test_boolean_indexing_weirdness_tensors(self):
    # Weird boolean indexing things
    false = np.array(False)
    true = np.array(True)
    a = torch.ones((2, 3, 4))
    numpy_testing_assert_equal_helper((0, 2, 3, 4), a[False, True, ...].shape)
    numpy_testing_assert_equal_helper(torch.ones(1, 2), a[true, [0, 1], true, true, [1], [[2]]])
    self.assertRaises(IndexError, lambda: a[false, [0, 1], ...])
  '''

  # TODO bool indexing
  '''
  def test_boolean_indexing_alldims(self):
    true = Tensor(True)
    a = Tensor.ones((2, 3))
    numpy_testing_assert_equal_helper((1, 2, 3), a[True, True].shape)
    numpy_testing_assert_equal_helper((1, 2, 3), a[true, true].shape)
  '''

  # TODO bool indexing
  # NOTE this is easier
  '''
  def test_boolean_list_indexing(self):
    # Indexing a 2-dimensional array with
    # boolean lists
    a = Tensor([[1, 2, 3],
                [4, 5, 6],
                [7, 8, 9]])
    b = [True, False, False]
    c = [True, True, False]
    numpy_testing_assert_equal_helper(a[b], Tensor([[1, 2, 3]]))
    numpy_testing_assert_equal_helper(a[b, b], Tensor([1]))
    numpy_testing_assert_equal_helper(a[c], Tensor([[1, 2, 3], [4, 5, 6]]))
    numpy_testing_assert_equal_helper(a[c, c], Tensor([1, 5]))
  '''

  def test_everything_returns_views(self):
    # Before `...` would return a itself.
    a = Tensor([5])

    self.assertIsNot(a, a[()])
    self.assertIsNot(a, a[...])
    self.assertIsNot(a, a[:])

  # TODO shape mismatch fancy indexing error
  '''
  def test_broaderrors_indexing(self):
    a = Tensor.zeros(5, 5)
    self.assertRaisesRegex(IndexError, 'shape mismatch', a.__getitem__, ([0, 1], [0, 1, 2]))
    self.assertRaisesRegex(IndexError, 'shape mismatch', a.__setitem__, ([0, 1], [0, 1, 2]), 0)
  '''

  # TODO setitem
  '''
  def test_trivial_fancy_out_of_bounds(self):
    a = Tensor.zeros(5)
    ind = Tensor.ones(20, dtype=dtypes.int64)
    ind[-1] = 10
    self.assertRaises(IndexError, a.__getitem__, ind)
    self.assertRaises(IndexError, a.__setitem__, ind, 0)
    ind = Tensor.ones(20, dtype=dtypes.int64)
    ind[0] = 11
    self.assertRaises(IndexError, a.__getitem__, ind)
    self.assertRaises(IndexError, a.__setitem__, ind, 0)
  '''

  # TODO setitem
  '''
  def test_index_is_larger(self):
    # Simple case of fancy index broadcasting of the index.
    a = Tensor.zeros((5, 5))
    a[[[0], [1], [2]], [0, 1, 2]] = Tensor([2., 3., 4.])

    self.assertTrue((a[:3, :3] == all_(Tensor([2., 3., 4.]))))
  '''

  # TODO setitem
  '''
  def test_broadcast_subspace(self):
    a = Tensor.zeros((100, 100))
    v = Tensor.arange(0., 100)[:, None]
    b = Tensor.arange(99, -1, -1).cast(dtypes.int64)
    a[b] = v
    expected = b.float().unsqueeze(1).expand(100, 100)
    numpy_testing_assert_equal_helper(a, expected)
  '''

  # TODO copy_
  '''
  def test_truncate_leading_1s(self):
    col_max = Tensor.randn(1, 4)
    kernel = col_max.T * col_max  # [4, 4] tensor
    kernel2 = clone(kernel)
    # Set the diagonal
    kernel[range(len(kernel)), range(len(kernel))] = col_max.square()
    kernel2 = diagonal(kernel2)
    # torch.diagonal(kernel2).copy_(torch.square(col_max.view(4)))
    kernel2 = copy_(kernel2, col_max.reshape(4).square())
    numpy_testing_assert_equal_helper(kernel, kernel2)
  '''

if __name__ == '__main__':
  unittest.main()<|MERGE_RESOLUTION|>--- conflicted
+++ resolved
@@ -1,11 +1,5 @@
 # test cases are modified from pytorch test_indexing.py https://github.com/pytorch/pytorch/blob/597d3fb86a2f3b8d6d8ee067e769624dcca31cdb/test/test_indexing.py
 
-<<<<<<< HEAD
-import math, unittest, random, warnings
-import numpy as np
-
-from tinygrad import Tensor, dtypes, Device, TinyJit
-=======
 import math, unittest, random, copy
 # import warnings
 import numpy as np
@@ -15,7 +9,6 @@
 from tinygrad.lazy import LazyBuffer
 from tinygrad.shape.shapetracker import ShapeTracker
 from tinygrad.shape.view import View
->>>>>>> ef6e942a
 
 random.seed(42)
 
@@ -27,9 +20,6 @@
 def consec(shape, start=1):
   return Tensor(np.arange(math.prod(shape)).reshape(shape)+start)
 
-<<<<<<< HEAD
-def make_tensor(shape, dtype:dtypes, noncontiguous):
-=======
 # creates strided tensor with base set to reference tensor's base, equivalent to torch.set_()
 def set_(reference: Tensor, shape, strides, offset):
   if reference.lazydata.base.realized is None: reference.realize()
@@ -75,7 +65,6 @@
   ...
 
 def make_tensor(shape, dtype:dtypes, noncontiguous) -> Tensor:
->>>>>>> ef6e942a
   r"""Creates a tensor with the given :attr:`shape`, :attr:`device`, and :attr:`dtype`, and filled with
   values uniformly drawn from ``[low, high)``.
 
@@ -99,20 +88,11 @@
   +---------------------------+------------+----------+
   """
   contiguous = not noncontiguous # lol
-<<<<<<< HEAD
-  if dtype is dtypes.bool: return Tensor.randint(shape=shape, low=0, high=2, dtype=dtype, contiguous=contiguous)
-  elif dtype.is_unsigned(): return Tensor.randint(shape=shape, low=0, high=10, dtype=dtype, contiguous=contiguous)
-  elif dtype.is_int(): return Tensor.randint(shape=shape, low=-9, high=10, dtype=dtype, contiguous=contiguous) # signed int
-  elif dtype.is_float(): return Tensor.rand(shape=shape, low=-9, high=9, dtype=dtype, contiguous=contiguous)
-  else: raise NotImplementedError(f"{dtype} not implemented")    
-# ======================
-=======
   if dtype is dtypes.bool: return Tensor.randint(shape=shape, low=0, high=2, contiguous=contiguous).cast(dtypes.bool)
   elif dtype.is_unsigned(): return Tensor.randint(shape=shape, low=0, high=10, contiguous=contiguous).cast(dtype)
   elif dtype.is_int(): return Tensor.randint(shape=shape, low=-9, high=10, contiguous=contiguous).cast(dtype) # signed int
   elif dtype.is_float(): return Tensor.rand(shape=shape, low=-9, high=9, dtype=dtype, contiguous=contiguous)
   else: raise NotImplementedError(f"{dtype} not implemented")
->>>>>>> ef6e942a
 
 class TestIndexing(unittest.TestCase):
   def test_index(self):
@@ -188,12 +168,8 @@
       numpy_testing_assert_equal_helper(tensor_indexed, np.array(lst_indexed))
 
     self.assertRaises(ValueError, lambda: reference[1:9:0])
-<<<<<<< HEAD
-    # NOTE torch doesn't support this but numpy does so we should too
-=======
     # NOTE torch doesn't support this but numpy does so we should too. Torch raises ValueError
     # see test_slice_negative_strides in test_ops.py
->>>>>>> ef6e942a
     # self.assertRaises(ValueError, lambda: reference[1:9:-1])
 
     self.assertRaises(IndexError, lambda: reference[1, 1, 1, 1])
@@ -386,10 +362,6 @@
     numpy_testing_assert_equal_helper(reference[ri([0, 1, 2]), ri([1])], np.array([2, 4, 6]))
     numpy_testing_assert_equal_helper(reference[ri([0]), ri([0])], consec((1,)))
     numpy_testing_assert_equal_helper(reference[ri([2]), ri([1])], consec((1,), 6))
-<<<<<<< HEAD
-    # # TODO: we don't support list of Tensors as index
-=======
->>>>>>> ef6e942a
     numpy_testing_assert_equal_helper(reference[[ri([0, 0]), ri([0, 1])]], np.array([1, 2]))
     numpy_testing_assert_equal_helper(reference[[ri([0, 1, 1, 0, 2]), ri([1])]], np.array([2, 4, 4, 2, 6]))
     numpy_testing_assert_equal_helper(reference[[ri([0, 0, 1, 1]), ri([0, 1, 0, 0])]], np.array([1, 2, 3, 3]))
@@ -440,10 +412,6 @@
     numpy_testing_assert_equal_helper(reference[ri([0, 1, 2]), ri([1])], np.array([4, 5, 6]))
     numpy_testing_assert_equal_helper(reference[ri([0]), ri([0])], np.array([0]))
     numpy_testing_assert_equal_helper(reference[ri([2]), ri([1])], np.array([6]))
-<<<<<<< HEAD
-    # # TODO: we don't support list of Tensors as index
-=======
->>>>>>> ef6e942a
     numpy_testing_assert_equal_helper(reference[[ri([0, 0]), ri([0, 1])]], np.array([0, 4]))
     numpy_testing_assert_equal_helper(reference[[ri([0, 1, 1, 0, 3]), ri([1])]], np.array([4, 5, 5, 4, 7]))
     numpy_testing_assert_equal_helper(reference[[ri([0, 0, 1, 1]), ri([0, 1, 0, 0])]], np.array([0, 4, 1, 1]))
@@ -577,72 +545,6 @@
     # verify too many indices fails
     with self.assertRaises(IndexError): reference[ri([1]), ri([0, 2]), ri([3])]
 
-<<<<<<< HEAD
-  #     # test invalid index fails
-  #     reference = torch.empty(10)
-  #     # can't test cuda because it is a device assert
-  #     if not reference.is_cuda:
-  #         for err_idx in (10, -11):
-  #             with self.assertRaisesRegex(IndexError, r'out of'):
-  #                 reference[err_idx]
-  #             with self.assertRaisesRegex(IndexError, r'out of'):
-  #                 reference[torch.LongTensor([err_idx]).to(device)]
-  #             with self.assertRaisesRegex(IndexError, r'out of'):
-  #                 reference[[err_idx]]
-
-  #     def tensor_indices_to_np(tensor, indices):
-  #         # convert the Torch Tensor to a numpy array
-  #         tensor = tensor.to(device='cpu')
-  #         npt = tensor.numpy()
-
-  #         # convert indices
-  #         idxs = tuple(i.tolist() if isinstance(i, torch.LongTensor) else
-  #                       i for i in indices)
-
-  #         return npt, idxs
-
-  #     def get_numpy(tensor, indices):
-  #         npt, idxs = tensor_indices_to_np(tensor, indices)
-
-  #         # index and return as a Torch Tensor
-  #         return np.array(npt[idxs])
-
-  #     def set_numpy(tensor, indices, value):
-  #         if not isinstance(value, int):
-  #             if self.device_type != 'cpu':
-  #                 value = value.cpu()
-  #             value = value.numpy()
-
-  #         npt, idxs = tensor_indices_to_np(tensor, indices)
-  #         npt[idxs] = value
-  #         return npt
-
-  #     def assert_get_eq(tensor, indexer):
-  #         numpy_testing_assert_equal_helper(tensor[indexer], get_numpy(tensor, indexer))
-
-  #     def assert_set_eq(tensor, indexer, val):
-  #         pyt = tensor.clone()
-  #         numt = tensor.clone()
-  #         pyt[indexer] = val
-  #         numt = np.array(set_numpy(numt, indexer, val))
-  #         numpy_testing_assert_equal_helper(pyt, numt)
-
-  #     def assert_backward_eq(tensor, indexer):
-  #         cpu = tensor.float().clone().detach().requires_grad_(True)
-  #         outcpu = cpu[indexer]
-  #         gOcpu = torch.rand_like(outcpu)
-  #         outcpu.backward(gOcpu)
-  #         dev = cpu.to(device).detach().requires_grad_(True)
-  #         outdev = dev[indexer]
-  #         outdev.backward(gOcpu.to(device))
-  #         numpy_testing_assert_equal_helper(cpu.grad, dev.grad)
-
-  #     def get_set_tensor(indexed, indexer):
-  #         set_size = indexed[indexer].size()
-  #         set_count = indexed[indexer].numel()
-  #         set_tensor = torch.randperm(set_count).view(set_size).double().to(device)
-  #         return set_tensor
-=======
     # test invalid index fails
     reference = Tensor.empty(10)
     for err_idx in (10, -11):
@@ -726,16 +628,11 @@
       set_count = indexed[indexer].numel()
       set_tensor = Tensor.randint(set_count, high=set_count).reshape(set_size).cast(dtypes.float64)
       return set_tensor
->>>>>>> ef6e942a
 
     # Tensor is  0  1  2  3  4
     #            5  6  7  8  9
     #           10 11 12 13 14
     #           15 16 17 18 19
-<<<<<<< HEAD
-    # reference = torch.arange(0., 20).view(4, 5)
-=======
->>>>>>> ef6e942a
     reference = Tensor.arange(0., 20).reshape(4, 5)
 
     indices_to_test = [
@@ -758,27 +655,15 @@
     get_indices_to_test = indices_to_test + [[slice(None), [0, 1, 1, 2, 2]]]
 
     for indexer in get_indices_to_test:
-<<<<<<< HEAD
-      print(indexer, "FUCK")
-=======
->>>>>>> ef6e942a
       assert_get_eq(reference, indexer)
       assert_backward_eq(reference, indexer)
 
     # TODO setitem
-<<<<<<< HEAD
-    # for indexer in indices_to_test:
-    #   assert_set_eq(reference, indexer, 44)
-    #   assert_set_eq(reference,
-    #                 indexer,
-    #                 get_set_tensor(reference, indexer))
-=======
     '''
     for indexer in indices_to_test:
       assert_set_eq(reference, indexer, 44)
       assert_set_eq(reference, indexer, get_set_tensor(reference, indexer))
     '''
->>>>>>> ef6e942a
 
     reference = Tensor.arange(0., 160).reshape(4, 8, 5)
 
@@ -828,19 +713,12 @@
 
     for indexer in indices_to_test:
       assert_get_eq(reference, indexer)
-<<<<<<< HEAD
-      assert_backward_eq(reference, indexer)
-      # TODO setitem
-      # assert_set_eq(reference, indexer, 212)
-      # assert_set_eq(reference, indexer, get_set_tensor(reference, indexer))
-=======
       # TODO setitem
       '''
       assert_set_eq(reference, indexer, 212)
       assert_set_eq(reference, indexer, get_set_tensor(reference, indexer))
       '''
       assert_backward_eq(reference, indexer)
->>>>>>> ef6e942a
 
     reference = Tensor.arange(0., 1296).reshape(3, 9, 8, 6)
 
@@ -909,41 +787,17 @@
 
     for indexer in indices_to_test:
       assert_get_eq(reference, indexer)
-<<<<<<< HEAD
-      # assert_set_eq(reference, indexer, 1333)
-      # assert_set_eq(reference, indexer, get_set_tensor(reference, indexer))
-=======
       # TODO setitem
       '''
       assert_set_eq(reference, indexer, 1333)
       assert_set_eq(reference, indexer, get_set_tensor(reference, indexer))
       '''
->>>>>>> ef6e942a
     indices_to_test += [
       [slice(None), slice(None), [[0, 1], [1, 0]], [[2, 3], [3, 0]]],
       [slice(None), slice(None), [[2]], [[0, 3], [4, 4]]],
     ]
     for indexer in indices_to_test:
       assert_get_eq(reference, indexer)
-<<<<<<< HEAD
-      # assert_set_eq(reference, indexer, 1333)
-      assert_backward_eq(reference, indexer)
-
-  def test_advancedindex_big(self):
-    reference = Tensor.arange(123344)
-    numpy_testing_assert_equal_helper(reference[[0, 123, 44488, 68807, 123343],], np.array([0, 123, 44488, 68807, 123343]))
-
-  # TODO setitem
-  # def test_set_item_to_scalar_tensor(self):
-  #     m = random.randint(1, 10)
-  #     n = random.randint(1, 10)
-  #     z = Tensor.randn(m, n)
-  #     a = 1.0
-  #     w = Tensor(a, requires_grad=True)
-  #     z[:, 0] = w
-  #     z.sum().backward()
-  #     numpy_testing_assert_equal_helper(w.grad, m * a)
-=======
       # TODO setitem
       '''
       assert_set_eq(reference, indexer, 1333)
@@ -962,7 +816,6 @@
     z.sum().backward()
     numpy_testing_assert_equal_helper(w.grad, m * a)
   '''
->>>>>>> ef6e942a
 
   def test_single_int(self):
     v = Tensor.randn(5, 7, 3)
@@ -989,209 +842,6 @@
     numpy_testing_assert_equal_helper(v[1:6:2], [1, 3, 5])
 
   # TODO setitem
-<<<<<<< HEAD
-  # def test_step_assignment(self):
-  #     v = torch.zeros(4, 4)
-  #     v[0, 1::2] = np.array([3., 4.])
-  #     numpy_testing_assert_equal_helper(v[0].tolist(), [0, 3, 0, 4])
-  #     numpy_testing_assert_equal_helper(v[1:].sum(), 0)
-
-  # TODO bool indexing
-  # def test_bool_indices(self):
-  #     v = Tensor.randn(5, 7, 3)
-  #     boolIndices = np.array([True, False, True, True, False], dtype=bool)
-  #     numpy_testing_assert_equal_helper(v[boolIndices].shape, (3, 7, 3))
-  #     numpy_testing_assert_equal_helper(v[boolIndices], Tensor.stack([v[0], v[2], v[3]]))
-
-  #     v = np.array([True, False, True], dtype=torch.bool)
-  #     boolIndices = np.array([True, False, False], dtype=torch.bool)
-  #     uint8Indices = np.array([1, 0, 0], dtype=torch.uint8)
-  #     with warnings.catch_warnings(record=True) as w:
-  #         numpy_testing_assert_equal_helper(v[boolIndices].shape, v[uint8Indices].shape)
-  #         numpy_testing_assert_equal_helper(v[boolIndices], v[uint8Indices])
-  #         numpy_testing_assert_equal_helper(v[boolIndices], tensor([True], dtype=torch.bool))
-  #         numpy_testing_assert_equal_helper(len(w), 2)
-
-  # def test_bool_indices_accumulate(self):
-  #     mask = torch.zeros(size=(10, ), dtype=torch.bool)
-  #     y = torch.ones(size=(10, 10))
-  #     y.index_put_((mask, ), y[mask], accumulate=True)
-  #     numpy_testing_assert_equal_helper(y, torch.ones(size=(10, 10)))
-
-  # def test_multiple_bool_indices(self):
-  #     v = torch.randn(5, 7, 3)
-  #     # note: these broadcast together and are transposed to the first dim
-  #     mask1 = np.array([1, 0, 1, 1, 0], dtype=torch.bool)
-  #     mask2 = np.array([1, 1, 1], dtype=torch.bool)
-  #     numpy_testing_assert_equal_helper(v[mask1, :, mask2].shape, (3, 7))
-
-  # def test_byte_mask(self):
-  #     v = torch.randn(5, 7, 3)
-  #     mask = torch.ByteTensor([1, 0, 1, 1, 0]).to(device)
-  #     with warnings.catch_warnings(record=True) as w:
-  #         numpy_testing_assert_equal_helper(v[mask].shape, (3, 7, 3))
-  #         numpy_testing_assert_equal_helper(v[mask], torch.stack([v[0], v[2], v[3]]))
-  #         numpy_testing_assert_equal_helper(len(w), 2)
-
-  #     v = np.array([1.])
-  #     numpy_testing_assert_equal_helper(v[v == 0], np.array([]))
-
-  # def test_byte_mask_accumulate(self):
-  #     mask = torch.zeros(size=(10, ), dtype=torch.uint8)
-  #     y = torch.ones(size=(10, 10))
-  #     with warnings.catch_warnings(record=True) as w:
-  #         warnings.simplefilter("always")
-  #         y.index_put_((mask, ), y[mask], accumulate=True)
-  #         numpy_testing_assert_equal_helper(y, torch.ones(size=(10, 10)))
-  #         numpy_testing_assert_equal_helper(len(w), 2)
-
-  # TODO setitem
-  # def test_index_put_accumulate_large_tensor(self):
-  #   # This test is for tensors with number of elements >= INT_MAX (2^31 - 1).
-  #   N = (1 << 31) + 5
-  #   dt = dtypes.int8
-  #   a = Tensor.ones(N, dtype=dt)
-  #   indices = Tensor([-2, 0, -2, -1, 0, -1, 1], dtype=dtypes.int64)
-  #   values = Tensor([6, 5, 6, 6, 5, 7, 11], dtype=dt)
-
-  #   a.index_put_((indices, ), values, accumulate=True)
-
-  #   numpy_testing_assert_equal_helper(a[0], 11)
-  #   numpy_testing_assert_equal_helper(a[1], 12)
-  #   numpy_testing_assert_equal_helper(a[2], 1)
-  #   numpy_testing_assert_equal_helper(a[-3], 1)
-  #   numpy_testing_assert_equal_helper(a[-2], 13)
-  #   numpy_testing_assert_equal_helper(a[-1], 14)
-
-  #   a = torch.ones((2, N), dtype=dt)
-  #   indices0 = np.array([0, -1, 0, 1], dtype=torch.long)
-  #   indices1 = np.array([-2, -1, 0, 1], dtype=torch.long)
-  #   values = np.array([12, 13, 10, 11], dtype=dt)
-
-  #   a.index_put_((indices0, indices1), values, accumulate=True)
-
-  #   numpy_testing_assert_equal_helper(a[0, 0], 11)
-  #   numpy_testing_assert_equal_helper(a[0, 1], 1)
-  #   numpy_testing_assert_equal_helper(a[1, 0], 1)
-  #   numpy_testing_assert_equal_helper(a[1, 1], 12)
-  #   numpy_testing_assert_equal_helper(a[:, 2], torch.ones(2, dtype=torch.int8))
-  #   numpy_testing_assert_equal_helper(a[:, -3], torch.ones(2, dtype=torch.int8))
-  #   numpy_testing_assert_equal_helper(a[0, -2], 13)
-  #   numpy_testing_assert_equal_helper(a[1, -2], 1)
-  #   numpy_testing_assert_equal_helper(a[-1, -1], 14)
-  #   numpy_testing_assert_equal_helper(a[0, -1], 1)
-
-  # def test_index_put_accumulate_expanded_values(self):
-  #     # checks the issue with cuda: https://github.com/pytorch/pytorch/issues/39227
-  #     # and verifies consistency with CPU result
-  #     t = torch.zeros((5, 2))
-  #     t_dev = t.to(device)
-  #     indices = [
-  #         np.array([0, 1, 2, 3]),
-  #         np.array([1, ]),
-  #     ]
-  #     indices_dev = [i.to(device) for i in indices]
-  #     values0d = np.array(1.0)
-  #     values1d = np.array([1.0, ])
-
-  #     out_cuda = t_dev.index_put_(indices_dev, values0d.to(device), accumulate=True)
-  #     out_cpu = t.index_put_(indices, values0d, accumulate=True)
-  #     numpy_testing_assert_equal_helper(out_cuda.cpu(), out_cpu)
-
-  #     out_cuda = t_dev.index_put_(indices_dev, values1d.to(device), accumulate=True)
-  #     out_cpu = t.index_put_(indices, values1d, accumulate=True)
-  #     numpy_testing_assert_equal_helper(out_cuda.cpu(), out_cpu)
-
-  #     t = torch.zeros(4, 3, 2)
-  #     t_dev = t.to(device)
-
-  #     indices = [
-  #         np.array([0, ]),
-  #         torch.arange(3)[:, None],
-  #         torch.arange(2)[None, :],
-  #     ]
-  #     indices_dev = [i.to(device) for i in indices]
-  #     values1d = np.array([-1.0, -2.0])
-  #     values2d = np.array([[-1.0, -2.0], ])
-
-  #     out_cuda = t_dev.index_put_(indices_dev, values1d.to(device), accumulate=True)
-  #     out_cpu = t.index_put_(indices, values1d, accumulate=True)
-  #     numpy_testing_assert_equal_helper(out_cuda.cpu(), out_cpu)
-
-  #     out_cuda = t_dev.index_put_(indices_dev, values2d.to(device), accumulate=True)
-  #     out_cpu = t.index_put_(indices, values2d, accumulate=True)
-  #     numpy_testing_assert_equal_helper(out_cuda.cpu(), out_cpu)
-
-  # def test_index_put_accumulate_non_contiguous(self):
-  #     t = torch.zeros((5, 2, 2))
-  #     t_dev = t.to(device)
-  #     t1 = t_dev[:, 0, :]
-  #     t2 = t[:, 0, :]
-  #     self.assertTrue(not t1.is_contiguous())
-  #     self.assertTrue(not t2.is_contiguous())
-
-  #     indices = [np.array([0, 1]), ]
-  #     indices_dev = [i.to(device) for i in indices]
-  #     value = torch.randn(2, 2)
-  #     out_cuda = t1.index_put_(indices_dev, value.to(device), accumulate=True)
-  #     out_cpu = t2.index_put_(indices, value, accumulate=True)
-  #     self.assertTrue(not t1.is_contiguous())
-  #     self.assertTrue(not t2.is_contiguous())
-
-  #     numpy_testing_assert_equal_helper(out_cuda.cpu(), out_cpu)
-
-  # def test_index_put_accumulate_with_optional_tensors(self):
-  #     # TODO: replace with a better solution.
-  #     # Currently, here using torchscript to put None into indices.
-  #     # on C++ it gives indices as a list of 2 optional tensors: first is null and
-  #     # the second is a valid tensor.
-  #     @torch.jit.script
-  #     def func(x, i, v):
-  #         idx = [None, i]
-  #         x.index_put_(idx, v, accumulate=True)
-  #         return x
-
-  #     n = 4
-  #     t = torch.arange(n * 2, dtype=torch.float32).reshape(n, 2)
-  #     t_dev = t.to(device)
-  #     indices = np.array([1, 0])
-  #     indices_dev = indices.to(device)
-  #     value0d = np.array(10.0)
-  #     value1d = np.array([1.0, 2.0])
-
-  #     out_cuda = func(t_dev, indices_dev, value0d.cuda())
-  #     out_cpu = func(t, indices, value0d)
-  #     numpy_testing_assert_equal_helper(out_cuda.cpu(), out_cpu)
-
-  #     out_cuda = func(t_dev, indices_dev, value1d.cuda())
-  #     out_cpu = func(t, indices, value1d)
-  #     numpy_testing_assert_equal_helper(out_cuda.cpu(), out_cpu)
-
-  # def test_index_put_accumulate_duplicate_indices(self):
-  #     for i in range(1, 512):
-  #         # generate indices by random walk, this will create indices with
-  #         # lots of duplicates interleaved with each other
-  #         delta = torch.empty(i, dtype=torch.double).uniform_(-1, 1)
-  #         indices = delta.cumsum(0).long()
-
-  #         input = torch.randn(indices.abs().max() + 1)
-  #         values = torch.randn(indices.size(0))
-  #         output = input.index_put((indices,), values, accumulate=True)
-
-  #         input_list = input.tolist()
-  #         indices_list = indices.tolist()
-  #         values_list = values.tolist()
-  #         for i, v in zip(indices_list, values_list):
-  #             input_list[i] += v
-
-  #         numpy_testing_assert_equal_helper(output, input_list)
-
-  def test_index_ind_dtype(self):
-    x = Tensor.randn(4, 4)
-    ind_long = Tensor.randint(high=4, dtype=dtypes.int32)
-    ind_int = ind_long
-    src = Tensor.randn(4)
-=======
   '''
   def test_step_assignment(self):
     v = Tensor.zeros(4, 4)
@@ -1427,7 +1077,6 @@
     ind_long = (Tensor.rand((4,),)*(4-0)+0).cast(dtypes.int64)
     # ind_int = ind_long.int()
     ind_int = (ind_long).cast(dtypes.int32)
->>>>>>> ef6e942a
     ref = x[ind_long, ind_long]
     res = x[ind_int, ind_int]
     numpy_testing_assert_equal_helper(ref, res)
@@ -1437,74 +1086,6 @@
     ref = x[:, ind_long]
     res = x[:, ind_int]
     numpy_testing_assert_equal_helper(ref, res)
-<<<<<<< HEAD
-    # TODO setitem
-    # # no repeating indices for index_put
-    # ind_long = Tensor.arange(4, dtype=dtypes.int64)
-    # ind_int = ind_long.int()
-    # for accum in (True, False):
-    #     inp_ref = x.clone()
-    #     inp_res = x.clone()
-    #     torch.index_put_(inp_ref, (ind_long, ind_long), src, accum)
-    #     torch.index_put_(inp_res, (ind_int, ind_int), src, accum)
-    #     numpy_testing_assert_equal_helper(inp_ref, inp_res)
-
-  # def test_index_put_accumulate_empty(self):
-  #     # Regression test for https://github.com/pytorch/pytorch/issues/94667
-  #     input = torch.rand([], dtype=torch.float32)
-  #     with self.assertRaises(RuntimeError):
-  #         input.index_put([], np.array([1.0]), True)
-
-  # def test_multiple_byte_mask(self):
-  #     v = torch.randn(5, 7, 3)
-  #     # note: these broadcast together and are transposed to the first dim
-  #     mask1 = torch.ByteTensor([1, 0, 1, 1, 0]).to(device)
-  #     mask2 = torch.ByteTensor([1, 1, 1]).to(device)
-  #     with warnings.catch_warnings(record=True) as w:
-  #         warnings.simplefilter("always")
-  #         numpy_testing_assert_equal_helper(v[mask1, :, mask2].shape, (3, 7))
-  #         numpy_testing_assert_equal_helper(len(w), 2)
-
-  # def test_byte_mask2d(self):
-  #     v = torch.randn(5, 7, 3)
-  #     c = torch.randn(5, 7)
-  #     num_ones = (c > 0).sum()
-  #     r = v[c > 0]
-  #     numpy_testing_assert_equal_helper(r.shape, (num_ones, 3))
-
-  # TODO setitem
-  # def test_jit_indexing(self):
-  #     def fn1(x):
-  #         x[x < 50] = 1.0
-  #         return x
-
-  #     def fn2(x):
-  #         x[0:50] = 1.0
-  #         return x
-
-  #     scripted_fn1 = TinyJit(fn1)
-  #     scripted_fn2 = TinyJit(fn2)
-  #     data = Tensor.arange(100, dtype=dtypes.int64)
-  #     out = scripted_fn1(data.detach())
-  #     ref = Tensor(np.concatenate((np.ones(50), np.arange(50, 100))), dtype=dtypes.int64)
-  #     numpy_testing_assert_equal_helper(out, ref)
-  #     out = scripted_fn2(data.detach())
-  #     numpy_testing_assert_equal_helper(out, ref)
-
-  def test_int_indices(self):
-    v = Tensor.randn(5, 7, 3)
-    numpy_testing_assert_equal_helper(v[[0, 4, 2]].shape, (3, 7, 3))
-    numpy_testing_assert_equal_helper(v[:, [0, 4, 2]].shape, (5, 3, 3))
-    numpy_testing_assert_equal_helper(v[:, [[0, 1], [4, 3]]].shape, (5, 2, 2, 3))
-
-  # TODO setitem
-  # def test_index_put_src_datatype(self, dtype):
-  #     src = torch.ones(3, 2, 4, dtype=dtype)
-  #     vals = torch.ones(3, 2, 4, dtype=dtype)
-  #     indices = (np.array([0, 2, 1]),)
-  #     res = src.index_put_(indices, vals, accumulate=True)
-  #     numpy_testing_assert_equal_helper(res.shape, src.shape)
-=======
     # no repeating indices for index_put
     # TODO setitem
     '''
@@ -1588,26 +1169,18 @@
     res = src.index_put_(indices, vals, accumulate=True)
     numpy_testing_assert_equal_helper(res.shape, src.shape)
   '''
->>>>>>> ef6e942a
 
   def test_index_src_datatype(self):
     src = Tensor.ones(3, 2, 4)
     # test index
     res = src[[0, 2, 1], :, :]
     numpy_testing_assert_equal_helper(res.shape, src.shape)
-<<<<<<< HEAD
-    # TODO setitem
-    # test index_put, no accum
-    # src[[0, 2, 1], :, :] = res
-    # numpy_testing_assert_equal_helper(res.shape, src.shape)
-=======
     # test index_put, no accum
     # TODO setindex
     '''
     src[[0, 2, 1], :, :] = res
     numpy_testing_assert_equal_helper(res.shape, src.shape)
     '''
->>>>>>> ef6e942a
 
   def test_int_indices2d(self):
     # From the NumPy indexing example
@@ -1624,42 +1197,6 @@
     result = x[rows[:, None], columns]
     numpy_testing_assert_equal_helper(result.numpy().tolist(), [[0, 2], [9, 11]])
 
-<<<<<<< HEAD
-  # TODO support empty index
-  # def test_empty_index(self):
-  #     x = Tensor.arange(0, 12).reshape(4, 3)
-  #     idx = Tensor([], dtype=dtypes.int64)
-  #     numpy_testing_assert_equal_helper(x[idx].numel(), 0)
-
-      # TODO setitem
-      # # empty assignment should have no effect but not throw an exception
-      # y = x.clone()
-      # y[idx] = -1
-      # numpy_testing_assert_equal_helper(x, y)
-
-      # mask = torch.zeros(4, 3).bool()
-      # y[mask] = -1
-      # numpy_testing_assert_equal_helper(x, y)
-
-  # def test_empty_ndim_index(self):
-  #     x = torch.randn(5)
-  #     numpy_testing_assert_equal_helper(torch.empty(0, 2), x[torch.empty(0, 2, dtype=torch.int64)])
-
-  #     x = torch.randn(2, 3, 4, 5)
-  #     numpy_testing_assert_equal_helper(torch.empty(2, 0, 6, 4, 5),
-  #                       x[:, torch.empty(0, 6, dtype=torch.int64)])
-
-  #     x = torch.empty(10, 0)
-  #     numpy_testing_assert_equal_helper(x[[1, 2]].shape, (2, 0))
-  #     numpy_testing_assert_equal_helper(x[[], []].shape, (0,))
-  #     with self.assertRaisesRegex(IndexError, 'for dimension with size 0'):
-  #         x[:, [0, 1]]
-
-  # NOTE see test_ops.py: 1195
-  # def test_empty_ndim_index_bool(self):
-  #     x = torch.randn(5)
-  #     self.assertRaises(IndexError, lambda: x[torch.empty(0, 2, dtype=torch.uint8)])
-=======
   # TODO setitem
   # TODO empty Tensor fancy index
   '''
@@ -1701,7 +1238,6 @@
     x = Tensor.randn(5)
     self.assertRaises(IndexError, lambda: x[Tensor.empty(0, 2, dtype=dtypes.uint8)])
   '''
->>>>>>> ef6e942a
 
   def test_empty_slice(self):
     x = Tensor.randn(2, 3, 4, 5)
@@ -1709,77 +1245,6 @@
     z = y[:, 1:1, :]
     numpy_testing_assert_equal_helper((2, 0, 4), z.shape)
     # this isn't technically necessary, but matches NumPy stride calculations.
-<<<<<<< HEAD
-
-    # TODO wtf stridese is wrong here why?
-    # numpy_testing_assert_equal_helper((60, 20, 5), z.lazydata.st.views[-1].strides)
-
-    # TODO should be contiguous...
-    # self.assertTrue(z.lazydata.st.contiguous)
-
-  # def test_index_getitem_copy_bools_slices(self):
-  #     true = np.array(1, dtype=torch.uint8)
-  #     false = np.array(0, dtype=torch.uint8)
-
-  #     tensors = [torch.randn(2, 3), np.array(3.)]
-
-  #     for a in tensors:
-  #         self.assertNotEqual(a.data_ptr(), a[True].data_ptr())
-  #         numpy_testing_assert_equal_helper(torch.empty(0, *a.shape), a[False])
-  #         self.assertNotEqual(a.data_ptr(), a[true].data_ptr())
-  #         numpy_testing_assert_equal_helper(torch.empty(0, *a.shape), a[false])
-  #         numpy_testing_assert_equal_helper(a.data_ptr(), a[None].data_ptr())
-  #         numpy_testing_assert_equal_helper(a.data_ptr(), a[...].data_ptr())
-
-  # def test_index_setitem_bools_slices(self):
-  #     true = np.array(1, dtype=torch.uint8)
-  #     false = np.array(0, dtype=torch.uint8)
-
-  #     tensors = [torch.randn(2, 3), np.array(3)]
-
-  #     for a in tensors:
-  #         # prefix with a 1,1, to ensure we are compatible with numpy which cuts off prefix 1s
-  #         # (some of these ops already prefix a 1 to the size)
-  #         neg_ones = torch.ones_like(a) * -1
-  #         neg_ones_expanded = neg_ones.unsqueeze(0).unsqueeze(0)
-  #         a[True] = neg_ones_expanded
-  #         numpy_testing_assert_equal_helper(a, neg_ones)
-  #         a[False] = 5
-  #         numpy_testing_assert_equal_helper(a, neg_ones)
-  #         a[true] = neg_ones_expanded * 2
-  #         numpy_testing_assert_equal_helper(a, neg_ones * 2)
-  #         a[false] = 5
-  #         numpy_testing_assert_equal_helper(a, neg_ones * 2)
-  #         a[None] = neg_ones_expanded * 3
-  #         numpy_testing_assert_equal_helper(a, neg_ones * 3)
-  #         a[...] = neg_ones_expanded * 4
-  #         numpy_testing_assert_equal_helper(a, neg_ones * 4)
-  #         if a.dim() == 0:
-  #             with self.assertRaises(IndexError):
-  #                 a[:] = neg_ones_expanded * 5
-
-  # def test_index_scalar_with_bool_mask(self):
-  #     a = np.array(1)
-  #     uintMask = np.array(True, dtype=torch.uint8)
-  #     boolMask = np.array(True, dtype=torch.bool)
-  #     numpy_testing_assert_equal_helper(a[uintMask], a[boolMask])
-  #     numpy_testing_assert_equal_helper(a[uintMask].dtype, a[boolMask].dtype)
-
-  #     a = np.array(True, dtype=torch.bool)
-  #     numpy_testing_assert_equal_helper(a[uintMask], a[boolMask])
-  #     numpy_testing_assert_equal_helper(a[uintMask].dtype, a[boolMask].dtype)
-
-  # def test_setitem_expansion_error(self):
-  #     true = np.array(True)
-  #     a = torch.randn(2, 3)
-  #     # check prefix with  non-1s doesn't work
-  #     a_expanded = a.expand(torch.Size([5, 1]) + a.size())
-  #     # NumPy: ValueError
-  #     with self.assertRaises(RuntimeError):
-  #         a[True] = a_expanded
-  #     with self.assertRaises(RuntimeError):
-  #         a[true] = a_expanded
-=======
     # TODO not too sure about this
     # numpy_testing_assert_equal_helper((60, 20, 5), z.lazydata.st.real_strides())
     self.assertTrue(z.lazydata.st.contiguous)
@@ -1861,7 +1326,6 @@
     with self.assertRaises(RuntimeError):
       a[true] = a_expanded
   '''
->>>>>>> ef6e942a
 
   def test_getitem_scalars(self):
     zero = Tensor(0, dtype=dtypes.int64)
@@ -1874,44 +1338,6 @@
     numpy_testing_assert_equal_helper(a[0, 1], a[zero, one])
     numpy_testing_assert_equal_helper(a[0, one], a[zero, 1])
 
-<<<<<<< HEAD
-    # # indexing by a scalar should slice (not copy)
-    # numpy_testing_assert_equal_helper(a[0, 1].data_ptr(), a[zero, one].data_ptr())
-    # numpy_testing_assert_equal_helper(a[1].data_ptr(), a[one.int()].data_ptr())
-    # numpy_testing_assert_equal_helper(a[1].data_ptr(), a[one.short()].data_ptr())
-
-    # # scalar indexed with scalar
-    # r = Tensor.randn(())
-    # with self.assertRaises(IndexError):
-    #     r[:]
-    # with self.assertRaises(IndexError):
-    #     r[zero]
-    # numpy_testing_assert_equal_helper(r, r[...])
-
-  # def test_setitem_scalars(self):
-  #     zero = np.array(0, dtype=torch.int64)
-
-  #     # non-scalar indexed with scalars
-  #     a = torch.randn(2, 3)
-  #     a_set_with_number = a.clone()
-  #     a_set_with_scalar = a.clone()
-  #     b = torch.randn(3)
-
-  #     a_set_with_number[0] = b
-  #     a_set_with_scalar[zero] = b
-  #     numpy_testing_assert_equal_helper(a_set_with_number, a_set_with_scalar)
-  #     a[1, zero] = 7.7
-  #     numpy_testing_assert_equal_helper(7.7, a[1, 0])
-
-  #     # scalar indexed with scalars
-  #     r = torch.randn(())
-  #     with self.assertRaises(IndexError):
-  #         r[:] = 8.8
-  #     with self.assertRaises(IndexError):
-  #         r[zero] = 8.8
-  #     r[...] = 9.9
-  #     numpy_testing_assert_equal_helper(9.9, r)
-=======
     # indexing by a scalar should slice (not copy)
     # TODO data ptr
     '''
@@ -1954,7 +1380,6 @@
     r[...] = 9.9
     numpy_testing_assert_equal_helper(9.9, r)
     '''
->>>>>>> ef6e942a
 
   def test_basic_advanced_combined(self):
     # From the NumPy indexing example
@@ -1962,84 +1387,6 @@
     numpy_testing_assert_equal_helper(x[1:2, 1:3], x[1:2, [1, 2]])
     numpy_testing_assert_equal_helper(x[1:2, 1:3].numpy().tolist(), [[4, 5]])
 
-<<<<<<< HEAD
-    # TODO no copy
-    # # Check that it is a copy
-    # unmodified = x.detach()
-    # x[1:2, [1, 2]].zero_()
-    # numpy_testing_assert_equal_helper(x, unmodified)
-
-    # # But assignment should modify the original
-    # unmodified = x.clone()
-    # x[1:2, [1, 2]] = 0
-    # self.assertNotEqual(x, unmodified)
-
-  # def test_int_assignment(self):
-  #     x = torch.arange(0, 4).view(2, 2)
-  #     x[1] = 5
-  #     numpy_testing_assert_equal_helper(x.tolist(), [[0, 1], [5, 5]])
-
-  #     x = torch.arange(0, 4).view(2, 2)
-  #     x[1] = torch.arange(5, 7)
-  #     numpy_testing_assert_equal_helper(x.tolist(), [[0, 1], [5, 6]])
-
-  # def test_byte_tensor_assignment(self):
-  #     x = torch.arange(0., 16).view(4, 4)
-  #     b = torch.ByteTensor([True, False, True, False]).to(device)
-  #     value = np.array([3., 4., 5., 6.])
-
-  #     with warnings.catch_warnings(record=True) as w:
-  #         x[b] = value
-  #         numpy_testing_assert_equal_helper(len(w), 1)
-
-  #     numpy_testing_assert_equal_helper(x[0], value)
-  #     numpy_testing_assert_equal_helper(x[1], torch.arange(4., 8))
-  #     numpy_testing_assert_equal_helper(x[2], value)
-  #     numpy_testing_assert_equal_helper(x[3], torch.arange(12., 16))
-
-  # TODO unpacking a Tensor....? indices is a torch.IntTensor
-  # def test_variable_slicing(self):
-      # x = Tensor.arange(0, 16).reshape(4, 4)
-      # indices = Tensor([0, 1], dtype=dtypes.int64)
-      # i, j = indices
-      # numpy_testing_assert_equal_helper(x[i:j], x[0:1])
-
-  def test_ellipsis_tensor(self):
-      x = Tensor.arange(0, 9).reshape(3, 3)
-      idx = Tensor([0, 2])
-      numpy_testing_assert_equal_helper(x[..., idx].numpy().tolist(), [[0, 2],
-                                              [3, 5],
-                                              [6, 8]])
-      numpy_testing_assert_equal_helper(x[idx, ...].numpy().tolist(), [[0, 1, 2],
-                                              [6, 7, 8]])
-
-  # TODO wtf is unravel_index
-  # def test_unravel_index_errors(self):
-  #     with self.assertRaisesRegex(TypeError, r"expected 'indices' to be integer"):
-  #         torch.unravel_index(
-  #             np.array(0.5),
-  #             (2, 2))
-
-  #     with self.assertRaisesRegex(TypeError, r"expected 'indices' to be integer"):
-  #         torch.unravel_index(
-  #             np.array([]),
-  #             (10, 3, 5))
-
-  #     with self.assertRaisesRegex(TypeError, r"expected 'shape' to be int or sequence"):
-  #         torch.unravel_index(
-  #             np.array([1], dtype=torch.int64),
-  #             np.array([1, 2, 3]))
-
-  #     with self.assertRaisesRegex(TypeError, r"expected 'shape' sequence to only contain ints"):
-  #         torch.unravel_index(
-  #             np.array([1], dtype=torch.int64),
-  #             (1, 2, 2.0))
-
-  #     with self.assertRaisesRegex(ValueError, r"'shape' cannot have negative values, but got \(2, -3\)"):
-  #         torch.unravel_index(
-  #             np.array(0),
-  #             (2, -3))
-=======
     # Check that it is a copy
     unmodified = clone(x)
     # x[1:2, [1, 2]].zero_()
@@ -2127,7 +1474,6 @@
   #     unravel_index(
   #       Tensor(0),
   #       (2, -3))
->>>>>>> ef6e942a
 
   def test_invalid_index(self):
     x = Tensor.arange(0, 16).reshape(4, 4)
@@ -2137,44 +1483,6 @@
     x = Tensor.arange(0, 100).reshape(2, 5, 10)
     self.assertRaisesRegex(IndexError, 'index 5 is out of bounds for dimension 1 with size 5', lambda: x[0, 5])
     self.assertRaisesRegex(IndexError, 'index 4 is out of bounds for dimension 0 with size 2', lambda: x[4, 5])
-<<<<<<< HEAD
-    self.assertRaisesRegex(IndexError, 'index 15 is out of bounds for dimension 2 with size 10',lambda: x[0, 1, 15])
-    self.assertRaisesRegex(IndexError, 'index 12 is out of bounds for dimension 2 with size 10', lambda: x[:, :, 12])
-
-  # TODO I don't get this test
-  # def test_zero_dim_index(self):
-  #   x = Tensor(10)
-  #   numpy_testing_assert_equal_helper(x, x.item())
-
-  #   def runner():
-  #     print(x[0])
-  #     return x[0]
-
-  #   self.assertRaisesRegex(IndexError, 'invalid index', runner)
-
-  # def test_invalid_device(self):
-  #     idx = np.array([0, 1])
-  #     b = torch.zeros(5)
-  #     c = np.array([1., 2.], device="cpu")
-
-  #     for accumulate in [True, False]:
-  #         self.assertRaises(RuntimeError, lambda: torch.index_put_(b, (idx,), c, accumulate=accumulate))
-
-  # def test_cpu_indices(self):
-  #     idx = np.array([0, 1])
-  #     b = torch.zeros(2)
-  #     x = torch.ones(10)
-  #     x[idx] = b  # index_put_
-  #     ref = torch.ones(10)
-  #     ref[:2] = 0
-  #     numpy_testing_assert_equal_helper(x, ref)
-  #     out = x[idx]  # index
-  #     numpy_testing_assert_equal_helper(out, torch.zeros(2))
-
-
-
-  def test_take_along_dim(self):
-=======
     self.assertRaisesRegex(IndexError, 'index 15 is out of bounds for dimension 2 with size 10', lambda: x[0, 1, 15])
     self.assertRaisesRegex(IndexError, 'index 12 is out of bounds for dimension 2 with size 10', lambda: x[:, :, 12])
 
@@ -2225,7 +1533,6 @@
         expected = np.take_along_axis(t_np, indices_np, axis=dim)
         numpy_testing_assert_equal_helper(actual, expected)
     '''
->>>>>>> ef6e942a
     def _test_against_numpy(t: Tensor, indices: Tensor, dim):
       actual = t.gather(indices, dim=dim)
       t_np = t.numpy()
@@ -2233,121 +1540,6 @@
       expected = np.take_along_axis(t_np, indices_np, axis=dim)
       numpy_testing_assert_equal_helper(actual, expected)
 
-<<<<<<< HEAD
-    # for shape in [(3, 2), (2, 3, 5), (2, 4, 0), (2, 3, 1, 4)]:
-    #   for noncontiguous in [True, False]:
-    #     t = make_tensor(shape, dtype=dtype, noncontiguous=noncontiguous)
-    #     for dim in list(range(t.ndim)) + [None]:
-    #       if dim is None:
-    #         indices = torch.argsort(t.view(-1))
-    #       else:
-    #         indices = torch.argsort(t, dim=dim)
-
-    #     _test_against_numpy(t, indices, dim)
-
-    # TODO wtf broadcasting?!
-    # # test broadcasting
-    # t = Tensor.ones((3, 4, 1))
-    # indices = Tensor.ones((1, 2, 5), dtype=dtypes.int64)
-
-    # _test_against_numpy(t, indices, 1)
-
-    # TODO empty indices support
-    # # test empty indices
-    # t = Tensor.ones((3, 4, 5))
-    # indices = Tensor.ones((3, 0, 5), dtype=dtypes.int64)
-
-    # _test_against_numpy(t, indices, 1)
-
-  # def test_take_along_dim_invalid(self, dtype):
-  #     shape = (2, 3, 1, 4)
-  #     dim = 0
-  #     t = make_tensor(shape, dtype=dtype)
-  #     indices = torch.argsort(t, dim=dim)
-
-  #     # dim of `t` and `indices` does not match
-  #     with self.assertRaisesRegex(RuntimeError,
-  #                                 "input and indices should have the same number of dimensions"):
-  #         torch.take_along_dim(t, indices[0], dim=0)
-
-  #     # invalid `indices` dtype
-  #     with self.assertRaisesRegex(RuntimeError, r"dtype of indices should be Long"):
-  #         torch.take_along_dim(t, indices.to(torch.bool), dim=0)
-
-  #     with self.assertRaisesRegex(RuntimeError, r"dtype of indices should be Long"):
-  #         torch.take_along_dim(t, indices.to(torch.float), dim=0)
-
-  #     with self.assertRaisesRegex(RuntimeError, r"dtype of indices should be Long"):
-  #         torch.take_along_dim(t, indices.to(torch.int32), dim=0)
-
-  #     # invalid axis
-  #     with self.assertRaisesRegex(IndexError, "Dimension out of range"):
-  #         torch.take_along_dim(t, indices, dim=-7)
-
-  #     with self.assertRaisesRegex(IndexError, "Dimension out of range"):
-  #         torch.take_along_dim(t, indices, dim=7)
-
-  # def test_gather_take_along_dim_cross_device(self, dtype):
-  #     shape = (2, 3, 1, 4)
-  #     dim = 0
-  #     t = make_tensor(shape, dtype=dtype)
-  #     indices = torch.argsort(t, dim=dim)
-
-  #     with self.assertRaisesRegex(RuntimeError, "Expected all tensors to be on the same device"):
-  #         torch.gather(t, 0, indices.cpu())
-
-  #     with self.assertRaisesRegex(RuntimeError,
-  #                                 r"Expected tensor to have .* but got tensor with .* torch.take_along_dim()"):
-  #         torch.take_along_dim(t, indices.cpu(), dim=0)
-
-  #     with self.assertRaisesRegex(RuntimeError, "Expected all tensors to be on the same device"):
-  #         torch.gather(t.cpu(), 0, indices)
-
-  #     with self.assertRaisesRegex(RuntimeError,
-  #                                 r"Expected tensor to have .* but got tensor with .* torch.take_along_dim()"):
-  #         torch.take_along_dim(t.cpu(), indices, dim=0)
-
-  # def test_cuda_broadcast_index_use_deterministic_algorithms(self):
-  #     with DeterministicGuard(True):
-  #         idx1 = np.array([0])
-  #         idx2 = np.array([2, 6])
-  #         idx3 = np.array([1, 5, 7])
-
-  #         tensor_a = torch.rand(13, 11, 12, 13, 12).cpu()
-  #         tensor_b = tensor_a.to(device=device)
-  #         tensor_a[idx1] = 1.0
-  #         tensor_a[idx1, :, idx2, idx2, :] = 2.0
-  #         tensor_a[:, idx1, idx3, :, idx3] = 3.0
-  #         tensor_b[idx1] = 1.0
-  #         tensor_b[idx1, :, idx2, idx2, :] = 2.0
-  #         tensor_b[:, idx1, idx3, :, idx3] = 3.0
-  #         numpy_testing_assert_equal_helper(tensor_a, tensor_b.cpu())
-
-  #         tensor_a = torch.rand(10, 11).cpu()
-  #         tensor_b = tensor_a.to(device=device)
-  #         tensor_a[idx3] = 1.0
-  #         tensor_a[idx2, :] = 2.0
-  #         tensor_a[:, idx2] = 3.0
-  #         tensor_a[:, idx1] = 4.0
-  #         tensor_b[idx3] = 1.0
-  #         tensor_b[idx2, :] = 2.0
-  #         tensor_b[:, idx2] = 3.0
-  #         tensor_b[:, idx1] = 4.0
-  #         numpy_testing_assert_equal_helper(tensor_a, tensor_b.cpu())
-
-  #         tensor_a = torch.rand(10, 10).cpu()
-  #         tensor_b = tensor_a.to(device=device)
-  #         tensor_a[[8]] = 1.0
-  #         tensor_b[[8]] = 1.0
-  #         numpy_testing_assert_equal_helper(tensor_a, tensor_b.cpu())
-
-  #         tensor_a = torch.rand(10).cpu()
-  #         tensor_b = tensor_a.to(device=device)
-  #         tensor_a[6] = 1.0
-  #         tensor_b[6] = 1.0
-  #         numpy_testing_assert_equal_helper(tensor_a, tensor_b.cpu())
-
-=======
       # TODO argsort
       '''
       for shape in [(3, 2), (2, 3, 5), (2, 4, 0), (2, 3, 1, 4)]:
@@ -2470,7 +1662,6 @@
       tensor_b[6] = 1.0
       numpy_testing_assert_equal_helper(tensor_a, tensor_b.cpu())
   '''
->>>>>>> ef6e942a
 
 class TestNumpy(unittest.TestCase):
   def test_index_no_floats(self):
@@ -2508,21 +1699,6 @@
     # Empty tuple index creates a view
     a = Tensor([1, 2, 3])
     numpy_testing_assert_equal_helper(a[()], a)
-<<<<<<< HEAD
-    # #  TODO: what's our equivalent test? just is?
-    # numpy_testing_assert_equal_helper(a[()].data_ptr(), a.data_ptr())
-
-  # def test_empty_fancy_index(self):
-  #     # Empty list index creates an empty array
-  #     a = Tensor([1, 2, 3])
-  #     numpy_testing_assert_equal_helper(a[[]], np.array([]))
-
-  #     b = Tensor([]).long()
-  #     numpy_testing_assert_equal_helper(a[[]], np.array([]))
-
-  #     b = Tensor([]).float()
-  #     self.assertRaises(IndexError, lambda: a[b])
-=======
     # TODO data_ptr
     '''
     numpy_testing_assert_equal_helper(a[()].data_ptr(), a.data_ptr())
@@ -2542,7 +1718,6 @@
     b = Tensor([]).float()
     self.assertRaises(IndexError, lambda: a[b])
   '''
->>>>>>> ef6e942a
 
   def test_ellipsis_index(self):
     a = Tensor([[1, 2, 3],
@@ -2551,16 +1726,10 @@
     self.assertIsNot(a[...], a)
     numpy_testing_assert_equal_helper(a[...], a)
     # `a[...]` was `a` in numpy <1.9.
-<<<<<<< HEAD
-
-    # TODO wtf is data_ptr
-    # numpy_testing_assert_equal_helper(a[...].data_ptr(), a.data_ptr())
-=======
     # TODO data_ptr
     '''
     numpy_testing_assert_equal_helper(a[...].data_ptr(), a.data_ptr())
     '''
->>>>>>> ef6e942a
 
     # Slicing with ellipsis can skip an
     # arbitrary number of dimensions
@@ -2570,11 +1739,7 @@
 
     # In NumPy, slicing with ellipsis results in a 0-dim array. In PyTorch
     # we don't have separate 0-dim arrays and scalars.
-<<<<<<< HEAD
-    numpy_testing_assert_equal_helper(a[0, ..., 1].numpy(), np.array(2))
-=======
     numpy_testing_assert_equal_helper(a[0, ..., 1], np.array(2))
->>>>>>> ef6e942a
 
     # Assignment with `(Ellipsis,)` on 0-d arrays
     b = np.array(1)
@@ -2593,157 +1758,6 @@
     self.assertRaises(IndexError, a.__getitem__, 1 << 30)
     self.assertRaises(IndexError, a.__getitem__, 1 << 64)
 
-<<<<<<< HEAD
-  # def test_single_bool_index(self):
-  #   # Single boolean index
-  #   a = Tensor([[1, 2, 3],
-  #               [4, 5, 6],
-  #               [7, 8, 9]])
-
-  #   numpy_testing_assert_equal_helper(a[True], a[None])
-  #   numpy_testing_assert_equal_helper(a[False], a[None][0:0])
-
-#   def test_boolean_shape_mismatch(self):
-#       arr = torch.ones((5, 4, 3))
-
-#       index = tensor([True])
-#       self.assertRaisesRegex(IndexError, 'mask', lambda: arr[index])
-
-#       index = tensor([False] * 6)
-#       self.assertRaisesRegex(IndexError, 'mask', lambda: arr[index])
-
-#       index = torch.ByteTensor(4, 4).to(device).zero_()
-#       self.assertRaisesRegex(IndexError, 'mask', lambda: arr[index])
-#       self.assertRaisesRegex(IndexError, 'mask', lambda: arr[(slice(None), index)])
-
-#   def test_boolean_indexing_onedim(self):
-#       # Indexing a 2-dimensional array with
-#       # boolean array of length one
-#       a = tensor([[0., 0., 0.]])
-#       b = tensor([True])
-#       numpy_testing_assert_equal_helper(a[b], a)
-#       # boolean assignment
-#       a[b] = 1.
-#       numpy_testing_assert_equal_helper(a, tensor([[1., 1., 1.]]))
-
-#   def test_boolean_assignment_value_mismatch(self):
-#       # A boolean assignment should fail when the shape of the values
-#       # cannot be broadcast to the subscription. (see also gh-3458)
-#       a = torch.arange(0, 4)
-
-#       def f(a, v):
-#           a[a > -1] = tensor(v).to(device)
-
-#       self.assertRaisesRegex(Exception, 'shape mismatch', f, a, [])
-#       self.assertRaisesRegex(Exception, 'shape mismatch', f, a, [1, 2, 3])
-#       self.assertRaisesRegex(Exception, 'shape mismatch', f, a[:1], [1, 2, 3])
-
-#   def test_boolean_indexing_twodim(self):
-#       # Indexing a 2-dimensional array with
-#       # 2-dimensional boolean array
-#       a = tensor([[1, 2, 3],
-#                   [4, 5, 6],
-#                   [7, 8, 9]])
-#       b = tensor([[True, False, True],
-#                   [False, True, False],
-#                   [True, False, True]])
-#       numpy_testing_assert_equal_helper(a[b], tensor([1, 3, 5, 7, 9]))
-#       numpy_testing_assert_equal_helper(a[b[1]], tensor([[4, 5, 6]]))
-#       numpy_testing_assert_equal_helper(a[b[0]], a[b[2]])
-
-#       # boolean assignment
-#       a[b] = 0
-#       numpy_testing_assert_equal_helper(a, tensor([[0, 2, 0],
-#                                   [4, 0, 6],
-#                                   [0, 8, 0]]))
-
-#   def test_boolean_indexing_weirdness(self):
-#       # Weird boolean indexing things
-#       a = torch.ones((2, 3, 4))
-#       numpy_testing_assert_equal_helper((0, 2, 3, 4), a[False, True, ...].shape)
-#       numpy_testing_assert_equal_helper(torch.ones(1, 2), a[True, [0, 1], True, True, [1], [[2]]])
-#       self.assertRaises(IndexError, lambda: a[False, [0, 1], ...])
-
-#   def test_boolean_indexing_weirdness_tensors(self):
-#       # Weird boolean indexing things
-#       false = np.array(False)
-#       true = np.array(True)
-#       a = torch.ones((2, 3, 4))
-#       numpy_testing_assert_equal_helper((0, 2, 3, 4), a[False, True, ...].shape)
-#       numpy_testing_assert_equal_helper(torch.ones(1, 2), a[true, [0, 1], true, true, [1], [[2]]])
-#       self.assertRaises(IndexError, lambda: a[false, [0, 1], ...])
-
-#   def test_boolean_indexing_alldims(self):
-#       true = np.array(True)
-#       a = torch.ones((2, 3))
-#       numpy_testing_assert_equal_helper((1, 2, 3), a[True, True].shape)
-#       numpy_testing_assert_equal_helper((1, 2, 3), a[true, true].shape)
-
-#   def test_boolean_list_indexing(self):
-#       # Indexing a 2-dimensional array with
-#       # boolean lists
-#       a = tensor([[1, 2, 3],
-#                   [4, 5, 6],
-#                   [7, 8, 9]])
-#       b = [True, False, False]
-#       c = [True, True, False]
-#       numpy_testing_assert_equal_helper(a[b], tensor([[1, 2, 3]]))
-#       numpy_testing_assert_equal_helper(a[b, b], tensor([1]))
-#       numpy_testing_assert_equal_helper(a[c], tensor([[1, 2, 3], [4, 5, 6]]))
-#       numpy_testing_assert_equal_helper(a[c, c], tensor([1, 5]))
-
-#   def test_everything_returns_views(self):
-#       # Before `...` would return a itself.
-#       a = tensor([5])
-
-#       self.assertIsNot(a, a[()])
-#       self.assertIsNot(a, a[...])
-#       self.assertIsNot(a, a[:])
-
-  # TODO 
-  # def test_broaderrors_indexing(self):
-  #   a = Tensor.zeros(5, 5)
-  #   self.assertRaisesRegex(IndexError, 'shape mismatch', a.__getitem__, ([0, 1], [0, 1, 2]))
-  #   self.assertRaisesRegex(IndexError, 'shape mismatch', a.__setitem__, ([0, 1], [0, 1, 2]), 0)
-
-#   def test_trivial_fancy_out_of_bounds(self):
-#       a = torch.zeros(5)
-#       ind = torch.ones(20, dtype=torch.int64)
-#       if a.is_cuda:
-#           raise unittest.SkipTest('CUDA asserts instead of raising an exception')
-#       ind[-1] = 10
-#       self.assertRaises(IndexError, a.__getitem__, ind)
-#       self.assertRaises(IndexError, a.__setitem__, ind, 0)
-#       ind = torch.ones(20, dtype=torch.int64)
-#       ind[0] = 11
-#       self.assertRaises(IndexError, a.__getitem__, ind)
-#       self.assertRaises(IndexError, a.__setitem__, ind, 0)
-
-#   def test_index_is_larger(self):
-#       # Simple case of fancy index broadcasting of the index.
-#       a = torch.zeros((5, 5))
-#       a[[[0], [1], [2]], [0, 1, 2]] = tensor([2., 3., 4.])
-
-#       self.assertTrue((a[:3, :3] == tensor([2., 3., 4.])).all())
-
-#   def test_broadcast_subspace(self):
-#       a = torch.zeros((100, 100))
-#       v = torch.arange(0., 100)[:, None]
-#       b = torch.arange(99, -1, -1).long()
-#       a[b] = v
-#       expected = b.float().unsqueeze(1).expand(100, 100)
-#       numpy_testing_assert_equal_helper(a, expected)
-
-# TODO setitem
-#   def test_truncate_leading_1s(self):
-#       col_max = torch.randn(1, 4)
-#       kernel = col_max.T * col_max  # [4, 4] tensor
-#       kernel2 = kernel.clone()
-#       # Set the diagonal
-#       kernel[range(len(kernel)), range(len(kernel))] = torch.square(col_max)
-#       torch.diagonal(kernel2).copy_(torch.square(col_max.view(4)))
-#       numpy_testing_assert_equal_helper(kernel, kernel2)
-=======
   # TODO bool indexing
   '''
   def test_single_bool_index(self):
@@ -2751,7 +1765,6 @@
     a = Tensor([[1, 2, 3],
                 [4, 5, 6],
                 [7, 8, 9]])
->>>>>>> ef6e942a
 
     numpy_testing_assert_equal_helper(a[True], a[None])
     numpy_testing_assert_equal_helper(a[False], a[None][0:0])
