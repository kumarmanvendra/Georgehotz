import unittest, functools, random
from typing import List
from tinygrad import Tensor, Device, nn, GlobalCounters, TinyJit, dtypes
from tinygrad.ops import MetaOps, ReduceOps, BinaryOps, UOps
from tinygrad.helpers import CI, getenv, prod, Context
from tinygrad.nn.state import get_parameters, get_state_dict
from tinygrad.engine.schedule import create_schedule
from tinygrad.engine.realize import lower_schedule, BufferCopy, CompiledRunner
from tinygrad.multi import all_reduce, MultiLazyBuffer
import numpy as np
from hypothesis import given, strategies as strat, settings
from test.helpers import is_dtype_supported

settings.register_profile("my_profile", max_examples=200, deadline=None, derandomize=getenv("DERANDOMIZE_CI", False))
settings.load_profile("my_profile")

d0 = f"{Device.DEFAULT}:0"
d1 = f"{Device.DEFAULT}:1"
d2 = f"{Device.DEFAULT}:2"
d3 = f"{Device.DEFAULT}:3"
d4 = f"{Device.DEFAULT}:4"
d5 = f"{Device.DEFAULT}:5"
devices_2 = (d1, d2)
devices_3 = (d1, d2, d3)
devices_4 = (d1, d2, d3, d4)
N = 128

# shard_x is "data parallel"
# shard_w is "model parallel"

def _test_allreduce(t:Tensor):
  aa = (t[0:64] + t[64:128] + t[128:192] + t[192:256]).repeat([4,1]).realize()
  ts = t.shard(devices_4, 0).realize()
  b = Tensor(MultiLazyBuffer(all_reduce(ReduceOps.SUM, ts.lazydata.lbs), 0))
  b.realize()
  return aa, b

@unittest.skipIf(CI and Device.DEFAULT in ("GPU", "CUDA", "METAL"), "no GPU CI")
class TestMultiTensor(unittest.TestCase):
  def test_to(self):
    X = Tensor.ones(256).contiguous().realize()
    X.to_(devices_2)
    for lb in X.lazydata.lbs:
      assert lb.shape == (256,)
    (X + X).realize()

  def test_shard(self):
    X = Tensor.ones(256).contiguous().realize()
    X.shard_(devices_2, 0)
    for lb in X.lazydata.lbs:
      assert lb.shape == (128,)
    (X + X).realize()

  def test_sharded_arange(self):
    sharded_arange = Tensor.arange(1000).shard(devices_2, 0)
    sharded_arange.realize()
    np.testing.assert_equal(sharded_arange.numpy(), np.arange(1000))

  def test_shard_no_recompile(self):
    X = Tensor.ones(256).contiguous().realize()
    X.shard_(devices_2, 0)
    out = (X + X)
    sched = create_schedule(out.lazydata.lbs)
    names = []
    for si, ei in zip(sched[:], lower_schedule(sched)):
      if isinstance(ei.prg, CompiledRunner): names.append(ei.prg.p.name)
      ei.run()
    assert names[-2] == names[-1], "function was relinearized"

  def test_sharded_memory(self):
    # Buffer may be stuck in track_cross_buffer
    for x in (d0, d1, d2, d3, d4): Device[x].synchronize()
    mem_base = GlobalCounters.mem_used

    X = Tensor.ones(256).contiguous().realize()
    assert GlobalCounters.mem_used-mem_base== X.dtype.itemsize * 256, GlobalCounters.mem_used-mem_base
    X.shard_(devices_4).realize()
    for x in (d0, d1, d2, d3, d4): Device[x].synchronize()
    assert GlobalCounters.mem_used-mem_base == X.dtype.itemsize * 256 * 4, GlobalCounters.mem_used-mem_base

    X = Tensor.ones(256).contiguous().realize()
    assert GlobalCounters.mem_used-mem_base == X.dtype.itemsize * 256, GlobalCounters.mem_used-mem_base
    X.shard_(devices_4, axis=0).realize()
    for x in (d0, d1, d2, d3, d4): Device[x].synchronize()
    assert GlobalCounters.mem_used-mem_base == X.dtype.itemsize * 256, GlobalCounters.mem_used-mem_base

    X = Tensor.ones(256).realize()
    assert GlobalCounters.mem_used-mem_base == 0
    X.shard_(devices_4).realize()
    assert GlobalCounters.mem_used-mem_base == 0

    X = Tensor.ones(256).realize()
    assert GlobalCounters.mem_used-mem_base == 0
    X.shard_(devices_4, axis=0).realize()
    assert GlobalCounters.mem_used-mem_base == 0

  def test_shard_same_device(self):
    X = Tensor.ones(256).contiguous().realize()
    X.shard_((d1, X.device), 0)
    (X + X).realize()

  def test_shard_plus_one_sum(self):
    X = Tensor.ones(256).contiguous().realize()
    X.shard_((d1, d2), 0)
    (X + 1).sum().realize()

  def test_shard_plus_one_sum_d0(self):
    X = Tensor.ones(256).contiguous().realize()
    X.shard_((d0, d2), 0)
    (X + 1).sum().realize()

  def test_numpy(self):
    X = Tensor.ones(256)
    X.shard_((d1, d2), 0)
    np.testing.assert_allclose(X.numpy(), 1)

  def _test_simple_add_axis(self, shard_x, shard_w):
    X = Tensor.ones(256).contiguous().realize()
    W = Tensor.ones(256).contiguous().realize()
    X.shard_((d1, d2), shard_x)
    W.shard_((d1, d2), shard_w)
    O = X + W
    np.testing.assert_allclose(O.numpy(), 2)

  def test_simple_add(self): return self._test_simple_add_axis(None, None)
  def test_simple_add_X(self): return self._test_simple_add_axis(0, None)
  def test_simple_add_W(self): return self._test_simple_add_axis(None, 0)
  def test_simple_add_XW(self): return self._test_simple_add_axis(0, 0)

  def test_four_add(self):
    X = Tensor.ones(256, 256).contiguous().realize()
    W = Tensor.ones(256, 256).contiguous().realize()
    X.shard_(devices_4, 1)
    W.shard_(devices_4, None)
    O = X + W
    np.testing.assert_allclose(O.numpy(), 2)

  def test_elementwise_dtype(self):
    Tensor.manual_seed(0)
    X = Tensor.randn(8, 8).realize()
    W = Tensor.randn(8, 8).realize()
    X.shard_(devices_4, 0)
    W.shard_(devices_4, 0)
    O = X.shrink(((0, 2), None)) * W.shrink(((0, 2), None)) < 2
    np.testing.assert_allclose(O.numpy(), X.numpy()[0:2]*W.numpy()[0:2] < 2)

  @given(strat.sampled_from((4, 5)), strat.sampled_from((devices_2, devices_3)), strat.sampled_from((ReduceOps.SUM, ReduceOps.PROD, ReduceOps.MAX)),
         strat.sampled_from((None, 0, 1)), strat.sampled_from((None, 0, 1)), strat.sampled_from((1, 0, -1)))
  def test_simple_reduce(self, N, devices, rop, shard_axis, reduce_axis, sign):
    X = Tensor.rand(N*N).reshape(N, N).mul(sign)
    n = X.numpy()
    X.shard_(devices, shard_axis)
    f = {ReduceOps.SUM: lambda x: x.sum(reduce_axis), ReduceOps.PROD: lambda x: x.prod(reduce_axis), ReduceOps.MAX: lambda x: x.max(reduce_axis)}[rop]
    fX = f(X)
    fn = f(n)
    np.testing.assert_allclose(fX.numpy(), fn, rtol=1e-6, atol=1e-6)

  def test_allreduce_naive(self):
    with Context(RING=0):
      a,b = _test_allreduce(Tensor.rand(256, 256))
      np.testing.assert_almost_equal(a.numpy(), b.numpy(), decimal=5)

  def test_allreduce_ring(self):
    with Context(RING=2):
      a,b = _test_allreduce(Tensor.rand(256, 256))
      np.testing.assert_almost_equal(a.numpy(), b.numpy(), decimal=5)

  def test_copy_jit(self):
    @TinyJit
    def copy_tensor(x:Tensor): return (x.to(f"{x.device.split(':')[0]}:1") + 1)
    for _ in range(5):
      t = Tensor.rand(256).realize()
      x = copy_tensor(t)
      np.testing.assert_equal((t+1).numpy(), x.numpy())

  def test_allreduce_naive_jit(self):
    with Context(RING=0):
      jit_allreduce = TinyJit(_test_allreduce)
      for _ in range(5):
        a,b = jit_allreduce(Tensor.rand(256, 256))
        np.testing.assert_almost_equal(a.numpy(), b.numpy(), decimal=5)

  def test_allreduce_ring_jit(self):
    with Context(RING=2):
      jit_allreduce = TinyJit(_test_allreduce)
      for _ in range(5):
        a,b = jit_allreduce(Tensor.rand(256, 256))
        np.testing.assert_almost_equal(a.numpy(), b.numpy(), decimal=5)

  @unittest.skip("slow")
  def test_fuzz_allreduce(self):
    random.seed(41)
    for it in range(100):
      for n in range(2, 4+1):
        shape = tuple([(n if i == 0 else 1) * random.randint(1, 10) for i in range(random.randint(1, 4))])
        t = Tensor.rand(shape).shard_(tuple([d0, d1, d2, d3][:n]), 0)
        with Context(RING=0):
          a = Tensor(MultiLazyBuffer(all_reduce(ReduceOps.SUM, t.lazydata.lbs), 0))
        with Context(RING=2):
          b = Tensor(MultiLazyBuffer(all_reduce(ReduceOps.SUM, t.lazydata.lbs), 0))
        diff = a - b
        mean_err = diff.reshape((prod(diff.shape),)).abs().mean().numpy()
        max_err = diff.reshape((prod(diff.shape),)).abs().max().numpy()
        assert mean_err < 1e-6, f"big mean error, iteration {it}_{n}"
        assert max_err < 1e-6, f"big max error, iteration {it}_{n}"

  def _test_matmul_shard_axis(self, shard_x, shard_w, device):
    X = Tensor.kaiming_uniform(N, N).realize()
    W = Tensor.kaiming_uniform(N, N).realize()
    Xs = X.shard(device, shard_x)
    Ws = W.shard(device, shard_w)
    O = (Xs@Ws)
    np.testing.assert_allclose(X.numpy() @ W.numpy(), O.to(Device.DEFAULT).numpy(), atol=1e-5)

  def _test_double_matmul_shard_axis(self, shard_x, shard_w, device):
    X = Tensor.kaiming_uniform(N, N).realize()
    W1 = Tensor.kaiming_uniform(N, N).realize()
    W2 = Tensor.kaiming_uniform(N, N).realize()
    Xs = X.shard(device, shard_x)
    W1s = W1.shard(device, shard_w)
    W2s = W2.shard(device, shard_w)
    O = (Xs@W1s)@W2s
    np.testing.assert_allclose((X.numpy() @ W1.numpy()) @ W2.numpy(), O.to(Device.DEFAULT).numpy(), atol=1e-5)

  def test_matmul_shard_none(self): return self._test_matmul_shard_axis(None, None, devices_2)
  def test_matmul_shard_X_0(self): return self._test_matmul_shard_axis(0, None, devices_2)
  def test_matmul_shard_X_1(self): return self._test_matmul_shard_axis(1, None, devices_2)
  def test_matmul_shard_W_0(self): return self._test_matmul_shard_axis(None, 0, devices_2)
  def test_matmul_shard_W_1(self): return self._test_matmul_shard_axis(None, 1, devices_2)

  def test_matmul_shard_0_0(self): return self._test_matmul_shard_axis(0, 0, devices_2)
  def test_matmul_shard_0_1(self): return self._test_matmul_shard_axis(0, 1, devices_2)
  def test_matmul_shard_1_0(self): return self._test_matmul_shard_axis(1, 0, devices_2)
  def test_matmul_shard_1_1(self): return self._test_matmul_shard_axis(1, 1, devices_2)

  def test_double_matmul_shard_X_0(self): return self._test_double_matmul_shard_axis(0, None, devices_2)
  def test_double_matmul_shard_X_1(self): return self._test_double_matmul_shard_axis(1, None, devices_2)
  def test_double_matmul_shard_W_0(self): return self._test_double_matmul_shard_axis(None, 0, devices_2)
  def test_double_matmul_shard_W_1(self): return self._test_double_matmul_shard_axis(None, 1, devices_2)

  def test_conv_data_shard(self):
    conv = nn.Conv2d(3, 16, 3, bias=False)
    for p in get_parameters(conv): p.shard_(devices_2)
    fake_image = Tensor.rand((2, 3, 32, 32)).shard(devices_2, axis=0)
    out = conv(fake_image)
    out.numpy()

  def test_conv_bias_data_shard(self):
    conv = nn.Conv2d(3, 16, 3)
    for p in get_parameters(conv): p.shard_(devices_2)
    fake_image = Tensor.rand((2, 3, 32, 32)).shard(devices_2, axis=0)
    out = conv(fake_image)
    out.numpy()

  def test_backprop_conv(self):
    with Tensor.train():
      conv = nn.Conv2d(3, 16, 3)
      for p in get_parameters(conv): p.shard_(devices_2)
      optim = nn.optim.Adam(get_parameters(conv))
      fake_image = Tensor.rand((2, 3, 32, 32)).shard(devices_2, axis=0)
      out = conv(fake_image)
      optim.zero_grad()
      out.mean().backward()
      #for p in get_parameters(conv): p.grad.realize()
      optim.step()
      out.numpy()

  def test_lr_scheduler_OneCycleLR(self):
    from extra.lr_scheduler import OneCycleLR
    conv = nn.Conv2d(3, 16, 3)
    for p in get_parameters(conv): p.shard_(devices_2)
    optim = nn.optim.SGD(get_parameters(conv))
    lr_sched = OneCycleLR(optim, max_lr=0.1, pct_start=0.1, div_factor=100, final_div_factor=0.1, total_steps=10)
    lr_sched.step()

  def test_embedding(self):
    B, T, embed_size, vocab_size = 4, 10, 20, 28

    layer = nn.Embedding(vocab_size, embed_size)
    x = Tensor(np.random.randint(0, vocab_size, (B, T)))
    z = layer(x)

    layer_sharded = nn.Embedding(vocab_size, embed_size)
    layer_sharded.weight.replace(layer.weight.shard(devices_2, axis=1)).realize()
    x_sharded = x.shard(devices_2, axis=None)
    z_shard = layer_sharded(x_sharded)

    np.testing.assert_allclose(z.numpy(), z_shard.numpy(), atol=1e-6, rtol=1e-6)

  def test_rmsnorm(self):
    B, T, embed_size = 4, 10, 20

    norm = nn.RMSNorm(embed_size)
    x = Tensor.rand((B, T, embed_size)).contiguous().realize()
    y = norm(x)

    # for norm layers, the correct way to shard weights is duplication
    norm_sharded = nn.RMSNorm(embed_size)
    norm_sharded.weight.shard_(devices_2, axis=None).realize()

    # if x is being sharded, then all-reduce is involved
    x_sharded = x.shard(devices_2, axis=2).realize()
    y_shard = norm_sharded(x_sharded).realize()
    np.testing.assert_allclose(y.numpy(), y_shard.numpy(), atol=1e-6, rtol=1e-6)

    # if x is being duplicated, then the operations remain inside each GPU
    # which is the common case
    x_sharded = x.shard(devices_2, axis=None).realize()
    y_shard = norm_sharded(x_sharded).realize()
    np.testing.assert_allclose(y.numpy(), y_shard.numpy(), atol=1e-6, rtol=1e-6)

  # NOTE: this is failing on LLVM CI, no idea why. Works locally.
  @unittest.skipIf(CI and Device.DEFAULT in ("CUDA", "NV", "LLVM"), "slow")
  def test_data_parallel_resnet(self):
    import sys, pathlib
    sys.path.append((pathlib.Path(__file__).parent.parent / "extra" / "models").as_posix())
    from resnet import ResNet18

    fake_image = Tensor.rand((2, 3, 224//8, 224//8))
    fake_image_sharded = fake_image.shard(devices_2, axis=0)
    m = ResNet18()
    m.load_from_pretrained()
    real_output = m(fake_image).log_softmax().numpy()
    for p in get_parameters(m): p.shard_(devices_2).realize()
    GlobalCounters.reset()
    shard_output = m(fake_image_sharded).log_softmax().realize()
    assert shard_output.lazydata.lbs[0].shape == (1, 1000)
    assert shard_output.lazydata.lbs[1].shape == (1, 1000)
    shard_output_np = shard_output.numpy()
    np.testing.assert_allclose(real_output, shard_output_np, atol=1e-6, rtol=1e-6)

  @unittest.skipIf(CI and Device.DEFAULT in ("CUDA", "NV", "LLVM"), "slow, and flaky on LLVM")
  def test_data_parallel_resnet_train_step(self):
    import sys, pathlib
    sys.path.append((pathlib.Path(__file__).parent.parent / "extra" / "models").as_posix())
    from resnet import ResNet18
    from tinygrad.nn.optim import LARS

    fake_image = Tensor.rand((2, 3, 224//8, 224//8))
    fake_image_sharded = fake_image.shard(devices_2, axis=0)
    labels = Tensor.randint(2, low=0, high=1000)
    labels_sharded = labels.shard(devices_2, axis=0)

    m = ResNet18()
    optimizer = LARS(get_parameters(m), 0.1)  # set requires_grad for all params

    optimizer.zero_grad()
    m.load_from_pretrained()
    output = m(fake_image).sparse_categorical_crossentropy(labels, label_smoothing=0.1)
    output.backward()
    grad = m.conv1.weight.grad.numpy()

    for p in get_parameters(m): p.shard_(devices_2).realize()
    GlobalCounters.reset()
    optimizer.zero_grad()
    shard_output = m(fake_image_sharded).sparse_categorical_crossentropy(labels_sharded, label_smoothing=0.1)
    assert shard_output.lazydata.axis is None
    shard_output.backward()
    shard_grad = m.conv1.weight.grad.numpy()
    # sometimes there is zeros in these grads... why?
    np.testing.assert_allclose(grad, shard_grad, atol=3e-6, rtol=3e-6)

  def test_multi_tensor_jit_param(self):
    @TinyJit
    def jf(a, b) -> Tensor:
      return (a + b).realize()

    for _ in range(5):
      a = Tensor.ones(256).contiguous().realize()
      b = Tensor.ones(256).contiguous().realize()
      a.shard_(devices_2)
      b.shard_(devices_2)
      c = jf(a, b)
      np.testing.assert_allclose(c.numpy(), a.numpy()+b.numpy(), atol=1e-4, rtol=1e-5)
    assert len(jf.jit_cache) > 0

  def test_multi_tensor_jit_body(self):
    @TinyJit
    def jf() -> Tensor:
      a = Tensor.ones(256).contiguous().realize()
      b = Tensor.ones(256).contiguous().realize()
      a.shard_(devices_2)
      b.shard_(devices_2)
      return (a + b).realize()

    for _ in range(5):
      r = jf()
      np.testing.assert_allclose(r.numpy(), np.ones(256)+np.ones(256), atol=1e-4, rtol=1e-5)
    assert len(jf.jit_cache) > 0

  #@unittest.skipIf(CI and Device.DEFAULT=="METAL", "no ICB in CI, creation of graph fails")
  @unittest.skip("test broken")
  def test_multi_device_jit_graph(self):
    if Device[d0].graph is None or Device[d1].graph is None: raise unittest.SkipTest("only test graphs")

    @TinyJit
    def jf(a: Tensor, b: Tensor, c: Tensor, d:Tensor):
      # Create 80 entries on device 0: 2 batches.
      for _ in range(40):
        a = ((a + b).realize() + (a * b).realize()).realize()
      # Create 80 entries on device 1: 2 batches.
      for _ in range(40):
        c = ((c + d).realize() + (c * d).realize()).realize()
      # Create a copy from device 0 to 1: 1 entry.
      a = a.to(d1).realize()
      # Creates one last entry on device 1: 1 batch.
      return (a + c).realize()

    a = Tensor.randn(10, 10, device=d0).realize()
    b = Tensor.randn(10, 10, device=d0).realize()
    c = Tensor.randn(10, 10, device=d1).realize()
    d = Tensor.randn(10, 10, device=d1).realize()

    ref = jf(a, b, c, d).numpy()
    for _ in range(5):
      o = jf(a, b, c, d).numpy()
      np.testing.assert_allclose(ref, o, atol=1e-4, rtol=1e-5)

    graph_d0 = Device[d0].graph.func if isinstance(Device[d0].graph, functools.partial) else Device[d0].graph
    graph_d1 = Device[d1].graph.func if isinstance(Device[d1].graph, functools.partial) else Device[d1].graph
    # Checking that 2 graphs per device, 1 copy and 1 last graph on device 1 are created.
    assert isinstance(jf.jit_cache[0].prg, graph_d0)
    assert isinstance(jf.jit_cache[1].prg, graph_d0)
    assert isinstance(jf.jit_cache[2].prg, graph_d1)
    assert isinstance(jf.jit_cache[3].prg, graph_d1)
    assert isinstance(jf.jit_cache[4].prg, BufferCopy)
    assert isinstance(jf.jit_cache[5].prg, graph_d1)

  def test_uneven_shard(self):
    for N in range(1, 6):
      X = Tensor.rand(4, 1, 257).contiguous().realize()
      n = X.numpy()
      devices = tuple(f"{Device.DEFAULT}:{i}" for i in range(N))
      X.shard_(devices, 2)
      np.testing.assert_equal(X.numpy(), n)
      np.testing.assert_equal(X.reshape(2, 2, 257).numpy(), n.reshape((2, 2, 257)))
      np.testing.assert_equal(X.shrink(((0,2), (0, 1), (0,257))).numpy(), n[0:2, 0:1, 0:257])
      np.testing.assert_equal(X.expand((4, 4, 257)).numpy(), np.tile(n, (1, 4, 1)))
      np.testing.assert_equal(X.permute((0, 2, 1)).numpy(), np.transpose(n, (0, 2, 1)))

  def test_uneven_multiple_zeros(self):
    for data in ([1, 2, 3, 4], [1, 2, 3], [1, 2], [1], []):
      for N in (1, 2, 3, 4):
        devices = tuple(f"{Device.DEFAULT}:{i}" for i in range(N))
        # make sure something is computed on each device
        X = ((Tensor(data).shard(devices, axis=0) + 1).realize() - 1).realize()
        np.testing.assert_equal(X.numpy(), data)

  def test_uneven_shard_with_empty(self):
    N = 4
    X = Tensor.rand(16, 1, 17).contiguous().realize()
    np_x = X.numpy()
    devices = tuple(f"{Device.DEFAULT}:{i}" for i in range(N))

    # test empty shard
    np.testing.assert_equal(X.shard(devices, 0, (2, 2, 12, 0)).numpy(), np_x)

    # test reshape with empty shard
    np.testing.assert_equal(X.shard(devices, 0, (2, 2, 12, 0)).reshape(8, 1, 34).numpy(), np_x.reshape(8, 1, 34))

    # test elementwise with empty shard
    np.testing.assert_equal((X.shard(devices, 0, (2, 2, 12, 0)) + X.shard(devices, 0, (0, 0, 1, 15))).numpy(), np_x + np_x)

  def test_multiple_uneven_shard(self):
    N = 4
    X = Tensor.rand(4, 1, 257).contiguous().realize()
    Y = Tensor.rand(4, 1, 257).contiguous().realize()
    np_x, np_y = X.numpy(), Y.numpy()
    devices = tuple(f"{Device.DEFAULT}:{i}" for i in range(N))
    X.shard_(devices, 2, (2, 38, 47, 170))
    Y.shard_(devices, 2, (34, 53, 51, 119))
    np.testing.assert_equal(X.numpy(), np_x)
    np.testing.assert_equal(Y.numpy(), np_y)
    np.testing.assert_equal((X + Y).numpy(), np_x + np_y)

  def test_bn_ast_on_devices(self):
    t = Tensor.empty((16, 64, 112, 112)).shard(devices_4, axis=0)
    bn = nn.BatchNorm2d(64)
    for p in get_parameters(bn): p.shard_(devices_4).realize()

    out = bn(t)
    scheds = [sched for sched in create_schedule(out.lazydata.lbs) if sched.outputs[0].device in devices_4 and sched.ast.op is not MetaOps.COPY]
    assert set(out.device for sched in scheds for out in sched.outputs) == set(devices_4), "should have ast on each shard device"
    asts = [sched.ast for sched in scheds]
    assert len(asts)
    # test case to show that ast can be different on devices
    # TODO: make ast identical on devices
    #assert len(set(asts)) == 4, len(asts)
    # for i, ast in enumerate(asts):
    #   print(f"{i} {ast}")

  def test_reshape_on_axis(self):
    t0 = Tensor.rand((26, 15, 7)).shard(devices_3, axis=1)

    # test split and rejoin to the right
    t1 = t0.reshape((26, 3, 5, 7))
    t2 = t0.reshape((26, 3, 35))
    t3 = t1.reshape((26, 15, 7))
    t4 = t2.reshape((26, 105,))

    for t in [t0, t1, t2, t3, t4]:
      assert t.lazydata.axis == 1
      np.testing.assert_allclose(t.numpy().flatten(), t0.numpy().flatten())

    # test shape-one axis
    t5 = t4.reshape((26, 1, 105))
    assert t5.lazydata.axis == 2
    np.testing.assert_allclose(t.numpy().flatten(), t5.numpy().flatten())

    # test split and rejoin to the right and reshape to the left
    t5 = t0.reshape((2, 13, 3, 5, 7))
    t6 = t0.reshape((13, 2, 3, 7, 5))
    t7 = t0.reshape((1, 13, 2, 3, 1, 7, 5))
    np.testing.assert_allclose(t5.numpy().flatten(), t0.numpy().flatten())
    assert t5.lazydata.axis == 2
    np.testing.assert_allclose(t6.numpy().flatten(), t0.numpy().flatten())
    assert t6.lazydata.axis == 2
    np.testing.assert_allclose(t7.numpy().flatten(), t0.numpy().flatten())
    assert t7.lazydata.axis == 3

    # test no left join
    with self.assertRaises((AssertionError, ValueError)):
      t0.reshape((26*15,7))

  def test_reshape_on_axis_uneven(self):
    def reshape_helper(t0, t, t_axis):
      np.testing.assert_allclose(t0.reshape(t.shape).numpy(), t.numpy())
      assert t.lazydata.axis == t_axis

    t0 = Tensor.rand((4, 42, 15)).shard(devices_3, axis=1, splits=[14, 7, 21])

    # ok to reshape as long as elements remain on same device
    reshape_helper(t0, t0.reshape(2, 2, 42, 3, 5), 2)
    # split to the right
    reshape_helper(t0, t0.reshape(2, 2, 6, 7, 15), 2)
    # split off and merge to the right
    reshape_helper(t0, t0.reshape(4, 6, 105), 1)
    # really blend the axes together
    reshape_helper(t0, t0.reshape(4, 30, 21), 1)
    # split off 1-shape
    reshape_helper(t0, t0.reshape(4, 1, 42, 15), 2)
    reshape_helper(t0, t0.reshape(4, 6, 1, 7, 15), 1)

    # assert if cannot maintain shard axis without moving items between devices
    with self.assertRaises(AssertionError): t0.reshape(4, 7, 6, 15)
    # assert for degenerate reshape
    with self.assertRaises(AssertionError): t0.reshape(4, 5, 7, 15)
    # assert for cannot maintain axis
    with self.assertRaises(AssertionError): t0.reshape(4, 3, 2, 7, 15)

  def test_mlb_assign_change_axis(self):
    t_none = Tensor.zeros((16, 16)).shard(devices_2).contiguous().realize()
    t_zero = Tensor.ones((16, 16)).shard(devices_2, axis=0)
    with self.assertRaises(AssertionError):
      # don't allow assigns that change axes
      t_none.assign(t_zero)

<<<<<<< HEAD
  # def test_dropout_on_shard(self):
  #   with Tensor.train():
  #     X = Tensor.ones(256).to(devices_2)
  #     output = X.dropout(0.5).numpy()
  #     unique, counts = np.unique(output, return_counts=True)
  #     assert set(unique) == {0, 2}, unique
  #     assert 100 < counts[0] < 156, counts[0]

  def test_dropout_on_shard_axis(self):
=======
  def test_rand_on_multiple_devices(self):
    with self.assertRaises(ValueError):
      Tensor.rand(256, device=devices_2)

  def test_rand_like_on_shard(self):
    t = Tensor.empty((16, 16)).shard(devices_2)
    t2 = Tensor.rand_like(t)
    assert t2.shape == t.shape
    assert t2.device == t.device
    assert t2.lazydata.axis == t.lazydata.axis

  def test_rand_like_uneven_shard(self):
    t = Tensor.empty((4, 42, 15)).shard(devices_3, axis=1, splits=(14, 7, 21))
    t2 = Tensor.rand_like(t)
    assert t2.shape == t.shape
    assert t2.device == t.device
    assert t2.lazydata.axis == t.lazydata.axis
    assert all(tlb.shape == t2lb.shape for tlb, t2lb in zip(t.lazydata.lbs, t2.lazydata.lbs))

  def test_rand_like_none_shard(self):
    t = Tensor.empty((16, 16)).shard(devices_2)
    t2 = Tensor.rand_like(t)
    assert t2.shape == t.shape
    assert t2.device == t.device
    assert t2.lazydata.axis == t.lazydata.axis

  def test_dropout_on_shard(self):
>>>>>>> 2be0b26a
    with Tensor.train():
      X = Tensor.ones(256).shard(devices_2, axis=0)
      output = X.dropout(0.5).numpy()
      unique, counts = np.unique(output, return_counts=True)
      assert set(unique) == {0, 2}, unique
      assert 100 < counts[0] < 156, counts[0]

  def test_dropout_on_uneven_shard_axis(self):
    with Tensor.train():
      X = Tensor.ones(256).shard(devices_3, axis=0, splits=(100, 50, 106))
      output = X.dropout(0.5).numpy()
      unique, counts = np.unique(output, return_counts=True)
      assert set(unique) == {0, 2}, unique
      assert 100 < counts[0] < 156, counts[0]

  def test_dropout_on_shard_axis(self):
    with Tensor.train():
      X = Tensor.ones(256).shard(devices_2, axis=0)
      output = X.dropout(0.5).numpy()
      unique, counts = np.unique(output, return_counts=True)
      assert set(unique) == {0, 2}, unique
      assert 100 < counts[0] < 156, counts[0]

  def test_dropout_on_uneven_shard_axis(self):
    with Tensor.train():
      X = Tensor.ones(256).shard(devices_3, axis=0, splits=(100, 50, 106))
      output = X.dropout(0.5).numpy()
      unique, counts = np.unique(output, return_counts=True)
      assert set(unique) == {0, 2}, unique
      assert 100 < counts[0] < 156, counts[0]

  def test_broadcast_const(self):
    for axis in (None, 0, 1):
      t = Tensor.zeros(16, 16).contiguous().shard(devices_4, axis).realize()
      t = t + 1
      for si in t.schedule():
        ast = si.ast.src[0]
        assert ast.op is UOps.STORE
        assert ast.src[2].arg is BinaryOps.ADD
        assert ast.src[2].src[0].op is UOps.LOAD and ast.src[2].src[0]
        assert ast.src[2].src[1].src[1].op is UOps.CONST and ast.src[2].src[1].src[1].arg == 1
      t = 2 * t
      for si in t.schedule():
        ast = si.ast.src[0]
        assert ast.op is UOps.STORE
        assert ast.src[2].arg is BinaryOps.MUL
        assert ast.src[2].src[0].src[1].op is UOps.CONST and ast.src[2].src[0].src[1].arg == 2
        assert ast.src[2].src[1].op is UOps.LOAD
      t = t + t.full_like(3)
      for si in t.schedule():
        ast = si.ast.src[0]
        assert ast.op is UOps.STORE
        assert ast.src[2].arg is BinaryOps.ADD
        assert ast.src[2].src[0].op is UOps.LOAD
        assert ast.src[2].src[1].src[1].op is UOps.CONST and ast.src[2].src[1].src[1].arg == 3

  def test_shard_memory(self):
    devices = (d0, d1, d2, d3)
    t = Tensor.zeros(16, 16).contiguous()
    t.shard_(devices, axis=0)
    assert all([lb is lb.base and lb.buffer.base.size == 4 * 16 for lb in t.lazydata.lbs])

@unittest.skipIf(CI and Device.DEFAULT in ("GPU", "CUDA", "METAL"), "no GPU CI")
class TestHandleData(unittest.TestCase):
  def test_copied_to_device(self):
    device = (d0, d1, d2, d3)
    t = Tensor([1, 2, 3, 4]).shard(device).realize()
    not_covered = t.to(d5)
    sched = create_schedule([not_covered.lazydata])
    assert len(sched) == 1
    # setup again because create_schedule has side effect
    t = Tensor([1, 2, 3, 4]).shard(device).realize()
    not_covered = t.to(d5)
    assert not_covered.realize().tolist() == [1, 2, 3, 4]

    for d in device:
      t = Tensor([1, 2, 3, 4]).shard(device).realize()
      covered = t.to(d)
      sched = create_schedule([covered.lazydata])
      assert len(sched) == 0
      # setup again because create_schedule has side effect
      t = Tensor([1, 2, 3, 4]).shard(device).realize()
      covered = t.to(d)
      assert covered.realize().tolist() == [1, 2, 3, 4]

@unittest.skipIf(CI and Device.DEFAULT in ("GPU", "CUDA", "METAL"), "no GPU CI")
class TestShrinkMultiTensorShardedAxis(unittest.TestCase):
  # shrink a multitensor on sharded axis
  def test_shrink_bad_args(self):
    t = Tensor.arange(64).reshape(8, 8).contiguous().realize()
    t.shard_([f"{Device.DEFAULT}:{i}" for i in range(4)], axis=0)

    with self.assertRaises(AssertionError):
      # sharded axis shrink on non-device boundry is not allowed
      a = t.shrink(((0, 3), (0, 8)))
    with self.assertRaises(AssertionError):
      # cannot shrink sharded and non-sharded axis at the same time
      a = t.shrink(((0, 2), (2, 4)))

    a = t.shrink(((0, 2), (0, 8)))
    assert a.shape == (2, 8)
    assert a.lazydata.real == [True, False, False, False]

    with self.assertRaises(AssertionError):
      # cannot pad sharded and non-sharded axis at the same time
      p = a.pad(((0, 6), (0, 1)))

    with self.assertRaises(AssertionError):
      # can only pad to whole axis
      p = a.pad(((1, 5), (0, 0)))

    p = a.pad(((0, 6), (0, 0)))
    assert p.shape == (8, 8)
    assert p.lazydata.real == [True, True, True, True]

  @given(strat.sampled_from([dtypes.float, dtypes.int, dtypes.int64, dtypes.int16]))
  def test_ops(self, dtype):
    if not is_dtype_supported(dtype): return
    t = Tensor.arange(64).reshape(8, 8).contiguous().realize()
    t.shard_([f"{Device.DEFAULT}:{i}" for i in range(4)], axis=0)
    for i in range(4):
      print(f"{i=}")
      a = t.shrink(((0+2*i,2+2*i),None))
      b = Tensor(t.numpy()[0+2*i:2+2*i])
      assert a.shape == b.shape == (2, 8)
      assert a.lazydata.real == [i==j for j in range(4)]
      np.testing.assert_allclose(a.numpy(), b.numpy())
      # cast
      np.testing.assert_allclose(a.float().numpy(), b.float().numpy())

      # elementwise
      np.testing.assert_allclose(a.exp().numpy(), b.exp().numpy(), rtol=1e-7, atol=1e-3)
      np.testing.assert_allclose(a.reciprocal().numpy(), b.reciprocal().numpy(), rtol=1e-7, atol=1e-3)
      np.testing.assert_allclose(a.pow(-0.5).numpy(), b.pow(-0.5).numpy(), rtol=1e-7, atol=1e-3)
      np.testing.assert_allclose((a+a).numpy(), (b+b).numpy(), rtol=1e-7, atol=1e-3)
      np.testing.assert_equal((a+1).numpy(), (b+1).numpy())
      np.testing.assert_equal((1+a).numpy(), (1+b).numpy())
      np.testing.assert_allclose((a.where(a+a, a)).numpy(), (b.where(b+b, b)).numpy(), rtol=1e-7, atol=1e-3)
      np.testing.assert_allclose((a.where(1, 0)).numpy(), (b.where(1, 0)).numpy(), rtol=1e-7, atol=1e-3)

      # reduce
      np.testing.assert_allclose(a.max().numpy(), b.max().numpy(), rtol=1e-7, atol=1e-3)
      np.testing.assert_allclose(a.sum().numpy(), b.sum().numpy(), rtol=1e-7, atol=1e-3)
      np.testing.assert_allclose(a.mean().numpy(), b.mean().numpy(), rtol=1e-7, atol=1e-3)
      np.testing.assert_allclose(a.max(0).numpy(), b.max(0).numpy(), rtol=1e-7, atol=1e-3)
      np.testing.assert_allclose(a.sum(0).numpy(), b.sum(0).numpy(), rtol=1e-7, atol=1e-3)
      np.testing.assert_allclose(a.mean(0).numpy(), b.mean(0).numpy(), rtol=1e-7, atol=1e-3)
      np.testing.assert_allclose(a.max(1).numpy(), b.max(1).numpy(), rtol=1e-7, atol=1e-3)
      np.testing.assert_allclose(a.sum(1).numpy(), b.sum(1).numpy(), rtol=1e-7, atol=1e-3)
      np.testing.assert_allclose(a.mean(1).numpy(), b.mean(1).numpy(), rtol=1e-7, atol=1e-3)

      # pad it back
      np.testing.assert_allclose(a.pad(((2*i, 2*(4-i-1)), None)).numpy(), b.pad(((2*i, 2*(4-i-1)), None)).numpy(), rtol=1e-7, atol=1e-3)

      # other movement
      np.testing.assert_allclose(a.pad((None, (1, 1))).numpy(), b.pad((None, (1, 1))).numpy(), rtol=1e-7, atol=1e-3)
      np.testing.assert_allclose(a.shrink((None, (1, 3))).numpy(), b.shrink((None, (1, 3))).numpy(), rtol=1e-7, atol=1e-3)
      np.testing.assert_allclose(a.permute((1, 0)).numpy(), b.permute((1, 0)).numpy(), rtol=1e-7, atol=1e-3)
      np.testing.assert_allclose(a.reshape((2, 2, 4)).numpy(), b.reshape((2, 2, 4)).numpy(), rtol=1e-7, atol=1e-3)
      np.testing.assert_allclose(a.reshape((2, 1, 8)).expand((2, 5, 8)).numpy(), b.reshape((2, 1, 8)).expand((2, 5, 8)).numpy(), rtol=1e-7, atol=1e-3)
      np.testing.assert_allclose(a.flip(-1).numpy(), b.flip(-1).numpy(), rtol=1e-7, atol=1e-3)

  def test_uneven(self):
    t = Tensor.arange(24).reshape(3, 8).contiguous().realize()
    t.shard_([f"{Device.DEFAULT}:{i}" for i in range(2)], axis=0)

    a = t.shrink(((0, 2), None))
    b = t.shrink(((2, 3), None))
    na = t.numpy()[0:2]
    nb = t.numpy()[2:3]
    np.testing.assert_equal(a.numpy(), na)
    np.testing.assert_equal(b.numpy(), nb)
    np.testing.assert_equal((a+1).numpy(), na+1)
    np.testing.assert_equal((b+1).numpy(), nb+1)
    np.testing.assert_equal((1+a).numpy(), 1+na)
    np.testing.assert_equal((1+b).numpy(), 1+nb)
    np.testing.assert_equal((a+a).numpy(), na+na)
    np.testing.assert_equal((b+b).numpy(), nb+nb)

  def test_add_two_partitions(self):
    t = Tensor.arange(64).reshape(8, 8).contiguous().realize()
    t.shard_([f"{Device.DEFAULT}:{i}" for i in range(4)], axis=0)

    a = t.shrink(((2, 4), None))
    b = t.shrink(((6, 8), None))
    na = t.numpy()[2:4]
    nb = t.numpy()[6:8]
    np.testing.assert_equal(a.numpy(), na)
    np.testing.assert_equal(b.numpy(), nb)
    with self.assertRaises(AssertionError):
      # cannot add directly
      c = a + b

    c = a.pad(((2, 4), None)) + b.pad(((6, 0), None))
    expected = np.concatenate([np.zeros_like(t.numpy()[0:2]), na, np.zeros_like(t.numpy()[4:6]), nb])
    np.testing.assert_equal(c.numpy(), expected)

  def test_add_different_tensors(self):
    devices = [f"{Device.DEFAULT}:{i}" for i in range(4)]
    x = Tensor.arange(64).reshape(8, 8).contiguous().realize().shard(devices, axis=0)

    to_add = []
    for i in range(len(devices)):
      to_add.append((Tensor.ones(2, 8) * i).shard(devices))

    added:List[Tensor] = []
    for bound, a in zip(x.lazydata.bounds, to_add):
      added.append(x[bound[0]:bound[1]] + a)

    output = added[0].cat(*added[1:])
    expected = np.arange(64).reshape((8,8)) + np.array([[0,0,1,1,2,2,3,3] for _ in range(8)]).T
    np.testing.assert_allclose(output.numpy(), expected)

@unittest.skipIf(CI and Device.DEFAULT in ("GPU", "CUDA", "METAL"), "no GPU CI")
class TestBatchNorm(unittest.TestCase):
  def test_unsynced_backprop_conv_bn(self):
    with Tensor.train():
      from extra.lr_scheduler import OneCycleLR

      convs = [nn.Conv2d(3, 16, 3), nn.Conv2d(3, 16, 3)]
      bns = [nn.BatchNorm2d(16), nn.BatchNorm2d(16)]

      for p in get_parameters(convs + bns):
        p.shard_((d1, d2))
      optim = nn.optim.Adam(get_parameters(convs + bns))
      lr_sched = OneCycleLR(optim, max_lr=0.1, pct_start=0.1, div_factor=100, final_div_factor=0.1, total_steps=10)
      lr_sched.step()

      fake_image = Tensor.rand((8, 3, 32, 32)).shard((d1, d2), axis=0)

      f1 = fake_image.shrink(((0, 4), None, None, None))
      f2 = fake_image.shrink(((4, 8), None, None, None))

      out1 = bns[0](convs[0](f1))
      out2 = bns[1](convs[1](f2))
      out = out1.cat(out2)
      optim.zero_grad()
      out.mean().backward()
      optim.step()
      out.numpy()

  def test_unsynced_backprop_standalone_bn(self):
    from extra.lr_scheduler import OneCycleLR
    GPUS = (d1, d2)

    class BatchNorm:
      def __init__(self, num_features):
        self.bns:List[nn.BatchNorm2d] = []
        for _ in GPUS:
          bn = nn.BatchNorm2d(num_features, track_running_stats=False, eps=1e-12, momentum=0.85, affine=True)
          self.bns.append(bn)

      def __call__(self, x:Tensor):
        bn_ts = []
        for bound, bn in zip(x.lazydata.bounds, self.bns):
          xi = x.shrink((bound, None, None, None))
          bni = bn(xi)
          bn_ts.append(bni)
        return bn_ts[0].cat(*bn_ts[1:])

    with Tensor.train():
      conv = nn.Conv2d(3, 16, 3)
      bn = BatchNorm(16)

      for p in get_parameters([conv, bn]):
        p.shard_(GPUS)
      optim = nn.optim.Adam(get_parameters([conv, bn]))
      lr_sched = OneCycleLR(optim, max_lr=0.1, pct_start=0.1, div_factor=100, final_div_factor=0.1, total_steps=10)
      lr_sched.step()

      fake_image = Tensor.rand((8, 3, 32, 32)).shard(GPUS, axis=0)

      out = bn(conv(fake_image))
      optim.zero_grad()
      out.mean().backward()
      optim.step()

  def test_unsynced_backprop_sync_weights(self):
    from extra.lr_scheduler import OneCycleLR
    from examples.hlb_cifar10 import UnsyncedBatchNorm
    GPUS = (d1, d2)

    with Tensor.train():
      conv = nn.Conv2d(3, 16, 3)
      bn = UnsyncedBatchNorm(16, num_devices=len(GPUS))

      for k, p in get_state_dict([conv, bn]).items():
        if 'running_mean' in k or 'running_var' in k:
          p.shard_(GPUS, axis=0)
        else:
          p.to_(GPUS)
      optim = nn.optim.Adam(get_parameters([conv, bn]))
      lr_sched = OneCycleLR(optim, max_lr=0.1, pct_start=0.1, div_factor=100, final_div_factor=0.1, total_steps=10)
      lr_sched.step()

      fake_image = Tensor.rand((8, 3, 32, 32)).shard(GPUS, axis=0)

      out = bn(conv(fake_image))
      optim.zero_grad()
      out.mean().backward()
      optim.step()

  @given(strat.sampled_from((False, True)))
  def test_batchnorm(self, is_training):
    devices = [f"{Device.DEFAULT}:{i}" for i in range(4)]
    x = Tensor.arange(4096).reshape(8, 8, 8, 8).contiguous().realize().shard(devices, axis=0)

    with Tensor.train(is_training):
      bns = []
      for _ in range(len(devices)):
        bn = nn.BatchNorm2d(8)
        for p in get_parameters(bn):
          p.shard_(devices)
        bn.weight.requires_grad = True
        bn.bias.requires_grad = True
        bns.append(bn)

      bn_ts = []
      for bound, bn in zip(x.lazydata.bounds, bns):
        bni = bn(x[bound[0]:bound[1]])
        bn_ts.append(bni)

      bn_ts[0].cat(*bn_ts[1:]).numpy()

  def test_synced_vs_unsynced_bn(self):
    from examples.hlb_cifar10 import UnsyncedBatchNorm
    from tinygrad.nn import BatchNorm2d
    devices = [f"{Device.DEFAULT}:{i}" for i in range(4)]
    x = Tensor.ones(8, 8, 8, 8).contiguous().realize().shard(devices, axis=0)

    with Tensor.train():
      synced_bn = BatchNorm2d(8)
      unsynced_bn = UnsyncedBatchNorm(8, num_devices=len(devices))

      for p in get_parameters(synced_bn):
        p.shard_(devices)
      for k, p in get_state_dict(unsynced_bn).items():
        if 'running_mean' in k or 'running_var' in k:
          p.shard_(devices, axis=0)
        else:
          p.to_(devices)

      synced_out = synced_bn(x)
      synced_si = list(create_schedule(synced_out.lazydata.lbs))
      unsynced_out = unsynced_bn(x)
      unsynced_si = list(create_schedule(unsynced_out.lazydata.lbs))

    # TODO: test synced / unsynced batchnorm cross device kernel and copies
    assert synced_si
    assert unsynced_si

def helper_test_shard_op(shps, fxn, atol=1e-6, rtol=1e-3):
  for shp in shps:
    single_in = Tensor.randn(shp)
    multi_in  = single_in.shard(devices_2, axis=0)

    single_out = fxn(single_in).numpy()
    multi_out  = fxn(multi_in).numpy()

    try:
      assert single_out.shape == multi_out.shape, f"shape mismatch: single={single_out.shape} | multi={multi_out.shape}"
      assert single_out.dtype == multi_out.dtype, f"dtype mismatch: single={single_out.dtype} | multi={multi_out.dtype}"
      np.testing.assert_allclose(single_out, multi_out, atol=atol, rtol=rtol)
    except Exception as e:
      raise Exception(f"Failed shape {single_out.shape}: {e}")

@unittest.skipIf(CI and Device.DEFAULT in ("GPU", "CUDA", "METAL"), "no GPU CI")
class TestTensorOps(unittest.TestCase):
  def test_interpolate(self):
    helper_test_shard_op([(4,16,16),(4,24,24)], lambda x: Tensor.interpolate(x, (19,19)))

if __name__ == '__main__':
  unittest.main()<|MERGE_RESOLUTION|>--- conflicted
+++ resolved
@@ -555,17 +555,6 @@
       # don't allow assigns that change axes
       t_none.assign(t_zero)
 
-<<<<<<< HEAD
-  # def test_dropout_on_shard(self):
-  #   with Tensor.train():
-  #     X = Tensor.ones(256).to(devices_2)
-  #     output = X.dropout(0.5).numpy()
-  #     unique, counts = np.unique(output, return_counts=True)
-  #     assert set(unique) == {0, 2}, unique
-  #     assert 100 < counts[0] < 156, counts[0]
-
-  def test_dropout_on_shard_axis(self):
-=======
   def test_rand_on_multiple_devices(self):
     with self.assertRaises(ValueError):
       Tensor.rand(256, device=devices_2)
@@ -593,7 +582,6 @@
     assert t2.lazydata.axis == t.lazydata.axis
 
   def test_dropout_on_shard(self):
->>>>>>> 2be0b26a
     with Tensor.train():
       X = Tensor.ones(256).shard(devices_2, axis=0)
       output = X.dropout(0.5).numpy()
