--- conflicted
+++ resolved
@@ -307,16 +307,6 @@
     # for i, ast in enumerate(asts):
     #   print(f"{i} {ast}")
 
-<<<<<<< HEAD
-  def test_mlb_assign_change_axis(self):
-    devices = (d0, d1)
-
-    t_none = Tensor.zeros((16, 16)).shard(devices).contiguous().realize()
-    t_zero = Tensor.ones((16, 16)).shard(devices, axis=0)
-    with self.assertRaises(AssertionError):
-      # don't allow assigns that change axes
-      t_none.assign(t_zero)
-=======
   def test_reshape_on_axis(self):
     devices = (d0, d1, d2)
 
@@ -364,7 +354,15 @@
     t1 = t0.reshape(2, 2, 8, 3, 5)
     np.testing.assert_allclose(t0.numpy().flatten(), t1.numpy().flatten())
     assert t1.lazydata.axis == 2
->>>>>>> 0afde98b
+
+  def test_mlb_assign_change_axis(self):
+    devices = (d0, d1)
+
+    t_none = Tensor.zeros((16, 16)).shard(devices).contiguous().realize()
+    t_zero = Tensor.ones((16, 16)).shard(devices, axis=0)
+    with self.assertRaises(AssertionError):
+      # don't allow assigns that change axes
+      t_none.assign(t_zero)
 
 @unittest.skipIf(CI and Device.DEFAULT in {"GPU", "CUDA", "METAL"}, "no GPU CI")
 class TestShrinkMultiTensorShardedAxis(unittest.TestCase):
