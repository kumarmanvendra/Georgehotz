--- conflicted
+++ resolved
@@ -14,11 +14,7 @@
 from extra.onnx import get_run_onnx
 from tinygrad.graph import print_tree, log_schedule_item
 from tinygrad import Tensor, Device
-<<<<<<< HEAD
-from tinygrad.helpers import dtypes, partition, GlobalCounters, Context, fetch, getenv, ImageDType, GRAPH
-=======
 from tinygrad.helpers import dtypes, partition, GlobalCounters, Context, fetch, getenv, ImageDType, GRAPH, DEBUG
->>>>>>> abfc9918
 from tinygrad.realize import run_schedule
 from tinygrad.ops import LoadOps, ScheduleItem
 Device.DEFAULT = "GPU"
@@ -164,5 +160,4 @@
     try:
       thneed_test_onnx(onnx_data, output_fn)
     except ModuleNotFoundError as e:
-      print(f"TEST NOT HAPPENING {e}")
-
+      print(f"TEST NOT HAPPENING {e}")