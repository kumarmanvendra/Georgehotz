--- conflicted
+++ resolved
@@ -13,10 +13,6 @@
 from tqdm import tqdm
 from typing import Tuple, List, Optional, Dict
 from extra.onnx import get_run_onnx
-<<<<<<< HEAD
-#from tinygrad.graph import log_schedule_item
-=======
->>>>>>> c6eb6180
 from tinygrad import Tensor, Device
 from tinygrad.helpers import dtypes, partition, GlobalCounters, Context, fetch, getenv, ImageDType, GRAPH, DEBUG
 from tinygrad.realize import run_schedule, lower_schedule_item
@@ -114,13 +110,6 @@
     image_count = sum(isinstance(si.out.dtype, ImageDType) for si in schedule)
     print(f"**** running real kernels {image_count}/{len(schedule)} images ****")
 
-<<<<<<< HEAD
-    #if GRAPH:
-    #  for si in schedule_input: log_schedule_item(si)
-    #  for si in schedule: log_schedule_item(si)
-
-=======
->>>>>>> c6eb6180
     GlobalCounters.reset()
     run_schedule(schedule[:])
 
