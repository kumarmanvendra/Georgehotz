name: Benchmarks

on:
  push:
    branches:
      - master
      - update_benchmark
  workflow_dispatch:
    inputs:
      run_process_replay:
        description: "Run process replay tests"
        required: false
        default: false
        type: boolean

jobs:
  testmacbenchmark:
    name: Mac Benchmark
    runs-on: [self-hosted, macOS]
    defaults:
      run:
        shell: bash -o pipefail {0}
    if: github.repository_owner == 'tinygrad'
    env:
      PYTHONPATH: .
    steps:
    - name: Checkout Code
      uses: actions/checkout@v4
    - name: Symlink models and datasets
      run: |
        mkdir -p weights
        ln -s ~/tinygrad/extra/disassemblers/applegpu extra/disassemblers/applegpu
        ln -s ~/tinygrad/weights/sd-v1-4.ckpt weights/sd-v1-4.ckpt
        ln -s ~/tinygrad/weights/bpe_simple_vocab_16e6.txt.gz weights/bpe_simple_vocab_16e6.txt.gz
        ln -s ~/tinygrad/weights/LLaMA weights/LLaMA
        ln -s ~/tinygrad/extra/datasets/cifar-10-python.tar.gz extra/datasets/cifar-10-python.tar.gz
    # - name: Setup process replay
    # if: github.event.inputs.run_process_replay == 'true' || contains(github.event.head_commit.message, '[run_process_replay]') || contains(github.event.pull_request.title, '[run_process_replay]')
    # run: echo "RUN_PROCESS_REPLAY=1" >> $GITHUB_ENV
<<<<<<< HEAD
    - name: Run Stable Diffusion 1.4
      run: JIT=2 THREEFRY=1 python3 examples/stable_diffusion.py --arch SDv1 --seed 0 --noshow --timing | tee sd.txt
=======
    - name: Run Stable Diffusion
      run: JIT=2 THREEFRY=1 python3 examples/stable_diffusion.py --seed 0 --noshow --timing | tee sd.txt
    - name: Run Stable Diffusion with fp16
      run: JIT=2 THREEFRY=1 python3 examples/stable_diffusion.py --fp16 --seed 0 --noshow --timing | tee sd_fp16.txt
>>>>>>> 88763eb9
    - name: Run SDXL
      run: JIT=2 THREEFRY=1 python3 examples/stable_diffusion.py --arch SDXL --seed 0 --noshow --timing | tee sdxl.txt
    - name: Run model inference benchmark
      run: METAL=1 python3 test/external/external_model_benchmark.py
    - name: Test speed vs torch
      run: BIG=2 MPS=1 python3 test/test_speed_v_torch.py | tee torch_speed.txt
    - name: Test tensor cores
      run: METAL=1 python3 test/test_linearizer.py TestLinearizer.test_tensor_cores TestLinearizer.test_tensor_cores_padded
    - name: Run Tensor Core GEMM
      run: |
        DEBUG=2 python3 extra/gemm/simple_matmul.py | tee matmul.txt
        DEBUG=2 HALF=1 python3 extra/gemm/simple_matmul.py | tee matmul_half.txt
    - name: Fuzz Padded Tensor Core GEMM
      run: METAL=1 M_START=6 M_STOP=10 M_STEP=1 N_START=6 N_STOP=10 N_STEP=1 K_START=6 K_STOP=24 K_STEP=1 TC_OPT=2 DEBUG=2 python3 ./extra/gemm/fuzz_matmul.py
    - name: Run LLaMA
      run: |
        JIT=0 python3 examples/llama.py --gen 1 --prompt "Hello." --count 10 --temperature 0 --timing | tee llama_unjitted.txt
        JIT=1 python3 examples/llama.py --gen 1 --prompt "Hello." --count 10 --temperature 0 --timing | tee llama_jitted.txt
    - name: Run LLaMA with BEAM
      run: JIT=1 JITBEAM=2 IGNORE_BEAM_CACHE=1 python3 examples/llama.py --gen 1 --prompt "Hello." --count 10 --temperature 0 --timing | tee llama_beam.txt
    - name: Run quantized LLaMA
      run: |
        JIT=1 python3 examples/llama.py --gen 1 --prompt "Hello." --count 10 --temperature 0 --timing --quantize int8 | tee llama_int8.txt
        JIT=1 python3 examples/llama.py --gen 1 --prompt "Hello." --count 10 --temperature 0 --timing --quantize nf4 | tee llama_nf4.txt
    - name: Run LLaMA 7B on 4 (virtual) GPUs
      run: JIT=1 python3 examples/llama.py --gen 1 --size 7B --shard 4 --prompt "Hello." --count 10 --temperature 0  --timing | tee llama_four_gpu.txt
    - name: Run GPT2
      run: |
        JIT=0 python3 examples/gpt2.py --prompt "Hello." --count 10 --temperature 0 --timing | tee gpt2_unjitted.txt
        JIT=1 python3 examples/gpt2.py --prompt "Hello." --count 10 --temperature 0 --timing | tee gpt2_jitted.txt
    - name: Run GPT2 w HALF
      run: JIT=1 HALF=1 python3 examples/gpt2.py --count 10 --temperature 0 --timing | tee gpt2_half.txt
    - name: Run GPT2 w HALF/BEAM
      run: JIT=1 HALF=1 JITBEAM=2 IGNORE_BEAM_CACHE=1 CAST_BEFORE_VIEW=0 python3 examples/gpt2.py --count 10 --temperature 0 --timing | tee gpt2_half_beam.txt
    - name: Train MNIST
      run: time PYTHONPATH=. TARGET_EVAL_ACC_PCT=97.3 python3 examples/beautiful_mnist.py | tee beautiful_mnist.txt
    - name: Run 10 CIFAR training steps
      run: JIT=2 STEPS=10 python3 examples/hlb_cifar10.py | tee train_cifar.txt
    - name: Run 10 CIFAR training steps w HALF
      run: JIT=2 STEPS=10 DEFAULT_FLOAT=HALF python3 examples/hlb_cifar10.py | tee train_cifar_half.txt
    #- name: Run 10 CIFAR training steps w BF16
    #  run: STEPS=10 DEFAULT_FLOAT=BFLOAT16 python3 examples/hlb_cifar10.py | tee train_cifar_bf16.txt
    - name: Run 10 CIFAR training steps w winograd
      run: JIT=2 WINO=1 STEPS=10 python3 examples/hlb_cifar10.py | tee train_cifar_wino.txt
    - name: Run process replay tests
      if: env.RUN_PROCESS_REPLAY == '1'
      run: cp test/external/replay_codegen.py ./replay_codegen.py && git fetch origin master && git checkout origin/master && PYTHONPATH=. python3 replay_codegen.py
    - uses: actions/upload-artifact@v4
      with:
        name: Speed (Mac)
        path: |
          onnx_inference_speed.csv
          torch_speed.txt
          llama_unjitted.txt
          llama_jitted.txt
          llama_beam.txt
          llama_int8.txt
          llama_nf4.txt
          llama_four_gpu.txt
          gpt2_unjitted.txt
          gpt2_jitted.txt
          gpt2_half.txt
          gpt2_half_beam.txt
          matmul.txt
          matmul_half.txt
          sd.txt
          sd_fp16.txt
          sdxl.txt
          beautiful_mnist.txt
          train_cifar.txt
          train_cifar_half.txt
          train_cifar_bf16.txt
          train_cifar_wino.txt

  testnvidiabenchmark:
    name: tinybox green Benchmark
    runs-on: [self-hosted, Linux, tinyboxgreen]
    defaults:
      run:
        shell: bash -o pipefail {0}
    if: github.repository_owner == 'tinygrad'
    env:
      PYTHONPATH: .
    steps:
    - name: Checkout Code
      uses: actions/checkout@v4
    - name: Print nvidia-smi
      run: nvidia-smi
    - name: Symlink models and datasets
      run: |
        mkdir -p weights
        ln -s ~/tinygrad/weights/LLaMA weights/LLaMA
        ln -s /raid/weights/mixtral-8x7b-32kseqlen weights/mixtral-8x7b-32kseqlen
        ln -s /raid/weights/LLaMA-2 weights/LLaMA-2
        ln -s /raid/weights/LLaMA-3 weights/LLaMA-3
        mkdir -p extra/datasets
        ln -s /raid/datasets/imagenet extra/datasets/imagenet
    - name: Run model inference benchmark
      run: NV=1 NOCLANG=1 python3 test/external/external_model_benchmark.py
    - name: Test speed vs torch
      run: NV=1 BIG=2 TORCHCUDA=1 python3 test/test_speed_v_torch.py | tee torch_speed.txt
    - name: Test tensor cores
      run: |
        NV=1 python3 test/test_linearizer.py TestLinearizer.test_tensor_cores TestLinearizer.test_tensor_cores_padded
        PTX=1 NV=1 python3 test/test_linearizer.py TestLinearizer.test_tensor_cores TestLinearizer.test_tensor_cores_padded
    - name: Run Tensor Core GEMM (CUDA)
      run: |
        CUDA=1 HALF=1 DEBUG=2 python3 extra/gemm/simple_matmul.py | tee matmul.txt
        CUDA=1 BFLOAT16=1 DEBUG=2 python3 extra/gemm/simple_matmul.py | tee matmul_bfloat16.txt
    - name: Run Tensor Core GEMM (PTX)
      run: NV=1 PTX=1 HALF=1 DEBUG=2 python3 extra/gemm/simple_matmul.py | tee matmul_ptx.txt
    - name: Run Tensor Core GEMM (NV)
      run: NV=1 HALF=1 DEBUG=2 python3 extra/gemm/simple_matmul.py | tee matmul_nv.txt
    - name: Run Tensor Core GEMM (NV) with BEAM
      run: BEAM=4 NV=1 HALF=1 IGNORE_BEAM_CACHE=1 DEBUG=2 python3 extra/gemm/simple_matmul.py
    - name: Fuzz Padded Tensor Core GEMM (NV)
      run: NV=1 M_START=12 M_STOP=20 M_STEP=1 N_START=6 N_STOP=10 N_STEP=1 K_START=28 K_STOP=36 K_STEP=1 HALF=1 TC_OPT=2 python3 ./extra/gemm/fuzz_matmul.py
    - name: Fuzz Padded Tensor Core GEMM (PTX)
      run: NV=1 PTX=1 M_START=12 M_STOP=20 M_STEP=1 N_START=6 N_STOP=10 N_STEP=1 K_START=28 K_STOP=36 K_STEP=1 HALF=1 TC_OPT=2 python3 ./extra/gemm/fuzz_matmul.py
    - name: Run Stable Diffusion 1.4
      run: NV=1 THREEFRY=1 python3 examples/stable_diffusion.py --arch SDv1 --seed 0 --noshow --timing | tee sd.txt
    - name: Run SDXL
      run: NV=1 THREEFRY=1 python3 examples/stable_diffusion.py --arch SDXL --seed 0 --noshow --timing | tee sdxl.txt
    - name: Run LLaMA
      run: |
        NV=1 JIT=0 python3 examples/llama.py --gen 1 --prompt "Hello." --count 10 --temperature 0 --timing | tee llama_unjitted.txt
        NV=1 JIT=1 python3 examples/llama.py --gen 1 --prompt "Hello." --count 10 --temperature 0 --timing | tee llama_jitted.txt
    - name: Run LLaMA with BEAM
      run: NV=1 JIT=1 JITBEAM=2 IGNORE_BEAM_CACHE=1 python3 examples/llama.py --gen 1 --prompt "Hello." --count 10 --temperature 0 --timing | tee llama_beam.txt
    - name: Run LLaMA 7B on 4 GPUs
      run: NV=1 python3 examples/llama.py --gen 1 --size 7B --shard 4 --prompt "Hello." --count 10 --temperature 0  --timing | tee llama_four_gpu.txt
    - name: Run LLaMA 7B on 6 GPUs
      run: NV=1 python3 examples/llama.py --gen 1 --size 7B --shard 6 --prompt "Hello." --count 10 --temperature 0  --timing | tee llama_six_gpu.txt
    - name: Run LLaMA-3 8B BEAM
      run: NV=1 JITBEAM=2 IGNORE_BEAM_CACHE=1 python3 examples/llama3.py --model weights/LLaMA-3/8B-SF-DPO/ --benchmark | tee llama3_beam.txt
    - name: Run LLaMA-3 8B on 4 GPUs
      run: NV=1 python3 examples/llama3.py --shard 4 --model weights/LLaMA-3/8B-SF-DPO/ --benchmark | tee llama3_four_gpu.txt
    - name: Run LLaMA-3 8B on 6 GPUs
      run: NV=1 python3 examples/llama3.py --shard 6 --model weights/LLaMA-3/8B-SF-DPO/ --benchmark | tee llama3_six_gpu.txt
    # - name: Run LLaMA-2 70B
    #   run: CUDA=1 python3 examples/llama.py --gen 2 --size 70B --shard 6 --prompt "Hello." --count 10 --temperature 0  --timing | tee llama_2_70B.txt
    - name: Run Mixtral 8x7B
      run: time NV=1 python3 examples/mixtral.py --temperature 0 --count 10 --timing | tee mixtral.txt
    - name: Run GPT2
      run: |
        NV=1 JIT=0 python3 examples/gpt2.py --prompt "Hello." --count 10 --temperature 0 --timing | tee gpt2_unjitted.txt
        NV=1 JIT=1 python3 examples/gpt2.py --prompt "Hello." --count 10 --temperature 0 --timing | tee gpt2_jitted.txt
    - name: Run GPT2 w HALF
      run: NV=1 JIT=1 HALF=1 python3 examples/gpt2.py --count 10 --temperature 0 --timing | tee gpt2_half.txt
    - name: Run GPT2 w HALF/BEAM
      run: NV=1 JIT=1 HALF=1 JITBEAM=2 IGNORE_BEAM_CACHE=1 CAST_BEFORE_VIEW=0 python3 examples/gpt2.py --count 10 --temperature 0 --timing | tee gpt2_half_beam.txt
    - uses: actions/upload-artifact@v4
      with:
        name: Speed (NVIDIA)
        path: |
          onnx_inference_speed.csv
          torch_speed.txt
          matmul.txt
          matmul_bfloat16.txt
          matmul_ptx.txt
          matmul_nv.txt
          sd.txt
          sdxl.txt
          llama_unjitted.txt
          llama_jitted.txt
          llama_beam.txt
          llama_four_gpu.txt
          llama_six_gpu.txt
          llama3_beam.txt
          llama3_four_gpu.txt
          llama3_six_gpu.txt
          # llama_2_70B.txt
          mixtral.txt
          gpt2_unjitted.txt
          gpt2_jitted.txt
          gpt2_half.txt
          gpt2_half_beam.txt

  testmorenvidiabenchmark:
    name: tinybox green Training Benchmark
    runs-on: [self-hosted, Linux, tinyboxgreen]
    defaults:
      run:
        shell: bash -o pipefail {0}
    if: github.repository_owner == 'tinygrad'
    env:
      PYTHONPATH: .
    steps:
    - name: Checkout Code
      uses: actions/checkout@v4
    - name: Symlink models and datasets
      run: |
        mkdir -p weights
        ln -s ~/tinygrad/weights/bpe_simple_vocab_16e6.txt.gz weights/bpe_simple_vocab_16e6.txt.gz
        ln -s ~/tinygrad/weights/LLaMA weights/LLaMA
        ln -s ~/tinygrad/extra/datasets/cifar-10-python.tar.gz extra/datasets/cifar-10-python.tar.gz
        ln -s /raid/weights/mixtral-8x7b-32kseqlen weights/mixtral-8x7b-32kseqlen
        ln -s /raid/weights/LLaMA-2 weights/LLaMA-2
        mkdir -p extra/datasets
        ln -s /raid/datasets/imagenet extra/datasets/imagenet
    - name: Train MNIST
      run: time PYTHONPATH=. NV=1 TARGET_EVAL_ACC_PCT=97.3 python3 examples/beautiful_mnist.py | tee beautiful_mnist.txt
    - name: Run 10 CIFAR training steps
      run: NV=1 STEPS=10 python3 examples/hlb_cifar10.py | tee train_cifar.txt
    - name: Run 10 CIFAR training steps w HALF
      run: NV=1 STEPS=10 DEFAULT_FLOAT=HALF python3 examples/hlb_cifar10.py | tee train_cifar_half.txt
    - name: Run 10 CIFAR training steps w BF16
      run: NV=1 STEPS=10 DEFAULT_FLOAT=BFLOAT16 python3 examples/hlb_cifar10.py | tee train_cifar_bf16.txt
    - name: Run 10 CIFAR training steps w winograd
      run: NV=1 WINO=1 STEPS=10 python3 examples/hlb_cifar10.py | tee train_cifar_wino.txt
    - name: Run full CIFAR training w 1 GPU
      run: time NV=1 DEFAULT_FLOAT=HALF LATEWINO=1 STEPS=1000 TARGET_EVAL_ACC_PCT=93.2 python3 examples/hlb_cifar10.py | tee train_cifar_one_gpu.txt
    - name: Run full CIFAR training steps w 6 GPUS
      run: time NV=1 DEFAULT_FLOAT=HALF STEPS=350 BS=1536 GPUS=6 TARGET_EVAL_ACC_PCT=93.2 python3 examples/hlb_cifar10.py | tee train_cifar_six_gpu.txt
    - name: Run MLPerf resnet eval on training data
      run: time NV=1 MODEL=resnet python3 examples/mlperf/model_eval.py
    - name: Run 10 MLPerf ResNet50 training steps (1 gpu)
      run: NV=1 DEFAULT_FLOAT=HALF BENCHMARK=10 BS=256 GPUS=1 MODEL=resnet python3 examples/mlperf/model_train.py | tee train_resnet_one_gpu.txt
    - name: Run 10 MLPerf ResNet50 training steps (6 gpu)
      run: NV=1 DEFAULT_FLOAT=HALF BENCHMARK=10 BS=1536 GPUS=6 MODEL=resnet python3 examples/mlperf/model_train.py | tee train_resnet.txt
    - uses: actions/upload-artifact@v4
      with:
        name: Speed (NVIDIA Training)
        path: |
          beautiful_mnist.txt
          train_cifar.txt
          train_cifar_half.txt
          train_cifar_bf16.txt
          train_cifar_wino.txt
          train_cifar_one_gpu.txt
          train_resnet.txt
          train_resnet_one_gpu.txt
          train_cifar_six_gpu.txt

  testamdbenchmark:
    name: tinybox red Benchmark
    runs-on: [self-hosted, Linux, tinybox]
    defaults:
      run:
        shell: bash -o pipefail {0}
    if: github.repository_owner == 'tinygrad'
    env:
      PYTHONPATH: .
    steps:
    - name: Checkout Code
      uses: actions/checkout@v4
    - name: Symlink models and datasets
      run: |
        mkdir -p weights
        ln -s ~/tinygrad/weights/bpe_simple_vocab_16e6.txt.gz weights/bpe_simple_vocab_16e6.txt.gz
        ln -s ~/tinygrad/weights/LLaMA weights/LLaMA
        ln -s ~/tinygrad/extra/datasets/cifar-10-python.tar.gz extra/datasets/cifar-10-python.tar.gz
        ln -s /raid/weights/mixtral-8x7b-32kseqlen weights/mixtral-8x7b-32kseqlen
        ln -s /raid/weights/LLaMA-2 weights/LLaMA-2
        ln -s /raid/weights/LLaMA-3 weights/LLaMA-3
        mkdir -p extra/datasets
        ln -s /raid/datasets/imagenet extra/datasets/imagenet
    - name: Show off tinybox
      run: /opt/rocm/bin/rocm-bandwidth-test
    # TODO: unstable on AMD
    #- name: Run model inference benchmark
    #  run: LD_PRELOAD="/opt/rocm/lib/libhsa-runtime64.so" HSA=1 NOCLANG=1 python3 test/external/external_model_benchmark.py
    # TODO: unstable on AMD
    #- name: Test speed vs torch
    #  run: |
    #    python3 -c "import torch; print(torch.__version__)"
    #    LD_PRELOAD="/opt/rocm/lib/libhsa-runtime64.so" HSA=1 BIG=2 TORCHCUDA=1 python3 test/test_speed_v_torch.py | tee torch_speed.txt
    - name: Test tensor cores
      run: |
        AMD=1 python3 test/test_linearizer.py TestLinearizer.test_tensor_cores TestLinearizer.test_tensor_cores_padded
    - name: Run Tensor Core GEMM (AMD)
      run: AMD=1 HALF=1 DEBUG=2 python3 extra/gemm/simple_matmul.py | tee matmul_amd.txt
    # TODO: AMD compiler bug causes this to fail
    #- name: Fuzz Padded Tensor Core GEMM
    #  run: HSA=1 M_START=12 M_STOP=20 M_STEP=1 N_START=12 N_STOP=20 N_STEP=1 K_START=28 K_STOP=36 K_STEP=1 HALF=1 TC_OPT=2 DEBUG=2 python3 ./extra/gemm/fuzz_matmul.py
    - name: Run Stable Diffusion 1.4
      run: AMD=1 THREEFRY=1 python3 examples/stable_diffusion.py --arch SDv1 --seed 0 --noshow --timing | tee sd.txt
    - name: Run SDXL
      run: AMD=1 THREEFRY=1 python3 examples/stable_diffusion.py --arch SDXL --seed 0 --noshow --timing | tee sdxl.txt
    - name: Run LLaMA 7B
      run: |
        AMD=1 JIT=0 python3 examples/llama.py --gen 1 --prompt "Hello." --count 10 --temperature 0 --timing | tee llama_unjitted.txt
        AMD=1 JIT=1 python3 examples/llama.py --gen 1 --prompt "Hello." --count 10 --temperature 0 --timing | tee llama_jitted.txt
    - name: Run LLaMA 7B with BEAM
      run: AMD=1 JIT=1 JITBEAM=2 IGNORE_BEAM_CACHE=1 python3 examples/llama.py --gen 1 --prompt "Hello." --count 10 --temperature 0 --timing | tee llama_beam.txt
    - name: Run LLaMA 7B on 4 GPUs
      run: AMD=1 python3 examples/llama.py --gen 1 --size 7B --shard 4 --prompt "Hello." --count 10 --temperature 0  --timing | tee llama_four_gpu.txt
    - name: Run LLaMA 7B on 6 GPUs
      run: AMD=1 python3 examples/llama.py --gen 1 --size 7B --shard 6 --prompt "Hello." --count 10 --temperature 0  --timing | tee llama_six_gpu.txt
    - name: Run LLaMA-3 8B BEAM
      run: AMD=1 JITBEAM=2 IGNORE_BEAM_CACHE=1 python3 examples/llama3.py --model weights/LLaMA-3/8B-SF-DPO/ --benchmark | tee llama3_beam.txt
    - name: Run LLaMA-3 8B on 4 GPUs
      run: AMD=1 python3 examples/llama3.py --shard 4 --model weights/LLaMA-3/8B-SF-DPO/ --benchmark | tee llama3_four_gpu.txt
    - name: Run LLaMA-3 8B on 6 GPUs
      run: AMD=1 python3 examples/llama3.py --shard 6 --model weights/LLaMA-3/8B-SF-DPO/ --benchmark | tee llama3_six_gpu.txt
    - name: Run LLaMA-2 70B
      run: AMD=1 python3 examples/llama.py --gen 2 --size 70B --shard 6 --prompt "Hello." --count 10 --temperature 0  --timing | tee llama_2_70B.txt
    - name: Run Mixtral 8x7B
      run: time AMD=1 python3 examples/mixtral.py --temperature 0 --count 10 --timing | tee mixtral.txt
    - name: Run GPT2
      run: |
        AMD=1 JIT=0 python3 examples/gpt2.py --prompt "Hello." --count 10 --temperature 0 --timing | tee gpt2_unjitted.txt
        AMD=1 JIT=1 python3 examples/gpt2.py --prompt "Hello." --count 10 --temperature 0 --timing | tee gpt2_jitted.txt
    - name: Run GPT2 w HALF
      run: AMD=1 JIT=1 HALF=1 python3 examples/gpt2.py --count 10 --temperature 0 --timing | tee gpt2_half.txt
    - name: Run GPT2 w HALF/BEAM
      run: AMD=1 JIT=1 HALF=1 JITBEAM=2 IGNORE_BEAM_CACHE=1 CAST_BEFORE_VIEW=0 python3 examples/gpt2.py --count 10 --temperature 0 --timing | tee gpt2_half_beam.txt
    - uses: actions/upload-artifact@v4
      with:
        name: Speed (AMD)
        path: |
          onnx_inference_speed.csv
          torch_speed.txt
          llama_unjitted.txt
          llama_jitted.txt
          llama_beam.txt
          llama_four_gpu.txt
          llama_six_gpu.txt
          llama3_beam.txt
          llama3_four_gpu.txt
          llama3_six_gpu.txt
          llama_2_70B.txt
          gpt2_unjitted.txt
          gpt2_jitted.txt
          gpt2_half.txt
          gpt2_half_beam.txt
          matmul.txt
          matmul_amd.txt
          sd.txt
          sdxl.txt
          mixtral.txt

  testmoreamdbenchmark:
    name: tinybox red Training Benchmark
    runs-on: [self-hosted, Linux, tinybox]
    defaults:
      run:
        shell: bash -o pipefail {0}
    if: github.repository_owner == 'tinygrad'
    env:
      PYTHONPATH: .
    steps:
    - name: Checkout Code
      uses: actions/checkout@v4
    - name: Symlink models and datasets
      run: |
        mkdir -p weights
        ln -s ~/tinygrad/weights/bpe_simple_vocab_16e6.txt.gz weights/bpe_simple_vocab_16e6.txt.gz
        ln -s ~/tinygrad/weights/LLaMA weights/LLaMA
        ln -s ~/tinygrad/extra/datasets/cifar-10-python.tar.gz extra/datasets/cifar-10-python.tar.gz
        ln -s /raid/weights/mixtral-8x7b-32kseqlen weights/mixtral-8x7b-32kseqlen
        ln -s /raid/weights/LLaMA-2 weights/LLaMA-2
        mkdir -p extra/datasets
        ln -s /raid/datasets/imagenet extra/datasets/imagenet
    - name: Train MNIST
      run: time PYTHONPATH=. AMD=1 TARGET_EVAL_ACC_PCT=97.3 python3 examples/beautiful_mnist.py | tee beautiful_mnist.txt
    - name: Run 10 CIFAR training steps
      run: AMD=1 STEPS=10 python3 examples/hlb_cifar10.py | tee train_cifar.txt
    - name: Run 10 CIFAR training steps w HALF
      run: AMD=1 STEPS=10 DEFAULT_FLOAT=HALF python3 examples/hlb_cifar10.py | tee train_cifar_half.txt
    - name: Run 10 CIFAR training steps w BF16
      run: AMD=1 STEPS=10 DEFAULT_FLOAT=BFLOAT16 python3 examples/hlb_cifar10.py | tee train_cifar_bf16.txt
    - name: Run 10 CIFAR training steps w winograd
      run: AMD=1 WINO=1 STEPS=10 python3 examples/hlb_cifar10.py | tee train_cifar_wino.txt
    - name: Run full CIFAR training w 1 GPU
      run: time AMD=1 DEFAULT_FLOAT=HALF LATEWINO=1 STEPS=1000 TARGET_EVAL_ACC_PCT=93.2 python3 examples/hlb_cifar10.py | tee train_cifar_one_gpu.txt
    - name: Run full CIFAR training steps w 6 GPUS
      run: time AMD=1 DEFAULT_FLOAT=HALF STEPS=350 BS=1536 GPUS=6 TARGET_EVAL_ACC_PCT=93.2 python3 examples/hlb_cifar10.py | tee train_cifar_six_gpu.txt
    - name: Run MLPerf resnet eval
      run: time AMD=1 MODEL=resnet python3 examples/mlperf/model_eval.py
    - name: Run 10 MLPerf ResNet50 training steps (1 gpu)
      run: AMD=1 DEFAULT_FLOAT=HALF BENCHMARK=10 BS=256 GPUS=1 MODEL=resnet python3 examples/mlperf/model_train.py | tee train_resnet_one_gpu.txt
    - name: Run 10 MLPerf ResNet50 training steps (6 gpu)
      run: AMD=1 DEFAULT_FLOAT=HALF BENCHMARK=10 BS=1536 GPUS=6 MODEL=resnet python3 examples/mlperf/model_train.py | tee train_resnet.txt
    - uses: actions/upload-artifact@v4
      with:
        name: Speed (AMD Training)
        path: |
          beautiful_mnist.txt
          train_cifar.txt
          train_cifar_half.txt
          train_cifar_bf16.txt
          train_cifar_wino.txt
          train_cifar_one_gpu.txt
          train_resnet.txt
          train_resnet_one_gpu.txt
          train_cifar_six_gpu.txt<|MERGE_RESOLUTION|>--- conflicted
+++ resolved
@@ -37,15 +37,10 @@
     # - name: Setup process replay
     # if: github.event.inputs.run_process_replay == 'true' || contains(github.event.head_commit.message, '[run_process_replay]') || contains(github.event.pull_request.title, '[run_process_replay]')
     # run: echo "RUN_PROCESS_REPLAY=1" >> $GITHUB_ENV
-<<<<<<< HEAD
     - name: Run Stable Diffusion 1.4
       run: JIT=2 THREEFRY=1 python3 examples/stable_diffusion.py --arch SDv1 --seed 0 --noshow --timing | tee sd.txt
-=======
-    - name: Run Stable Diffusion
-      run: JIT=2 THREEFRY=1 python3 examples/stable_diffusion.py --seed 0 --noshow --timing | tee sd.txt
-    - name: Run Stable Diffusion with fp16
-      run: JIT=2 THREEFRY=1 python3 examples/stable_diffusion.py --fp16 --seed 0 --noshow --timing | tee sd_fp16.txt
->>>>>>> 88763eb9
+    - name: Run Stable Diffusion 1.4 with fp16
+      run: JIT=2 THREEFRY=1 python3 examples/stable_diffusion.py --fp16 --arch SDv1 --seed 0 --noshow --timing | tee sd_fp16.txt
     - name: Run SDXL
       run: JIT=2 THREEFRY=1 python3 examples/stable_diffusion.py --arch SDXL --seed 0 --noshow --timing | tee sdxl.txt
     - name: Run model inference benchmark
