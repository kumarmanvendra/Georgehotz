name: Benchmarks

on:
  push:
    branches:
      - master
      - update_benchmark

jobs:
  testmacbenchmark:
    name: Mac Benchmark
    runs-on: [self-hosted, macOS]
    defaults:
      run:
        shell: bash -o pipefail {0}
    if: github.repository_owner == 'tinygrad'
    env:
      PYTHONPATH: .
    steps:
    - name: Checkout Code
      uses: actions/checkout@v4
    - name: Symlink models and datasets
      run: |
        mkdir -p weights
        ln -s ~/tinygrad/disassemblers/applegpu disassemblers/applegpu
        ln -s ~/tinygrad/weights/sd-v1-4.ckpt weights/sd-v1-4.ckpt
        ln -s ~/tinygrad/weights/bpe_simple_vocab_16e6.txt.gz weights/bpe_simple_vocab_16e6.txt.gz
        ln -s ~/tinygrad/weights/LLaMA weights/LLaMA
        ln -s ~/tinygrad/extra/datasets/cifar-10-python.tar.gz extra/datasets/cifar-10-python.tar.gz
    # TODO: why is this test not reliable?
    #- name: Run Stable Diffusion
    #  run: python3 examples/stable_diffusion.py --seed 0 --noshow --timing | tee sd.txt
    - name: Run model inference benchmark
      run: METAL=1 python3 test/external/external_model_benchmark.py
    - name: Test speed vs torch
      run: BIG=2 MPS=1 python3 test/test_speed_v_torch.py | tee torch_speed.txt
    - name: Run Tensor Core GEMM
      run: |
        DEBUG=2 python3 extra/gemm/simple_matmul.py | tee matmul.txt
        DEBUG=2 HALF=1 python3 extra/gemm/simple_matmul.py | tee matmul_half.txt
    - name: Run LLaMA
      run: |
        JIT=0 python3 examples/llama.py --gen 1 --prompt "Hello." --count 10 --temperature 0 --timing | tee llama_unjitted.txt
        JIT=1 python3 examples/llama.py --gen 1 --prompt "Hello." --count 10 --temperature 0 --timing | tee llama_jitted.txt
    - name: Run GPT2
      run: |
        JIT=0 python3 examples/gpt2.py --prompt "Hello." --count 10 --temperature 0 --timing | tee gpt2_unjitted.txt
        JIT=1 python3 examples/gpt2.py --prompt "Hello." --count 10 --temperature 0 --timing | tee gpt2_jitted.txt
    - name: Run 10 CIFAR training steps
      run: STEPS=10 python3 examples/hlb_cifar10.py | tee train_cifar.txt
    # TODO: this is flaky too
    # - name: Run 10 CIFAR training steps w winograd
    #   run: WINO=1 STEPS=10 python3 examples/hlb_cifar10.py | tee train_cifar_wino.txt
    - uses: actions/upload-artifact@v4
      with:
        name: Speed (Mac)
        path: |
          onnx_inference_speed.csv
          torch_speed.txt
          train_cifar.txt
          train_cifar_wino.txt
          llama_unjitted.txt
          llama_jitted.txt
          gpt2_unjitted.txt
          gpt2_jitted.txt
          matmul.txt
          matmul_half.txt
          sd.txt

  testnvidiabenchmark:
    name: NVIDIA Benchmark
    runs-on: [self-hosted, Linux, CUDA]
    defaults:
      run:
        shell: bash -o pipefail {0}
    if: github.repository_owner == 'tinygrad'
    env:
      PYTHONPATH: .
    steps:
    - name: Checkout Code
      uses: actions/checkout@v4
    - name: Run model inference benchmark
      run: CUDA=1 python3 test/external/external_model_benchmark.py
    - name: Test speed vs torch
      run: CUDA=1 BIG=2 TORCHCUDA=1 python3 test/test_speed_v_torch.py | tee torch_speed.txt
    - name: Run GPT2
      run: |
        CUDA=1 JIT=0 python3 examples/gpt2.py --prompt "Hello." --count 10 --temperature 0 --timing | tee gpt2_unjitted.txt
        CUDA=1 JIT=1 python3 examples/gpt2.py --prompt "Hello." --count 10 --temperature 0 --timing | tee gpt2_jitted.txt
    - name: Run GPT2 w HALF
      run: CUDA=1 JIT=1 HALF=1 python3 examples/gpt2.py --count 10 --temperature 0 --timing
    - name: Run GPT2 w HALF/BEAM
      run: CUDA=1 JIT=1 HALF=1 BEAM=2 CACHELEVEL=0 python3 examples/gpt2.py --count 10 --temperature 0 --timing | tee gpt2_half_beam.txt
    - uses: actions/upload-artifact@v4
      with:
        name: Speed (NVIDIA)
        path: |
          onnx_inference_speed.csv
          torch_speed.txt
          gpt2_unjitted.txt
          gpt2_jitted.txt
          gpt2_half_beam.txt

  testamdbenchmark:
    name: tinybox Benchmark
    runs-on: [self-hosted, Linux, tinybox]
    defaults:
      run:
        shell: bash -o pipefail {0}
    if: github.repository_owner == 'tinygrad'
    env:
      PYTHONPATH: .
    steps:
    - name: Checkout Code
      uses: actions/checkout@v4
    - name: Show off tinybox
      run: /opt/rocm/bin/rocm-bandwidth-test
    - name: Symlink models and datasets
      run: |
        mkdir -p weights
        ln -s ~/tinygrad/weights/bpe_simple_vocab_16e6.txt.gz weights/bpe_simple_vocab_16e6.txt.gz
        ln -s ~/tinygrad/weights/LLaMA weights/LLaMA
        ln -s ~/tinygrad/extra/datasets/cifar-10-python.tar.gz extra/datasets/cifar-10-python.tar.gz
    - name: Run model inference benchmark
      run: HIP=1 NOCLANG=1 python3 test/external/external_model_benchmark.py
    - name: Test speed vs torch
      run: BIG=2 TORCHCUDA=1 python3 test/test_speed_v_torch.py | tee torch_speed.txt
    - name: Run Tensor Core GEMM
      run: HIP=1 HALF=1 DEBUG=2 python3 extra/gemm/simple_matmul.py | tee matmul.txt
    - name: Run Stable Diffusion
      run: python3 examples/stable_diffusion.py --seed 0 --noshow --timing | tee sd.txt
    - name: Run LLaMA (with HIP)
      run: |
        HIP=1 JIT=0 python3 examples/llama.py --gen 1 --prompt "Hello." --count 10 --temperature 0 --timing | tee llama_unjitted.txt
        HIP=1 JIT=1 python3 examples/llama.py --gen 1 --prompt "Hello." --count 10 --temperature 0 --timing | tee llama_jitted.txt
    - name: Run GPT2 (with HIP)
      run: |
        HIP=1 JIT=0 python3 examples/gpt2.py --prompt "Hello." --count 10 --temperature 0 --timing | tee gpt2_unjitted.txt
        HIP=1 JIT=1 python3 examples/gpt2.py --prompt "Hello." --count 10 --temperature 0 --timing | tee gpt2_jitted.txt
    - name: Run 10 CIFAR training steps
      run: HIP=1 STEPS=10 python3 examples/hlb_cifar10.py | tee train_cifar.txt
    - name: Run 10 CIFAR training steps w HALF
      run: HIP=1 STEPS=10 HALF=1 python3 examples/hlb_cifar10.py | tee train_cifar_half.txt
    # # TODO: enable this. it took 3 minutes in CI and made the full training one more than 5 minutes
    # - name: Run 10 CIFAR training steps w 6 GPUS
    #   run: time HALF=1 STEPS=10 BS=1536 GPUS=6 python3 examples/hlb_cifar10.py
    - name: Run full CIFAR training
<<<<<<< HEAD
      run: time HIP=1 HALF=1 LATEWINO=1 STEPS=1000 python3 examples/hlb_cifar10.py | tee train_cifar_one_gpu.py
=======
      run: time HIP=1 HALF=1 LATEWINO=1 STEPS=1000 TARGET_EVAL_ACC_PCT=93 python3 examples/hlb_cifar10.py | tee train_cifar_one_gpu.py
>>>>>>> 1156a276
    - uses: actions/upload-artifact@v4
      with:
        name: Speed (AMD)
        path: |
          onnx_inference_speed.csv
          torch_speed.txt
          train_cifar.txt
          train_cifar_half.txt
          train_cifar_wino.txt
          train_cifar_wino_half_hip.txt
          llama_unjitted.txt
          llama_jitted.txt
          gpt2_unjitted.txt
          gpt2_jitted.txt
          matmul.txt
          sd.txt<|MERGE_RESOLUTION|>--- conflicted
+++ resolved
@@ -145,11 +145,7 @@
     # - name: Run 10 CIFAR training steps w 6 GPUS
     #   run: time HALF=1 STEPS=10 BS=1536 GPUS=6 python3 examples/hlb_cifar10.py
     - name: Run full CIFAR training
-<<<<<<< HEAD
-      run: time HIP=1 HALF=1 LATEWINO=1 STEPS=1000 python3 examples/hlb_cifar10.py | tee train_cifar_one_gpu.py
-=======
       run: time HIP=1 HALF=1 LATEWINO=1 STEPS=1000 TARGET_EVAL_ACC_PCT=93 python3 examples/hlb_cifar10.py | tee train_cifar_one_gpu.py
->>>>>>> 1156a276
     - uses: actions/upload-artifact@v4
       with:
         name: Speed (AMD)
