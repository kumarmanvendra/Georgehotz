name: Benchmarks

on:
  push:
    branches:
      - master
      - update_benchmark

jobs:
  testmacbenchmark:
    name: Mac Benchmark
    runs-on: [self-hosted, macOS]
    defaults:
      run:
        shell: bash -o pipefail {0}
    if: github.repository_owner == 'tinygrad'
    env:
      PYTHONPATH: .
    steps:
    - name: Checkout Code
      uses: actions/checkout@v4
    - name: Symlink models and datasets
      run: |
        mkdir -p weights
        ln -s ~/tinygrad/disassemblers/applegpu disassemblers/applegpu
        ln -s ~/tinygrad/weights/sd-v1-4.ckpt weights/sd-v1-4.ckpt
        ln -s ~/tinygrad/weights/bpe_simple_vocab_16e6.txt.gz weights/bpe_simple_vocab_16e6.txt.gz
        ln -s ~/tinygrad/weights/LLaMA weights/LLaMA
        ln -s ~/tinygrad/extra/datasets/cifar-10-python.tar.gz extra/datasets/cifar-10-python.tar.gz
    # TODO: why is this test not reliable?
    #- name: Run Stable Diffusion
    #  run: python3 examples/stable_diffusion.py --seed 0 --noshow --timing | tee sd.txt
    - name: Run model inference benchmark
      run: METAL=1 python3 test/external/external_model_benchmark.py
    - name: Test speed vs torch
      run: BIG=2 MPS=1 python3 test/test_speed_v_torch.py | tee torch_speed.txt
    - name: Run Tensor Core GEMM
      run: |
        DEBUG=2 python3 extra/gemm/simple_matmul.py | tee matmul.txt
        DEBUG=2 HALF=1 python3 extra/gemm/simple_matmul.py | tee matmul_half.txt
    - name: Run LLaMA
      run: |
        JIT=0 python3 examples/llama.py --gen 1 --prompt "Hello." --count 10 --temperature 0 --timing | tee llama_unjitted.txt
        JIT=1 python3 examples/llama.py --gen 1 --prompt "Hello." --count 10 --temperature 0 --timing | tee llama_jitted.txt
    - name: Run LLaMA with BEAM
      run: JIT=1 BEAM=2 CACHELEVEL=0 python3 examples/llama.py --gen 1 --prompt "Hello." --count 10 --temperature 0 --timing | tee llama_beam.txt
    - name: Run GPT2
      run: |
        JIT=0 python3 examples/gpt2.py --prompt "Hello." --count 10 --temperature 0 --timing | tee gpt2_unjitted.txt
        JIT=1 python3 examples/gpt2.py --prompt "Hello." --count 10 --temperature 0 --timing | tee gpt2_jitted.txt
    - name: Run GPT2 w HALF
      run: JIT=1 HALF=1 python3 examples/gpt2.py --count 10 --temperature 0 --timing | tee gpt2_half.txt
    - name: Run GPT2 w HALF/BEAM
      run: JIT=1 HALF=1 BEAM=2 CACHELEVEL=0 CAST_BEFORE_VIEW=0 python3 examples/gpt2.py --count 10 --temperature 0 --timing | tee gpt2_half_beam.txt
    - name: Train MNIST
      run: time PYTHONPATH=. TARGET_EVAL_ACC_PCT=97.3 python3 examples/beautiful_mnist.py | tee beautiful_mnist.txt
    - name: Run 10 CIFAR training steps
      run: STEPS=10 python3 examples/hlb_cifar10.py | tee train_cifar.txt
    - name: Run 10 CIFAR training steps w HALF
      run: STEPS=10 DEFAULT_FLOAT=HALF python3 examples/hlb_cifar10.py | tee train_cifar_half.txt
    #- name: Run 10 CIFAR training steps w BF16
    #  run: STEPS=10 DEFAULT_FLOAT=BFLOAT16 python3 examples/hlb_cifar10.py | tee train_cifar_bf16.txt
    # TODO: this is flaky too
    # - name: Run 10 CIFAR training steps w winograd
    #   run: WINO=1 STEPS=10 python3 examples/hlb_cifar10.py | tee train_cifar_wino.txt
    - uses: actions/upload-artifact@v4
      with:
        name: Speed (Mac)
        path: |
          onnx_inference_speed.csv
          torch_speed.txt
          llama_unjitted.txt
          llama_jitted.txt
          llama_beam.txt
          gpt2_unjitted.txt
          gpt2_jitted.txt
          gpt2_half.txt
          gpt2_half_beam.txt
          matmul.txt
          matmul_half.txt
          sd.txt
          beautiful_mnist.txt
          train_cifar.txt
          train_cifar_half.txt
          train_cifar_bf16.txt
          train_cifar_wino.txt

  testnvidiabenchmark:
    name: NVIDIA Benchmark
    runs-on: [self-hosted, Linux, CUDA]
    defaults:
      run:
        shell: bash -o pipefail {0}
    if: github.repository_owner == 'tinygrad'
    env:
      PYTHONPATH: .
    steps:
    - name: Checkout Code
      uses: actions/checkout@v4
    - name: Print nvidia-smi
      run: nvidia-smi
    - name: Symlink models and datasets
      run: |
        mkdir -p weights
        ln -s ~/tinygrad/weights/LLaMA weights/LLaMA
    - name: Run model inference benchmark
      run: CUDA=1 python3 test/external/external_model_benchmark.py
    - name: Test speed vs torch
      run: CUDA=1 BIG=2 TORCHCUDA=1 python3 test/test_speed_v_torch.py | tee torch_speed.txt
<<<<<<< HEAD
    - name: Run Tensor Core GEMM(CUDA)
      run: CUDA=1 HALF=1 DEBUG=2 python3 extra/gemm/simple_matmul.py | tee matmul.txt
    - name: Run Tensor Core GEMM(PTX)
      run: CUDA=1 PTX=1 HALF=1 DEBUG=2 python3 extra/gemm/simple_matmul.py | tee matmul.txt
=======
    - name: Run Tensor Core GEMM
      run: |
        CUDA=1 HALF=1 DEBUG=2 python3 extra/gemm/simple_matmul.py | tee matmul.txt
        CUDA=1 BFLOAT16=1 DEBUG=2 python3 extra/gemm/simple_matmul.py | tee matmul_bfloat16.txt
>>>>>>> 4b95350c
    - name: Run LLaMA
      run: |
        CUDA=1 JIT=0 python3 examples/llama.py --gen 1 --prompt "Hello." --count 10 --temperature 0 --timing | tee llama_unjitted.txt
        CUDA=1 JIT=1 python3 examples/llama.py --gen 1 --prompt "Hello." --count 10 --temperature 0 --timing | tee llama_jitted.txt
    - name: Run LLaMA with BEAM
      run: CUDA=1 JIT=1 BEAM=2 CACHELEVEL=0 python3 examples/llama.py --gen 1 --prompt "Hello." --count 10 --temperature 0 --timing | tee llama_beam.txt
    - name: Run GPT2
      run: |
        CUDA=1 JIT=0 python3 examples/gpt2.py --prompt "Hello." --count 10 --temperature 0 --timing | tee gpt2_unjitted.txt
        CUDA=1 JIT=1 python3 examples/gpt2.py --prompt "Hello." --count 10 --temperature 0 --timing | tee gpt2_jitted.txt
    - name: Run GPT2 w HALF
      run: CUDA=1 JIT=1 HALF=1 python3 examples/gpt2.py --count 10 --temperature 0 --timing | tee gpt2_half.txt
    - name: Run GPT2 w HALF/BEAM
      run: CUDA=1 JIT=1 HALF=1 BEAM=2 CACHELEVEL=0 CAST_BEFORE_VIEW=0 JIT_BATCH_SIZE=4 python3 examples/gpt2.py --count 10 --temperature 0 --timing | tee gpt2_half_beam.txt
    - name: Train MNIST
      run: time PYTHONPATH=. CUDA=1 TARGET_EVAL_ACC_PCT=97.3 python3 examples/beautiful_mnist.py | tee beautiful_mnist.txt
    - name: Run 10 CIFAR training steps
      run: CUDA=1 STEPS=10 python3 examples/hlb_cifar10.py | tee train_cifar.txt
    - name: Run 10 CIFAR training steps w HALF
      run: CUDA=1 STEPS=10 DEFAULT_FLOAT=HALF python3 examples/hlb_cifar10.py | tee train_cifar_half.txt
    - name: Run 10 CIFAR training steps w BF16
      run: CUDA=1 STEPS=10 DEFAULT_FLOAT=BFLOAT16 python3 examples/hlb_cifar10.py | tee train_cifar_bf16.txt
    - name: Run full CIFAR training
      run: time CUDA=1 DEFAULT_FLOAT=HALF LATEWINO=1 STEPS=1000 TARGET_EVAL_ACC_PCT=93.3 python3 examples/hlb_cifar10.py | tee train_cifar_one_gpu.txt
    - uses: actions/upload-artifact@v4
      with:
        name: Speed (NVIDIA)
        path: |
          onnx_inference_speed.csv
          torch_speed.txt
          matmul.txt
          matmul_bfloat16.txt
          llama_unjitted.txt
          llama_jitted.txt
          llama_beam.txt
          gpt2_unjitted.txt
          gpt2_jitted.txt
          gpt2_half.txt
          gpt2_half_beam.txt
          beautiful_mnist.txt
          train_cifar.txt
          train_cifar_half.txt
          train_cifar_bf16.txt
          train_cifar_one_gpu.txt

  testamdbenchmark:
    name: tinybox Benchmark
    runs-on: [self-hosted, Linux, tinybox]
    defaults:
      run:
        shell: bash -o pipefail {0}
    if: github.repository_owner == 'tinygrad'
    env:
      PYTHONPATH: .
    steps:
    - name: Checkout Code
      uses: actions/checkout@v4
    - name: Symlink models and datasets
      run: |
        mkdir -p weights
        ln -s ~/tinygrad/weights/bpe_simple_vocab_16e6.txt.gz weights/bpe_simple_vocab_16e6.txt.gz
        ln -s ~/tinygrad/weights/LLaMA weights/LLaMA
        ln -s ~/tinygrad/extra/datasets/cifar-10-python.tar.gz extra/datasets/cifar-10-python.tar.gz
        ln -s /raid/weights/mixtral-8x7b-32kseqlen weights/mixtral-8x7b-32kseqlen
        ln -s /raid/weights/LLaMA-2 weights/LLaMA-2
        mkdir -p extra/datasets
        ln -s /raid/datasets/imagenet extra/datasets/imagenet
    - name: Show off tinybox
      run: /opt/rocm/bin/rocm-bandwidth-test
    - name: Run model inference benchmark
      run: LD_PRELOAD="/opt/rocm/lib/libhsa-runtime64.so" HSA=1 NOCLANG=1 python3 test/external/external_model_benchmark.py
    - name: Test speed vs torch
      run: |
        python3 -c "import torch; print(torch.__version__)"
        LD_PRELOAD="/opt/rocm/lib/libhsa-runtime64.so" HSA=1 BIG=2 TORCHCUDA=1 python3 test/test_speed_v_torch.py | tee torch_speed.txt
    - name: Run Tensor Core GEMM
      run: HSA=1 HALF=1 DEBUG=2 python3 extra/gemm/simple_matmul.py | tee matmul.txt
    - name: Run Stable Diffusion
      run: HSA=1 python3 examples/stable_diffusion.py --seed 0 --noshow --timing | tee sd.txt
    - name: Run LLaMA 7B
      run: |
        HSA=1 JIT=0 python3 examples/llama.py --gen 1 --prompt "Hello." --count 10 --temperature 0 --timing | tee llama_unjitted.txt
        HSA=1 JIT=1 python3 examples/llama.py --gen 1 --prompt "Hello." --count 10 --temperature 0 --timing | tee llama_jitted.txt
    - name: Run LLaMA 7B with BEAM
      run: HSA=1 JIT=1 BEAM=2 CACHELEVEL=0 python3 examples/llama.py --gen 1 --prompt "Hello." --count 10 --temperature 0 --timing | tee llama_beam.txt
    - name: Run LLaMA 7B on 4 GPUs
      run: HSA=1 python3 examples/llama.py --gen 1 --size 7B --shard 4 --prompt "Hello." --count 10 --temperature 0  --timing | tee llama_four_gpu.txt
    - name: Run LLaMA 7B on 6 GPUs
      run: HSA=1 python3 examples/llama.py --gen 1 --size 7B --shard 6 --prompt "Hello." --count 10 --temperature 0  --timing | tee llama_six_gpu.txt
    - name: Run LLaMA-2 70B
      run: HSA=1 python3 examples/llama.py --gen 2 --size 70B --shard 6 --prompt "Hello." --count 10 --temperature 0  --timing | tee llama_2_70B.txt
    - name: Run Mixtral 8x7B
      run: time HSA=1 python3 examples/mixtral.py --temperature 0 --count 10 --timing | tee mixtral.txt
    - name: Run GPT2
      run: |
        HSA=1 JIT=0 python3 examples/gpt2.py --prompt "Hello." --count 10 --temperature 0 --timing | tee gpt2_unjitted.txt
        HSA=1 JIT=1 python3 examples/gpt2.py --prompt "Hello." --count 10 --temperature 0 --timing | tee gpt2_jitted.txt
    - uses: actions/upload-artifact@v4
      with:
        name: Speed (AMD)
        path: |
          onnx_inference_speed.csv
          torch_speed.txt
          llama_unjitted.txt
          llama_jitted.txt
          llama_beam.txt
          llama_four_gpu.txt
          llama_six_gpu.txt
          llama_2_70B.txt
          gpt2_unjitted.txt
          gpt2_jitted.txt
          matmul.txt
          sd.txt
          mixtral.txt

  testmoreamdbenchmark:
    name: tinybox Training
    runs-on: [self-hosted, Linux, tinybox]
    defaults:
      run:
        shell: bash -o pipefail {0}
    if: github.repository_owner == 'tinygrad'
    env:
      PYTHONPATH: .
    steps:
    - name: Checkout Code
      uses: actions/checkout@v4
    - name: Symlink models and datasets
      run: |
        mkdir -p weights
        ln -s ~/tinygrad/weights/bpe_simple_vocab_16e6.txt.gz weights/bpe_simple_vocab_16e6.txt.gz
        ln -s ~/tinygrad/weights/LLaMA weights/LLaMA
        ln -s ~/tinygrad/extra/datasets/cifar-10-python.tar.gz extra/datasets/cifar-10-python.tar.gz
        ln -s /raid/weights/mixtral-8x7b-32kseqlen weights/mixtral-8x7b-32kseqlen
        ln -s /raid/weights/LLaMA-2 weights/LLaMA-2
        mkdir -p extra/datasets
        ln -s /raid/datasets/imagenet extra/datasets/imagenet
    - name: Train MNIST
      run: time PYTHONPATH=. HSA=1 TARGET_EVAL_ACC_PCT=97.3 python3 examples/beautiful_mnist.py | tee beautiful_mnist.txt
    - name: Run 10 CIFAR training steps
      run: HSA=1 STEPS=10 python3 examples/hlb_cifar10.py | tee train_cifar.txt
    - name: Run 10 CIFAR training steps w HALF
      run: HSA=1 STEPS=10 DEFAULT_FLOAT=HALF python3 examples/hlb_cifar10.py | tee train_cifar_half.txt
    - name: Run 10 CIFAR training steps w BF16
      run: HSA=1 STEPS=10 DEFAULT_FLOAT=BFLOAT16 python3 examples/hlb_cifar10.py | tee train_cifar_bf16.txt
    - name: Run full CIFAR training w 1 GPU
      run: time HSA=1 DEFAULT_FLOAT=HALF LATEWINO=1 STEPS=1000 TARGET_EVAL_ACC_PCT=93.3 python3 examples/hlb_cifar10.py | tee train_cifar_one_gpu.txt
    - name: Run full CIFAR training steps w 6 GPUS
      run: time HSA=1 DEFAULT_FLOAT=HALF STEPS=350 BS=1536 GPUS=6 TARGET_EVAL_ACC_PCT=93.3 python3 examples/hlb_cifar10.py | tee train_cifar_six_gpu.txt
    - name: Run MLPerf resnet eval on training data
      run: time HSA=1 MODEL=resnet python3 examples/mlperf/model_eval.py
    - name: Run 10 MLPerf ResNet50 training steps (1 gpu)
      run: HSA=1 BENCHMARK=10 BS=128 GPUS=1 MODEL=resnet python3 examples/mlperf/model_train.py | tee train_resnet_one_gpu.txt
    - name: Run 10 MLPerf ResNet50 training steps (6 gpu)
      run: HSA=1 BENCHMARK=10 BS=768 GPUS=6 MODEL=resnet python3 examples/mlperf/model_train.py | tee train_resnet.txt
    - uses: actions/upload-artifact@v4
      with:
        name: Speed (AMD Training)
        path: |
          beautiful_mnist.txt
          train_cifar.txt
          train_cifar_half.txt
          train_cifar_bf16.txt
          train_cifar_wino.txt
          train_cifar_one_gpu.txt
          train_resnet.txt
          train_resnet_one_gpu.txt
          train_cifar_six_gpu.txt<|MERGE_RESOLUTION|>--- conflicted
+++ resolved
@@ -107,17 +107,12 @@
       run: CUDA=1 python3 test/external/external_model_benchmark.py
     - name: Test speed vs torch
       run: CUDA=1 BIG=2 TORCHCUDA=1 python3 test/test_speed_v_torch.py | tee torch_speed.txt
-<<<<<<< HEAD
     - name: Run Tensor Core GEMM(CUDA)
-      run: CUDA=1 HALF=1 DEBUG=2 python3 extra/gemm/simple_matmul.py | tee matmul.txt
+      run: |
+        CUDA=1 HALF=1 DEBUG=2 python3 extra/gemm/simple_matmul.py | tee matmul.txt
+        CUDA=1 BFLOAT16=1 DEBUG=2 python3 extra/gemm/simple_matmul.py | tee matmul_bfloat16.txt
     - name: Run Tensor Core GEMM(PTX)
       run: CUDA=1 PTX=1 HALF=1 DEBUG=2 python3 extra/gemm/simple_matmul.py | tee matmul.txt
-=======
-    - name: Run Tensor Core GEMM
-      run: |
-        CUDA=1 HALF=1 DEBUG=2 python3 extra/gemm/simple_matmul.py | tee matmul.txt
-        CUDA=1 BFLOAT16=1 DEBUG=2 python3 extra/gemm/simple_matmul.py | tee matmul_bfloat16.txt
->>>>>>> 4b95350c
     - name: Run LLaMA
       run: |
         CUDA=1 JIT=0 python3 examples/llama.py --gen 1 --prompt "Hello." --count 10 --temperature 0 --timing | tee llama_unjitted.txt
