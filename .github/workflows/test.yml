name: Unit Tests
env:
  # increment this when downloads substantially change to avoid the internet
  DOWNLOAD_CACHE_VERSION: '4'

on:
  push:
    branches:
      - master
  pull_request:
  workflow_dispatch:

jobs:
  uops:
    name: uops tests
    runs-on: ubuntu-latest
    timeout-minutes: 20
    steps:
    - name: Checkout Code
      uses: actions/checkout@v4
    - name: Set up Python 3.12
      uses: actions/setup-python@v5
      with:
        python-version: 3.12
    - name: Cache python packages
      uses: actions/cache@v3
      with:
        path: ${{ env.Python3_ROOT_DIR }}/lib/python3.12/site-packages
        key: uops-packages-${{ hashFiles('**/setup.py') }}-3.12
    - name: Install dependencies
      run: pip install -e '.[testing]' --extra-index-url https://download.pytorch.org/whl/cpu
    - name: Test IMAGE=2 support
      run: |
        IMAGE=2 PYTHON=1 python3 test/test_ops.py TestOps.test_gemm
        IMAGE=2 PYTHON=1 python3 test/test_ops.py TestOps.test_simple_conv2d
    - name: Test emulated METAL tensor cores
      run: DEBUG=2 EMULATE_METAL=1 FORWARD_ONLY=1 PYTHON=1 python3 test/test_ops.py TestOps.test_big_gemm
    - name: Test emulated HIP tensor cores
      run: |
        PYTHONPATH=. DEBUG=2 EMULATE_HIP=1 FORWARD_ONLY=1 PYTHON=1 THREEFRY=0 N=16 HALF=1 ACC_HALF=0 python3 ./extra/gemm/simple_matmul.py
        PYTHONPATH=. DEBUG=2 EMULATE_HIP=1 FORWARD_ONLY=1 PYTHON=1 THREEFRY=0 N=64 HALF=1 ACC_HALF=0 python3 ./extra/gemm/simple_matmul.py
        PYTHONPATH=. DEBUG=2 EMULATE_HIP=1 FORWARD_ONLY=1 PYTHON=1 THREEFRY=0 N=16 HALF=1 ACC_HALF=1 python3 ./extra/gemm/simple_matmul.py
        PYTHONPATH=. DEBUG=2 EMULATE_HIP=1 FORWARD_ONLY=1 PYTHON=1 THREEFRY=0 N=64 HALF=1 ACC_HALF=1 python3 ./extra/gemm/simple_matmul.py
    - name: Full test tensor cores
      run: |
<<<<<<< HEAD
        DEBUG=2 EMULATE_METAL=1 FORWARD_ONLY=1 THREEFRY=0 PYTHON=1 python3 ./test/test_linearizer.py TestLinearizer.test_tensor_cores
        DEBUG=2 EMULATE_HIP=1 FORWARD_ONLY=1 THREEFRY=0 PYTHON=1 python3 ./test/test_linearizer.py TestLinearizer.test_tensor_cores
=======
        DEBUG=2 EMULATE_METAL=1 FORWARD_ONLY=1 PYTHON=1 python3 ./test/test_linearizer.py TestLinearizer.test_tensor_cores
        DEBUG=2 EMULATE_HIP=1 FORWARD_ONLY=1 PYTHON=1 python3 ./test/test_linearizer.py TestLinearizer.test_tensor_cores
        DEBUG=2 EMULATE_CUDA=1 FORWARD_ONLY=1 PYTHON=1 python3 ./test/test_linearizer.py TestLinearizer.test_tensor_cores
>>>>>>> 85002655
    - name: Test dtype with Python emulator
      run: DEBUG=2 THREEFRY=0 PYTHON=1 python3 test/test_dtype.py
    - name: Test ops with Python emulator
<<<<<<< HEAD
      run: DEBUG=2 THREEFRY=0 PYTHON=1 python3 -m pytest test/test_ops.py -k "not (test_split or test_simple_cumsum or test_cumsum or test_einsum or test_dot_1d or test_big_gemm or test_broadcastdot or test_multidot or test_var_axis or test_std_axis or test_broadcast_full or test_broadcast_partial or test_simple_conv3d or test_dilated_conv_transpose2d or test_simple_conv_transpose3d or test_large_input_conv2d or test_maxpool2d_simple or test_maxpool2d_bigger_stride or test_avgpool2d or test_cat or test_scaled_product_attention or test_scaled_product_attention_causal)"
=======
      run: DEBUG=2 PYTHON=1 python3 -m pytest test/test_ops.py -k "not (test_split or test_simple_cumsum or test_cumsum or test_einsum or test_dot or test_dot_1d or test_big_gemm or test_broadcastdot or test_multidot or test_var_axis or test_std_axis or test_broadcast_full or test_broadcast_partial or test_simple_conv3d or test_dilated_conv_transpose2d or test_simple_conv_transpose3d or test_large_input_conv2d or test_maxpool2d or test_maxpool2d_simple or test_maxpool2d_bigger_stride or test_avgpool2d or test_cat or test_scaled_product_attention or test_scaled_product_attention_causal)" --durations=20
    - name: Test symbolic with Python emulator
      run: PYTHONPATH=. PYTHON=1 python3 test/test_symbolic_ops.py
    - name: test_linearizer_failures with Python emulator
      run: PYTHONPATH=. PYTHON=1 python3 -m pytest -rA test/test_linearizer_failures.py::TestLinearizerFailures::test_failure_1
>>>>>>> 85002655

  linter:
    name: Linters
    runs-on: ubuntu-latest
    timeout-minutes: 20

    # TODO: run the pre-commit hook to replace a lot of this
    steps:
    - name: Checkout Code
      uses: actions/checkout@v4
    - name: Set up Python 3.8
      uses: actions/setup-python@v5
      with:
        python-version: 3.8
    - name: Cache python packages
      uses: actions/cache@v3
      with:
        path: ${{ env.Python3_ROOT_DIR }}/lib/python3.8/site-packages
        key: linting-packages-${{ hashFiles('**/setup.py') }}-3.8
    - name: Install dependencies
      run: pip install -e '.[linting,testing]' --extra-index-url https://download.pytorch.org/whl/cpu
    - name: Lint with pylint
      run: python -m pylint --disable=all -e W0311 -e C0303 --jobs=0 --indent-string='  ' **/*.py
    - name: Lint with ruff
      run: |
        pip3 install --upgrade --force-reinstall ruff
        python3 -m ruff . --preview
    - name: Lint tinygrad with pylint
      run: python -m pylint tinygrad/
    - name: Run mypy
      run: python -m mypy --strict-equality
    - name: Test Docs
      run: |
        python docs/abstractions.py
        python docs/abstractions2.py
    - name: Test Quickstart
      run: awk '/```python/{flag=1;next}/```/{flag=0}flag' docs/quickstart.md > quickstart.py &&  PYTHONPATH=. python quickstart.py
    - name: Fuzz Test symbolic
      run: python test/external/fuzz_symbolic.py
    - name: Fuzz Test shapetracker
      run: |
        PYTHONPATH="." python test/external/fuzz_shapetracker.py
        PYTHONPATH="." python test/external/fuzz_shapetracker_math.py
    - name: Use as an external package
      run: |
        mkdir $HOME/test_external_dir
        cd $HOME/test_external_dir
        python -m venv venv
        source venv/bin/activate
        pip install $GITHUB_WORKSPACE
        python -c "from tinygrad.tensor import Tensor; print(Tensor([1,2,3,4,5]))"
    - name: Test DEBUG
      run: DEBUG=100 python3 -c "from tinygrad import Tensor; N = 1024; a, b = Tensor.rand(N, N), Tensor.rand(N, N); c = (a.reshape(N, 1, N) * b.T.reshape(1, N, N)).sum(axis=2); print((c.numpy() - (a.numpy() @ b.numpy())).mean())"
    - name: Repo line count <6000 lines
      run: MAX_LINE_COUNT=6000 python sz.py

  testcpuimagenet:
    name: ImageNet to C Tests
    runs-on: ubuntu-latest
    timeout-minutes: 20

    steps:
    - name: Checkout Code
      uses: actions/checkout@v4
    - name: Set up Python 3.8
      uses: actions/setup-python@v5
      with:
        python-version: 3.8
    - name: Cache python packages
      uses: actions/cache@v3
      with:
        path: ${{ env.Python3_ROOT_DIR }}/lib/python3.8/site-packages
        key: testing-packages-${{ hashFiles('**/setup.py') }}
    - name: Cache downloads
      uses: actions/cache@v3
      with:
        path: ~/.cache/tinygrad/downloads/
        key: downloads-cache-cpu-${{ env.DOWNLOAD_CACHE_VERSION }}
    - name: Install Dependencies
      run: pip install -e '.[testing]' --extra-index-url https://download.pytorch.org/whl/cpu
    #- name: Run Pytest
    #  run: python -m pytest -n=auto test/ -k "not (test_efficientnet and models/test_train.py)" --durations=20
    - name: Compile EfficientNet to C
      run: PYTHONPATH="." CLANG=1 python examples/compile_efficientnet.py > recognize.c
    - name: Compile C to native
      run: clang -O2 recognize.c -lm -o recognize
    - name: Test EfficientNet
      run: cat test/models/efficientnet/Chicken.jpg | ./recognize | grep cock

  testopencl:
    strategy:
      fail-fast: false
      matrix:
        task: [optimage, openpilot, onnx]
    name: ${{ matrix.task=='optimage'&&'GPU OPT and IMAGE Tests' || matrix.task=='openpilot'&&'openpilot (OpenCL) Tests' || matrix.task=='onnx'&&'ONNX+Optimization Tests' }}
    runs-on: ubuntu-20.04
    timeout-minutes: 20

    steps:
      - name: Checkout Code
        uses: actions/checkout@v4
      - name: Install OpenCL
        run: |
          echo 'Acquire::http::Pipeline-Depth "5";' | sudo tee -a /etc/apt/apt.conf.d/99parallel
          echo "deb [ allow-insecure=yes ] https://apt.repos.intel.com/oneapi all main" | sudo tee /etc/apt/sources.list.d/oneAPI.list
          sudo apt update
          sudo apt install --allow-unauthenticated -y --no-install-recommends \
            intel-oneapi-runtime-openmp=2023.2.1-16 intel-oneapi-runtime-compilers-common=2023.2.1-16 intel-oneapi-runtime-compilers=2023.2.1-16 \
            intel-oneapi-runtime-dpcpp-sycl-opencl-cpu=2023.2.1-16 intel-oneapi-runtime-tbb-common=2021.10.0-49541 \
            intel-oneapi-runtime-tbb=2021.10.0-49541 intel-oneapi-runtime-opencl=2023.2.1-16
      - name: Set up Python 3.11
        uses: actions/setup-python@v5
        with:
          python-version: 3.11
      - name: Cache python packages
        uses: actions/cache@v3
        with:
          path: ${{ env.Python3_ROOT_DIR }}/lib/python3.11/site-packages
          key: testing-packages-${{ hashFiles('**/setup.py') }}
      - name: Cache downloads
        uses: actions/cache@v3
        with:
          path: ~/.cache/tinygrad/downloads/
          key: downloads-cache-${{ matrix.task }}-${{ env.DOWNLOAD_CACHE_VERSION }}
      - name: Install Dependencies
        run: pip install -e '.[testing]' --extra-index-url https://download.pytorch.org/whl/cpu
      - if: ${{ matrix.task == 'optimage' }}
        name: Run Optimizer Test (OPT 2 and 3)
        run: |
          PYTHONPATH="." OPT=2 GPU=1 python -m pytest -n=auto test/external/external_test_opt.py
          PYTHONPATH="." OPT=3 GPU=1 python -m pytest -n=auto test/external/external_test_opt.py
      - if: ${{ matrix.task == 'optimage'}}
        name: Test WINO=1
        run: GPU=1 DEBUG=2 WINO=1 python3 test/test_ops.py TestOps.test_simple_conv2d
      - if: ${{ matrix.task == 'optimage'}}
        name: Test GPU IMAGE=1 ops
        run: GPU=1 IMAGE=1 python -m pytest -n=auto test/test_ops.py
      - if: ${{ matrix.task == 'optimage'}}
        name: Test GPU IMAGE=2 ops
        run: GPU=1 IMAGE=2 python -m pytest -n=auto test/test_ops.py
      - if: ${{ matrix.task == 'openpilot' }}
        name: Test openpilot model compile and size
        run: |
          DEBUG=2 ALLOWED_KERNEL_COUNT=208 FLOAT16=1 DEBUGCL=1 GPU=1 IMAGE=2 python openpilot/compile2.py
          #python -c 'import os; assert os.path.getsize("/tmp/output.thneed") < 100_000_000'
      - if: ${{ matrix.task == 'openpilot' }}
        name: Test openpilot model correctness (float32)
        run: FLOAT16=0 DEBUGCL=1 GPU=1 IMAGE=2 python openpilot/compile2.py
      - if: ${{ matrix.task == 'openpilot' }}
        name: Test openpilot alt model correctness (float32)
        run: FLOAT16=0 DEBUGCL=1 GPU=1 IMAGE=2 python openpilot/compile2.py https://github.com/commaai/openpilot/raw/3799fe46b3a629e491d4b8498b8ae83e4c88c304/selfdrive/modeld/models/supercombo.onnx
      - if: ${{ matrix.task == 'openpilot' }}
        name: Test openpilot fastvits model correctness (float32)
        run: FLOAT16=0 DEBUGCL=1 GPU=1 IMAGE=2 python openpilot/compile2.py https://github.com/commaai/openpilot/raw/9118973ed03c1ae1d40cf69a29507ec2cc78efd7/selfdrive/modeld/models/supercombo.onnx
      #- if: ${{ matrix.task == 'openpilot' }}
      #  name: Test multigpu
      #  run: |
      #    PYTHONPATH="." python test/external/dist/test_world.py
      #    PYTHONPATH="." python test/external/dist/test_collectives.py
      - if: ${{ matrix.task == 'onnx' }}
        name: Test ONNX (GPU)
        run: GPU=1 python -m pytest -n=auto test/external/external_test_onnx_backend.py --durations=20
      - if: ${{ matrix.task == 'onnx' }}
        name: Test ONNX (CLANG)
        run: CLANG=1 python -m pytest -n=auto test/external/external_test_onnx_backend.py --durations=20
      - if: ${{ matrix.task == 'onnx' }}
        name: Test Action Space
        run: PYTHONPATH="." GPU=1 python3 extra/optimization/get_action_space.py
      - if: ${{ matrix.task == 'onnx' }}
        name: Test Beam Search
        run: PYTHONPATH="." GPU=1 IGNORE_BEAM_CACHE=1 python3 -m pytest extra/optimization/test_beam_search.py

  #testwebgpu:
  #  name: WebGPU Tests
  #  runs-on: macos-13
  #  timeout-minutes: 20
  #  steps:
  #  - name: Checkout Code
  #    uses: actions/checkout@v4
  #  - name: Set up Python 3.11
  #    uses: actions/setup-python@v5
  #    with:
  #      python-version: 3.11
  #  - name: Cache python packages
  #    uses: actions/cache@v3
  #    with:
  #      path: /Users/runner/Library/Python/3.11/lib/python/site-packages
  #      key: webgpu-testing-user3-packages-${{ hashFiles('**/setup.py') }}
  #  - name: Install Dependencies
  #    run: pip install --user -e '.[webgpu,testing]' --extra-index-url https://download.pytorch.org/whl/cpu
  #  - name: Cache downloads
  #    uses: actions/cache@v3
  #    with:
  #      path: ~/Library/Caches/tinygrad/downloads/
  #      key: downloads-cache-webgpu-${{ env.DOWNLOAD_CACHE_VERSION }}
  #  - name: Check Device.DEFAULT (WEBGPU) and print some source
  #    run: |
  #      WEBGPU=1 python -c "from tinygrad import Device; assert Device.DEFAULT == 'WEBGPU', Device.DEFAULT"
  #      WEBGPU=1 DEBUG=4 FORWARD_ONLY=1 python3 test/test_ops.py TestOps.test_add
    #- name: Run webgpu pytest
    #  run: WEBGPU=1 WGPU_BACKEND_TYPE=Metal python -m pytest -n=auto
  #  - name: Run selected webgpu tests
  #    run: |
  #      WEBGPU=1 WGPU_BACKEND_TYPE=Metal python -m pytest -n=auto test/test_ops.py test/test_dtype.py \
  #      test/test_jit.py test/test_symbolic_ops.py test/test_symbolic_jit.py test/test_linearizer.py \
  #      test/test_linearizer_failures.py test/test_nn.py
  #  - name: Build WEBGPU Efficientnet
  #    run: WEBGPU=1 WGPU_BACKEND_TYPE=Metal python -m examples.compile_efficientnet
  #  - name: Install Puppeteer
  #    run: npm install puppeteer
  #  - name: Run WEBGPU Efficientnet
  #    run: node test/web/test_webgpu.js

  testmetal:
    name: Metal Tests
    runs-on: macos-14
    timeout-minutes: 20

    steps:
    - name: Checkout Code
      uses: actions/checkout@v4
    - name: Set up Python 3.11
      uses: actions/setup-python@v5
      with:
        python-version: 3.11
    - name: Cache python packages
      uses: actions/cache@v3
      with:
        path: /Users/runner/Library/Python/3.11/lib/python/site-packages
        key: metal-m1-testing-user3-packages-${{ hashFiles('**/setup.py') }}
    - name: Install Dependencies
      run: pip install --user -e '.[testing]' --extra-index-url https://download.pytorch.org/whl/cpu
    - name: Cache downloads
      uses: actions/cache@v3
      with:
        path: ~/Library/Caches/tinygrad/downloads/
        key: downloads-cache-metal-only-${{ env.DOWNLOAD_CACHE_VERSION }}
    - name: Check Device.DEFAULT (METAL) and print some source
      run: |
        METAL=1 python -c "from tinygrad import Device; assert Device.DEFAULT == 'METAL', Device.DEFAULT"
        METAL=1 DEBUG=4 FORWARD_ONLY=1 python3 test/test_ops.py TestOps.test_add
    - name: Run metal test
      run: THREEFRY=0 JIT=2 METAL=1 python -m pytest -n=auto test/ --ignore=test/external --ignore=test/models --durations=20
    - name: Run ONNX
      run: JIT=2 METAL=1 python -m pytest -n=auto test/external/external_test_onnx_backend.py --durations=20
    - name: Test tensor core ops (fake)
      run: TC=2 METAL=1 DEBUG=3 python test/test_ops.py TestOps.test_gemm
    - name: Test tensor core ops (real)
      run: METAL=1 DEBUG=3 python test/test_ops.py TestOps.test_big_gemm
    - name: Test LLaMA compile speed
      run: PYTHONPATH="." METAL=1 python test/external/external_test_speed_llama.py
    - name: Fuzz Test linearizer
      run: PYTHONPATH="." METAL=1 CACHELEVEL=0 FUZZ_BEAM=1 DEPTH=2 FUZZ_N=48 FUZZ_MAX_SIZE=10000000 python test/external/fuzz_linearizer.py


#  testwebgl:
#    name: WebGL Tests
#    runs-on: ubuntu-latest
#    timeout-minutes: 20
#
#    steps:
#    - name: Checkout Code
#      uses: actions/checkout@v3
#    - name: Set up Python 3.11
#      uses: actions/setup-python@v4
#      with:
#        python-version: 3.11
#    - name: Cache python packages
#      uses: actions/cache@v3
#      with:
#        path: ${{ env.Python3_ROOT_DIR }}/lib/python3.11/site-packages
#        key: webgl-testing-packages-${{ hashFiles('**/setup.py') }}
#    - name: Install Dependencies
#      run: pip install -e '.[webgl,testing]' --extra-index-url https://download.pytorch.org/whl/cpu
#    - name: Cache downloads
#      uses: actions/cache@v3
#      with:
#        path: ~/Library/Caches/tinygrad/downloads/
#        key: downloads-cache-webgl-${{ env.DOWNLOAD_CACHE_VERSION }}
#    - name: Prepare
#      run: |
#        sudo apt-get -y install xvfb
#        sudo /usr/bin/Xvfb :0 -screen 0 4096x4096x24+32 &
#    - name: Run selected webgl tests
#      run: WEBGL=1 python -m pytest -n=auto test/test_ops.py test/test_dtype.py test/test_jit.py
#    - name: Build WebGL Efficientnet
#      run: WEBGL=1 python -m examples.compile_efficientnet

  tests:
    strategy:
      fail-fast: false
      matrix:
        backend: [llvm, clang, gpu, cuda, hip] #, triton] #, ptx]

    name: Tests on (${{ matrix.backend }})
    runs-on: ubuntu-latest
    timeout-minutes: 20

    steps:
      - name: Checkout Code
        uses: actions/checkout@v4
      - name: Set up Python 3.11
        uses: actions/setup-python@v5
        with:
          python-version: 3.11
      - name: Cache python packages
        uses: actions/cache@v3
        with:
          path: ${{ env.Python3_ROOT_DIR }}/lib/python3.11/site-packages
          key: ${{ matrix.backend }}-packages-${{ hashFiles('**/setup.py') }}
      - name: Cache downloads
        uses: actions/cache@v3
        with:
          path: ~/.cache/tinygrad/downloads/
          key: downloads-cache-${{ matrix.backend }}-${{ env.DOWNLOAD_CACHE_VERSION }}
      - name: Set env
        run: printf "${{ matrix.backend == 'llvm' && 'LLVM=1' || matrix.backend == 'clang' && 'CLANG=1' || matrix.backend == 'gpu' && 'GPU=1' || matrix.backend == 'cuda' && 'FORWARD_ONLY=1\nJIT=1\nOPT=2\nTHREEFRY=0\nCUDA=1\nCUDACPU=1\n' || matrix.backend == 'PTX' && 'FORWARD_ONLY=1\nJIT=1\nOPT=2\nTHREEFRY=0\nCUDA=1\nCUDACPU=1\nPTX=1' || matrix.backend == 'triton' && 'FORWARD_ONLY=1\nJIT=1\nOPT=2\nTHREEFRY=0\nCUDA=1\nCUDACPU=1\nTRITON=1\nTRITON_PTXAS_PATH=/usr/bin/ptxas' || matrix.backend == 'hip' && 'HIP=1\nHIPCPU=1\nFORWARD_ONLY=1' }}" >> $GITHUB_ENV
      - name: Install OpenCL
        if: matrix.backend == 'gpu'
        run: |
          echo 'Acquire::http::Pipeline-Depth "5";' | sudo tee -a /etc/apt/apt.conf.d/99parallel
          echo "deb [ allow-insecure=yes ] https://apt.repos.intel.com/oneapi all main" | sudo tee /etc/apt/sources.list.d/oneAPI.list
          sudo apt update
          sudo apt install --allow-unauthenticated -y --no-install-recommends opencl-headers \
            intel-oneapi-runtime-openmp=2023.2.1-16 intel-oneapi-runtime-compilers-common=2023.2.1-16 intel-oneapi-runtime-compilers=2023.2.1-16 \
            intel-oneapi-runtime-dpcpp-sycl-opencl-cpu=2023.2.1-16 intel-oneapi-runtime-tbb-common=2021.10.0-49541 \
            intel-oneapi-runtime-tbb=2021.10.0-49541 intel-oneapi-runtime-opencl=2023.2.1-16
      - name: Install packages (cuda)
        if: matrix.backend == 'cuda' || matrix.backend == 'ptx' || matrix.backend == 'triton'
        run: |
          echo 'Acquire::http::Pipeline-Depth "5";' | sudo tee -a /etc/apt/apt.conf.d/99parallel
          sudo apt update -y
          sudo apt install -y --no-install-recommends git g++ cmake ninja-build llvm-15-dev zlib1g-dev libglew-dev \
            flex bison libfl-dev libboost-thread-dev libboost-filesystem-dev nvidia-cuda-toolkit-gcc libzstd-dev
      - name: Cache gpuocelot
        if: matrix.backend == 'cuda' || matrix.backend == 'ptx' || matrix.backend == 'triton'
        id: cache-build
        uses: actions/cache@v3
        env:
          cache-name: cache-gpuocelot-build
        with:
          path: ${{ github.workspace }}/gpuocelot/ocelot
          key: ubuntu22.04-gpuocelot-18401f4245b27ca4b3af433196583cc81ef84480-rebuild-4
      - name: Clone/compile gpuocelot
        if: (matrix.backend == 'cuda' || matrix.backend == 'ptx' || matrix.backend == 'triton') && steps.cache-build.outputs.cache-hit != 'true'
        run: |
          git clone --recurse-submodules https://github.com/gpuocelot/gpuocelot.git ${{ github.workspace }}/gpuocelot
          cd ${{ github.workspace }}/gpuocelot/ocelot
          git checkout 18401f4245b27ca4b3af433196583cc81ef84480
          mkdir build
          cd build
          cmake .. -Wno-dev -G Ninja -DOCELOT_BUILD_TOOLS=OFF -DCMAKE_BUILD_ALWAYS=0 -DBUILD_TESTS_CUDA=OFF
          ninja
      - name: Install gpuocelot
        if: matrix.backend == 'cuda' || matrix.backend == 'ptx' || matrix.backend == 'triton'
        run: |
          cd ${{ github.workspace }}/gpuocelot/ocelot/build
          sudo ninja install -d explain
      - name: Install packages (hip)
        if: matrix.backend == 'hip'
        run: |
          echo 'Acquire::http::Pipeline-Depth "5";' | sudo tee -a /etc/apt/apt.conf.d/99parallel
          wget https://repo.radeon.com/rocm/rocm.gpg.key -O - | gpg --dearmor | sudo tee /etc/apt/keyrings/rocm.gpg > /dev/null
          sudo tee /etc/apt/sources.list.d/rocm.list <<'EOF'
          deb [arch=amd64 signed-by=/etc/apt/keyrings/rocm.gpg] https://repo.radeon.com/rocm/apt/debian jammy main
          EOF
          echo -e 'Package: *\nPin: release o=repo.radeon.com\nPin-Priority: 600' | sudo tee /etc/apt/preferences.d/rocm-pin-600
          sudo apt update
          sudo apt install --no-install-recommends --allow-unauthenticated -y rocm-hip-libraries hip-dev
          curl -s https://api.github.com/repos/Qazalin/remu/releases/latest | \
          jq -r '.assets[] | select(.name == "libremu.so").browser_download_url' | \
          sudo xargs curl -L -o /usr/local/lib/libremu.so
      - name: Install dependencies
        run: pip install -e '.[testing${{matrix.backend=='llvm'&&',llvm'||matrix.backend=='cuda'&&',cuda'||matrix.backend=='ptx'&&',cuda'||matrix.backend=='triton'&&',triton'||''}}]' --extra-index-url https://download.pytorch.org/whl/cpu --extra-index-url https://aiinfra.pkgs.visualstudio.com/PublicPackages/_packaging/Triton-Nightly/pypi/simple/
      - name: Check Device.DEFAULT and print some source
        run: |
          python -c "from tinygrad import Device; assert Device.DEFAULT in ['LLVM','CLANG','CUDA','GPU', 'HIP'], Device.DEFAULT"
          DEBUG=5 PYTHONPATH=${{ github.workspace }} FORWARD_ONLY=1 python3 test/test_ops.py TestOps.test_add
      - name: Verify OpenCL autogen
        if: matrix.backend == 'gpu'
        run: |
          cp tinygrad/runtime/autogen/opencl.py /tmp/opencl.py.bak
          ./autogen_stubs.sh opencl
          diff /tmp/opencl.py.bak tinygrad/runtime/autogen/opencl.py
      - name: Verify CUDA autogen
        if: matrix.backend == 'cuda'
        run: |
          cp tinygrad/runtime/autogen/cuda.py /tmp/cuda.py.bak
          ./autogen_stubs.sh cuda
          diff /tmp/cuda.py.bak tinygrad/runtime/autogen/cuda.py
      - name: Verify HIP autogen
        if: matrix.backend == 'hip'
        run: |
          cp tinygrad/runtime/autogen/hip.py /tmp/hip.py.bak
          cp tinygrad/runtime/autogen/comgr.py /tmp/comgr.py.bak
          ./autogen_stubs.sh hip
          diff /tmp/hip.py.bak tinygrad/runtime/autogen/hip.py
          diff /tmp/comgr.py.bak tinygrad/runtime/autogen/comgr.py
      - name: Run pytest (not cuda or hip)
        if: matrix.backend!='cuda' && matrix.backend!='ptx' && matrix.backend!='triton' && matrix.backend != 'hip'
        run: python -m pytest -n=auto test/ --durations=20
      - name: Run ONNX (only LLVM)
        if: matrix.backend == 'llvm'
        run: python -m pytest -n=auto test/external/external_test_onnx_backend.py --durations=20
      - name: Run pytest (cuda)
        if: matrix.backend=='cuda'||matrix.backend=='ptx'||matrix.backend=='triton'
        run: python -m pytest -n=auto test/ -k 'not (half or test_efficientnet_safetensors)' --ignore=test/external --ignore=test/models --durations=20
      - name: Run pytest (hip)
        if: matrix.backend=='hip'
        run: python -m pytest -n=auto test/test_ops.py test/test_dtype.py test/test_dtype_alu.py test/test_linearizer.py test/imported/test_indexing.py --durations=20

  #testunicorn:
  #  name: ARM64 unicorn Test
  #  runs-on: ubuntu-latest
  #  timeout-minutes: 20
  #  steps:
  #    - name: Checkout Code
  #      uses: actions/checkout@v4
  #    - name: Set up Python 3.11
  #      uses: actions/setup-python@v5
  #      with:
  #        python-version: 3.11
  #    - name: Cache python packages
  #      uses: actions/cache@v3
  #      with:
  #        path: ${{ env.Python3_ROOT_DIR }}/lib/python3.11/site-packages
  #        key: testing-arm-packages-${{ hashFiles('**/setup.py') }}
  #    - name: Install cross-assembler
  #      run: |
  #        sudo apt update -y
  #        sudo apt install -y --no-install-recommends gcc-aarch64-linux-gnu
  #    - name: Install dependencies
  #      run: pip install -e '.[testing,arm]' --extra-index-url https://download.pytorch.org/whl/cpu
  #    - name: Test arm
  #      run: CI=1 ARM64=1 CLANG=1 python -m pytest -n=auto test/ -k 'not (test_nn.py and (test_conv_transpose2d or test_conv2d))' --ignore=test/models --ignore=test/test_speed_v_torch.py --ignore=test/test_net_speed.py --ignore=test/test_specific_conv.py  --ignore=test/unit/test_disk_tensor.py<|MERGE_RESOLUTION|>--- conflicted
+++ resolved
@@ -43,26 +43,17 @@
         PYTHONPATH=. DEBUG=2 EMULATE_HIP=1 FORWARD_ONLY=1 PYTHON=1 THREEFRY=0 N=64 HALF=1 ACC_HALF=1 python3 ./extra/gemm/simple_matmul.py
     - name: Full test tensor cores
       run: |
-<<<<<<< HEAD
         DEBUG=2 EMULATE_METAL=1 FORWARD_ONLY=1 THREEFRY=0 PYTHON=1 python3 ./test/test_linearizer.py TestLinearizer.test_tensor_cores
         DEBUG=2 EMULATE_HIP=1 FORWARD_ONLY=1 THREEFRY=0 PYTHON=1 python3 ./test/test_linearizer.py TestLinearizer.test_tensor_cores
-=======
-        DEBUG=2 EMULATE_METAL=1 FORWARD_ONLY=1 PYTHON=1 python3 ./test/test_linearizer.py TestLinearizer.test_tensor_cores
-        DEBUG=2 EMULATE_HIP=1 FORWARD_ONLY=1 PYTHON=1 python3 ./test/test_linearizer.py TestLinearizer.test_tensor_cores
-        DEBUG=2 EMULATE_CUDA=1 FORWARD_ONLY=1 PYTHON=1 python3 ./test/test_linearizer.py TestLinearizer.test_tensor_cores
->>>>>>> 85002655
+        DEBUG=2 EMULATE_CUDA=1 FORWARD_ONLY=1 THREEFRY=0 PYTHON=1 python3 ./test/test_linearizer.py TestLinearizer.test_tensor_cores
     - name: Test dtype with Python emulator
       run: DEBUG=2 THREEFRY=0 PYTHON=1 python3 test/test_dtype.py
     - name: Test ops with Python emulator
-<<<<<<< HEAD
-      run: DEBUG=2 THREEFRY=0 PYTHON=1 python3 -m pytest test/test_ops.py -k "not (test_split or test_simple_cumsum or test_cumsum or test_einsum or test_dot_1d or test_big_gemm or test_broadcastdot or test_multidot or test_var_axis or test_std_axis or test_broadcast_full or test_broadcast_partial or test_simple_conv3d or test_dilated_conv_transpose2d or test_simple_conv_transpose3d or test_large_input_conv2d or test_maxpool2d_simple or test_maxpool2d_bigger_stride or test_avgpool2d or test_cat or test_scaled_product_attention or test_scaled_product_attention_causal)"
-=======
-      run: DEBUG=2 PYTHON=1 python3 -m pytest test/test_ops.py -k "not (test_split or test_simple_cumsum or test_cumsum or test_einsum or test_dot or test_dot_1d or test_big_gemm or test_broadcastdot or test_multidot or test_var_axis or test_std_axis or test_broadcast_full or test_broadcast_partial or test_simple_conv3d or test_dilated_conv_transpose2d or test_simple_conv_transpose3d or test_large_input_conv2d or test_maxpool2d or test_maxpool2d_simple or test_maxpool2d_bigger_stride or test_avgpool2d or test_cat or test_scaled_product_attention or test_scaled_product_attention_causal)" --durations=20
+      run: DEBUG=2 THREEFRY=0 PYTHON=1 python3 -m pytest test/test_ops.py -k "not (test_split or test_simple_cumsum or test_cumsum or test_einsum or test_dot or test_dot_1d or test_big_gemm or test_broadcastdot or test_multidot or test_var_axis or test_std_axis or test_broadcast_full or test_broadcast_partial or test_simple_conv3d or test_dilated_conv_transpose2d or test_simple_conv_transpose3d or test_large_input_conv2d or test_maxpool2d or test_maxpool2d_simple or test_maxpool2d_bigger_stride or test_avgpool2d or test_cat or test_scaled_product_attention or test_scaled_product_attention_causal)" --durations=20
     - name: Test symbolic with Python emulator
       run: PYTHONPATH=. PYTHON=1 python3 test/test_symbolic_ops.py
     - name: test_linearizer_failures with Python emulator
       run: PYTHONPATH=. PYTHON=1 python3 -m pytest -rA test/test_linearizer_failures.py::TestLinearizerFailures::test_failure_1
->>>>>>> 85002655
 
   linter:
     name: Linters
