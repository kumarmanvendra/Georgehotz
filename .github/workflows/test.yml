--- conflicted
+++ resolved
@@ -232,13 +232,8 @@
         path: ${{ env.Python3_ROOT_DIR }}/lib/python3.11/site-packages
         key: metal-webgpu-testing-packages-${{ hashFiles('**/setup.py') }}
     - name: Install Dependencies
-<<<<<<< HEAD
       run: pip install -e '.[webgpu,webgl,testing]' --extra-index-url https://download.pytorch.org/whl/cpu
-    - name: Cache model weights
-=======
-      run: pip install -e '.[webgpu,testing]' --extra-index-url https://download.pytorch.org/whl/cpu
     - name: Cache downloads
->>>>>>> a031afb2
       uses: actions/cache@v3
       with:
         path: ~/Library/Caches/tinygrad/downloads/
