name: Unit Tests

on:
  push:
  pull_request:
  workflow_dispatch:

jobs:
  linter:
    name: Linters
    runs-on: ubuntu-latest
    timeout-minutes: 20

    steps:
    - name: Checkout Code
      uses: actions/checkout@v3
    - name: Set up Python 3.8
      uses: actions/setup-python@v4
      with:
        python-version: 3.8
    - name: Cache pip
      uses: actions/cache@v3
      with:
        path: ~/.cache/pip
        key: linting
    - name: Install dependencies
      run: pip install -e '.[linting,testing]' --extra-index-url https://download.pytorch.org/whl/cpu
    - name: Repo line count
      run: python3 sz.py
    - name: Lint with pylint
      run: python -m pylint --disable=all -e W0311 -e C0303 --jobs=0 --indent-string='  ' **/*.py
    - name: Lint with flake8
      run: flake8 tinygrad/ --indent-size=2 --select=F,E112,E113,E203,E304,E502,E702,E703,E71,E72,E731,W191,W6 --statistics -j4
    - name: Lint tinygrad with pylint
      run: pylint tinygrad/
    - name: Run mypy
      run: mypy tinygrad/ --ignore-missing-imports --check-untyped-defs --explicit-package-bases --warn-unreachable
    - name: Install SLOCCount
      run: sudo apt-get install sloccount
    - name: Check <5000 lines
      run: sloccount tinygrad test examples extra; if [ $(sloccount tinygrad | sed -n 's/.*Total Physical Source Lines of Code (SLOC)[ ]*= \([^ ]*\).*/\1/p' | tr -d ',') -gt 5000 ]; then exit 1; fi

  testcpuimagenet:
    name: CPU and ImageNet to C Tests
    runs-on: ubuntu-latest
    timeout-minutes: 20

    steps:
    - name: Checkout Code
      uses: actions/checkout@v3
    - name: Set up Python 3.8
      uses: actions/setup-python@v4
      with:
        python-version: 3.8
    - name: Cache pip
      uses: actions/cache@v3
      with:
        path: ~/.cache/pip
        key: cpu
    - name: Install Dependencies
      run: pip install -e '.[testing]' --extra-index-url https://download.pytorch.org/whl/cpu
    - name: Test Docs
      run: python docs/abstractions.py
    - name: Test Quickstart
      run: awk '/```python/{flag=1;next}/```/{flag=0}flag' docs/quickstart.md > quickstart.py && PYTHONPATH=. python3 quickstart.py
    - name: Run Pytest
<<<<<<< HEAD
      run: python -m pytest -n=auto test/ -k "not (test_efficientnet and models/test_train.py)"
=======
      run: python -m pytest -s -v -n=auto test/
    - name: Fuzz Test symbolic
      run: DEBUG=1 python test/external/fuzz_symbolic.py
    - name: Fuzz Test shapetracker
      run: PYTHONPATH="." DEBUG=1 python test/external/fuzz_shapetracker.py
  
  testwebgpu:
    name: WebGPU Tests
    runs-on: macos-13

    steps:
    - name: Checkout Code
      uses: actions/checkout@v3
    - name: Set up Python 3.8
      uses: actions/setup-python@v4
      with:
        python-version: 3.8
    - name: Install Dependencies
      run: pip install -e '.[testing,webgpu]' --extra-index-url https://download.pytorch.org/whl/cpu
    # - name: Set Env
    #   run: printf "WEBGPU=1\nWGPU_BACKEND_TYPE=D3D12\n" >> $GITHUB_ENV
    - name: Run Pytest
      run: WEBGPU=1 WGPU_BACKEND_TYPE=Metal python -m pytest -s -v -n=auto test/test_ops.py test/test_speed_v_torch.py test/test_nn.py test/test_jit.py test/test_randomness.py test/test_tensor.py test/test_assign.py test/test_conv.py test/test_nn.py test/test_custom_function.py test/test_conv_shapetracker.py
    - name: Build WEBGPU Efficientnet
      run: WEBGPU=1 WGPU_BACKEND_TYPE=Metal python -m examples.webgpu.compile_webgpu
    # - name: Install Puppeteer
    #   run: npm install puppeteer
    # - name: Run Efficientnet
    #   run: node test/test_webgpu.js
  testimagenet:
    name: ImageNet to C Compile Test
    runs-on: ubuntu-latest
    timeout-minutes: 20

    steps:
    - name: Checkout Code
      uses: actions/checkout@v3
    - name: Set up Python 3.8
      uses: actions/setup-python@v4
      with:
        python-version: 3.8
    - name: Install Dependencies
      run: pip install -e .
>>>>>>> 7cac5ea1
    - name: Compile EfficientNet to C
      run: PYTHONPATH="." CLANG=1 python3 examples/compile_efficientnet.py > recognize.c
    - name: Compile C to native
      run: clang -O2 recognize.c -lm -o recognize
    - name: Test EfficientNet
      run: curl https://media.istockphoto.com/photos/hen-picture-id831791190 | ./recognize | grep hen

  testtorch:
    name: Torch Tests
    runs-on: ubuntu-latest
    timeout-minutes: 20

    steps:
    - name: Checkout Code
      uses: actions/checkout@v3
    - name: Set up Python 3.8
      uses: actions/setup-python@v4
      with:
        python-version: 3.8
    - name: Cache pip
      uses: actions/cache@v3
      with:
        path: ~/.cache/pip
        key: torch
    - name: Install Dependencies
      run: pip install -e '.[testing]' --extra-index-url https://download.pytorch.org/whl/cpu
    - name: Run Pytest
      run: TORCH=1 python -m pytest -n=auto test/
    - name: Run ONNX
      run: TORCH=1 python -m pytest -n=auto test/external/external_test_onnx_backend.py --tb=no --disable-warnings || true

  testopencl:
    strategy:
      matrix:
        task: [optimage, openpilot]
    name: ${{ matrix.task=='optimage'&&'GPU OPT and IMAGE Tests'||'openpilot (OpenCL) Tests'}}
    runs-on: ubuntu-20.04
    timeout-minutes: 20

    steps:
      - name: Checkout Code
        uses: actions/checkout@v3
      - name: Update packages
        run: |
          wget -O- https://apt.repos.intel.com/intel-gpg-keys/GPG-PUB-KEY-INTEL-SW-PRODUCTS.PUB | gpg --dearmor | sudo tee /usr/share/keyrings/oneapi-archive-keyring.gpg > /dev/null
          echo "deb [signed-by=/usr/share/keyrings/oneapi-archive-keyring.gpg] https://apt.repos.intel.com/oneapi all main" | sudo tee /etc/apt/sources.list.d/oneAPI.list
          sudo apt-get update
      - name: Install OpenCL
        #run: sudo apt-get install -y pocl-opencl-icd
        run: sudo apt-get install -y intel-oneapi-runtime-compilers intel-oneapi-runtime-opencl
      - name: Set up Python 3.8
        uses: actions/setup-python@v4
        with:
          python-version: 3.8
      - name: Cache pip
        uses: actions/cache@v3
        with:
          path: ~/.cache/pip
          key: opencl
      - name: Install Dependencies
        run: pip install -e '.[testing]' --extra-index-url https://download.pytorch.org/whl/cpu
      - if: ${{ matrix.task == 'optimage' }}
        name: Run Optimizer Test (OPT 2 and 3)
        run: |
          PYTHONPATH="." OPT=2 GPU=1 python -m pytest -n=auto test/external/external_test_opt.py
          PYTHONPATH="." OPT=3 GPU=1 python -m pytest -n=auto test/external/external_test_opt.py
      - if: ${{ matrix.task == 'optimage'}}
        name: Test GPU IMAGE ops
        run: |
          GPU=1 IMAGE=1 python3 -m pytest -n=auto test/test_ops.py
          FORWARD_ONLY=1 GPU=1 IMAGE=2 python3 -m pytest -n=auto test/test_ops.py
      - if: ${{ matrix.task == 'openpilot' }}
        name: Test openpilot model compile and size
        run: |
          DEBUG=2 ALLOWED_KERNEL_COUNT=199 FLOAT16=1 DEBUGCL=1 GPU=1 IMAGE=2 python3 openpilot/compile.py
          python3 -c 'import os; assert os.path.getsize("/tmp/output.thneed") < 100_000_000'
      - if: ${{ matrix.task == 'openpilot' }}
        name: Test openpilot model correctness (float32)
        run: DEBUGCL=1 GPU=1 IMAGE=2 python3 openpilot/compile.py
      - if: ${{ matrix.task == 'openpilot' }}
        name: Test tensor core ops
        run: GPU=1 TC=2 python3 -m pytest -n=auto test/test_ops.py

  testmetalwebgpu:
    name: Metal and WebGPU Tests
    runs-on: macos-13
    timeout-minutes: 20

    steps:
    - name: Checkout Code
      uses: actions/checkout@v3
    - name: Set up Python 3.11
      uses: actions/setup-python@v4
      with:
        python-version: 3.11
    - name: Cache pip
      uses: actions/cache@v3
      with:
        path: ~/Library/Caches/pip
        key: metalwebgpu
    - name: Install Dependencies
      run: pip install -e '.[metal,webgpu,testing]' --extra-index-url https://download.pytorch.org/whl/cpu
    - name: Test LLaMA compile speed
      run: PYTHONPATH="." METAL=1 python3 test/external/external_test_speed_llama.py
    #- name: Run dtype test
    #  run: DEBUG=4 METAL=1 python -m pytest test/test_dtype.py
<<<<<<< HEAD
    - name: Run metal ops test
      run: DEBUG=2 METAL=1 python -m pytest -n=auto test/test_ops.py
    # dtype test has issues on test_half_to_int8
    - name: Run webgpu pytest
      run: WEBGPU=1 WGPU_BACKEND_TYPE=Metal python -m pytest -n=auto test/test_ops.py test/test_speed_v_torch.py test/test_nn.py test/test_jit.py test/test_randomness.py test/test_tensor.py test/test_assign.py test/test_conv.py test/test_nn.py test/test_custom_function.py test/test_conv_shapetracker.py
    - name: Build WEBGPU Efficientnet
      run: WEBGPU=1 WGPU_BACKEND_TYPE=Metal python -m examples.webgpu.compile_webgpu
=======
    # dtype test has issues on test_half_to_int8
    - name: Run ops test
      run: DEBUG=2 METAL=1 python -m pytest test/test_ops.py
    - name: Run JIT test
      run: DEBUG=2 METAL=1 python -m pytest test/test_jit.py
    # TODO: why not testing the whole test/?

>>>>>>> 7cac5ea1

  testdocker:
    name: Docker Test
    runs-on: ubuntu-latest
    if: ${{ false }}

    steps:
    - name: Checkout Code
      uses: actions/checkout@v3
    - name: Build Docker
      run: docker build -t tinygrad -f test/Dockerfile .
    - name: Test Docker
      run: docker run --rm tinygrad /usr/bin/env python3 -c "from tinygrad.tensor import Tensor; print(Tensor.eye(3).numpy())"

  tests:
    strategy:
      matrix:
        backend: [llvm, clang, gpu, cuda]

    name: Tests on (${{ matrix.backend }})
    runs-on: ${{ matrix.backend == 'gpu'  && 'ubuntu-20.04' || matrix.backend=='clang'&&'windows-latest'|| 'ubuntu-latest' }}
    timeout-minutes: 20

    steps:
      - name: Checkout Code
        uses: actions/checkout@v3
      - name: Set up Python 3.8
        uses: actions/setup-python@v4
        with:
          python-version: 3.8
      - name: Cache pip
        uses: actions/cache@v3
        with:
          path: ${{ matrix.backend=='clang'&&'~\AppData\Local\pip\cache'||'~/.cache/pip' }}
          key: ${{ matrix.backend }}
      - name: Set env
        run: printf "${{ matrix.backend == 'llvm' && 'ENABLE_METHOD_CACHE=1\nLLVM=1' || matrix.backend == 'clang' && 'CLANG=1\nENABLED_METHOD_CACHE=1' || matrix.backend == 'gpu' && 'GPU=1' || matrix.backend == 'cuda' && 'FORWARD_ONLY=1\nJIT=1\nOPT=2\nCUDA=1\nCUDACPU=1\n'}}" >> $GITHUB_ENV
      - name: Install packages (gpu)
        if: matrix.backend == 'gpu'
        run: |
          wget -O- https://apt.repos.intel.com/intel-gpg-keys/GPG-PUB-KEY-INTEL-SW-PRODUCTS.PUB | gpg --dearmor | sudo tee /usr/share/keyrings/oneapi-archive-keyring.gpg > /dev/null
          echo "deb [signed-by=/usr/share/keyrings/oneapi-archive-keyring.gpg] https://apt.repos.intel.com/oneapi all main" | sudo tee /etc/apt/sources.list.d/oneAPI.list
          sudo apt-get update
          sudo apt-get install -y intel-oneapi-runtime-compilers intel-oneapi-runtime-opencl 
      - name: Install packages (cuda)
        if: matrix.backend == 'cuda'
        run: |
          export DEBIAN_FRONTEND=noninteractive
          sudo apt-get update -y
          sudo apt-get install -y --no-install-recommends git g++ cmake ninja-build llvm-15-dev zlib1g-dev libglew-dev flex bison libfl-dev libboost-thread-dev libboost-filesystem-dev nvidia-cuda-toolkit-gcc
      - name: Cache gpuocelot
        if: matrix.backend == 'cuda'
        id: cache-build
        uses: actions/cache@v3
        env:
          cache-name: cache-gpuocelot-build
        with:
          path: ${{ github.workspace }}/gpuocelot/ocelot/
          key: ubuntu22.04-gpuocelot-19626fc00b6ee321638c3111074269c69050e091
          restore-keys: |
            ubuntu22.04-gpuocelot-19626fc00b6ee321638c3111074269c69050e091
      - name: Clone/compile gpuocelot
        if: matrix.backend == 'cuda' && steps.cache-build.outputs.cache-hit != 'true'
        run: |
          git clone --recurse-submodules https://github.com/gpuocelot/gpuocelot.git ${{ github.workspace }}/gpuocelot
          cd ${{ github.workspace }}/gpuocelot/ocelot
          git checkout 19626fc00b6ee321638c3111074269c69050e091
          mkdir build
          cd build
          cmake .. -Wno-dev -G Ninja -DOCELOT_BUILD_TOOLS=OFF
          ninja
      - name: Install gpuocelot
        if: matrix.backend == 'cuda'
        run: |
          cd ${{ github.workspace }}/gpuocelot/ocelot/build
          sudo ninja install
      - name: Install dependencies
        run: pip install -e '.[testing${{matrix.backend=='llvm'&&',llvm'||matrix.backend=='cuda'&&',cuda'||''}}]' --extra-index-url https://download.pytorch.org/whl/cpu
      - name: Run pytest (not cuda)
        if: matrix.backend!='cuda'
        run: python -m pytest -n=auto test/ -k '${{matrix.backend=='llvm'&&'not (test_nn.py and test_conv_transpose2d)'||'test'}}' ${{matrix.backend=='gpu'&&'--ignore=test/models/test_train.py --ignore=test/extra/test_lr_scheduler.py'||''}} ${{matrix.backend!='llvm'&&'--ignore=test/test_speed_v_torch.py --ignore=test/test_net_speed.py --ignore=test/models/test_mnist.py --ignore=test/models/test_onnx.py'||''}}
      - name: Run pytest (cuda)
        if: matrix.backend=='cuda'
        run: python -m pytest -n=auto test/ -k 'not (half or test_efficientnet_safetensors) and not (test_conv2d and test_tensor.py)' --ignore=test/models/test_train.py --ignore=test/extra/test_lr_scheduler.py --ignore=test/test_speed_v_torch.py --ignore=test/test_net_speed.py --ignore=test/models/test_mnist.py --ignore=test/models/test_onnx.py --ignore=test/external --ignore=test/models --ignore=test/test_specific_conv.py --ignore=test/test_nn.py --ignore=test/test_optim.py --ignore=test/test_conv.py<|MERGE_RESOLUTION|>--- conflicted
+++ resolved
@@ -64,53 +64,11 @@
     - name: Test Quickstart
       run: awk '/```python/{flag=1;next}/```/{flag=0}flag' docs/quickstart.md > quickstart.py && PYTHONPATH=. python3 quickstart.py
     - name: Run Pytest
-<<<<<<< HEAD
       run: python -m pytest -n=auto test/ -k "not (test_efficientnet and models/test_train.py)"
-=======
-      run: python -m pytest -s -v -n=auto test/
     - name: Fuzz Test symbolic
       run: DEBUG=1 python test/external/fuzz_symbolic.py
     - name: Fuzz Test shapetracker
       run: PYTHONPATH="." DEBUG=1 python test/external/fuzz_shapetracker.py
-  
-  testwebgpu:
-    name: WebGPU Tests
-    runs-on: macos-13
-
-    steps:
-    - name: Checkout Code
-      uses: actions/checkout@v3
-    - name: Set up Python 3.8
-      uses: actions/setup-python@v4
-      with:
-        python-version: 3.8
-    - name: Install Dependencies
-      run: pip install -e '.[testing,webgpu]' --extra-index-url https://download.pytorch.org/whl/cpu
-    # - name: Set Env
-    #   run: printf "WEBGPU=1\nWGPU_BACKEND_TYPE=D3D12\n" >> $GITHUB_ENV
-    - name: Run Pytest
-      run: WEBGPU=1 WGPU_BACKEND_TYPE=Metal python -m pytest -s -v -n=auto test/test_ops.py test/test_speed_v_torch.py test/test_nn.py test/test_jit.py test/test_randomness.py test/test_tensor.py test/test_assign.py test/test_conv.py test/test_nn.py test/test_custom_function.py test/test_conv_shapetracker.py
-    - name: Build WEBGPU Efficientnet
-      run: WEBGPU=1 WGPU_BACKEND_TYPE=Metal python -m examples.webgpu.compile_webgpu
-    # - name: Install Puppeteer
-    #   run: npm install puppeteer
-    # - name: Run Efficientnet
-    #   run: node test/test_webgpu.js
-  testimagenet:
-    name: ImageNet to C Compile Test
-    runs-on: ubuntu-latest
-    timeout-minutes: 20
-
-    steps:
-    - name: Checkout Code
-      uses: actions/checkout@v3
-    - name: Set up Python 3.8
-      uses: actions/setup-python@v4
-      with:
-        python-version: 3.8
-    - name: Install Dependencies
-      run: pip install -e .
->>>>>>> 7cac5ea1
     - name: Compile EfficientNet to C
       run: PYTHONPATH="." CLANG=1 python3 examples/compile_efficientnet.py > recognize.c
     - name: Compile C to native
@@ -217,23 +175,16 @@
       run: PYTHONPATH="." METAL=1 python3 test/external/external_test_speed_llama.py
     #- name: Run dtype test
     #  run: DEBUG=4 METAL=1 python -m pytest test/test_dtype.py
-<<<<<<< HEAD
+    # dtype test has issues on test_half_to_int8
     - name: Run metal ops test
-      run: DEBUG=2 METAL=1 python -m pytest -n=auto test/test_ops.py
-    # dtype test has issues on test_half_to_int8
+      run: DEBUG=2 METAL=1 python -m pytest test/test_ops.py
+    - name: Run JIT test
+      run: DEBUG=2 METAL=1 python -m pytest test/test_jit.py
+    # TODO: why not testing the whole test/?
     - name: Run webgpu pytest
       run: WEBGPU=1 WGPU_BACKEND_TYPE=Metal python -m pytest -n=auto test/test_ops.py test/test_speed_v_torch.py test/test_nn.py test/test_jit.py test/test_randomness.py test/test_tensor.py test/test_assign.py test/test_conv.py test/test_nn.py test/test_custom_function.py test/test_conv_shapetracker.py
     - name: Build WEBGPU Efficientnet
       run: WEBGPU=1 WGPU_BACKEND_TYPE=Metal python -m examples.webgpu.compile_webgpu
-=======
-    # dtype test has issues on test_half_to_int8
-    - name: Run ops test
-      run: DEBUG=2 METAL=1 python -m pytest test/test_ops.py
-    - name: Run JIT test
-      run: DEBUG=2 METAL=1 python -m pytest test/test_jit.py
-    # TODO: why not testing the whole test/?
-
->>>>>>> 7cac5ea1
 
   testdocker:
     name: Docker Test
