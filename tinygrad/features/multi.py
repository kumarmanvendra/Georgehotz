from __future__ import annotations
from typing import Optional, Union, Any, Tuple, List
import functools
from tinygrad.helpers import all_same, dedup, round_up, DEBUG
from tinygrad.dtype import DType
from tinygrad.ops import BinaryOps, LoadOps, UnaryOps, TernaryOps, ReduceOps
from tinygrad.lazy import LazyBuffer, create_schedule
from tinygrad.shape.shapetracker import ShapeTracker, sint

def all_reduce(lbs):
  # TODO: replace this with ring reduce
  return [functools.reduce(lambda x,y: x.e(BinaryOps.ADD, y), [x.copy_to_device(lb.device) for x in lbs]) for lb in lbs]

def to_sharded(lbs:List[LazyBuffer], axis:int) -> List[LazyBuffer]:
<<<<<<< HEAD
  assert lbs[0].shape[axis] % len(lbs) == 0, f"{lbs[0].shape=} {axis=} {len(lbs)=}"
  sz = (lbs[0].shape[axis] + len(lbs) - 1) // len(lbs)
=======
  if DEBUG >= 3 and lbs[0].shape[axis] % len(lbs) != 0: print(f"multi axis uneven: {lbs[0].shape=} {axis=} {len(lbs)=}")
  sz = round_up(lbs[0].shape[axis], len(lbs)) // len(lbs)
>>>>>>> 14c01095
  return [lb.shrink(tuple((0,s) if a != axis else (sz*i,min(s,sz*(i+1))) for a,s in enumerate(lb.shape))) for i,lb in enumerate(lbs)]

class MultiLazyBuffer:
  def __init__(self, lbs:List[LazyBuffer], axis:Optional[int]):
    assert all(isinstance(x, LazyBuffer) for x in lbs) and len(lbs), "all lbs must be LazyBuffers, and we need at least one of them"
    #assert all_same([(x.shape, x.dtype, x.st) for x in lbs]), "all multilazybuffer needs same shape, dtype, and st"
    self.lbs, self.axis, self.dtype, self.device = lbs, axis, lbs[0].dtype, tuple(x.device for x in lbs)
    self.shape = tuple(sum(y.shape[a] for y in self.lbs) if a == self.axis else s for a,s in enumerate(lbs[0].shape))
<<<<<<< HEAD

  @property
  def size(self): return sum(x.size for x in self.lbs)
=======
>>>>>>> 14c01095

  def __repr__(self):
    return f"<MLB {self.axis=}{chr(10)}{chr(10).join([f'{x.device} {x.st}' for x in self.lbs])}>"

  @staticmethod
  def from_sharded(lb:LazyBuffer, devices:Tuple[str, ...], axis:Optional[int]=None):
    lbs = [lb.contiguous() if lb.base != lb else lb] * len(devices)
    return MultiLazyBuffer([lb.copy_to_device(d).contiguous() for lb,d in zip(to_sharded(lbs, axis) if axis is not None else lbs, devices)], axis)

  def copy_to_device(self, device:str) -> LazyBuffer:
    if self.axis is None: return self.lbs[0].copy_to_device(device)
    sz = self.lbs[0].shape[self.axis]
    llbs = []
    for i,lb in enumerate([lb.copy_to_device(device) for lb in self.lbs]):
      pad_arg = tuple((0,0) if a != self.axis else (sz*i, max(0, self.shape[self.axis]-sz*(i+1))) for a in range(len(lb.shape)))
      llbs.append(lb.pad(pad_arg))
    return functools.reduce(lambda x,y: x.e(BinaryOps.ADD, y), llbs)

  # TODO: fix this
  def is_unrealized_contiguous_const(self): return False

  # passthroughs
  def schedule(self, seen=None): return create_schedule(self.lbs, seen)
  def cast(self, dtype:DType, bitcast:bool=False): return MultiLazyBuffer([x.cast(dtype, bitcast) for x in self.lbs], self.axis)
  def const(self, val:Union[float, int]) -> MultiLazyBuffer: return MultiLazyBuffer([x.const(val) for x in self.lbs], self.axis)
  def contiguous(self): return MultiLazyBuffer([x.contiguous() for x in self.lbs], self.axis)

  # elementwise is simple
  def e(self, op:Union[LoadOps, UnaryOps, BinaryOps, TernaryOps], *in_srcs:MultiLazyBuffer, arg:Optional[Any]=None) -> MultiLazyBuffer:
    msrcs = (self,)+in_srcs
    assert all(isinstance(x, MultiLazyBuffer) for x in msrcs), f"all buffers must be MultiLazyBuffer {msrcs}"
    assert all_same([x.device for x in msrcs]), f"all buffers must have the same device {[x.device for x in msrcs]}"

    # NOTE: they all have to share an axis, we always choose [-1]
    axis = axes[-1] if len(axes := dedup([x.axis for x in msrcs if x.axis is not None])) else None
    srcs = []
    for mlb in msrcs:
      if mlb.axis == axis: srcs.append(mlb.lbs)
      elif mlb.axis is None and axis is not None: srcs.append(to_sharded(mlb.lbs, axis))
      else: srcs.append(to_sharded([mlb.copy_to_device(lb.device) for lb in mlb.lbs], axis))
    return MultiLazyBuffer([lsrcs[0].e(op, *lsrcs[1:], arg=arg) for lsrcs in zip(*srcs)], axis)

  def _shape_to_single_shard(self, shape:Tuple[sint, ...], lb:LazyBuffer) -> Tuple[sint, ...]:
    return tuple(lb.shape[self.axis] if a == self.axis else s for a,s in enumerate(shape))

  def r(self, op:ReduceOps, new_shape:Tuple[sint, ...]) -> MultiLazyBuffer:
    if self.axis is not None and new_shape[self.axis] == 1:
      # all-reduce on sharded axes
      return MultiLazyBuffer(all_reduce([x.r(op, new_shape) for x in self.lbs]), None)
    # reduce on non sharded axes, piecewise is fine. if axis is None this is also correct
    return MultiLazyBuffer([x.r(op, self._shape_to_single_shard(new_shape, x)) for x in self.lbs], self.axis)

  # *** movement ops ***

  def reshape(self, arg:Tuple[sint, ...]):
    if self.axis is None: return MultiLazyBuffer([x.reshape(arg) for x in self.lbs], None)
    # TODO: this can be wrong
    st = ShapeTracker.from_shape(self.shape)
    rs = st.real_strides()[self.axis]
    new_axis = st.reshape(arg).real_strides().index(rs)
    return MultiLazyBuffer([x.reshape(tuple(x.shape[self.axis] if a == new_axis else s for a,s in enumerate(arg))) for x in self.lbs], new_axis)

  def pad(self, arg:Tuple[Tuple[sint, sint], ...]):
    assert self.axis is None or arg[self.axis] == (0,0), "padding not supported on sharded axis"
    return MultiLazyBuffer([x.pad(arg) for x in self.lbs], self.axis)
  def expand(self, arg:Tuple[sint, ...]):
    # NOTE: this assert isn't needed, sharded axis can have dim 1
    assert self.axis is None or arg[self.axis] == self.shape[self.axis], "expand not supported on sharded axis"
    return MultiLazyBuffer([x.expand(self._shape_to_single_shard(arg, x)) for x in self.lbs], self.axis)
  def permute(self, arg:Tuple[int, ...]):
    # all permutes supported!
    return MultiLazyBuffer([x.permute(arg) for x in self.lbs], arg.index(self.axis) if self.axis is not None else None)
  def shrink(self, arg:Tuple[Tuple[sint, sint], ...]):
    assert self.axis is None or arg[self.axis] == (0, self.shape[self.axis]), "shrinking not supported on sharded axis"
    return MultiLazyBuffer(
      [x.shrink(tuple((0, x.shape[self.axis]) if a == self.axis else (s1,s2) for a,(s1,s2) in enumerate(arg))) for x in self.lbs], self.axis)
  def stride(self, arg:Tuple[int, ...]):
    assert self.axis is None or arg[self.axis] == 1, "flipping not supported on sharded axis"
    return MultiLazyBuffer([x.stride(arg) for x in self.lbs], self.axis)<|MERGE_RESOLUTION|>--- conflicted
+++ resolved
@@ -12,13 +12,8 @@
   return [functools.reduce(lambda x,y: x.e(BinaryOps.ADD, y), [x.copy_to_device(lb.device) for x in lbs]) for lb in lbs]
 
 def to_sharded(lbs:List[LazyBuffer], axis:int) -> List[LazyBuffer]:
-<<<<<<< HEAD
-  assert lbs[0].shape[axis] % len(lbs) == 0, f"{lbs[0].shape=} {axis=} {len(lbs)=}"
-  sz = (lbs[0].shape[axis] + len(lbs) - 1) // len(lbs)
-=======
   if DEBUG >= 3 and lbs[0].shape[axis] % len(lbs) != 0: print(f"multi axis uneven: {lbs[0].shape=} {axis=} {len(lbs)=}")
   sz = round_up(lbs[0].shape[axis], len(lbs)) // len(lbs)
->>>>>>> 14c01095
   return [lb.shrink(tuple((0,s) if a != axis else (sz*i,min(s,sz*(i+1))) for a,s in enumerate(lb.shape))) for i,lb in enumerate(lbs)]
 
 class MultiLazyBuffer:
@@ -27,12 +22,9 @@
     #assert all_same([(x.shape, x.dtype, x.st) for x in lbs]), "all multilazybuffer needs same shape, dtype, and st"
     self.lbs, self.axis, self.dtype, self.device = lbs, axis, lbs[0].dtype, tuple(x.device for x in lbs)
     self.shape = tuple(sum(y.shape[a] for y in self.lbs) if a == self.axis else s for a,s in enumerate(lbs[0].shape))
-<<<<<<< HEAD
 
   @property
   def size(self): return sum(x.size for x in self.lbs)
-=======
->>>>>>> 14c01095
 
   def __repr__(self):
     return f"<MLB {self.axis=}{chr(10)}{chr(10).join([f'{x.device} {x.st}' for x in self.lbs])}>"
