--- conflicted
+++ resolved
@@ -40,7 +40,7 @@
   tms = []
   for _ in range(cnt):
     if clear_l2:
-      with Context(DEBUG=0): Tensor.rand(1024,1024).realize()
+      with Context(DEBUG=0): Tensor.ones(1024,1024).realize()
     tms.append(car(rawbufs, var_vals, wait=True, do_update_stats=False)*factor)
     if early_stop is not None and early_stop < tms[-1]: break
   return tms
@@ -90,50 +90,6 @@
       pass
   return acted_lins
 
-<<<<<<< HEAD
-def try_compile_linearized_w_idx(x):
-  try: return (x[0], compile_linearizer(Device.DEFAULT, x[1], "test"))
-  except Exception:
-    if DEBUG >= 4: traceback.print_exc()
-    return (x[0], None)
-
-def compile_linearizer(dev:str, lin:Linearizer, name:Optional[str]=None) -> Tuple[bytes, Optional[List[int]], Optional[List[int]]]:
-  lin.linearize()
-  rdev = Device[dev]
-  assert isinstance(rdev, Compiled)
-  src, _ = rdev.renderer(name if name is not None else to_function_name(lin.name), lin.uops)   # NOTE: these all have the same name for deduping
-  return rdev.compiler(src), lin.global_size, lin.local_size
-
-def time_program(dev:str, lib:bytes, global_size, local_size, var_vals, rawbufs, early_stop=None, max_global_size=65536, clear_l2=False, cnt=3, name="test"):  # noqa: E501
-  rdev = Device[dev]
-  assert isinstance(rdev, Compiled)
-  clprg = rdev.runtime(name, lib)
-  factor = 1
-  if global_size is not None:
-    global_size = [sym_infer(sz, var_vals) for sz in global_size] + [1]*(3-len(global_size))
-    if local_size is None:
-      local_size = optimize_local_size(clprg, global_size, rawbufs)
-      global_size = [g//l if g%l == 0 else g/l for g,l in zip(global_size, local_size)]
-    else:
-      local_size = [sym_infer(sz, var_vals) for sz in local_size] + [1]*(3-len(local_size))
-    if max_global_size is not None:
-      global_size, factor = get_test_global_size(global_size, max_global_size=max_global_size)
-  lra = {}
-  if global_size: lra['global_size'] = global_size
-  if local_size: lra['local_size'] = local_size
-  tms = []
-  for _ in range(cnt):
-    if clear_l2:
-      with Context(DEBUG=0): Tensor.ones(1024,1024).realize()
-    tms.append(clprg(*[x._buf for x in rawbufs], **lra, vals=var_vals.values(), wait=True)*factor)
-    if early_stop is not None and early_stop < tms[-1]: break
-  return tms
-
-# workers should ignore ctrl c
-def init_worker(): signal.signal(signal.SIGINT, signal.SIG_IGN)
-
-=======
->>>>>>> ad0d710e
 def beam_search(lin:Linearizer, rawbufs, amt:int, allow_test_size=True) -> Linearizer:
   key = {"ast": str(lin.ast), "amt": amt, "allow_test_size": allow_test_size, "device": Device.DEFAULT}
   if (val:=diskcache_get("beam_search", key)) is not None and not getenv("IGNORE_BEAM_CACHE") and CACHELEVEL >= 1:
