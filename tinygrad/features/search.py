from typing import Dict, List, cast, DefaultDict, Optional, Tuple, Callable
import itertools, functools, random, math, time, multiprocessing, traceback, signal
from tinygrad.device import Device, Compiled, Buffer, CompiledASTRunner
from tinygrad.ops import MemBuffer, LazyOp
from tinygrad.helpers import prod, flatten, DEBUG, CACHELEVEL, diskcache_get, diskcache_put, getenv, Context, colored, to_function_name
from tinygrad.dtype import ImageDType
from tinygrad.codegen.linearizer import Linearizer
from collections import defaultdict
from tinygrad.tensor import Tensor
from tinygrad.shape.symbolic import sym_infer

from tinygrad.codegen.kernel import Opt, OptOps
actions = [Opt(op=OptOps.UPCAST, axis=axis, amt=amt) for amt in [0,2,3,4,7] for axis in range(6)]
actions += [Opt(op=OptOps.UNROLL, axis=axis, amt=amt) for amt in [0,4] for axis in range(4)]
actions += [Opt(op=OptOps.LOCAL, axis=axis, amt=amt) for amt in [2,3,4,8,13,16,29] for axis in range(5)]
actions += [Opt(op=OptOps.GROUPTOP, axis=axis, amt=amt) for amt in [13,16,29,32,256] for axis in range(3)]
actions += [Opt(op=OptOps.PADTO, axis=axis, amt=amt) for amt in [32] for axis in range(7)]
actions += [Opt(op=OptOps.LOCAL, axis=0, amt=32), Opt(op=OptOps.UPCASTMID, axis=1, amt=4),
            Opt(op=OptOps.GROUP, axis=0, amt=4), Opt(op=OptOps.GROUP, axis=0, amt=8), Opt(op=OptOps.GROUP, axis=1, amt=8),]
if getenv("NOLOCALS"): actions += [Opt(op=OptOps.NOLOCALS)]

def _get_test_global_size(global_size, max_global_size, var_vals):
  test_global_size, factor = [sym_infer(sz, var_vals) for sz in global_size], 1
  while prod(test_global_size) > max_global_size:
    for j in range(len(global_size)-1,-1,-1):
      if test_global_size[j] > 16:
        test_global_size[j] //= 2
        factor *= 2
        break
  return test_global_size, factor

def _time_program(ast:LazyOp, rdev:Compiled, lib:bytes, global_size, local_size, var_vals, rawbufs, early_stop=None, max_global_size=65536, clear_l2=False, cnt=3, name="test"):  # noqa: E501
  factor = 1
  if global_size is not None and max_global_size is not None:
    global_size, factor = _get_test_global_size(global_size, max_global_size, var_vals)
  try: car = CompiledASTRunner(ast, name, "", rdev, global_size, local_size, precompiled=lib)
  except AssertionError: return [math.inf] * cnt
  tms = []
  for _ in range(cnt):
    if clear_l2:
<<<<<<< HEAD
      with Context(DEBUG=0, BEAM=0): Tensor.ones(1024,1024).contiguous().realize()
    tms.append(car(rawbufs, var_vals, wait=True, do_update_stats=False)*factor)
=======
      with Context(DEBUG=0): Tensor.rand(1024,1024).realize()
    tms.append(cast(float, car(rawbufs, var_vals, wait=True, do_update_stats=False))*factor)
>>>>>>> aa0d1b63
    if early_stop is not None and early_stop < tms[-1]: break
  return tms

def _compile_linearizer(rdev:Compiled, lin:Linearizer, name:Optional[str]=None) -> Tuple[bytes, Optional[List[int]], Optional[List[int]]]:
  lin.linearize()
  src = rdev.renderer(name if name is not None else to_function_name(lin.name), lin.uops)   # NOTE: these all have the same name for deduping
  return rdev.compiler(src), lin.global_size, lin.local_size

def _try_compile_linearized_w_idx(x, device:str):
  try: return (x[0], _compile_linearizer(cast(Compiled, Device[device]), x[1], "test"))
  except Exception:
    if DEBUG >= 4: traceback.print_exc()
    return (x[0], None)

# workers should ignore ctrl c
def _init_worker(): signal.signal(signal.SIGINT, signal.SIG_IGN)

# *** external API ***

# get (scrap) buffers for timing the linearizer
def bufs_from_lin(lin:Linearizer) -> List[Buffer]:
  bufsts:DefaultDict[int, List[MemBuffer]] = defaultdict(list)
  for x in lin.membufs: bufsts[x.idx].append(x)
  rawbufs:List[Optional[Buffer]] = [None]*len(bufsts)
  for k,lx in bufsts.items():
    buf_size = prod(lx[0].dtype.shape) if isinstance(lx[0].dtype, ImageDType) else max(y.st.real_size() for y in lx)
    rawbufs[k] = Buffer(lin.opts.device, buf_size, lx[0].dtype)
  assert all(r is not None for r in rawbufs)
  return cast(List[Buffer], rawbufs)

# get dictionary of all possible actions
def get_linearizer_actions(lin:Linearizer, include_0=True) -> Dict[int, Linearizer]:
  acted_lins = {0:lin} if include_0 else {}
  for i,a in enumerate(actions):
    if a.axis is not None and a.axis >= lin.shape_len: continue
    if a.axis is not None and lin.full_shape[a.axis] == a.amt and Opt(a.op, a.axis, 0) in actions: continue
    lin2 = lin.copy()
    try:
      lin2.apply_opt(a)
      up, lcl = 1, 1
      for s,c in zip(lin2.full_shape, lin2.colors()):
        if c in {"magenta", "yellow"}: up *= s
        if c in {"cyan", "green", "white"}: lcl *= s
      if up > 256 or lcl > 256: continue
      acted_lins[i+1] = lin2
    except Exception:
      pass
  return acted_lins

def beam_search(lin:Linearizer, rawbufs, amt:int, allow_test_size=True) -> Linearizer:
  key = {"ast": str(lin.ast), "amt": amt, "allow_test_size": allow_test_size, "device": lin.opts.device}
  if (val:=diskcache_get("beam_search", key)) is not None and not getenv("IGNORE_BEAM_CACHE") and CACHELEVEL >= 1:
    ret = lin.copy()
    for o in val[len(lin.applied_opts):]: ret.apply_opt(o)
    return ret

  beam: List[Tuple[Linearizer, float]] = []
  seen_libs = set()

  default_parallel = 1 if lin.opts.device in {"CUDA", "HIP"} else 0
  pool = multiprocessing.Pool(multiprocessing.cpu_count(), _init_worker) if getenv("PARALLEL", default_parallel) else None

  try:
    var_vals = {k:(k.max+k.min)//2 for k in lin.ast.vars()}
    exiting, st = False, time.perf_counter()
    dev = Device[lin.opts.device]
    assert isinstance(dev, Compiled)
    while not exiting:
      acted_lins = flatten([get_linearizer_actions(lin, include_0=False).values() for lin,_ in beam]) if len(beam) else [lin]
      timed_lins: List[Tuple[Linearizer, float]] = []
      _compile_fn = functools.partial(_try_compile_linearized_w_idx, device=lin.opts.device)
      for i,proc in (pool.imap_unordered(_compile_fn, enumerate(acted_lins)) if pool is not None else map(_compile_fn, enumerate(acted_lins))):
        if proc is None: continue
        lib, global_size, local_size = proc
        if lib in seen_libs: continue
        seen_libs.add(lib)
        tms = _time_program(lin.ast, dev, lib, global_size, local_size, var_vals, rawbufs, early_stop=beam[0][1]*3 if len(beam) else 1.0)
        timed_lins.append((acted_lins[i], min(tms)))
        if DEBUG >= 2: print(f"\r{time.perf_counter() - st:7.2f}s: {timed_lins[-1][1]*1e6:12.2f} us       {len(timed_lins):4d}/{len(acted_lins):4d}         {timed_lins[-1][0].colored_shape()}\033[K", end="")  # noqa: E501

      # done
      opts = sorted(timed_lins, key=lambda x: x[1])
      exiting = len(opts) == 0 or (len(beam) > 0 and beam[0][1] <= opts[0][1])
      if not exiting: beam = opts[:amt]
      assert len(beam) > 0, "no BEAM items succeeded?!?"
      if DEBUG >= 2: print(f"\r{time.perf_counter() - st:7.2f}s:", colored(f"{beam[0][1]*1e6:12.2f} us", "green" if exiting else None), f"from {len(acted_lins):3d} -> {len(opts):3d} actions\033[K", beam[0][0].colored_shape())  # noqa: E501
    if pool is not None: pool.close()    # the pool is closed
  except KeyboardInterrupt as e:
    if pool is not None: pool.terminate()
    raise e

  if CACHELEVEL >= 1: diskcache_put("beam_search", key, beam[0][0].applied_opts)
  if DEBUG >= 3: print(beam[0][0].applied_opts)
  return beam[0][0]

def optimize_local_size(clprg:Callable, global_size:List[int], rawbufs:List[Buffer]) -> List[int]:
  test_rawbuffers = [Buffer(rawbufs[0].device, rawbufs[0].size, rawbufs[0].dtype), *rawbufs[1:]] if rawbufs[0] in rawbufs[1:] else rawbufs
  MAX_WORKGROUP = 1024
  local_dims = [[x for x in set([sz, 1, 2, 4, 8, 16, 32, 64, 128, 256, MAX_WORKGROUP]) if x<=sz] for sz in global_size]
  local_sizes = [list(x) for x in itertools.product(*local_dims) if prod(x) <= MAX_WORKGROUP] * 2  # try each valid size twice
  def try_exec(local_size):
    try: return clprg(*[x._buf for x in test_rawbuffers], global_size=[g//l if g%l == 0 else g/l for g,l in zip(global_size, local_size)], local_size=local_size, wait=True)  # noqa: E501
    except Exception: return float('inf')
  ret = min([(try_exec(local_size), local_size) for local_size in random.sample(local_sizes, len(local_sizes))])
  assert not math.isinf(ret[0]), "all optimize_local_size exec failed"
  return ret[1]

def time_linearizer(lin:Linearizer, rawbufs:List[Buffer], allow_test_size=True, max_global_size=65536, cnt=3, disable_cache=False, clear_l2=False) -> float:  # noqa: E501
  key = {"ast": str(lin.ast), "opts": str(lin.applied_opts), "allow_test_size": allow_test_size, "max_global_size": max_global_size, "clear_l2": clear_l2, "device": lin.opts.device}  # noqa: E501
  if not disable_cache and CACHELEVEL >= 2 and (val:=diskcache_get("time_linearizer", key)) is not None: return min(val)

  dev = Device[lin.opts.device]
  assert isinstance(dev, Compiled)

  var_vals = {k:(k.max+k.min)//2 for k in lin.ast.vars()}
  lib, global_size, local_size = _compile_linearizer(dev, lin)
  tms = _time_program(lin.ast, dev, lib, global_size, local_size, var_vals, rawbufs, max_global_size=max_global_size if allow_test_size else None, clear_l2=clear_l2, cnt=cnt, name=to_function_name(lin.name))  # noqa: E501

  if CACHELEVEL >= 2: diskcache_put("time_linearizer", key, tms)
  return min(tms)<|MERGE_RESOLUTION|>--- conflicted
+++ resolved
@@ -38,13 +38,8 @@
   tms = []
   for _ in range(cnt):
     if clear_l2:
-<<<<<<< HEAD
       with Context(DEBUG=0, BEAM=0): Tensor.ones(1024,1024).contiguous().realize()
-    tms.append(car(rawbufs, var_vals, wait=True, do_update_stats=False)*factor)
-=======
-      with Context(DEBUG=0): Tensor.rand(1024,1024).realize()
     tms.append(cast(float, car(rawbufs, var_vals, wait=True, do_update_stats=False))*factor)
->>>>>>> aa0d1b63
     if early_stop is not None and early_stop < tms[-1]: break
   return tms
 
