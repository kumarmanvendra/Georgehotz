from typing import Tuple, Optional
from tinygrad.helpers import argsort, ShapeType, DType
from tinygrad.ops import UnaryOps, BinaryOps, TernaryOps, ReduceOps
from tinygrad.tensor import Function
from tinygrad.lazy import LazyBuffer
from math import pi, log

class Contiguous(Function):
  def forward(self, x): return x.contiguous()
  def backward(self, grad_output): return grad_output

class Cast(Function):
  __slots__ = "input_dtype", "bitcast"
  def forward(self, x:LazyBuffer, dtype:DType, bitcast=False):
    self.input_dtype, self.bitcast = x.dtype, bitcast
    return x.cast((dtype, bitcast))
  def backward(self, grad_output:LazyBuffer):
    return grad_output.cast((self.input_dtype, self.bitcast))

# ************* unary ops *************

class Sin(Function):
  __slots__ = "x"
  def forward(self, x:LazyBuffer) -> LazyBuffer:
    self.x = x
    return x.unary_op(UnaryOps.SIN)
<<<<<<< HEAD
  def backward(self, grad: LazyBuffer) -> LazyBuffer:
    return self.x.const_like(pi / 2).binary_op(BinaryOps.SUB, self.x).unary_op(UnaryOps.SIN).binary_op(BinaryOps.MUL, grad)
=======
  def backward(self, grad:LazyBuffer) -> LazyBuffer:
    return ((math.pi / 2) - self.x).unary_op(UnaryOps.SIN) * grad
>>>>>>> 0b5930d4

# NOTE: maximum(x, 0) behaves differently where x=0
class Relu(Function):
  __slots__ = "ret"
  def forward(self, x:LazyBuffer) -> LazyBuffer:
    self.ret = x.binary_op(BinaryOps.MAX, 0)
    return self.ret

  def backward(self, grad_output:LazyBuffer) -> LazyBuffer:
    return (0 < self.ret) * grad_output

class Log(Function):
  __slots__ = "x"
  def forward(self, x:LazyBuffer) -> LazyBuffer:
    self.x = x
<<<<<<< HEAD
    return x.unary_op(UnaryOps.LOG2).binary_op(BinaryOps.MUL, x.const_like(log(2)))
=======
    return x.unary_op(UnaryOps.LOG2) * math.log(2)
>>>>>>> 0b5930d4

  def backward(self, grad_output:LazyBuffer) -> LazyBuffer:
    return grad_output / self.x

class Exp(Function):
  __slots__ = "ret"
  def forward(self, x:LazyBuffer) -> LazyBuffer:
<<<<<<< HEAD
    self.ret = x.binary_op(BinaryOps.MUL, x.const_like(1/log(2))).unary_op(UnaryOps.EXP2)
=======
    self.ret = (x * (1/math.log(2))).unary_op(UnaryOps.EXP2)
>>>>>>> 0b5930d4
    return self.ret

  def backward(self, grad_output:LazyBuffer) -> LazyBuffer:
    return self.ret * grad_output

class Sqrt(Function):
  __slots__ = "ret"
  def forward(self, x:LazyBuffer) -> LazyBuffer:
    self.ret = x.unary_op(UnaryOps.SQRT)
    return self.ret

  def backward(self, grad_output:LazyBuffer) -> LazyBuffer:
    return grad_output / (self.ret * 2)

# NOTE: the implicit derivative of sigmoid is not stable
# https://towardsdatascience.com/derivative-of-the-sigmoid-function-536880cf918e
# TODO: have the backend automatically find this
class Sigmoid(Function):
  __slots__ = "ret"
  def forward(self, x:LazyBuffer) -> LazyBuffer:
<<<<<<< HEAD
    self.ret = x.const_like(1).binary_op(BinaryOps.DIV, x.const_like(1).binary_op(BinaryOps.ADD, x.binary_op(BinaryOps.MUL, x.const_like(-1/log(2))).unary_op(UnaryOps.EXP2)))
=======
    self.ret = 1 / (1 + (x * (-1/math.log(2))).unary_op(UnaryOps.EXP2))
>>>>>>> 0b5930d4
    return self.ret

  def backward(self, grad_output:LazyBuffer) -> LazyBuffer:
    return (self.ret * (1 - self.ret)) * grad_output

# ************* reduce ops *************

class Sum(Function):
  __slots__ = "input_shape"
  def forward(self, x:LazyBuffer, new_shape:ShapeType) -> LazyBuffer:
    self.input_shape = x.shape
    return x.reduce_op(ReduceOps.SUM, new_shape)

  def backward(self, grad_output:LazyBuffer) -> LazyBuffer:
    return grad_output.expand(self.input_shape)

class Max(Function):
  __slots__ = "x", "ret"
  def forward(self, x:LazyBuffer, new_shape:ShapeType) -> LazyBuffer:
    self.x, self.ret = x, x.reduce_op(ReduceOps.MAX, new_shape)
    return self.ret

  def backward(self, grad_output:LazyBuffer) -> LazyBuffer:
    # 1s in locations where the max was chosen (can be two locations)
    max_is_1s = 1.0 - (self.x < self.ret.expand(self.x.shape))
    div = max_is_1s.reduce_op(ReduceOps.SUM, grad_output.shape).expand(self.x.shape)
    return (max_is_1s / div) * grad_output.expand(self.x.shape)

# ************* binary ops *************

class Less(Function):
  def forward(self, x:LazyBuffer, y:LazyBuffer) -> LazyBuffer:
    return x < y

class Add(Function):
  def forward(self, x:LazyBuffer, y:LazyBuffer) -> LazyBuffer:
    return x + y

  def backward(self, grad_output:LazyBuffer) -> Tuple[Optional[LazyBuffer], Optional[LazyBuffer]]:
    return grad_output if self.needs_input_grad[0] else None, \
           grad_output if self.needs_input_grad[1] else None

class Sub(Function):
  def forward(self, x:LazyBuffer, y:LazyBuffer) -> LazyBuffer:
    return x - y

  def backward(self, grad_output:LazyBuffer) -> Tuple[Optional[LazyBuffer], Optional[LazyBuffer]]:
    return grad_output if self.needs_input_grad[0] else None, \
           -grad_output if self.needs_input_grad[1] else None

class Mul(Function):
  __slots__ = 'x', 'y'
  def forward(self, x:LazyBuffer, y:LazyBuffer) -> LazyBuffer:
    self.x, self.y = x, y
    return x * y

  def backward(self, grad_output:LazyBuffer) -> Tuple[Optional[LazyBuffer], Optional[LazyBuffer]]:
    return self.y * grad_output if self.needs_input_grad[0] else None, \
           self.x * grad_output if self.needs_input_grad[1] else None

class Div(Function):
  __slots__ = 'x', 'y'
  def forward(self, x:LazyBuffer, y:LazyBuffer) -> LazyBuffer:
    self.x, self.y = x, y
    return x / y

  def backward(self, grad_output:LazyBuffer) -> Tuple[Optional[LazyBuffer], Optional[LazyBuffer]]:
    return grad_output / self.y if self.needs_input_grad[0] else None, \
           (-grad_output * self.x) / (self.y * self.y) if self.needs_input_grad[1] else None

# ************* ternary ops *************

class Where(Function):
  __slots__ = "x"
  def forward(self, x:LazyBuffer, y:LazyBuffer, z:LazyBuffer) -> LazyBuffer:
    self.x = x
    return x.ternary_op(TernaryOps.WHERE, y, z)

  def backward(self, grad_output:LazyBuffer):
    return None, \
           self.x.ternary_op(TernaryOps.WHERE, grad_output, 0) if self.needs_input_grad[1] else None, \
           self.x.ternary_op(TernaryOps.WHERE, 0, grad_output) if self.needs_input_grad[2] else None

# ************* movement ops *************

# NOTE: this is sum in reverse
class Expand(Function):
  __slots__ = 'input_shape'
  def forward(self, x:LazyBuffer, shape:ShapeType) -> LazyBuffer:
    self.input_shape = x.shape
    return x.expand(shape)

  def backward(self, grad_output:LazyBuffer) -> LazyBuffer:
    return grad_output.reduce_op(ReduceOps.SUM, self.input_shape)

class Reshape(Function):
  __slots__ = 'input_shape'
  def forward(self, x:LazyBuffer, shape:ShapeType) -> LazyBuffer:
    self.input_shape = x.shape
    return x.reshape(shape)

  def backward(self, grad_output:LazyBuffer):
    return grad_output.reshape(self.input_shape)

class Permute(Function):
  __slots__ = 'input_order'
  def forward(self, x:LazyBuffer, order:Tuple[int, ...]) -> LazyBuffer:
    self.input_order = order
    return x.permute(order)

  def backward(self, grad_output:LazyBuffer) -> LazyBuffer:
    return grad_output.permute(argsort(self.input_order))

class Pad(Function):
  __slots__ = 'narg'
  def forward(self, x:LazyBuffer, arg:Tuple[Tuple[int, int], ...]) -> LazyBuffer:
    self.narg = tuple([(p[0], s+p[0]) for s,p in zip(x.shape, arg)])
    return x.pad(arg)

  def backward(self, grad_output:LazyBuffer) -> LazyBuffer:
    return grad_output.shrink(self.narg)

class Shrink(Function):
  __slots__ = 'narg'
  def forward(self, x:LazyBuffer, arg:Tuple[Tuple[int, int], ...]) -> LazyBuffer:
    self.narg = tuple([(p[0], s-p[1]) for s,p in zip(x.shape, arg)])
    return x.shrink(arg)

  def backward(self, grad_output:LazyBuffer) -> LazyBuffer:
    return grad_output.pad(self.narg)

class Flip(Function):
  __slots__ = 'arg'
  def forward(self, x:LazyBuffer, axis:Tuple[int, ...]):
    self.arg = tuple([-1 if i in set(axis) else 1 for i in range(len(x.shape))])
    return x.stride(self.arg)

  def backward(self, grad_output:LazyBuffer) -> LazyBuffer:
    return grad_output.stride(self.arg)<|MERGE_RESOLUTION|>--- conflicted
+++ resolved
@@ -24,13 +24,8 @@
   def forward(self, x:LazyBuffer) -> LazyBuffer:
     self.x = x
     return x.unary_op(UnaryOps.SIN)
-<<<<<<< HEAD
-  def backward(self, grad: LazyBuffer) -> LazyBuffer:
-    return self.x.const_like(pi / 2).binary_op(BinaryOps.SUB, self.x).unary_op(UnaryOps.SIN).binary_op(BinaryOps.MUL, grad)
-=======
   def backward(self, grad:LazyBuffer) -> LazyBuffer:
-    return ((math.pi / 2) - self.x).unary_op(UnaryOps.SIN) * grad
->>>>>>> 0b5930d4
+    return ((pi / 2) - self.x).unary_op(UnaryOps.SIN) * grad
 
 # NOTE: maximum(x, 0) behaves differently where x=0
 class Relu(Function):
@@ -46,11 +41,7 @@
   __slots__ = "x"
   def forward(self, x:LazyBuffer) -> LazyBuffer:
     self.x = x
-<<<<<<< HEAD
-    return x.unary_op(UnaryOps.LOG2).binary_op(BinaryOps.MUL, x.const_like(log(2)))
-=======
-    return x.unary_op(UnaryOps.LOG2) * math.log(2)
->>>>>>> 0b5930d4
+    return x.unary_op(UnaryOps.LOG2) * log(2)
 
   def backward(self, grad_output:LazyBuffer) -> LazyBuffer:
     return grad_output / self.x
@@ -58,11 +49,7 @@
 class Exp(Function):
   __slots__ = "ret"
   def forward(self, x:LazyBuffer) -> LazyBuffer:
-<<<<<<< HEAD
-    self.ret = x.binary_op(BinaryOps.MUL, x.const_like(1/log(2))).unary_op(UnaryOps.EXP2)
-=======
-    self.ret = (x * (1/math.log(2))).unary_op(UnaryOps.EXP2)
->>>>>>> 0b5930d4
+    self.ret = (x * (1/log(2))).unary_op(UnaryOps.EXP2)
     return self.ret
 
   def backward(self, grad_output:LazyBuffer) -> LazyBuffer:
@@ -83,11 +70,7 @@
 class Sigmoid(Function):
   __slots__ = "ret"
   def forward(self, x:LazyBuffer) -> LazyBuffer:
-<<<<<<< HEAD
-    self.ret = x.const_like(1).binary_op(BinaryOps.DIV, x.const_like(1).binary_op(BinaryOps.ADD, x.binary_op(BinaryOps.MUL, x.const_like(-1/log(2))).unary_op(UnaryOps.EXP2)))
-=======
-    self.ret = 1 / (1 + (x * (-1/math.log(2))).unary_op(UnaryOps.EXP2))
->>>>>>> 0b5930d4
+    self.ret = 1 / (1 + (x * (-1/log(2))).unary_op(UnaryOps.EXP2))
     return self.ret
 
   def backward(self, grad_output:LazyBuffer) -> LazyBuffer:
