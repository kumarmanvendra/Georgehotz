--- conflicted
+++ resolved
@@ -25,12 +25,8 @@
     self.x = x
     return x.unary_op(UnaryOps.SIN)
   def backward(self, grad: LazyBuffer) -> LazyBuffer:
-<<<<<<< HEAD
     return self.x.const_like(pi / 2).binary_op(BinaryOps.SUB, self.x).unary_op(UnaryOps.SIN).binary_op(BinaryOps.MUL, grad)
-=======
-    return self.x.const_like(math.pi / 2).binary_op(BinaryOps.SUB, self.x).unary_op(UnaryOps.SIN).binary_op(BinaryOps.MUL, grad)
-
->>>>>>> 24933ab5
+
 # NOTE: maximum(x, 0) behaves differently where x=0
 class Relu(Function):
   __slots__ = "ret"
