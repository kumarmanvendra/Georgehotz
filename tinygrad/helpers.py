from __future__ import annotations
<<<<<<< HEAD
import os, functools, platform, time, re, contextlib, operator, hashlib, pickle, sqlite3, cProfile, pstats, tempfile, pathlib, string, ctypes, sys
import itertools, urllib.request, subprocess, shutil, math, json, contextvars, gzip
=======
import os, functools, platform, time, re, contextlib, operator, hashlib, pickle, sqlite3, tempfile, pathlib, string, ctypes, sys
import itertools, urllib.request, subprocess, shutil, math, json, contextvars
>>>>>>> 7c9c8ce2
from dataclasses import dataclass
from typing import Dict, Tuple, Union, List, ClassVar, Optional, Iterable, Any, TypeVar, TYPE_CHECKING, Callable, Sequence
if TYPE_CHECKING:  # TODO: remove this and import TypeGuard from typing once minimum python supported version is 3.10
  from typing_extensions import TypeGuard
  from tinygrad.shape.shapetracker import sint

T = TypeVar("T")
U = TypeVar("U")
# NOTE: it returns int 1 if x is empty regardless of the type of x
def prod(x:Iterable[T]) -> Union[T,int]: return functools.reduce(operator.mul, x, 1)

# NOTE: helpers is not allowed to import from anything else in tinygrad
OSX = platform.system() == "Darwin"
CI = os.getenv("CI", "") != ""

def dedup(x:Iterable[T]): return list(dict.fromkeys(x))   # retains list order
def argfix(*x):
  if x and x[0].__class__ in (tuple, list):
    if len(x) != 1: raise ValueError(f"bad arg {x}")
    return tuple(x[0])
  return x
def argsort(x): return type(x)(sorted(range(len(x)), key=x.__getitem__)) # https://stackoverflow.com/questions/3382352/equivalent-of-numpy-argsort-in-basic-python
def all_same(items:Union[Tuple[T, ...], List[T]]): return all(x == items[0] for x in items)
def all_int(t: Sequence[Any]) -> TypeGuard[Tuple[int, ...]]: return all(isinstance(s, int) for s in t)
def colored(st, color:Optional[str], background=False): return f"\u001b[{10*background+60*(color.upper() == color)+30+['black', 'red', 'green', 'yellow', 'blue', 'magenta', 'cyan', 'white'].index(color.lower())}m{st}\u001b[0m" if color is not None else st  # replace the termcolor library with one line  # noqa: E501
def colorize_float(x: float): return colored(f"{x:7.2f}x", 'green' if x < 0.75 else 'red' if x > 1.15 else 'yellow')
def memsize_to_str(_bytes: int) -> str: return [f"{(_bytes / d):.2f} {pr}" for d,pr in [(1e9,"GB"),(1e6,"MB"),(1e3,"KB"),(1,"B")] if _bytes > d][0]
def ansistrip(s:str): return re.sub('\x1b\\[(K|.*?m)', '', s)
def ansilen(s:str): return len(ansistrip(s))
def make_pair(x:Union[int, Tuple[int, ...]], cnt=2) -> Tuple[int, ...]: return (x,)*cnt if isinstance(x, int) else x
def flatten(l:Iterable[Iterable[T]]): return [item for sublist in l for item in sublist]
def fully_flatten(l): return [item for sublist in l for item in (fully_flatten(sublist) if isinstance(sublist, (tuple, list)) else [sublist])]
def fromimport(mod, frm): return getattr(__import__(mod, fromlist=[frm]), frm)
def strip_parens(fst:str): return fst[1:-1] if fst[0] == '(' and fst[-1] == ')' and fst[1:-1].find('(') <= fst[1:-1].find(')') else fst
def round_up(num, amt:int): return (num+amt-1)//amt * amt
def data64(data: int) -> Tuple[int, int]: return (data >> 32, data & 0xFFFFFFFF)
def data64_le(data: int) -> Tuple[int, int]: return (data & 0xFFFFFFFF, data >> 32)
def merge_dicts(ds:Iterable[Dict[T,U]]) -> Dict[T,U]:
  assert len(kvs:=set([(k,v) for d in ds for k,v in d.items()])) == len(set(kv[0] for kv in kvs)), f"cannot merge, {kvs} contains different values for the same key"  # noqa: E501
  return {k:v for d in ds for k,v in d.items()}
def partition(itr:Iterable[T], fxn:Callable[[T],bool]) -> Tuple[List[T], List[T]]:
  a:List[T] = []
  b:List[T] = []
  for s in itr: (a if fxn(s) else b).append(s)
  return a,b
def unwrap(x:Optional[T]) -> T:
  assert x is not None
  return x
def unwrap2(x:Tuple[T,Any]) -> T:
  ret, err = x
  assert err is None, str(err)
  return ret
def get_child(obj, key):
  for k in key.split('.'):
    if k.isnumeric(): obj = obj[int(k)]
    elif isinstance(obj, dict): obj = obj[k]
    else: obj = getattr(obj, k)
  return obj

def get_shape(x) -> Tuple[int, ...]:
  if not isinstance(x, (list, tuple)): return ()
  subs = [get_shape(xi) for xi in x]
  if not all_same(subs): raise ValueError(f"inhomogeneous shape from {x}")
  return (len(subs),) + (subs[0] if subs else ())

# returns the axes to create new_shape if new_shape can be created by combining axis from old_shape
def get_contraction(old_shape:Tuple[sint, ...], new_shape:Tuple[sint, ...]) -> Optional[List[List[int]]]:
  acc_old, acc_new = list(itertools.accumulate(old_shape, operator.mul)), list(itertools.accumulate(new_shape, operator.mul))
  try: split = [acc_old.index(acc)+1 if acc != 1 else 0 for acc in acc_new]
  except ValueError: return None
  return [list(range(st,ed)) for st,ed in zip([0]+split[:-1], split[:-1]+[len(old_shape)])]

@functools.lru_cache(maxsize=None)
def to_function_name(s:str): return ''.join([c if c in (string.ascii_letters+string.digits+'_') else f'{ord(c):02X}' for c in ansistrip(s)])
@functools.lru_cache(maxsize=None)
def getenv(key:str, default=0): return type(default)(os.getenv(key, default))
def temp(x:str) -> str: return (pathlib.Path(tempfile.gettempdir()) / x).as_posix()

class Context(contextlib.ContextDecorator):
  stack: ClassVar[List[dict[str, int]]] = [{}]
  def __init__(self, **kwargs): self.kwargs = kwargs
  def __enter__(self):
    Context.stack[-1] = {k:o.value for k,o in ContextVar._cache.items()} # Store current state.
    for k,v in self.kwargs.items(): ContextVar._cache[k].value = v # Update to new temporary state.
    Context.stack.append(self.kwargs) # Store the temporary state so we know what to undo later.
  def __exit__(self, *args):
    for k in Context.stack.pop(): ContextVar._cache[k].value = Context.stack[-1].get(k, ContextVar._cache[k].value)

class ContextVar:
  _cache: ClassVar[Dict[str, ContextVar]] = {}
  value: int
  key: str
  def __new__(cls, key, default_value):
    if key in ContextVar._cache: return ContextVar._cache[key]
    instance = ContextVar._cache[key] = super().__new__(cls)
    instance.value, instance.key = getenv(key, default_value), key
    return instance
  def __bool__(self): return bool(self.value)
  def __ge__(self, x): return self.value >= x
  def __gt__(self, x): return self.value > x
  def __lt__(self, x): return self.value < x

DEBUG, IMAGE, BEAM, NOOPT, JIT = ContextVar("DEBUG", 0), ContextVar("IMAGE", 0), ContextVar("BEAM", 0), ContextVar("NOOPT", 0), ContextVar("JIT", 1)
WINO, THREEFRY, CAPTURING, TRACEMETA = ContextVar("WINO", 0), ContextVar("THREEFRY", 0), ContextVar("CAPTURING", 1), ContextVar("TRACEMETA", 1)
GRAPH, GRAPHPATH, SAVE_SCHEDULE, RING = ContextVar("GRAPH", 0), getenv("GRAPHPATH", "/tmp/net"), ContextVar("SAVE_SCHEDULE", 0), ContextVar("RING", 1)
MULTIOUTPUT, PROFILE, PROFILEPATH = ContextVar("MULTIOUTPUT", 1), ContextVar("PROFILE", 0), ContextVar("PROFILEPATH", temp("tinygrad_profile.json"))
USE_TC, TC_OPT, TRANSCENDENTAL = ContextVar("TC", 1), ContextVar("TC_OPT", 0), ContextVar("TRANSCENDENTAL", 1)
FUSE_ARANGE, FUSE_CONV_BW = ContextVar("FUSE_ARANGE", 0), ContextVar("FUSE_CONV_BW", 0)
SPLIT_REDUCEOP, ARANGE_DIFF = ContextVar("SPLIT_REDUCEOP", 1), ContextVar("ARANGE_DIFF", 0)

@dataclass(frozen=True)
class Metadata:
  name: str
  caller: str
  backward: bool = False
  def __hash__(self): return hash(self.name)
  def __repr__(self): return str(self) + (f" - {self.caller}" if self.caller else "")
  def __str__(self): return self.name + (" bw" if self.backward else "")
_METADATA: contextvars.ContextVar[Optional[Metadata]] = contextvars.ContextVar("_METADATA", default=None)

# **************** global state Counters ****************

class GlobalCounters:
  global_ops: ClassVar[int] = 0
  global_mem: ClassVar[int] = 0
  time_sum_s: ClassVar[float] = 0.0
  kernel_count: ClassVar[int] = 0
  mem_used: ClassVar[int] = 0   # NOTE: this is not reset
  @staticmethod
  def reset(): GlobalCounters.global_ops, GlobalCounters.global_mem, GlobalCounters.time_sum_s, GlobalCounters.kernel_count = 0,0,0.0,0

# **************** timer and profiler ****************

class Timing(contextlib.ContextDecorator):
  def __init__(self, prefix="", on_exit=None, enabled=True): self.prefix, self.on_exit, self.enabled = prefix, on_exit, enabled
  def __enter__(self): self.st = time.perf_counter_ns()
  def __exit__(self, *exc):
    self.et = time.perf_counter_ns() - self.st
    if self.enabled: print(f"{self.prefix}{self.et*1e-6:6.2f} ms"+(self.on_exit(self.et) if self.on_exit else ""))

def _format_fcn(fcn): return f"{fcn[0]}:{fcn[1]}:{fcn[2]}"
class Profiling(contextlib.ContextDecorator):
  def __init__(self, enabled=True, sort='cumtime', frac=0.2, fn=None, ts=1):
    self.enabled, self.sort, self.frac, self.fn, self.time_scale = enabled, sort, frac, fn, 1e3/ts
  def __enter__(self):
    import cProfile
    self.pr = cProfile.Profile()
    if self.enabled: self.pr.enable()
  def __exit__(self, *exc):
    if self.enabled:
      self.pr.disable()
      if self.fn: self.pr.dump_stats(self.fn)
      import pstats
      stats = pstats.Stats(self.pr).strip_dirs().sort_stats(self.sort)
      for fcn in stats.fcn_list[0:int(len(stats.fcn_list)*self.frac)]:    # type: ignore[attr-defined]
        (_primitive_calls, num_calls, tottime, cumtime, callers) = stats.stats[fcn]    # type: ignore[attr-defined]
        scallers = sorted(callers.items(), key=lambda x: -x[1][2])
        print(f"n:{num_calls:8d}  tm:{tottime*self.time_scale:7.2f}ms  tot:{cumtime*self.time_scale:7.2f}ms",
              colored(_format_fcn(fcn).ljust(50), "yellow"),
              colored(f"<- {(scallers[0][1][2]/tottime)*100:3.0f}% {_format_fcn(scallers[0][0])}", "BLACK") if scallers else '')

class ProfileLogger:
  writers: int = 0
  mjson: List[Dict] = []
  actors: Dict[Union[str, Tuple[str, str]], int] = {}

  def __init__(self): self.events, self.deps, ProfileLogger.writers = [], [], ProfileLogger.writers + 1

  def add_event(self, ev_name, ev_start, ev_end, actor, subactor=None, args=None): self.events += [(ev_name, ev_start, ev_end, actor, subactor, args)]

  def _ensure_actor(self, actor_name, subactor_name):
    if actor_name not in self.actors:
      self.actors[actor_name] = (pid:=len(self.actors))
      self.mjson.append({"name": "process_name", "ph": "M", "pid": pid, "args": {"name": actor_name}})

    if (subactor_key:=(actor_name,subactor_name)) not in self.actors:
      self.actors[subactor_key] = (tid:=len(self.actors))
      self.mjson.append({"name": "thread_name", "ph": "M", "pid": self.actors[actor_name], "tid":tid, "args": {"name": subactor_name}})

    return self.actors[actor_name], self.actors.get(subactor_key, -1)

  def __del__(self):
    # perfetto json docs: https://docs.google.com/document/d/1CvAClvFfyA5R-PhYUmn5OOQtYMH4h6I0nSsKchNAySU/preview
    for name, st, et, actor_name, subactor_name, args in self.events:
      pid, tid = self._ensure_actor(actor_name,subactor_name)
      args = {k: (v if v.__class__ is str else v(et-st)) for k, v in args.items()} if args is not None else None
      self.mjson.append({"name": name, "ph": "X", "pid": pid, "tid": tid, "ts": st, "dur": et-st, "args": args})

    for en,st,dep_actor_name,dep_subactor_name,actor_name,subactor_name in self.deps:
      dep_pid, dep_tid = self._ensure_actor(dep_actor_name,dep_subactor_name)
      pid, tid = self._ensure_actor(actor_name,subactor_name)
      self.mjson.append({"ph": "s", "pid": dep_pid, "tid": dep_tid, "id": len(self.mjson), "ts": en, "bp": "e"})
      self.mjson.append({"ph": "f", "pid": pid, "tid": tid, "id": len(self.mjson)-1, "ts": st, "bp": "e"})

    ProfileLogger.writers -= 1
    if ProfileLogger.writers == 0 and len(self.mjson) > 0:
      with open(PROFILEPATH.value, "w") as f: f.write(json.dumps({"traceEvents": self.mjson}))
      print(f"Saved profile to {PROFILEPATH.value}. Use https://ui.perfetto.dev/ to open it.")

# *** universal database cache ***

_cache_dir: str = getenv("XDG_CACHE_HOME", os.path.expanduser("~/Library/Caches" if OSX else "~/.cache"))
CACHEDB: str = getenv("CACHEDB", os.path.abspath(os.path.join(_cache_dir, "tinygrad", "cache.db")))
CACHELEVEL = getenv("CACHELEVEL", 2)

VERSION = 16
_db_connection = None
def db_connection():
  global _db_connection
  if _db_connection is None:
    os.makedirs(CACHEDB.rsplit(os.sep, 1)[0], exist_ok=True)
    _db_connection = sqlite3.connect(CACHEDB, timeout=60, isolation_level="IMMEDIATE")
    # another connection has set it already or is in the process of setting it
    # that connection will lock the database
    with contextlib.suppress(sqlite3.OperationalError): _db_connection.execute("PRAGMA journal_mode=WAL").fetchone()
    if DEBUG >= 7: _db_connection.set_trace_callback(print)
  return _db_connection

def diskcache_clear():
  cur = db_connection().cursor()
  drop_tables = cur.execute("SELECT 'DROP TABLE IF EXISTS ' || quote(name) || ';' FROM sqlite_master WHERE type = 'table';").fetchall()
  cur.executescript("\n".join([s[0] for s in drop_tables]))

def diskcache_get(table:str, key:Union[Dict, str, int]) -> Any:
  if CACHELEVEL == 0: return None
  if isinstance(key, (str,int)): key = {"key": key}
  conn = db_connection()
  cur = conn.cursor()
  try:
    res = cur.execute(f"SELECT val FROM '{table}_{VERSION}' WHERE {' AND '.join([f'{x}=?' for x in key.keys()])}", tuple(key.values()))
  except sqlite3.OperationalError:
    return None  # table doesn't exist
  if (val:=res.fetchone()) is not None: return pickle.loads(val[0])
  return None

_db_tables = set()
def diskcache_put(table:str, key:Union[Dict, str, int], val:Any):
  if CACHELEVEL == 0: return val
  if isinstance(key, (str,int)): key = {"key": key}
  conn = db_connection()
  cur = conn.cursor()
  if table not in _db_tables:
    TYPES = {str: "text", bool: "integer", int: "integer", float: "numeric", bytes: "blob"}
    ltypes = ', '.join(f"{k} {TYPES[type(key[k])]}" for k in key.keys())
    cur.execute(f"CREATE TABLE IF NOT EXISTS '{table}_{VERSION}' ({ltypes}, val blob, PRIMARY KEY ({', '.join(key.keys())}))")
    _db_tables.add(table)
  cur.execute(f"REPLACE INTO '{table}_{VERSION}' ({', '.join(key.keys())}, val) VALUES ({', '.join(['?']*len(key.keys()))}, ?)", tuple(key.values()) + (pickle.dumps(val), ))  # noqa: E501
  conn.commit()
  cur.close()
  return val

def diskcache(func):
  def wrapper(*args, **kwargs) -> bytes:
    table, key = f"cache_{func.__name__}", hashlib.sha256(pickle.dumps((args, kwargs))).hexdigest()
    if (ret:=diskcache_get(table, key)): return ret
    return diskcache_put(table, key, func(*args, **kwargs))
  return wrapper

# *** http support ***

def fetch(url:str, name:Optional[Union[pathlib.Path, str]]=None, subdir:Optional[str]=None, gunzip=False,
          allow_caching=not getenv("DISABLE_HTTP_CACHE")) -> pathlib.Path:
  if url.startswith(("/", ".")): return pathlib.Path(url)
  if name is not None and (isinstance(name, pathlib.Path) or '/' in name): fp = pathlib.Path(name)
  else:
    fp = pathlib.Path(_cache_dir) / "tinygrad" / "downloads" / (subdir or "") / \
      ((name or hashlib.md5(url.encode('utf-8')).hexdigest()) + (".gunzip" if gunzip else ""))
  if not fp.is_file() or not allow_caching:
    with urllib.request.urlopen(url, timeout=10) as r:
      assert r.status == 200
      total_length = int(r.headers.get('content-length', 0))
      progress_bar = tqdm(total=total_length, unit='B', unit_scale=True, desc=f"{url}", disable=CI)
      (path := fp.parent).mkdir(parents=True, exist_ok=True)
      readfile = gzip.GzipFile(fileobj=r) if gunzip else r
      with tempfile.NamedTemporaryFile(dir=path, delete=False) as f:
        while chunk := readfile.read(16384): progress_bar.update(f.write(chunk))
        f.close()
        progress_bar.update(close=True)
        if (file_size:=os.stat(f.name).st_size) < total_length: raise RuntimeError(f"fetch size incomplete, {file_size} < {total_length}")
        pathlib.Path(f.name).rename(fp)
  return fp

# *** Exec helpers

def cpu_time_execution(cb, enable):
  if enable: st = time.perf_counter()
  cb()
  if enable: return time.perf_counter()-st

def cpu_objdump(lib):
  with tempfile.NamedTemporaryFile(delete=True) as f:
    pathlib.Path(f.name).write_bytes(lib)
    print(subprocess.check_output(['objdump', '-d', f.name]).decode('utf-8'))

# *** ctypes helpers

# TODO: make this work with read only memoryviews (if possible)
def from_mv(mv:memoryview, to_type=ctypes.c_char):
  return ctypes.cast(ctypes.addressof(to_type.from_buffer(mv)), ctypes.POINTER(to_type * len(mv))).contents
def to_mv(ptr, sz) -> memoryview: return memoryview(ctypes.cast(ptr, ctypes.POINTER(ctypes.c_uint8 * sz)).contents).cast("B")
def mv_address(mv:memoryview): return ctypes.addressof(ctypes.c_char.from_buffer(mv))
def to_char_p_p(options: List[bytes], to_type=ctypes.c_char): return (ctypes.POINTER(to_type) * len(options))(*[ctypes.cast(ctypes.create_string_buffer(o), ctypes.POINTER(to_type)) for o in options])  # noqa: E501
@functools.lru_cache(maxsize=None)
def init_c_struct_t(fields: Tuple[Tuple[str, ctypes._SimpleCData], ...]):
  class CStruct(ctypes.Structure):
    _pack_, _fields_ = 1, fields
  return CStruct
def init_c_var(ctypes_var, creat_cb): return (creat_cb(ctypes_var), ctypes_var)[1]
def flat_mv(mv:memoryview): return mv if len(mv) == 0 else mv.cast("B", shape=(mv.nbytes,))

# *** tqdm

class tqdm:
  def __init__(self, iterable=None, desc:str='', disable:bool=False, unit:str='it', unit_scale=False, total:Optional[int]=None, rate:int=100):
    self.iterable, self.disable, self.unit, self.unit_scale, self.rate = iterable, disable, unit, unit_scale, rate
    self.st, self.i, self.n, self.skip, self.t = time.perf_counter(), -1, 0, 1, getattr(iterable, "__len__", lambda:0)() if total is None else total
    self.set_description(desc)
    self.update(0)
  def __iter__(self):
    for item in self.iterable:
      yield item
      self.update(1)
    self.update(close=True)
  def set_description(self, desc:str): self.desc = f"{desc}: " if desc else ""
  def update(self, n:int=0, close:bool=False):
    self.n, self.i = self.n+n, self.i+1
    if self.disable or (not close and self.i % self.skip != 0): return
    prog, elapsed, ncols = self.n/self.t if self.t else 0, time.perf_counter()-self.st, shutil.get_terminal_size().columns
    if self.i/elapsed > self.rate and self.i: self.skip = max(int(self.i/elapsed)//self.rate,1)
    def HMS(t): return ':'.join(f'{x:02d}' if i else str(x) for i,x in enumerate([int(t)//3600,int(t)%3600//60,int(t)%60]) if i or x)
    def SI(x): return (f"{x/1000**int(g:=math.log(x,1000)):.{int(3-3*math.fmod(g,1))}f}"[:4].rstrip('.')+' kMGTPEZY'[int(g)].strip()) if x else '0.00'
    prog_text = f'{SI(self.n)}{f"/{SI(self.t)}" if self.t else self.unit}' if self.unit_scale else f'{self.n}{f"/{self.t}" if self.t else self.unit}'
    elapsed_text = HMS(elapsed) + (f'<{HMS(elapsed/prog-elapsed) if self.n else "?"}' if self.t else '')
    it_text = (SI(self.n/elapsed) if self.unit_scale else f"{self.n/elapsed:5.2f}") if self.n else "?"
    suf = f'{prog_text} [{elapsed_text}, {it_text}{self.unit}/s]'
    sz = max(ncols-len(self.desc)-3-2-2-len(suf), 1)
    bar = '\r' + self.desc + (f'{100*prog:3.0f}%|{("█"*int(num:=sz*prog)+" ▏▎▍▌▋▊▉"[int(8*num)%8].strip()).ljust(sz," ")}| ' if self.t else '') + suf
    print(bar[:ncols+1], flush=True, end='\n'*close, file=sys.stderr)

class trange(tqdm):
  def __init__(self, n:int, **kwargs): super().__init__(iterable=range(n), total=n, **kwargs)

def pretty_print(x:Any, rep:Callable, srcfn=lambda x: x.src, cache=None, d=0)->str:
  def dfs(x:Any, cache:dict):
    for s in srcfn(x) or []:
      cache.setdefault(s, [len(cache), 0, False])[1] += 1
      if cache[s][1] == 1: dfs(s, cache)
  if cache is None: dfs(x, cache:={})
  if (cx:=cache.setdefault(x, [0,0,False]))[2]: return f"{' '*d} x{cx[0]}"
  cx[2], srcs = True, ('None' if srcfn(x) is None else ''.join(f'\n{pretty_print(s, rep, srcfn, cache, d+2)},' for s in srcfn(x)))
  return f"{' '*d}{f'x{cx[0]}:=' * (cx[1]>1)}{rep(x)}" % srcs<|MERGE_RESOLUTION|>--- conflicted
+++ resolved
@@ -1,11 +1,6 @@
 from __future__ import annotations
-<<<<<<< HEAD
-import os, functools, platform, time, re, contextlib, operator, hashlib, pickle, sqlite3, cProfile, pstats, tempfile, pathlib, string, ctypes, sys
+import os, functools, platform, time, re, contextlib, operator, hashlib, pickle, sqlite3, tempfile, pathlib, string, ctypes, sys
 import itertools, urllib.request, subprocess, shutil, math, json, contextvars, gzip
-=======
-import os, functools, platform, time, re, contextlib, operator, hashlib, pickle, sqlite3, tempfile, pathlib, string, ctypes, sys
-import itertools, urllib.request, subprocess, shutil, math, json, contextvars
->>>>>>> 7c9c8ce2
 from dataclasses import dataclass
 from typing import Dict, Tuple, Union, List, ClassVar, Optional, Iterable, Any, TypeVar, TYPE_CHECKING, Callable, Sequence
 if TYPE_CHECKING:  # TODO: remove this and import TypeGuard from typing once minimum python supported version is 3.10
