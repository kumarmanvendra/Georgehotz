from __future__ import annotations
import os, functools, platform, time, re, contextlib
from weakref import KeyedRef, ref
from _weakref import _remove_dead_weakref # type: ignore
import numpy as np
from typing import Dict, Tuple, Union, List, NamedTuple, Final, Iterator, ClassVar, Optional, Callable, Any
from math import prod # noqa: F401 # pylint:disable=unused-import

ShapeType = Tuple[int, ...]
# NOTE: helpers is not allowed to import from anything else in tinygrad
OSX = platform.system() == "Darwin"
CI = os.getenv("CI", "") != ""

def dedup(x): return list(dict.fromkeys(x))   # retains list order
def argfix(*x): return tuple(x[0]) if x and x[0].__class__ in (tuple, list) else x
def argsort(x): return type(x)(sorted(range(len(x)), key=x.__getitem__)) # https://stackoverflow.com/questions/3382352/equivalent-of-numpy-argsort-in-basic-python
def all_same(items): return all(x == items[0] for x in items)
def colored(st, color, background=False): return f"\u001b[{10*background+60*(color.upper() == color)+30+['black', 'red', 'green', 'yellow', 'blue', 'magenta', 'cyan', 'white'].index(color.lower())}m{st}\u001b[0m" if color is not None else st  # replace the termcolor library with one line
def ansilen(s): return len(re.sub('\x1b\\[(K|.*?m)', '', s))
def partition(lst, fxn): return [x for x in lst if fxn(x)], [x for x in lst if not fxn(x)]
def make_pair(x:Union[int, Tuple[int, ...]], cnt=2) -> Tuple[int, ...]: return (x,)*cnt if isinstance(x, int) else x
def flatten(l:Iterator): return [item for sublist in l for item in sublist]
def mnum(i) -> str: return str(i) if i >= 0 else f"m{-i}"
def fromimport(mod, frm): return getattr(__import__(mod, fromlist=[frm]), frm)

@functools.lru_cache(maxsize=None)
def getenv(key, default=0): return type(default)(os.getenv(key, default))

class Context(contextlib.ContextDecorator):
  stack: ClassVar[List[dict[str, int]]] = [{}]
  def __init__(self, **kwargs): self.kwargs = kwargs
  def __enter__(self):
    Context.stack[-1] = {k:o.value for k,o in ContextVar._cache.items()} # Store current state.
    for k,v in self.kwargs.items(): ContextVar._cache[k].value = v # Update to new temporary state.
    Context.stack.append(self.kwargs) # Store the temporary state so we know what to undo later.
  def __exit__(self, *args):
    for k in Context.stack.pop(): ContextVar._cache[k].value = Context.stack[-1].get(k, ContextVar._cache[k].value)

class ContextVar:
  _cache: ClassVar[Dict[str, ContextVar]] = {}
  __slots__ = "value"
  value: int
  def __new__(cls, key, default_value):
    if key in ContextVar._cache: return ContextVar._cache[key]
    instance = ContextVar._cache[key] = super().__new__(cls)
    instance.value = getenv(key, default_value)
    return instance
  def __bool__(self): return bool(self.value)
  def __ge__(self, x): return self.value >= x
  def __gt__(self, x): return self.value > x
  def __lt__(self, x): return self.value < x

DEBUG, IMAGE = ContextVar("DEBUG", 0), ContextVar("IMAGE", 0)
GRAPH, PRUNEGRAPH, GRAPHPATH = getenv("GRAPH", 0), getenv("PRUNEGRAPH", 0), getenv("GRAPHPATH", "/tmp/net")

class Timing(contextlib.ContextDecorator):
  def __init__(self, prefix="", on_exit=None, enabled=True): self.prefix, self.on_exit, self.enabled = prefix, on_exit, enabled
  def __enter__(self): self.st = time.perf_counter_ns()
  def __exit__(self, exc_type, exc_val, exc_tb):
    self.et = time.perf_counter_ns() - self.st
    if self.enabled: print(f"{self.prefix}{self.et*1e-6:.2f} ms"+(self.on_exit(self.et) if self.on_exit else ""))

# **** tinygrad now supports dtypes! *****

class DType(NamedTuple):
  priority: int  # this determines when things get upcasted
  itemsize: int
  name: str
  np: Optional[type]  # TODO: someday this will be removed with the "remove numpy" project
  sz: int = 1
  is_vector_type: Optional[bool] = False
  def __repr__(self): return f"dtypes.{self.name}"
  @property
  def key(self): return (self.name)

# dependent typing?
class ImageDType(DType):
  def __new__(cls, priority, itemsize, name, np, shape):
    return super().__new__(cls, priority, itemsize, name, np)
  def __init__(self, priority, itemsize, name, np, shape):
    self.shape: Tuple[int, ...] = shape  # arbitrary arg for the dtype, used in image for the shape
    super().__init__()
  def __repr__(self): return f"dtypes.{self.name}({self.shape})"

class dtypes:
  @staticmethod # static methds on top, or bool in the type info will refer to dtypes.bool
  def is_int(x: DType)-> bool: return dtypes.get_normal_type(x) in (dtypes.int8, dtypes.uint8, dtypes.int32, dtypes.int64)
  @staticmethod
  def is_float(x: DType) -> bool: return dtypes.get_normal_type(x) in (dtypes.float16, dtypes.float32)
  @staticmethod
  def is_unsigned(x: DType) -> bool: return dtypes.get_normal_type(x) in (dtypes.uint8, dtypes.uint32, dtypes.uint64)
  @staticmethod
  def from_np(x) -> DType: return DTYPES_DICT[np.dtype(x).name]
  @staticmethod
  def fields() -> Dict[str, DType]: return DTYPES_DICT
  bool: Final[DType] = DType(0, 1, "bool", bool)
  float16: Final[DType] = DType(0, 2, "half", np.float16)
  half = float16
  float32: Final[DType] = DType(4, 4, "float", np.float32)
  float = float32
  int8: Final[DType] = DType(0, 1, "char", np.int8)
<<<<<<< HEAD
  char = int8
  int32: Final[DType] = DType(2, 4, "int", np.int32)
  int = int32
  int64: Final[DType] = DType(3, 8, "long", np.int64)
  long = int64
  uint8: Final[DType] = DType(0, 1, "unsigned char", np.uint8)
  uint32: Final[DType] = DType(2, 4, "unsigned int", np.uint32)
  uint64: Final[DType] = DType(3, 8, "unsigned long", np.uint64)
=======
  int16: Final[DType] = DType(1, 2, "short", np.int16)
  int32: Final[DType] = DType(2, 4, "int", np.int32)
  int64: Final[DType] = DType(3, 8, "long", np.int64)
  uint8: Final[DType] = DType(0, 1, "unsigned char", np.uint8)
  uint16: Final[DType] = DType(1, 2, "unsigned short", np.uint16)
  uint32: Final[DType] = DType(2, 4, "unsigned int", np.uint32)
  uint64: Final[DType] = DType(3, 8, "unsigned long", np.uint64)

>>>>>>> 24933ab5
  # NOTE: bfloat16 isn't supported in numpy
  bfloat16: Final[DType] = DType(0, 2, "__bf16", None)
  @staticmethod
  def get_vector_type(x:DType, amt=4):
    return dtypes.__dict__.get(f"_{x.name}{amt}", x if x.is_vector_type else dtypes._float4)
  @staticmethod
  def get_normal_type(x: DType):
    return dtypes.__dict__.get(f"{''.join([c for c in x.name if c.isalpha()])}", x if not x.is_vector_type else dtypes._float4)

# create vector types
for attr in list(dtypes.__dict__.values()):
  for amt in [2,4,8]:
    if isinstance(attr, DType): setattr(dtypes, f"_{attr.name}{amt}",  DType(attr.priority, attr.itemsize*amt, f"{attr.name}{amt}", None, amt, True))


# HACK: staticmethods are not callable in 3.8 so we have to compare the class
DTYPES_DICT = {k: v for k, v in dtypes.__dict__.items() if not k.startswith('__') and not callable(v) and not v.__class__ == staticmethod}

class GlobalCounters:
  global_ops: ClassVar[int] = 0
  global_mem: ClassVar[int] = 0
  time_sum_s: ClassVar[float] = 0.0
  kernel_count: ClassVar[int] = 0
  mem_used: ClassVar[int] = 0   # NOTE: this is not reset
  cache: ClassVar[Optional[List[Tuple[Callable, Any]]]] = None
  @staticmethod
  def reset(): GlobalCounters.global_ops, GlobalCounters.global_mem, GlobalCounters.time_sum_s, GlobalCounters.kernel_count, GlobalCounters.cache = 0,0,0.0,0,None

# Stripped down version of a WeakSet
class LightWeakSet:
  __slots__ = 'data', '_remove', '__weakref__'
  def __init__(self):
    self.data = set()
    def _remove(item, selfref=ref(self)):
      self = selfref()
      if self: self.data.discard(item)
    self._remove = _remove

  def __len__(self): return len(self.data)
  def add(self, item): self.data.add(ref(item, self._remove))
  def discard(self, item): self.data.discard(ref(item))

# Stripped down version of a WeakValueDictionary
class LightWeakValueDictionary:
  __slots__ = 'data', '_remove', '__weakref__'
  def __init__(self):
    def remove(wr, selfref=ref(self), _atomic_removal=_remove_dead_weakref):
      self = selfref()
      if self: _atomic_removal(self.data, wr.key)
    self._remove = remove
    self.data = {}

  def __getitem__(self, key):
    o = self.data[key]()
    if o is None: raise KeyError(key)
    else: return o

  def __len__(self): return len(self.data)
  def __delitem__(self, key): del self.data[key]
  def __setitem__(self, key, value): self.data[key] = KeyedRef(value, self._remove, key)
  def __contains__(self, key): return key in self.data<|MERGE_RESOLUTION|>--- conflicted
+++ resolved
@@ -99,25 +99,18 @@
   float32: Final[DType] = DType(4, 4, "float", np.float32)
   float = float32
   int8: Final[DType] = DType(0, 1, "char", np.int8)
-<<<<<<< HEAD
   char = int8
+  int16: Final[DType] = DType(1, 2, "short", np.int16)
+  short = int16
   int32: Final[DType] = DType(2, 4, "int", np.int32)
   int = int32
   int64: Final[DType] = DType(3, 8, "long", np.int64)
   long = int64
   uint8: Final[DType] = DType(0, 1, "unsigned char", np.uint8)
-  uint32: Final[DType] = DType(2, 4, "unsigned int", np.uint32)
-  uint64: Final[DType] = DType(3, 8, "unsigned long", np.uint64)
-=======
-  int16: Final[DType] = DType(1, 2, "short", np.int16)
-  int32: Final[DType] = DType(2, 4, "int", np.int32)
-  int64: Final[DType] = DType(3, 8, "long", np.int64)
-  uint8: Final[DType] = DType(0, 1, "unsigned char", np.uint8)
   uint16: Final[DType] = DType(1, 2, "unsigned short", np.uint16)
   uint32: Final[DType] = DType(2, 4, "unsigned int", np.uint32)
   uint64: Final[DType] = DType(3, 8, "unsigned long", np.uint64)
 
->>>>>>> 24933ab5
   # NOTE: bfloat16 isn't supported in numpy
   bfloat16: Final[DType] = DType(0, 2, "__bf16", None)
   @staticmethod
