--- conflicted
+++ resolved
@@ -77,12 +77,8 @@
   name: str
   np: Optional[type]  # TODO: someday this will be removed with the "remove numpy" project
   sz: int = 1
-<<<<<<< HEAD
   is_vector_type: Optional[bool] = False
-  def __repr__(self): return f"dtypes.{self.name}"
-=======
   def __repr__(self): return f"dtypes.{INVERSE_DTYPES_DICT[self]}"
->>>>>>> 90c777d8
 
 # dependent typing?
 class ImageDType(DType):
