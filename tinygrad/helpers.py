from __future__ import annotations
<<<<<<< HEAD
import os, functools, platform, time, re, contextlib, operator, hashlib, pickle, sqlite3, tempfile, pathlib, string, ctypes, sys
import itertools, urllib.request, subprocess, shutil, math, json, contextvars, gzip
=======
import os, functools, platform, time, re, contextlib, operator, hashlib, pickle, sqlite3, tempfile, pathlib, string, ctypes, sys, gzip
import itertools, urllib.request, subprocess, shutil, math, json, contextvars
>>>>>>> bdd6325f
from dataclasses import dataclass
from typing import Dict, Tuple, Union, List, ClassVar, Optional, Iterable, Any, TypeVar, TYPE_CHECKING, Callable, Sequence
if TYPE_CHECKING:  # TODO: remove this and import TypeGuard from typing once minimum python supported version is 3.10
  from typing_extensions import TypeGuard
  from tinygrad.shape.shapetracker import sint

T = TypeVar("T")
U = TypeVar("U")
# NOTE: it returns int 1 if x is empty regardless of the type of x
def prod(x:Iterable[T]) -> Union[T,int]: return functools.reduce(operator.mul, x, 1)

# NOTE: helpers is not allowed to import from anything else in tinygrad
OSX = platform.system() == "Darwin"
CI = os.getenv("CI", "") != ""

def dedup(x:Iterable[T]): return list(dict.fromkeys(x))   # retains list order
def argfix(*x):
  if x and x[0].__class__ in (tuple, list):
    if len(x) != 1: raise ValueError(f"bad arg {x}")
    return tuple(x[0])
  return x
def argsort(x): return type(x)(sorted(range(len(x)), key=x.__getitem__)) # https://stackoverflow.com/questions/3382352/equivalent-of-numpy-argsort-in-basic-python
def all_same(items:Union[Tuple[T, ...], List[T]]): return all(x == items[0] for x in items)
def all_int(t: Sequence[Any]) -> TypeGuard[Tuple[int, ...]]: return all(isinstance(s, int) for s in t)
def colored(st, color:Optional[str], background=False): return f"\u001b[{10*background+60*(color.upper() == color)+30+['black', 'red', 'green', 'yellow', 'blue', 'magenta', 'cyan', 'white'].index(color.lower())}m{st}\u001b[0m" if color is not None else st  # replace the termcolor library with one line  # noqa: E501
def colorize_float(x: float): return colored(f"{x:7.2f}x", 'green' if x < 0.75 else 'red' if x > 1.15 else 'yellow')
def memsize_to_str(_bytes: int) -> str: return [f"{(_bytes / d):.2f} {pr}" for d,pr in [(1e9,"GB"),(1e6,"MB"),(1e3,"KB"),(1,"B")] if _bytes > d][0]
def ansistrip(s:str): return re.sub('\x1b\\[(K|.*?m)', '', s)
def ansilen(s:str): return len(ansistrip(s))
def make_pair(x:Union[int, Tuple[int, ...]], cnt=2) -> Tuple[int, ...]: return (x,)*cnt if isinstance(x, int) else x
def flatten(l:Iterable[Iterable[T]]): return [item for sublist in l for item in sublist]
def fully_flatten(l): return [item for sublist in l for item in (fully_flatten(sublist) if isinstance(sublist, (tuple, list)) else [sublist])]
def fromimport(mod, frm): return getattr(__import__(mod, fromlist=[frm]), frm)
def strip_parens(fst:str): return fst[1:-1] if fst[0] == '(' and fst[-1] == ')' and fst[1:-1].find('(') <= fst[1:-1].find(')') else fst
def round_up(num, amt:int): return (num+amt-1)//amt * amt
def data64(data: int) -> Tuple[int, int]: return (data >> 32, data & 0xFFFFFFFF)
def data64_le(data: int) -> Tuple[int, int]: return (data & 0xFFFFFFFF, data >> 32)
def merge_dicts(ds:Iterable[Dict[T,U]]) -> Dict[T,U]:
  kvs = set([(k,v) for d in ds for k,v in d.items()])
  assert len(kvs) == len(set(kv[0] for kv in kvs)), f"cannot merge, {kvs} contains different values for the same key"
  return {k:v for d in ds for k,v in d.items()}
def partition(itr:Iterable[T], fxn:Callable[[T],bool]) -> Tuple[List[T], List[T]]:
  a:List[T] = []
  b:List[T] = []
  for s in itr: (a if fxn(s) else b).append(s)
  return a,b
def unwrap(x:Optional[T]) -> T:
  assert x is not None
  return x
def unwrap2(x:Tuple[T,Any]) -> T:
  ret, err = x
  assert err is None, str(err)
  return ret
def get_child(obj, key):
  for k in key.split('.'):
    if k.isnumeric(): obj = obj[int(k)]
    elif isinstance(obj, dict): obj = obj[k]
    else: obj = getattr(obj, k)
  return obj

def get_shape(x) -> Tuple[int, ...]:
  if not isinstance(x, (list, tuple)): return ()
  subs = [get_shape(xi) for xi in x]
  if not all_same(subs): raise ValueError(f"inhomogeneous shape from {x}")
  return (len(subs),) + (subs[0] if subs else ())

# returns the axes to create new_shape if new_shape can be created by combining axis from old_shape
def get_contraction(old_shape:Tuple[sint, ...], new_shape:Tuple[sint, ...]) -> Optional[List[List[int]]]:
  acc_old, acc_new = list(itertools.accumulate(old_shape, operator.mul)), list(itertools.accumulate(new_shape, operator.mul))
  try: split = [acc_old.index(acc)+1 if acc != 1 else 0 for acc in acc_new]
  except ValueError: return None
  return [list(range(st,ed)) for st,ed in zip([0]+split[:-1], split[:-1]+[len(old_shape)])]

@functools.lru_cache(maxsize=None)
def to_function_name(s:str): return ''.join([c if c in (string.ascii_letters+string.digits+'_') else f'{ord(c):02X}' for c in ansistrip(s)])
@functools.lru_cache(maxsize=None)
def getenv(key:str, default=0): return type(default)(os.getenv(key, default))
def temp(x:str) -> str: return (pathlib.Path(tempfile.gettempdir()) / x).as_posix()

class Context(contextlib.ContextDecorator):
  stack: ClassVar[List[dict[str, int]]] = [{}]
  def __init__(self, **kwargs): self.kwargs = kwargs
  def __enter__(self):
    Context.stack[-1] = {k:o.value for k,o in ContextVar._cache.items()} # Store current state.
    for k,v in self.kwargs.items(): ContextVar._cache[k].value = v # Update to new temporary state.
    Context.stack.append(self.kwargs) # Store the temporary state so we know what to undo later.
  def __exit__(self, *args):
    for k in Context.stack.pop(): ContextVar._cache[k].value = Context.stack[-1].get(k, ContextVar._cache[k].value)

class ContextVar:
  _cache: ClassVar[Dict[str, ContextVar]] = {}
  value: int
  key: str
  def __new__(cls, key, default_value):
    if key in ContextVar._cache: return ContextVar._cache[key]
    instance = ContextVar._cache[key] = super().__new__(cls)
    instance.value, instance.key = getenv(key, default_value), key
    return instance
  def __bool__(self): return bool(self.value)
  def __ge__(self, x): return self.value >= x
  def __gt__(self, x): return self.value > x
  def __lt__(self, x): return self.value < x

DEBUG, IMAGE, BEAM, NOOPT, JIT = ContextVar("DEBUG", 0), ContextVar("IMAGE", 0), ContextVar("BEAM", 0), ContextVar("NOOPT", 0), ContextVar("JIT", 1)
WINO, THREEFRY, CAPTURING, TRACEMETA = ContextVar("WINO", 0), ContextVar("THREEFRY", 0), ContextVar("CAPTURING", 1), ContextVar("TRACEMETA", 1)
GRAPH, GRAPHPATH, SAVE_SCHEDULE, RING = ContextVar("GRAPH", 0), getenv("GRAPHPATH", "/tmp/net"), ContextVar("SAVE_SCHEDULE", 0), ContextVar("RING", 1)
MULTIOUTPUT, PROFILE, PROFILEPATH = ContextVar("MULTIOUTPUT", 1), ContextVar("PROFILE", 0), ContextVar("PROFILEPATH", temp("tinygrad_profile.json"))
USE_TC, TC_OPT, TRANSCENDENTAL = ContextVar("TC", 1), ContextVar("TC_OPT", 0), ContextVar("TRANSCENDENTAL", 1)
FUSE_ARANGE, FUSE_CONV_BW = ContextVar("FUSE_ARANGE", 0), ContextVar("FUSE_CONV_BW", 0)
SPLIT_REDUCEOP, ARANGE_DIFF = ContextVar("SPLIT_REDUCEOP", 1), ContextVar("ARANGE_DIFF", 0)

@dataclass(frozen=True)
class Metadata:
  name: str
  caller: str
  backward: bool = False
  def __hash__(self): return hash(self.name)
  def __repr__(self): return str(self) + (f" - {self.caller}" if self.caller else "")
  def __str__(self): return self.name + (" bw" if self.backward else "")
_METADATA: contextvars.ContextVar[Optional[Metadata]] = contextvars.ContextVar("_METADATA", default=None)

# **************** global state Counters ****************

class GlobalCounters:
  global_ops: ClassVar[int] = 0
  global_mem: ClassVar[int] = 0
  time_sum_s: ClassVar[float] = 0.0
  kernel_count: ClassVar[int] = 0
  mem_used: ClassVar[int] = 0   # NOTE: this is not reset
  @staticmethod
  def reset(): GlobalCounters.global_ops, GlobalCounters.global_mem, GlobalCounters.time_sum_s, GlobalCounters.kernel_count = 0,0,0.0,0

# **************** timer and profiler ****************

class Timing(contextlib.ContextDecorator):
  def __init__(self, prefix="", on_exit=None, enabled=True): self.prefix, self.on_exit, self.enabled = prefix, on_exit, enabled
  def __enter__(self): self.st = time.perf_counter_ns()
  def __exit__(self, *exc):
    self.et = time.perf_counter_ns() - self.st
    if self.enabled: print(f"{self.prefix}{self.et*1e-6:6.2f} ms"+(self.on_exit(self.et) if self.on_exit else ""))

def _format_fcn(fcn): return f"{fcn[0]}:{fcn[1]}:{fcn[2]}"
class Profiling(contextlib.ContextDecorator):
  def __init__(self, enabled=True, sort='cumtime', frac=0.2, fn=None, ts=1):
    self.enabled, self.sort, self.frac, self.fn, self.time_scale = enabled, sort, frac, fn, 1e3/ts
  def __enter__(self):
    import cProfile
    self.pr = cProfile.Profile()
    if self.enabled: self.pr.enable()
  def __exit__(self, *exc):
    if self.enabled:
      self.pr.disable()
      if self.fn: self.pr.dump_stats(self.fn)
      import pstats
      stats = pstats.Stats(self.pr).strip_dirs().sort_stats(self.sort)
      for fcn in stats.fcn_list[0:int(len(stats.fcn_list)*self.frac)]:    # type: ignore[attr-defined]
        (_primitive_calls, num_calls, tottime, cumtime, callers) = stats.stats[fcn]    # type: ignore[attr-defined]
        scallers = sorted(callers.items(), key=lambda x: -x[1][2])
        print(f"n:{num_calls:8d}  tm:{tottime*self.time_scale:7.2f}ms  tot:{cumtime*self.time_scale:7.2f}ms",
              colored(_format_fcn(fcn).ljust(50), "yellow"),
              colored(f"<- {(scallers[0][1][2]/tottime)*100:3.0f}% {_format_fcn(scallers[0][0])}", "BLACK") if scallers else '')

class ProfileLogger:
  writers: int = 0
  mjson: List[Dict] = []
  actors: Dict[Union[str, Tuple[str, str]], int] = {}

  def __init__(self): self.events, self.deps, ProfileLogger.writers = [], [], ProfileLogger.writers + 1

  def add_event(self, ev_name, ev_start, ev_end, actor, subactor=None, args=None): self.events += [(ev_name, ev_start, ev_end, actor, subactor, args)]

  def _ensure_actor(self, actor_name, subactor_name):
    if actor_name not in self.actors:
      self.actors[actor_name] = (pid:=len(self.actors))
      self.mjson.append({"name": "process_name", "ph": "M", "pid": pid, "args": {"name": actor_name}})

    if (subactor_key:=(actor_name,subactor_name)) not in self.actors:
      self.actors[subactor_key] = (tid:=len(self.actors))
      self.mjson.append({"name": "thread_name", "ph": "M", "pid": self.actors[actor_name], "tid":tid, "args": {"name": subactor_name}})

    return self.actors[actor_name], self.actors.get(subactor_key, -1)

  def __del__(self):
    # perfetto json docs: https://docs.google.com/document/d/1CvAClvFfyA5R-PhYUmn5OOQtYMH4h6I0nSsKchNAySU/preview
    for name, st, et, actor_name, subactor_name, args in self.events:
      pid, tid = self._ensure_actor(actor_name,subactor_name)
      args = {k: (v if v.__class__ is str else v(et-st)) for k, v in args.items()} if args is not None else None
      self.mjson.append({"name": name, "ph": "X", "pid": pid, "tid": tid, "ts": st, "dur": et-st, "args": args})

    for en,st,dep_actor_name,dep_subactor_name,actor_name,subactor_name in self.deps:
      dep_pid, dep_tid = self._ensure_actor(dep_actor_name,dep_subactor_name)
      pid, tid = self._ensure_actor(actor_name,subactor_name)
      self.mjson.append({"ph": "s", "pid": dep_pid, "tid": dep_tid, "id": len(self.mjson), "ts": en, "bp": "e"})
      self.mjson.append({"ph": "f", "pid": pid, "tid": tid, "id": len(self.mjson)-1, "ts": st, "bp": "e"})

    ProfileLogger.writers -= 1
    if ProfileLogger.writers == 0 and len(self.mjson) > 0:
      with open(PROFILEPATH.value, "w") as f: f.write(json.dumps({"traceEvents": self.mjson}))
      print(f"Saved profile to {PROFILEPATH.value}. Use https://ui.perfetto.dev/ to open it.")

# *** universal database cache ***

_cache_dir: str = getenv("XDG_CACHE_HOME", os.path.expanduser("~/Library/Caches" if OSX else "~/.cache"))
CACHEDB: str = getenv("CACHEDB", os.path.abspath(os.path.join(_cache_dir, "tinygrad", "cache.db")))
CACHELEVEL = getenv("CACHELEVEL", 2)

VERSION = 16
_db_connection = None
def db_connection():
  global _db_connection
  if _db_connection is None:
    os.makedirs(CACHEDB.rsplit(os.sep, 1)[0], exist_ok=True)
    _db_connection = sqlite3.connect(CACHEDB, timeout=60, isolation_level="IMMEDIATE")
    # another connection has set it already or is in the process of setting it
    # that connection will lock the database
    with contextlib.suppress(sqlite3.OperationalError): _db_connection.execute("PRAGMA journal_mode=WAL").fetchone()
    if DEBUG >= 7: _db_connection.set_trace_callback(print)
  return _db_connection

def diskcache_clear():
  cur = db_connection().cursor()
  drop_tables = cur.execute("SELECT 'DROP TABLE IF EXISTS ' || quote(name) || ';' FROM sqlite_master WHERE type = 'table';").fetchall()
  cur.executescript("\n".join([s[0] for s in drop_tables]))

def diskcache_get(table:str, key:Union[Dict, str, int]) -> Any:
  if CACHELEVEL == 0: return None
  if isinstance(key, (str,int)): key = {"key": key}
  conn = db_connection()
  cur = conn.cursor()
  try:
    res = cur.execute(f"SELECT val FROM '{table}_{VERSION}' WHERE {' AND '.join([f'{x}=?' for x in key.keys()])}", tuple(key.values()))
  except sqlite3.OperationalError:
    return None  # table doesn't exist
  if (val:=res.fetchone()) is not None: return pickle.loads(val[0])
  return None

_db_tables = set()
def diskcache_put(table:str, key:Union[Dict, str, int], val:Any):
  if CACHELEVEL == 0: return val
  if isinstance(key, (str,int)): key = {"key": key}
  conn = db_connection()
  cur = conn.cursor()
  if table not in _db_tables:
    TYPES = {str: "text", bool: "integer", int: "integer", float: "numeric", bytes: "blob"}
    ltypes = ', '.join(f"{k} {TYPES[type(key[k])]}" for k in key.keys())
    cur.execute(f"CREATE TABLE IF NOT EXISTS '{table}_{VERSION}' ({ltypes}, val blob, PRIMARY KEY ({', '.join(key.keys())}))")
    _db_tables.add(table)
  cur.execute(f"REPLACE INTO '{table}_{VERSION}' ({', '.join(key.keys())}, val) VALUES ({', '.join(['?']*len(key.keys()))}, ?)", tuple(key.values()) + (pickle.dumps(val), ))  # noqa: E501
  conn.commit()
  cur.close()
  return val

def diskcache(func):
  def wrapper(*args, **kwargs) -> bytes:
    table, key = f"cache_{func.__name__}", hashlib.sha256(pickle.dumps((args, kwargs))).hexdigest()
    if (ret:=diskcache_get(table, key)): return ret
    return diskcache_put(table, key, func(*args, **kwargs))
  return wrapper

# *** http support ***

<<<<<<< HEAD
def fetch(url:str, name:Optional[Union[pathlib.Path, str]]=None, subdir:Optional[str]=None, gunzip=False,
=======
def fetch(url:str, name:Optional[Union[pathlib.Path, str]]=None, subdir:Optional[str]=None, gunzip:bool=False,
>>>>>>> bdd6325f
          allow_caching=not getenv("DISABLE_HTTP_CACHE")) -> pathlib.Path:
  if url.startswith(("/", ".")): return pathlib.Path(url)
  if name is not None and (isinstance(name, pathlib.Path) or '/' in name): fp = pathlib.Path(name)
  else:
    fp = pathlib.Path(_cache_dir) / "tinygrad" / "downloads" / (subdir or "") / \
      ((name or hashlib.md5(url.encode('utf-8')).hexdigest()) + (".gunzip" if gunzip else ""))
  if not fp.is_file() or not allow_caching:
    with urllib.request.urlopen(url, timeout=10) as r:
      assert r.status == 200
      total_length = int(r.headers.get('content-length', 0))
      progress_bar = tqdm(total=total_length, unit='B', unit_scale=True, desc=f"{url}", disable=CI)
      (path := fp.parent).mkdir(parents=True, exist_ok=True)
      readfile = gzip.GzipFile(fileobj=r) if gunzip else r
      with tempfile.NamedTemporaryFile(dir=path, delete=False) as f:
        while chunk := readfile.read(16384): progress_bar.update(f.write(chunk))
        f.close()
        progress_bar.update(close=True)
        if (file_size:=os.stat(f.name).st_size) < total_length: raise RuntimeError(f"fetch size incomplete, {file_size} < {total_length}")
        pathlib.Path(f.name).rename(fp)
  return fp

# *** Exec helpers

def cpu_time_execution(cb, enable):
  if enable: st = time.perf_counter()
  cb()
  if enable: return time.perf_counter()-st

def cpu_objdump(lib):
  with tempfile.NamedTemporaryFile(delete=True) as f:
    pathlib.Path(f.name).write_bytes(lib)
    print(subprocess.check_output(['objdump', '-d', f.name]).decode('utf-8'))

# *** ctypes helpers

# TODO: make this work with read only memoryviews (if possible)
def from_mv(mv:memoryview, to_type=ctypes.c_char):
  return ctypes.cast(ctypes.addressof(to_type.from_buffer(mv)), ctypes.POINTER(to_type * len(mv))).contents
def to_mv(ptr, sz) -> memoryview: return memoryview(ctypes.cast(ptr, ctypes.POINTER(ctypes.c_uint8 * sz)).contents).cast("B")
def mv_address(mv:memoryview): return ctypes.addressof(ctypes.c_char.from_buffer(mv))
def to_char_p_p(options: List[bytes], to_type=ctypes.c_char): return (ctypes.POINTER(to_type) * len(options))(*[ctypes.cast(ctypes.create_string_buffer(o), ctypes.POINTER(to_type)) for o in options])  # noqa: E501
@functools.lru_cache(maxsize=None)
def init_c_struct_t(fields: Tuple[Tuple[str, ctypes._SimpleCData], ...]):
  class CStruct(ctypes.Structure):
    _pack_, _fields_ = 1, fields
  return CStruct
def init_c_var(ctypes_var, creat_cb): return (creat_cb(ctypes_var), ctypes_var)[1]
def flat_mv(mv:memoryview): return mv if len(mv) == 0 else mv.cast("B", shape=(mv.nbytes,))

# *** tqdm

class tqdm:
  def __init__(self, iterable=None, desc:str='', disable:bool=False, unit:str='it', unit_scale=False, total:Optional[int]=None, rate:int=100):
    self.iterable, self.disable, self.unit, self.unit_scale, self.rate = iterable, disable, unit, unit_scale, rate
    self.st, self.i, self.n, self.skip, self.t = time.perf_counter(), -1, 0, 1, getattr(iterable, "__len__", lambda:0)() if total is None else total
    self.set_description(desc)
    self.update(0)
  def __iter__(self):
    for item in self.iterable:
      yield item
      self.update(1)
    self.update(close=True)
  def set_description(self, desc:str): self.desc = f"{desc}: " if desc else ""
  def update(self, n:int=0, close:bool=False):
    self.n, self.i = self.n+n, self.i+1
    if self.disable or (not close and self.i % self.skip != 0): return
    prog, elapsed, ncols = self.n/self.t if self.t else 0, time.perf_counter()-self.st, shutil.get_terminal_size().columns
    if self.i/elapsed > self.rate and self.i: self.skip = max(int(self.i/elapsed)//self.rate,1)
    def HMS(t): return ':'.join(f'{x:02d}' if i else str(x) for i,x in enumerate([int(t)//3600,int(t)%3600//60,int(t)%60]) if i or x)
    def SI(x): return (f"{x/1000**int(g:=math.log(x,1000)):.{int(3-3*math.fmod(g,1))}f}"[:4].rstrip('.')+' kMGTPEZY'[int(g)].strip()) if x else '0.00'
    prog_text = f'{SI(self.n)}{f"/{SI(self.t)}" if self.t else self.unit}' if self.unit_scale else f'{self.n}{f"/{self.t}" if self.t else self.unit}'
    elapsed_text = HMS(elapsed) + (f'<{HMS(elapsed/prog-elapsed) if self.n else "?"}' if self.t else '')
    it_text = (SI(self.n/elapsed) if self.unit_scale else f"{self.n/elapsed:5.2f}") if self.n else "?"
    suf = f'{prog_text} [{elapsed_text}, {it_text}{self.unit}/s]'
    sz = max(ncols-len(self.desc)-3-2-2-len(suf), 1)
    bar = '\r' + self.desc + (f'{100*prog:3.0f}%|{("█"*int(num:=sz*prog)+" ▏▎▍▌▋▊▉"[int(8*num)%8].strip()).ljust(sz," ")}| ' if self.t else '') + suf
    print(bar[:ncols+1], flush=True, end='\n'*close, file=sys.stderr)

class trange(tqdm):
  def __init__(self, n:int, **kwargs): super().__init__(iterable=range(n), total=n, **kwargs)

def pretty_print(x:Any, rep:Callable, srcfn=lambda x: x.src, cache=None, d=0)->str:
  def dfs(x:Any, cache:dict):
    for s in srcfn(x) or []:
      cache.setdefault(s, [len(cache), 0, False])[1] += 1
      if cache[s][1] == 1: dfs(s, cache)
  if cache is None: dfs(x, cache:={})
  if (cx:=cache.setdefault(x, [0,0,False]))[2]: return f"{' '*d} x{cx[0]}"
  cx[2], srcs = True, ('None' if srcfn(x) is None else ''.join(f'\n{pretty_print(s, rep, srcfn, cache, d+2)},' for s in srcfn(x)))
  return f"{' '*d}{f'x{cx[0]}:=' * (cx[1]>1)}{rep(x)}" % srcs<|MERGE_RESOLUTION|>--- conflicted
+++ resolved
@@ -1,11 +1,6 @@
 from __future__ import annotations
-<<<<<<< HEAD
-import os, functools, platform, time, re, contextlib, operator, hashlib, pickle, sqlite3, tempfile, pathlib, string, ctypes, sys
-import itertools, urllib.request, subprocess, shutil, math, json, contextvars, gzip
-=======
 import os, functools, platform, time, re, contextlib, operator, hashlib, pickle, sqlite3, tempfile, pathlib, string, ctypes, sys, gzip
 import itertools, urllib.request, subprocess, shutil, math, json, contextvars
->>>>>>> bdd6325f
 from dataclasses import dataclass
 from typing import Dict, Tuple, Union, List, ClassVar, Optional, Iterable, Any, TypeVar, TYPE_CHECKING, Callable, Sequence
 if TYPE_CHECKING:  # TODO: remove this and import TypeGuard from typing once minimum python supported version is 3.10
@@ -267,11 +262,7 @@
 
 # *** http support ***
 
-<<<<<<< HEAD
-def fetch(url:str, name:Optional[Union[pathlib.Path, str]]=None, subdir:Optional[str]=None, gunzip=False,
-=======
 def fetch(url:str, name:Optional[Union[pathlib.Path, str]]=None, subdir:Optional[str]=None, gunzip:bool=False,
->>>>>>> bdd6325f
           allow_caching=not getenv("DISABLE_HTTP_CACHE")) -> pathlib.Path:
   if url.startswith(("/", ".")): return pathlib.Path(url)
   if name is not None and (isinstance(name, pathlib.Path) or '/' in name): fp = pathlib.Path(name)
