--- conflicted
+++ resolved
@@ -1,6 +1,5 @@
 from __future__ import annotations
 from typing import Optional, Tuple, Union, List, Dict, Any, cast
-<<<<<<< HEAD
 import sys, importlib, inspect, functools, pathlib
 from weakref import ref
 
@@ -9,14 +8,6 @@
 from math import prod
 from tinygrad.shape.shapetracker import MOVEMENT_OPS, ShapeTracker, get_contraction
 from tinygrad.ops import Compiled, Interpreted, UnaryOps, BinaryOps, ReduceOps, MovementOps, LoadOps, OpType, LazyOp
-=======
-import sys, weakref, importlib, inspect, functools, pathlib
-import numpy as np
-from weakref import WeakValueDictionary
-from tinygrad.helpers import prod, getenv, DType, dtypes, flatten, ImageDType, DEBUG
-from tinygrad.shape.shapetracker import ShapeTracker, get_contraction
-from tinygrad.ops import Compiled, Interpreted, UnaryOps, BinaryOps, ReduceOps, MovementOps, LoadOps, OpType, LazyOp, get_lazyops, get_buffers, map_buffers
->>>>>>> 79153004
 from tinygrad.runtime.lib import RawConst, RawBuffer
 from tinygrad.graph import log_op, GRAPH
 
@@ -76,11 +67,7 @@
   st = shape if shape.__class__ == ShapeTracker else ShapeTracker(tuple(shape))
 
   # fromcpu aren't cached
-<<<<<<< HEAD
   if optype == LoadOps and op.op in {LoadOps.FROMCPU, LoadOps.EMPTY, LoadOps.RAND, LoadOps.CONST}: return LazyBuffer(device, st, optype, op, dtype)
-=======
-  if optype == LoadOps and op.op in [LoadOps.FROMCPU, LoadOps.EMPTY, LoadOps.RAND, LoadOps.CONST]: return LazyBuffer(device, st, optype, op, dtype)
->>>>>>> 79153004
 
   #print("create_lazybuffer", device, shape, optype, op, dtype)
 
@@ -117,43 +104,10 @@
   def realize(self:LazyBuffer) -> LazyBuffer:
     if not self.realized:
       # get real ops first
-<<<<<<< HEAD
       if self.op.op in REALIZE_DISPATCHER:
         self.op = REALIZE_DISPATCHER[self.op.op](self)
       elif self.optype in REALIZE_DISPATCHER:
         REALIZE_DISPATCHER[self.optype](self)
-=======
-      if self.op.op == LoadOps.FROMCPU:
-        if DEBUG >= 4: print(f"copying {self.op.arg.shape}:{dtypes.from_np(self.op.arg.dtype)} -> {self.device}")
-        self.realized = Device[self.device].buffer.fromCPU(self.op.arg, **self._device_extra_args())
-      elif self.op.op == LoadOps.CONTIGUOUS:
-        realized = self.op.src[0].realize().realized
-        if self.op.src[0].st.contiguous and not isinstance(realized, RawConst) and realized.size == prod(self.shape):
-          # no need to run an AST, this is already contiguous
-          self.realized = realized
-        else:
-          # TODO: remove UnaryOps.NOOP, replace with LoadOps.CONTIGUOUS. confusing with Compiled though
-          self.op = LazyOp(UnaryOps.NOOP, self.op.src)
-      elif self.op.op == LoadOps.CUSTOM:
-        # this needs to immediately realize
-        self.realized = self.op.arg(self, *[x.realize() for x in self.op.src])
-      elif self.optype == LoadOps:
-        if DEBUG >= 4: print(f"{self.op.op} {self.shape} {self.dtype} {self.op.arg}")
-        if self.op.op == LoadOps.EMPTY:
-          self.realized = Device[self.device].buffer(prod(self.shape), self.dtype, **self._device_extra_args())
-        elif self.op.op == LoadOps.RAND:
-          rng = np.random.default_rng(self.op.arg)
-          self.realized = Device[self.device].buffer.fromCPU(rng.random(size=self.shape, dtype=self.dtype.np), **self._device_extra_args())
-        elif self.op.op == LoadOps.CONST:
-          if hasattr(Device[self.device].codegen, 'supports_constant_folding'):
-            self.realized = RawConst(1, self.dtype, float(self.op.arg))
-          else:
-            self.realized = Device[self.device].buffer.fromCPU(np.array(self.op.arg, dtype=self.dtype.np), **self._device_extra_args())
-      # these can be late folded and change the op to go further back in the graph
-      elif self.optype == ReduceOps: self.op = _ast_reduceops(self)
-      elif self.optype == BinaryOps: self.op = _ast_binaryops(self)  # ISSUE: this can include a reshape
-
->>>>>>> 79153004
       # run the ast if we still have to, and log the op
       if not self.realized:
         for x in self.op.buffers: x.realize()
@@ -187,14 +141,8 @@
 
   # create a constant with the shape and dtype of self
   def const_like(self, val) -> LazyBuffer:
-<<<<<<< HEAD
-    return self.loadop(LoadOps.CONST, tuple(), self.dtype, self.device, arg=val) \
+    return self.loadop(LoadOps.CONST, tuple(), dtypes.from_np(self.dtype.np), self.device, arg=val) \
       .reshape_op((1,)*len(self.shape)).expand_op(self.shape)
-=======
-    # NOTE: dtypes.from_np(self.dtype.np) to deal with image types
-    return self.loadop(LoadOps.CONST, tuple(), dtypes.from_np(self.dtype.np), self.device, arg=val) \
-      .movement_op(MovementOps.RESHAPE, (1,)*len(self.shape)).movement_op(MovementOps.EXPAND, self.shape)
->>>>>>> 79153004
 
   # NOTE: we also have to copy the numpy array on the way out...otherwise the underlying Tensor could be freed and use after free. improve this?
   def toCPU(self):
