from __future__ import annotations
import operator, math
from typing import Callable, Optional, Tuple, Union, List, Dict, Any, cast
import sys, importlib, inspect
from weakref import ref, WeakSet, WeakValueDictionary
from functools import reduce, lru_cache
from pathlib import Path

import numpy as np
from tinygrad.helpers import GRAPH, DEBUG, prod, getenv, DType, dtypes, flatten, ImageDType
from tinygrad.runtime.ops_cpu import RawNumpyBuffer
from tinygrad.runtime.ops_disk import RawDiskBuffer
from tinygrad.shape.shapetracker import MovementOps, ShapeTracker, View, get_contraction
from tinygrad.shape.symbolic import Variable, sym_vars
from tinygrad.ops import Compiled, Interpreted, UnaryOps, BinaryOps, TernaryOps, ReduceOps, LoadOps, OpType, LazyOp
from tinygrad.runtime.lib import RawBufferMapped, RawConst, RawBuffer

# lazy can recurse a lot
sys.setrecursionlimit(10000)

OPT = getenv("OPT", 2)
LAZY = getenv("LAZY", 1)
LAZYCACHE = getenv("LAZYCACHE", 1)

# TODO: movement ops that only change shape are really nops. treat them as such
REMOVE_MOVEMENT_NOPS, MERGE_ELEMENTWISE_INTO_REDUCE, SHUFFLE_MOVEMENT_OPS, MERGE_ELEMENTWISE_OPS = OPT>=1, OPT>=1, OPT>=1, OPT>=1
MERGE_ONE_REDUCE_INTO_ELEMENTWISE, SHUFFLE_PAD_OPS, SIMPLIFY_SUM_RESHAPE_EXPAND_SUM = OPT>=2, OPT>=2, OPT>=2   # shuffle pad ops is fine now since we only push to merge binops
PUSH_PERMUTES, PUSH_CONTIGUOUS = OPT>=3, OPT>=3
def _simplify_sum_reshape_expand_sum(self:LazyBuffer, src: Any, prev_src: Any) -> Optional[LazyOp]:
  if prev_src.op.op == MovementOps.EXPAND:
    if src.op.op == ReduceOps.SUM:
      if src.shape == self.shape:
        dim_difference = [i for i, (a, b) in enumerate(zip(prev_src.shape, self.shape)) if a != b]
        # NOTE: we can probably also handle the case where more than one dimension is different with more thought
        if len(dim_difference) == 1:
          expansion_index = dim_difference[0]
          expansion_size = prev_src.shape[expansion_index]
          return LazyOp(BinaryOps.MUL, (src, LazyBuffer.const_like(src, expansion_size)))
  return None

# **** realize functions ****
def _ast_reduceops(self:LazyBuffer) -> LazyOp:
  # TODO: this can also corealize a binary op after the reduce, not just before
  # NOTE: mypy doesn't know that if not src.realized, then src.op must be a LazyOp so we have to ignore a bunch of warnings
  src = self.op.src[0]
  if not src.realized:
    # When a tensor is reduced, reshaped/expanded back and then reduced again along the same axis,
    # it's equivalent to performing the initial reduction and multiplying the result
    # by the size of the expanded dimension.
    if SIMPLIFY_SUM_RESHAPE_EXPAND_SUM and src.op.op == MovementOps.EXPAND: # type: ignore
      expanded = src.op.src[0] # type: ignore
      if expanded.op.op == MovementOps.RESHAPE: # type: ignore
        reshaped = expanded.op.src[0] # type: ignore
        simplified = _simplify_sum_reshape_expand_sum(self, reshaped, src)
      else:
        simplified = _simplify_sum_reshape_expand_sum(self, expanded, src)
      if simplified: return simplified
    if MERGE_ELEMENTWISE_INTO_REDUCE and src.optype is BinaryOps and len(src.children) <= 1:
      # If we did remove an expand above, we might stumble back into a case where the reduction is not necessary
      if src.shape == self.shape:
        return src.op # type: ignore
      src = src.op # type: ignore
  return LazyOp(self.op.op, (src,), self.op.arg)

# this supports late merging an upstream Reduce op and even an Elementwise op above that
def _ast_binaryops(self:LazyBuffer) -> LazyOp:
  real_srcs: Dict[LazyBuffer, Union[None, LazyOp, LazyBuffer]] = {x:None for x in self.op.buffers}
  # NOTE: contiguous does not always mean the same size with SHRINK. this is still mergeable but requires more thought how
  # TODO: this can also support late fusion of BinaryOps, required for test_fold_conv_sgd
  psrcs: List[Tuple[LazyBuffer, LazyBuffer]] = [(k,x) for k,x in zip(real_srcs.keys(), map(get_movementroot_contiguous, real_srcs.keys())) if x.optype == ReduceOps and not x.realized and prod(k.shape) == prod(x.shape) and len(x.children) <= 1 and len(k.children) <= 1]
  intermediate_shape: Tuple[int, ...] = self.shape
  if MERGE_ONE_REDUCE_INTO_ELEMENTWISE and psrcs:
    psrc = psrcs[0] # NOTE: right now we can't handle multiple, as we'd have to check for loop
    if psrc[1].optype == ReduceOps:
      top = _ast_reduceops(psrc[1])
    real_srcs[psrc[0]] = top
    real_srcs.update({x:x for x in top.buffers})  # the reduce op buffers are not modified

    # if the ReduceOp is followed by a reshape, we push this reshape before all the ElementwiseOp inputs
    if psrc[0].shape != psrc[1].shape:
      intermediate_shape = psrc[1].shape
      assert psrc[0].shape == self.shape, f"shape mismatch {psrc[0].shape} != {self.shape}"

  # reshape all the late ops into the output shape
  # NOTE: these RESHAPEs will return self if they don't change the shape
  for x in real_srcs.keys():
    if not real_srcs[x]: real_srcs[x] = x.reshape(intermediate_shape)
  ast = self.op.map_buffers(real_srcs)
  return LazyOp(MovementOps.RESHAPE, (ast, ), self.shape) if intermediate_shape != self.shape else ast

# **** lazy operations ****

def get_single_root(root:LazyBuffer) -> LazyBuffer: return get_single_root(cast(LazyBuffer, root.op.src[0])) if getattr(root, 'op', None) and len(root.op.src) == 1 else root
def get_movementroot(root:LazyBuffer, allow_contiguous=False) -> LazyBuffer: return get_movementroot(cast(LazyBuffer, root.op.src[0]), allow_contiguous) if not root.realized and (root.optype == MovementOps or (root.op.op == LoadOps.CONTIGUOUS and allow_contiguous and root.op.src[0].st.contiguous)) else root
def get_movementroot_contiguous(x:LazyBuffer) -> LazyBuffer: return get_movementroot_contiguous(cast(LazyBuffer, x.op.src[0])) if not x.realized and x.op.op == LoadOps.CONTIGUOUS else (get_movementroot(x, True) if x.optype == MovementOps and x.st.contiguous else x)

lazycache: WeakValueDictionary = WeakValueDictionary()
def create_lazybuffer(device:str, st:ShapeTracker, optype:OpType, op:LazyOp, dtype:DType):
  # fromcpu aren't cached
  if not LAZYCACHE or (optype is LoadOps and op.op in {LoadOps.EMPTY, LoadOps.RAND, LoadOps.CONST}): return LazyBuffer(device, st, optype, op, dtype)

  # wop is the deduping key. i feel this used to compare more deeply
  wop = (device, dtype, optype, ref(op))
  if wop in lazycache:
    for x in op.buffers: x.children.add(lazycache[wop])
    return lazycache[wop]

  lazycache[wop] = ret = LazyBuffer(device, st, optype, op, dtype)
  return ret

class LazyBuffer:
  __slots__ = 'st', 'device', 'shape', 'optype', 'dtype', 'op', 'realized', 'output_buffer', 'children', 'node_id', '__weakref__', "_device_extra_args"
  __deletable__ = ('op',)
  def __init__(self, device:str, st:ShapeTracker, optype:OpType, op:LazyOp, dtype:DType, src:Optional[RawBuffer]=None):
    self.st: ShapeTracker = st  # NOTE: this is not a copy! this should be a "read-only" ShapeTracker
    self.device, self.shape, self.optype, self.dtype = device, self.st.shape, optype, dtype
    self.realized: Optional[RawBuffer] = src
    self.output_buffer: Optional[RawBuffer] = None   # TODO: do we really need this? or can we just use realized
    # TODO: does children have to be a ref count instead of a set? can a Buffer be a double child?
    self.children: WeakSet = WeakSet()
    # NOTE: op should be read only after construction of LazyBuffer
    self.op: LazyOp = op
    for x in op.buffers: x.children.add(self)
    if not LAZY: self.realize()

    # log phantom ops to the graph
    if GRAPH >= 3:
      from tinygrad.graph import log_op
      log_op(self, self.op, phantom=True)

    self._device_extra_args = {"device": device.split(":", 1)[1]} if ":" in self.device else {}

  def __repr__(self): return f"<LB {self.shape} {self.dtype} op={self.op.op if not self.realized else self.realized} st={self.st}>"
  @property
  def key(self):
    if self.realized: return (self.dtype, self.realized.key, self.st.key)
    return (self.dtype, self.op.op, self.st.key)

  def realize(self:LazyBuffer) -> LazyBuffer:
    if not self.realized:
      # get real ops first
      if self.optype is BinaryOps: self.op = _ast_binaryops(self)
      elif self.optype is ReduceOps:
        self.op = _ast_reduceops(self)
        if self.op.op in BinaryOps: self.op = _ast_binaryops(self)
      elif self.optype is LoadOps: LOAD_OPS_DISPATCHER[cast(LoadOps, self.op.op)](self)
      # run the ast if we still have to, and log the op
      if not self.realized:
        for x in self.op.buffers: x.realize()

        # HACK: image shape can be wrong, hot cast it back to a normal float
        if isinstance(self.dtype, ImageDType) and self.optype != MovementOps and (prod(self.shape) != prod(self.dtype.shape) or not any(self.shape[x]%4 == 0 for x in self.st.unit_stride_axes())):
          if self.op.op != MovementOps.RESHAPE:
            # put CAST before the final RESHAPE
            self.op = LazyOp(MovementOps.RESHAPE, (LazyOp(UnaryOps.CAST, self.op.src, (dtypes.float32, False)),), self.op.arg)
          else:
            self.op = LazyOp(UnaryOps.CAST, (self.op,), (dtypes.float32, False))
          self.dtype = dtypes.float32
        self.realized = Device[self.device].exec_ast(self.op, output=self, **self._device_extra_args)

      assert self.realized and isinstance(self.realized, (RawConst, Device[self.device].buffer)), f"device mismatch on realized got {type(self.realized)} expected {self.device}"
      # HACK: allow hot casting of images
      assert self.realized.dtype == self.dtype or self.dtype.__class__ is ImageDType, f"dtype mismatch on realize got {self.realized.dtype} expected {self.dtype}"
      self.dtype = self.realized.dtype

      # log to the graph
      if (DEBUG or GRAPH) and (self.realized.__class__ is not RawConst or GRAPH >= 2):
        from tinygrad.graph import log_op
        log_op(self, self.op)

      # no need to keep the op after realization
      del self.op
    return self

  @staticmethod
  @lru_cache(None)
  def loadop(op, shape, dtype, device, arg=None, src=None) -> LazyBuffer:
    return create_lazybuffer(device, ShapeTracker(tuple(shape)), LoadOps, LazyOp(op, tuple() if src is None else (src,), arg), dtype)

  @staticmethod
  def fromCPU(x: np.ndarray) -> LazyBuffer:
    return LazyBuffer("CPU", ShapeTracker(x.shape, [View(x.shape, tuple([st//x.itemsize for st in x.strides]))]), LoadOps, LazyOp(LoadOps.EMPTY, (), None), dtypes.from_np(x.dtype), RawNumpyBuffer.fromCPU(x))

  # create a constant with the shape and dtype of self
  def const_like(self, val) -> LazyBuffer:
    # NOTE: dtypes.from_np(self.dtype.np) to deal with image types
    return self.loadop(LoadOps.CONST, tuple(), dtypes.from_np(self.dtype.np), self.device, arg=val).reshape((1,)*len(self.shape)).expand(self.shape)

  # NOTE: we also have to copy the numpy array on the way out...otherwise the underlying Tensor could be freed and use after free. improve this?
  def toCPU(self):
<<<<<<< HEAD
    assert self.dtype.np, "numpy dtype is required for toCPU"
    realized = self.cast(dtypes.from_np(self.dtype.np)).contiguous().realize().realized
    assert isinstance(realized, RawBuffer)
    ret = realized.toCPU().reshape(self.shape)
=======
    assert self.dtype.np, f"{self.dtype} is not supported in toCPU"
    realized = self.cast((dtypes.from_np(self.dtype.np), False)).contiguous().realize().realized
    ret = cast(RawBuffer, realized).toCPU().reshape(self.shape)
>>>>>>> 24933ab5
    return ret

  def cast(self:LazyBuffer, arg:Tuple[DType, bool]) -> LazyBuffer:
    assert not arg[1] or self.dtype.itemsize == arg[0].itemsize, "can't bitcast mismatched dtype itemsizes"
    return elementwise_op(UnaryOps.CAST, self, arg=arg) if self.dtype != arg[0] else self
  def unary_op(self:LazyBuffer, op:UnaryOps) -> LazyBuffer: return elementwise_op(op, self)
  def binary_op(self:LazyBuffer, op:BinaryOps, y:LazyBuffer) -> LazyBuffer: return elementwise_op(op, self, y)
  def ternary_op(self:LazyBuffer, op:TernaryOps, y: LazyBuffer, z:LazyBuffer) -> LazyBuffer: return elementwise_op(op, self, y, z)
  def contiguous(self:LazyBuffer) -> LazyBuffer:
    if not self.realized and self.op.op == LoadOps.CONTIGUOUS: return self  # two CONTIGUOUS in a row is one
    return create_lazybuffer(self.device, ShapeTracker(self.shape), LoadOps, LazyOp(LoadOps.CONTIGUOUS, (self,), None), self.dtype)

  def shuffle_and_prune_movement_ops(self, st: ShapeTracker, op: MovementOps, arg: Union[Tuple[int, ...], Tuple[Tuple[int, int], ...]]) -> LazyBuffer:
    if SHUFFLE_MOVEMENT_OPS and self.optype == BinaryOps and not self.realized and (op in {MovementOps.SHRINK, MovementOps.STRIDE, MovementOps.PERMUTE} or (op == MovementOps.RESHAPE and self.op.op in UnaryOps)) and not self.children:
      return self.op.replace_with_movement_ops([(op, arg)])
    ret = create_lazybuffer(self.device, st, MovementOps, LazyOp(op, (self,), arg), self.dtype)
    if REMOVE_MOVEMENT_NOPS and not self.realized and not ret.realized and ret.st.contiguous:
      # MovementOps aren't stacked any more, they each have one parent, find the root
      root = get_movementroot(self)
      if root != self and root.st.contiguous and prod(ret.st.shape) == prod(root.shape):
        return root.reshape(ret.st.shape)
    return ret

  def _reduce_op(self:LazyBuffer, op:ReduceOps, new_shape:Tuple[int, ...]) -> LazyBuffer:
    if self.shape == tuple(new_shape): return self
    srcs = _push_movement_ops((self,)) if SHUFFLE_MOVEMENT_OPS else (self,)
    return create_lazybuffer(self.device, ShapeTracker(new_shape), ReduceOps, LazyOp(op, srcs, new_shape), self.dtype)

  def reduce_op(self:LazyBuffer, op:ReduceOps, new_shape:Tuple[int, ...]) -> LazyBuffer:
    if prod(self.shape) // prod(new_shape) < 32768: return self._reduce_op(op, new_shape) # The amount of work should be big enough to take the benefit of "2 kernels" approach.
    heuristic, divisor, dim_to_split = max(((divisor := math.gcd(256, old))/(stride or math.inf), divisor, i) for i, (old, new, stride) in enumerate(zip(self.shape, new_shape, self.st.real_strides())) if old != new) # type: ignore
    if divisor < 16 or heuristic < 0.125: return self._reduce_op(op, new_shape) # Choose largest divisor (>=16) to split on, penalize large strides.
    def splitted_shape(dim_aft_div): return self.shape[:dim_to_split] + (self.shape[dim_to_split]//divisor,) + dim_aft_div + self.shape[dim_to_split+1:]
    return self.reshape(splitted_shape((divisor,)))._reduce_op(op, splitted_shape((1,))).reshape(splitted_shape(()))._reduce_op(op, new_shape)

  def reshape(self:LazyBuffer, arg:Tuple[int, ...]) -> LazyBuffer:
    if self.shape == arg: return self
    if not self.realized and self.op.op == MovementOps.RESHAPE:
      self.op.src[0].children.discard(self) # NOTE: this is only required in reshape and when pushing permutes, why??
      return self.op.src[0].reshape(arg)
    return self.shuffle_and_prune_movement_ops(ShapeTracker(self.st).reshape(arg), MovementOps.RESHAPE, arg)

  def pad(self:LazyBuffer, arg:Tuple[Tuple[int, int], ...]) -> LazyBuffer:
    if all(b == 0 and e == 0 for b,e in arg): return self
    if not self.realized and self.op.op == MovementOps.PAD: return self.op.src[0].pad(tuple([(b1+b2, e1+e2) for (b1,e1),(b2,e2) in zip(self.op.arg, arg)]))
    return self.shuffle_and_prune_movement_ops(ShapeTracker(self.st).pad(arg), MovementOps.PAD, arg)

  def expand(self: LazyBuffer, arg:Tuple[int, ...]) -> LazyBuffer:
    if self.shape == arg: return self
    if not self.realized and self.op.op == MovementOps.EXPAND:
      return self.op.src[0].expand(arg)
    return self.shuffle_and_prune_movement_ops(ShapeTracker(self.st).expand(arg), MovementOps.EXPAND, arg)
    
  def permute(self: LazyBuffer, arg:Tuple[int, ...]) -> LazyBuffer:
    if arg == tuple(range(len(self.shape))): return self
    if not self.realized and self.op.op == MovementOps.PERMUTE: return self.op.src[0].permute(tuple([self.op.arg[i] for i in arg]))
    if not self.realized:
      if PUSH_PERMUTES and self.optype == ReduceOps:
        # reduceops have one buffer input, permute it
        narg = tuple([self.op.arg[arg[i]] for i in range(len(arg))])
        src, rop = self.op.src[0], self.op.op
        src.children.discard(self)
        del self  # TODO: why doesn't this delete remove it from the children
        return src.permute(arg).reduce_op(cast(ReduceOps, rop), narg)

      # move permutes before expands (always, this is safe)
      if self.op.op == MovementOps.EXPAND:
        return self.op.src[0].permute(arg).expand(tuple([self.op.arg[a] for a in arg]))

      # move permutes before reshapes if we can
      if PUSH_PERMUTES and self.op.op == MovementOps.RESHAPE and self.op.src[0].__class__ is LazyBuffer:
        if shape_idx_groups := get_contraction(self.op.src[0].shape, self.shape):
          self.op.src[0].children.discard(self) # NOTE: this is only required in reshape and when pushing permutes, why??
          return self.op.src[0].permute(tuple(flatten(shape_idx_groups[i] for i in arg))).reshape(ShapeTracker(self.st).permute(arg).shape)
    return self.shuffle_and_prune_movement_ops(ShapeTracker(self.st).permute(arg), MovementOps.PERMUTE, arg)

  def shrink(self:LazyBuffer, arg:Tuple[Tuple[int, int], ...]) -> LazyBuffer:
    if all(b - a == s for s, (a, b) in zip(self.shape, arg)): return self
    if not self.realized and self.op.op == MovementOps.SHRINK: return self.op.src[0].shrink(tuple([(b1+b2, b1+e2) for (b1,_),(b2,e2) in zip(self.op.arg, arg)]))
    return self.shuffle_and_prune_movement_ops(ShapeTracker(self.st).shrink(arg), MovementOps.SHRINK, arg)

  def stride(self:LazyBuffer, arg:Tuple[int, ...]) -> LazyBuffer:
    local_st = ShapeTracker(self.shape).stride(arg)
    if self.shape == local_st.shape and local_st.contiguous: return self
    if not self.realized and self.op.op == MovementOps.STRIDE: return self.op.src[0].stride(tuple(map(operator.mul, arg, self.op.arg)))
    return self.shuffle_and_prune_movement_ops(ShapeTracker(self.st).stride(arg), MovementOps.STRIDE, arg)

  @property
  def buffers(self) -> Tuple[LazyBuffer, ...]: return (self,)
  def map_buffers(self, real_srcs: Dict[Any, Any]): return real_srcs.get(self, self)
  def get_lazyops(self) -> List[Any]: return []
  def get_variable_buffers(self) -> Dict[Variable, LazyBuffer]: return {v:LazyBuffer.loadop(LoadOps.FROM, (1,), dtypes.int32, self.device, src=LazyBuffer.fromCPU(np.array([v.val], dtype=np.int32))) for s in self.shape for v in sym_vars(s)}
  def replace_with_movement_ops(self: LazyBuffer, ops:List[Tuple[MovementOps, Any]]) -> LazyBuffer:
    y = self
    for op, arg in ops: y = MOVEMENT_OPS_DISPATCHER[op](y, arg)
    return y

UNSAFE_PAD_OPS = {BinaryOps.DIV, BinaryOps.CMPEQ, UnaryOps.LOG2, UnaryOps.EXP2, UnaryOps.RECIP}
def _push_movement_ops(srcs:Tuple[LazyBuffer, ...]) -> Tuple[LazyBuffer, ...]:
  new_srcs = []
  for x in srcs:
    mops: List[Tuple[MovementOps, Any]] = []
    bx = x
    # backwalk all the movement ops. don't push PAD or EXPAND
    while not bx.realized and bx.optype == MovementOps and bx.op.op != MovementOps.EXPAND and (SHUFFLE_PAD_OPS or bx.op.op != MovementOps.PAD) and not len(bx.children) <= 1:
      assert isinstance(bx.op.op, MovementOps)
      mops.append((bx.op.op, bx.op.arg))
      assert isinstance(bx.op.src[0], LazyBuffer)
      bx = bx.op.src[0]
    # NOTE: can't push pads past anything where f(0, 0) != 0 or f(0) != 0
    if not bx.realized and bx.optype == BinaryOps and len(bx.children) <= 1 and len(mops) and (all(x[0] is not MovementOps.PAD for x in mops) or all(x.op not in UNSAFE_PAD_OPS for x in bx.op.get_lazyops())):
      new_srcs.append(bx.op.replace_with_movement_ops(mops[::-1]))
    else:
      new_srcs.append(x)
  return tuple(new_srcs)

def elementwise_op(op:Union[UnaryOps, BinaryOps, TernaryOps], *srcs:LazyBuffer, arg:Optional[Any]=None) -> LazyBuffer:
  # if we are separated from other binary ops by movement ops, we push those movement ops above those binaryops
  if SHUFFLE_MOVEMENT_OPS: srcs = _push_movement_ops(srcs)

  # get outputs now
  out_device, out_shape, out_dtype = srcs[0].device, srcs[0].shape, max([x.dtype for x in srcs]) if op != UnaryOps.CAST else cast(Tuple[DType, bool], arg)[0]

  # push all contiguous to the end of BinaryOps. kernels 198 -> 196
  if PUSH_CONTIGUOUS and any(not x.realized and x.op.op == LoadOps.CONTIGUOUS and len(x.op.src[0].children) <= 1 for x in srcs):
    new_srcs: List[LazyBuffer] = []
    for x in srcs:
      if not x.realized and x.op.op == LoadOps.CONTIGUOUS and len(x.op.src[0].children) <= 1:
        x.op.src[0].children.discard(x)
        assert isinstance(x.op.src[0], LazyBuffer)
        new_srcs.append(x.op.src[0])
      else:
        new_srcs.append(x)
    return elementwise_op(op, *new_srcs, arg=arg).contiguous()

  if MERGE_ELEMENTWISE_OPS:
    # remove the buffers from any (childless) BinaryOps that feed into this
    srcs = tuple([x.op if x.optype == BinaryOps and not x.children and not x.realized else x for x in srcs])  # type: ignore

  return create_lazybuffer(out_device, ShapeTracker(out_shape), BinaryOps, LazyOp(op, srcs, arg), out_dtype)

class _Device:
  def __init__(self) -> None:
<<<<<<< HEAD
    self._buffers: List[str] = [x.stem[len("ops_"):].upper() for x in (Path(__file__).parent/"runtime").iterdir() if x.stem.startswith("ops_")]
    self.DEFAULT: str = reduce(lambda val, ele: ele if getenv(ele) == 1 else val, self._buffers, None) or self._default_device()
  @lru_cache(maxsize=None)  # this class is a singleton, pylint: disable=method-cache-max-size-none
=======
    self._buffers: List[str] = [x.stem[len("ops_"):].upper() for x in (pathlib.Path(__file__).parent/"runtime").iterdir() if x.stem.startswith("ops_")]
    self.DEFAULT: str = functools.reduce(lambda val, ele: ele if getenv(ele) == 1 else val, self._buffers, None) or self._default_device()
>>>>>>> 24933ab5
  def canonicalize(self, device:Optional[str]) -> str: return (device.split(":", 1)[0].upper() + ((":"+device.split(":", 1)[1]) if ':' in device else '')).replace(":0", "") if device is not None else self.DEFAULT
  @lru_cache(maxsize=None)  # this class is a singleton, pylint: disable=method-cache-max-size-none
  def __getitem__(self, x:str) -> Union[Interpreted, Compiled]:
    x = x.split(":")[0].upper()
    return [cls for cname, cls in inspect.getmembers(importlib.import_module(f'tinygrad.runtime.ops_{x.lower()}')) if (cname.lower() == x.lower() + "buffer") and x in self._buffers][0]
  def _default_device(self) -> str:
    for device in ["METAL", "CUDA", "GPU"]:
      try:
        if self[device]: return device
      except Exception: pass
    return "CPU"
Device = _Device()

def _realize_contiguous(buffer: LazyBuffer) -> None:
  realized = buffer.op.src[0].realize().realized
  if buffer.op.src[0].st.contiguous and realized.__class__ is not RawConst and realized is not None and realized.size == prod(buffer.shape):
    # no need to run an AST, this is already contiguous
    buffer.realized = realized
  else:
    # TODO: remove UnaryOps.NOOP, replace with LoadOps.CONTIGUOUS. confusing with Compiled though
    buffer.op = LazyOp(UnaryOps.NOOP, buffer.op.src)

def _realize_custom(buffer: LazyBuffer) -> None:
  # this needs to immediately realize
  buffer.realized = buffer.op.arg(buffer, *[x.realize() for x in buffer.op.src])

def _realize_from(buffer: LazyBuffer) -> None:
  rawbuf = buffer.op.src[0].realize()
  # TODO: make this generic
  if isinstance(rawbuf.realized, RawDiskBuffer) and issubclass(Device[buffer.device].buffer, RawBufferMapped):
    buffer.realized = Device[buffer.device].buffer(prod(buffer.shape), buffer.dtype, **buffer._device_extra_args)
    rawbuf.realized.readinto(cast(RawBufferMapped, buffer.realized)._buffer())
  else:
    buffer.realized = Device[buffer.device].buffer.fromCPU(rawbuf.toCPU(), **buffer._device_extra_args)

def _realize_empty(buffer: LazyBuffer) -> None:
  buffer.realized = Device[buffer.device].buffer(prod(buffer.shape), buffer.dtype, **buffer._device_extra_args)

def _realize_rand(buffer: LazyBuffer) -> None:
  rng = np.random.default_rng(buffer.op.arg)
  buffer.realized = Device[buffer.device].buffer.fromCPU(rng.random(size=buffer.shape, dtype=np.float32).astype(dtype=buffer.dtype.np, copy=False), **buffer._device_extra_args) # type: ignore

def _realize_const(buffer: LazyBuffer) -> None:
  if isinstance(Device[buffer.device], Compiled) and buffer.device not in ["LLVM"]:  # consts are broken in LLVM in NaN/inf
    buffer.realized = RawConst(1, buffer.dtype, float(buffer.op.arg))
  else:
    buffer.realized = Device[buffer.device].buffer.fromCPU(np.array(buffer.op.arg, dtype=buffer.dtype.np), **buffer._device_extra_args)

LOAD_OPS_DISPATCHER: Dict[LoadOps, Callable] = {
  LoadOps.CONTIGUOUS: _realize_contiguous,
  LoadOps.CUSTOM: _realize_custom,
  LoadOps.FROM: _realize_from,
  LoadOps.EMPTY: _realize_empty,
  LoadOps.RAND: _realize_rand,
  LoadOps.CONST: _realize_const,
}

MOVEMENT_OPS_DISPATCHER: Dict[MovementOps, Callable] = {
  MovementOps.RESHAPE: LazyBuffer.reshape,
  MovementOps.EXPAND: LazyBuffer.expand,
  MovementOps.SHRINK: LazyBuffer.shrink,
  MovementOps.PERMUTE: LazyBuffer.permute,
  MovementOps.PAD: LazyBuffer.pad,
  MovementOps.STRIDE: LazyBuffer.stride,
}<|MERGE_RESOLUTION|>--- conflicted
+++ resolved
@@ -188,16 +188,10 @@
 
   # NOTE: we also have to copy the numpy array on the way out...otherwise the underlying Tensor could be freed and use after free. improve this?
   def toCPU(self):
-<<<<<<< HEAD
-    assert self.dtype.np, "numpy dtype is required for toCPU"
-    realized = self.cast(dtypes.from_np(self.dtype.np)).contiguous().realize().realized
+    assert self.dtype.np, f"{self.dtype} is not supported in toCPU"
+    realized = self.cast((dtypes.from_np(self.dtype.np), False)).contiguous().realize().realized
     assert isinstance(realized, RawBuffer)
     ret = realized.toCPU().reshape(self.shape)
-=======
-    assert self.dtype.np, f"{self.dtype} is not supported in toCPU"
-    realized = self.cast((dtypes.from_np(self.dtype.np), False)).contiguous().realize().realized
-    ret = cast(RawBuffer, realized).toCPU().reshape(self.shape)
->>>>>>> 24933ab5
     return ret
 
   def cast(self:LazyBuffer, arg:Tuple[DType, bool]) -> LazyBuffer:
@@ -341,14 +335,8 @@
 
 class _Device:
   def __init__(self) -> None:
-<<<<<<< HEAD
     self._buffers: List[str] = [x.stem[len("ops_"):].upper() for x in (Path(__file__).parent/"runtime").iterdir() if x.stem.startswith("ops_")]
     self.DEFAULT: str = reduce(lambda val, ele: ele if getenv(ele) == 1 else val, self._buffers, None) or self._default_device()
-  @lru_cache(maxsize=None)  # this class is a singleton, pylint: disable=method-cache-max-size-none
-=======
-    self._buffers: List[str] = [x.stem[len("ops_"):].upper() for x in (pathlib.Path(__file__).parent/"runtime").iterdir() if x.stem.startswith("ops_")]
-    self.DEFAULT: str = functools.reduce(lambda val, ele: ele if getenv(ele) == 1 else val, self._buffers, None) or self._default_device()
->>>>>>> 24933ab5
   def canonicalize(self, device:Optional[str]) -> str: return (device.split(":", 1)[0].upper() + ((":"+device.split(":", 1)[1]) if ':' in device else '')).replace(":0", "") if device is not None else self.DEFAULT
   @lru_cache(maxsize=None)  # this class is a singleton, pylint: disable=method-cache-max-size-none
   def __getitem__(self, x:str) -> Union[Interpreted, Compiled]:
