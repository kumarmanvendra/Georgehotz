from __future__ import annotations
import math
from typing import Union, Optional, Any, Tuple, List
from tinygrad.dtype import dtypes, DType, ConstType
from tinygrad.helpers import prod, getenv, all_int, all_same, DEBUG
from tinygrad.ops import LoadOps, UnaryOps, BinaryOps, TernaryOps, ReduceOps, Op, exec_alu, python_alu
from tinygrad.shape.symbolic import sint, Variable
from tinygrad.shape.shapetracker import ShapeTracker
from tinygrad.device import Buffer
from weakref import ref, ReferenceType, WeakValueDictionary

lazycache: WeakValueDictionary[Any, LazyBuffer] = WeakValueDictionary()
def create_lazybuffer(device:str, st:ShapeTracker, dtype:DType, op:Optional[Op]=None, arg:Any=None, srcs:Tuple[LazyBuffer, ...]=(),
                      base:Optional[LazyBuffer]=None, enable_cache=bool(getenv("LAZYCACHE", 1))):
  if st.size == 0: op, arg, srcs, base = LoadOps.CONST, 0, (), None
  if op is LoadOps.CONST: arg, enable_cache = dtypes.as_const(arg, dtype) if not isinstance(arg, Variable) else arg, True

  cache_key = (device, st, dtype, op, arg, tuple(ref(x) for x in srcs)) if base is None else (st, ref(base))
  if enable_cache and (rret := lazycache.get(cache_key, None)): return rret

  ret = LazyBuffer(device, st, dtype, op, arg, srcs, base=base)
  if enable_cache: lazycache[cache_key] = ret
  return ret

view_supported_devices = {"LLVM", "CLANG", "CUDA", "NV", "AMD", "DISK"}
class LazyBuffer:
  def __init__(self, device:str, st:ShapeTracker, dtype:DType,
               op:Optional[Op]=None, arg:Any=None, srcs:Tuple[LazyBuffer, ...]=(),
               base:Optional[LazyBuffer]=None):
    self.device, self.st, self.dtype, self.shape, self.size = device, st, dtype, st.shape, st.size
    self._base: Optional[LazyBuffer] = None
    if base is None:
      # properties on base
      self.op, self.arg, self.srcs = op, arg, srcs  # this is a LazyOp, except the src is LazyBuffers and not LazyOps
      assert self.op is not LoadOps.ASSIGN or srcs[1].base.realized is not None, "assign target must be realized"

      if (self.op is LoadOps.CONTIGUOUS or self.op is UnaryOps.BITCAST) and srcs[0].st.consecutive and \
          not srcs[0].is_unrealized_const() and device.split(":")[0] in view_supported_devices:
        # some LazyBuffers can be processed with only a view, no AST required
        self.buffer: Buffer = srcs[0].base.buffer.view(st.size, dtype, srcs[0].st.views[0].offset * srcs[0].dtype.itemsize)
        self.op = LoadOps.VIEW
      else:
        self.buffer = srcs[1].base.buffer if self.op is LoadOps.ASSIGN else Buffer(device, self.size, dtype)
      self.buffer.ref(1)
      self.contiguous_child: Optional[Tuple[ReferenceType[LazyBuffer], ShapeTracker]] = None
      self.forced_realize = False
    else:
      # properties on view
      assert base.base == base, "base must be a base itself"
      self._base = base

  def __del__(self):
    if hasattr(self, 'buffer'): self.buffer.ref(-1)

  def __repr__(self) -> str:
    return f"<LB {self.device} {self.shape} {str(self.dtype)[7:]} {self.st if self.base != self else (self.op, self.realized)}>"

  @property
  def realized(self) -> Optional[Buffer]:
    # NOTE: we check for a lack of srcs instead of an allocated buffer to make unrealized assigns return None here
    return self.buffer if self._base is None and not hasattr(self, 'srcs') else None

  # NOTE: this has to be a function to prevent self reference
  @property
  def base(self) -> LazyBuffer: return self._base if self._base is not None else self

  # same API as multi
  @property
  def lbs(self) -> List[LazyBuffer]: return [self]

  @staticmethod
  def loadop(op, shape:Tuple[sint,...], dtype:DType, device:str, arg=None, src:Tuple[LazyBuffer, ...]=(), enable_cache=False) -> LazyBuffer:
    assert isinstance(src, tuple)
    return create_lazybuffer(device, ShapeTracker.from_shape(shape), dtype, op, arg, src, enable_cache=enable_cache)

  def const(self, val:ConstType, shape:Optional[Tuple[sint,...]]=None) -> LazyBuffer:
    assert isinstance(val, (int,float,bool)), f"{val=} has {type(val)=}, not a ConstType"
    shape = self.shape if shape is None else shape
    return LazyBuffer.loadop(LoadOps.CONST, tuple(), self.dtype, self.device, arg=val).reshape((1,)*len(shape)).expand(shape)

  def is_realized(self) -> bool: return self.base.realized is not None

  def assign(self, x:LazyBuffer) -> LazyBuffer:
    assert x.size == self.size, f"assign target must have same size {self.size=} != {x.size=}"
    return LazyBuffer.loadop(LoadOps.ASSIGN, self.shape, self.dtype, self.device, arg=() if self.st.contiguous else (self.st,), src=(x, self.base))

  def contiguous(self):
    if not self.st.contiguous or self.size != self.base.size or self.is_unrealized_const():
      ret = self.e(LoadOps.CONTIGUOUS)
      if (sti := self.st.invert(self.base.shape)) is not None: self.base.contiguous_child = ref(ret), sti
      return ret
    self.base.forced_realize = True
    return self

  def cast(self, dtype:DType, bitcast:bool=False):
    if self.dtype == dtype: return self
    if self.device.startswith("DISK") and not bitcast: raise RuntimeError("attempted to cast disk buffer (bitcast only)")
    if self.is_unrealized_unmasked_const() and not bitcast:
      return create_lazybuffer(self.device, self.st, dtype, LoadOps.CONST, dtypes.as_const(self.base.arg, dtype))
    new_shape = self.shape
    if bitcast and self.dtype.itemsize != dtype.itemsize:
      if not self.device.startswith("DISK"): raise RuntimeError("shape changing bitcast only supported on DISK right now")
      if not all_int(new_shape): raise RuntimeError("shape changing bitcast with symbolic shape isn't supported yet")
      # https://pytorch.org/docs/stable/generated/torch.Tensor.view.html
      if not (new_shape[-1]*self.dtype.itemsize) % dtype.itemsize == 0: raise RuntimeError("unsupported size in bitcast")
      new_shape = new_shape[:-1] + ((new_shape[-1]*self.dtype.itemsize) // dtype.itemsize,)
    elif getenv("CAST_BEFORE_VIEW", 1) and dtype.itemsize <= self.dtype.itemsize and self != self.base:
      # TODO: applying this makes gpt2 slower
      return self.base.cast(dtype, bitcast)._view(self.st)
    cast_op = UnaryOps.BITCAST if bitcast else UnaryOps.CAST
    return create_lazybuffer(self.device, ShapeTracker.from_shape(new_shape), dtype, cast_op, dtype, (self,))

  def is_unrealized_const(self): return self.base.realized is None and self.base.op is LoadOps.CONST and not isinstance(self.base.arg, Variable)
  def is_unrealized_unmasked_const(self): return self.is_unrealized_const() and all(v.mask is None for v in self.st.views)

  def _copy(self, device:str) -> LazyBuffer:
    return create_lazybuffer(device, ShapeTracker.from_shape(self.shape), self.dtype, LoadOps.COPY, self.buffer.nbytes, (self,), enable_cache=False)

  def copy_to_device(self, device:str, force: bool = False) -> LazyBuffer:
    # no COPY
    if self.device == device: return self

    # double COPY = one COPY
    if not force and self.st.contiguous and self.size == self.base.size and not self.base.realized and self.base.op is LoadOps.COPY:
      return self.base.srcs[0].copy_to_device(device).reshape(self.st.shape)

    # const doesn't have to be copied (issues with disk tensor)
    if self.is_unrealized_const():
      return LazyBuffer.loadop(LoadOps.CONST, tuple(), self.dtype, device, arg=self.base.arg)._view(self.st)

    # if it's a shrink, do the shrink before the copy with CONTIGUOUS
    if prod(self.st.shape) < prod(self.base.st.shape): return self.contiguous()._copy(device)

    # copy the base and apply the shapetracker on the new device
    return self.base._copy(device)._view(self.st)

  def e(self, op:Union[LoadOps, UnaryOps, BinaryOps, TernaryOps], *in_srcs:LazyBuffer, arg:Optional[Any]=None) -> LazyBuffer:
    srcs: List[LazyBuffer] = []
    for s in (self,)+in_srcs:
      if s == s.base and s.base.contiguous_child and (root:=s.base.contiguous_child[0]()) is not None:
        srcs.append(root._view(s.base.contiguous_child[1]))
      else:
        srcs.append(s)
    assert all_same(dts:=[x.dtype.scalar() for x in (srcs[1:] if op is TernaryOps.WHERE else srcs)]), f"all dtypes must match {dts} on {op}"
    assert all_same([x.shape for x in srcs]), f"all shapes must be the same {[x.shape for x in srcs]}"
    if op is TernaryOps.WHERE: assert srcs[0].dtype == dtypes.bool, "TernaryOps.WHERE must have the first arg be bool"
    if op is UnaryOps.NEG: assert srcs[0].dtype != dtypes.bool, "UnaryOps.NEG does not accept dtype bool"

    out_dtype = dtypes.bool if op in (BinaryOps.CMPLT, BinaryOps.CMPNE) else srcs[-1].dtype

    # const folding
    if op in python_alu and all(s.is_unrealized_unmasked_const() for s in srcs):
      return self.cast(out_dtype).const(exec_alu(op, out_dtype, [s.base.arg for s in srcs]))
    if op is UnaryOps.NEG and self.base.op is UnaryOps.NEG: return self.base.srcs[0]
<<<<<<< HEAD
    if op in BinaryOps: x, y = self, in_srcs[0]
    if op is BinaryOps.ADD:
      if y.is_unrealized_unmasked_const() and y.base.arg == 0: return x # pylint: disable=possibly-used-before-assignment
      if x.is_unrealized_unmasked_const() and x.base.arg == 0: return y # pylint: disable=possibly-used-before-assignment
    if op is BinaryOps.SUB and y.is_unrealized_unmasked_const() and y.base.arg == 0: return x
    if op is BinaryOps.MUL:
      if x.is_unrealized_unmasked_const() and (val := x.base.arg) in (1, 0, -1):
        return y if val == 1 else y.const(0) if val == 0 else y.e(UnaryOps.NEG)
      if y.is_unrealized_unmasked_const() and (val := float(y.base.arg)) in (1, 0, -1):
        return x if val == 1 else x.const(0) if val == 0 else x.e(UnaryOps.NEG)
    if op is BinaryOps.IDIV and dtypes.is_float(x.dtype) and y.is_unrealized_unmasked_const() and y.base.arg != 0:
      return x.e(BinaryOps.MUL, y.e(UnaryOps.RECIP))
=======
    if op in BinaryOps:
      x, y = self, in_srcs[0]
      if op is BinaryOps.ADD:
        if y.is_unrealized_unmasked_const() and y.base.arg == 0: return x
        if x.is_unrealized_unmasked_const() and x.base.arg == 0: return y
      if op is BinaryOps.SUB and y.is_unrealized_unmasked_const() and y.base.arg == 0: return x
      if op is BinaryOps.MUL:
        if x.is_unrealized_unmasked_const() and (val := x.base.arg) in (1, 0, -1):
          return y if val == 1 else y.const(0) if val == 0 else y.e(UnaryOps.NEG)
        if y.is_unrealized_unmasked_const() and (val := y.base.arg) in (1, 0, -1):
          return x if val == 1 else x.const(0) if val == 0 else x.e(UnaryOps.NEG)
      if op is BinaryOps.DIV and dtypes.is_float(x.dtype) and y.is_unrealized_unmasked_const() and y.base.arg != 0:
        return x.e(BinaryOps.MUL, x.const(1 / y.base.arg))
>>>>>>> 9715a719

    return create_lazybuffer(self.device, ShapeTracker.from_shape(self.shape), out_dtype, op, arg, tuple(srcs))

  # *** reduce ops ***

  def _reduce_op(self, op:ReduceOps, axis:Tuple[int, ...]) -> LazyBuffer:
    assert all(0 <= x < len(self.shape) for x in axis), f"axis args {axis} out of range for shape {self.shape}"
    axis = tuple(x for x in axis if self.shape[x] != 1)
    if len(axis) == 0: return self
    new_shape = tuple(1 if i in axis else s for i,s in enumerate(self.shape))
    return create_lazybuffer(self.device, ShapeTracker.from_shape(new_shape), self.dtype, op, axis, (self,))

  def r(self, op:ReduceOps, axis:Tuple[int, ...]) -> LazyBuffer:
    new_shape = tuple(1 if i in axis else s for i,s in enumerate(self.shape))
    # TODO: this logic should move to the scheduler
    if self.size == 0 and 0 not in new_shape: return self.const({ReduceOps.SUM: 0.0, ReduceOps.MAX: -math.inf}[op], new_shape)

    # const folding
    # TODO: fold this for symbolic?
    if self.is_unrealized_unmasked_const() and all_int(self.shape):
      return self.const(self.base.arg * {ReduceOps.SUM: prod(self.shape[i] for i in axis), ReduceOps.MAX: 1}[op], new_shape)

    # TODO: can we split symbolic shape if the reduce axis is not symbolic?
    if not getenv("SPLIT_REDUCEOP", 1) or not all_int(self.shape) or (0 in self.shape) or \
      prod(self.shape) // prod(new_shape) < getenv("REDUCEOP_SPLIT_THRESHOLD", 32768):
      return self._reduce_op(op, axis)

    # if there are few globals, make some reduces into globals by splitting into two kernels
    # cap output buffer to 2**22: heuristic number of global outputs to achieve max occupancy with enough locals+upcasts for gemm
    #   ~2**10 should be enough if GROUP is used
    # 256 split maximum should be "negligible reduce" for low prod(new_shape), 8 split minimum.
    # split is moved to the end to provide maximum locality for the second phase reduce.
    self_real_strides = self.st.real_strides(ignore_valid=True)
    split_candidates = [(i, x) for i in axis for x in range(min(256,2**getenv("REDUCEOP_SPLIT_SIZE",22)//prod(new_shape)),8-1,-1)
                        if self.shape[i] % x == 0 and self_real_strides[i] != 0]
    if not split_candidates: return self._reduce_op(op, axis)
    dim_to_split, divisor = split_candidates[0]
    splitted_shape = self.shape[:dim_to_split] + (divisor,) + (self.shape[dim_to_split]//divisor,) + self.shape[dim_to_split+1:]
    splitted = self.reshape(splitted_shape).permute(tuple([x for x in range(len(splitted_shape)) if x != dim_to_split]+[dim_to_split]))
    if DEBUG >= 3: print(f"split {divisor}: {self.shape} -> {splitted.shape} -> {new_shape}")
    return splitted._reduce_op(op, axis)._reduce_op(op, (len(new_shape),)).reshape(new_shape)  # reduce original axes, then split

  # *** movement ops ***

  def _view(self, new_st:ShapeTracker) -> LazyBuffer:
    if self.st.size == 0 or (new_st.views[-1].mask is not None and any((x[1]-x[0]) == 0 for x in new_st.views[-1].mask)):
      return self.const(0, new_st.shape)
    if new_st.contiguous and self.base.shape == new_st.shape: return self.base
    return create_lazybuffer(self.device, new_st, self.dtype, base=self.base)

  def reshape(self, arg:Tuple[sint, ...]): return self._view(self.st.reshape(arg))
  def pad(self, arg:Tuple[Tuple[sint, sint], ...]): return self._view(self.st.pad(arg))
  def expand(self, arg:Tuple[sint, ...]): return self._view(self.st.expand(arg))
  def permute(self, arg:Tuple[int, ...]): return self._view(self.st.permute(arg))
  def shrink(self, arg:Tuple[Tuple[sint, sint], ...]): return self._view(self.st.shrink(arg))
  def stride(self, arg:Tuple[int, ...]): return self._view(self.st.stride(arg))<|MERGE_RESOLUTION|>--- conflicted
+++ resolved
@@ -152,20 +152,6 @@
     if op in python_alu and all(s.is_unrealized_unmasked_const() for s in srcs):
       return self.cast(out_dtype).const(exec_alu(op, out_dtype, [s.base.arg for s in srcs]))
     if op is UnaryOps.NEG and self.base.op is UnaryOps.NEG: return self.base.srcs[0]
-<<<<<<< HEAD
-    if op in BinaryOps: x, y = self, in_srcs[0]
-    if op is BinaryOps.ADD:
-      if y.is_unrealized_unmasked_const() and y.base.arg == 0: return x # pylint: disable=possibly-used-before-assignment
-      if x.is_unrealized_unmasked_const() and x.base.arg == 0: return y # pylint: disable=possibly-used-before-assignment
-    if op is BinaryOps.SUB and y.is_unrealized_unmasked_const() and y.base.arg == 0: return x
-    if op is BinaryOps.MUL:
-      if x.is_unrealized_unmasked_const() and (val := x.base.arg) in (1, 0, -1):
-        return y if val == 1 else y.const(0) if val == 0 else y.e(UnaryOps.NEG)
-      if y.is_unrealized_unmasked_const() and (val := float(y.base.arg)) in (1, 0, -1):
-        return x if val == 1 else x.const(0) if val == 0 else x.e(UnaryOps.NEG)
-    if op is BinaryOps.IDIV and dtypes.is_float(x.dtype) and y.is_unrealized_unmasked_const() and y.base.arg != 0:
-      return x.e(BinaryOps.MUL, y.e(UnaryOps.RECIP))
-=======
     if op in BinaryOps:
       x, y = self, in_srcs[0]
       if op is BinaryOps.ADD:
@@ -177,9 +163,8 @@
           return y if val == 1 else y.const(0) if val == 0 else y.e(UnaryOps.NEG)
         if y.is_unrealized_unmasked_const() and (val := y.base.arg) in (1, 0, -1):
           return x if val == 1 else x.const(0) if val == 0 else x.e(UnaryOps.NEG)
-      if op is BinaryOps.DIV and dtypes.is_float(x.dtype) and y.is_unrealized_unmasked_const() and y.base.arg != 0:
-        return x.e(BinaryOps.MUL, x.const(1 / y.base.arg))
->>>>>>> 9715a719
+      if op is BinaryOps.IDIV and dtypes.is_float(x.dtype) and y.is_unrealized_unmasked_const() and y.base.arg != 0:
+        return x.e(BinaryOps.MUL, y.e(UnaryOps.RECIP))
 
     return create_lazybuffer(self.device, ShapeTracker.from_shape(self.shape), out_dtype, op, arg, tuple(srcs))
 
