from __future__ import annotations
import sys, math, functools
import numpy as np
from typing import Union, Optional, Any, Tuple, List, Set, Dict, Sequence
from tinygrad.helpers import prod, dtypes, DType, merge_dicts, flatten, getenv, dedup, ImageDType, DEBUG, all_int, all_same
from tinygrad.ops import LoadOps, UnaryOps, BinaryOps, TernaryOps, ReduceOps, BufferOps
from tinygrad.ops import Op, LazyOp, ConstBuffer, MemBuffer, ScheduleItem, vars_from_ast
from tinygrad.shape.symbolic import sint, Variable
from tinygrad.shape.shapetracker import ShapeTracker
from tinygrad.device import Buffer
from tinygrad.graph import log_lazybuffer
from weakref import ref, WeakSet, WeakValueDictionary, ReferenceType

# lazy can recurse a lot
sys.setrecursionlimit(10000)

lazycache: WeakValueDictionary = WeakValueDictionary()
def create_lazybuffer(device:str, st:ShapeTracker, dtype:DType,
                      op:Optional[Op]=None, arg:Any=None, srcs:Tuple[LazyBuffer, ...]=(),
                      base:Optional[LazyBuffer]=None):
  if 0 in st.shape: st, op, arg, srcs = ShapeTracker.from_shape(st.shape), LoadOps.CONST, 0, ()

  wop = (device, st, dtype, op, arg, tuple(ref(x) for x in srcs), ref(base) if base else None)
  if wop in lazycache: return lazycache[wop]

  ret = LazyBuffer(device, st, dtype, op, arg, srcs, base=base)
  # TODO: remove LoadOps.CONST here while keeping a pretty graph and working fusions
  # TODO: might be possible to remove LoadOps.COPY
  if op not in {LoadOps.EMPTY, LoadOps.CUSTOM, LoadOps.CONST, LoadOps.COPY} and getenv("LAZYCACHE", 1): lazycache[wop] = ret
  return ret

class MultiLazyBuffer:
  def __init__(self, lbs:Sequence[LazyBuffer]):
    assert all(isinstance(x, LazyBuffer) for x in lbs), "all lbs must be LazyBuffers"
    self.lbs = lbs
    assert all_same([(x.shape, x.dtype) for x in lbs]), "all multilazybuffer needs same shape and dtype"
    self.shape, self.dtype, self.device = lbs[0].shape, lbs[0].dtype, tuple(x.device for x in lbs)

  def copy_to_device(self, device:str) -> MultiLazyBuffer:
    return functools.reduce(lambda x,y: x.e(BinaryOps.ADD, y), [lb.copy_to_device(device) for lb in self.lbs])

  def is_unrealized_contiguous_const(self): return False

  def schedule(self, seen=None): return create_schedule(self.lbs, seen)

  def const(self, val:Union[float, int]) -> MultiLazyBuffer: return MultiLazyBuffer([x.const(val) for x in self.lbs])

  def contiguous(self): return MultiLazyBuffer([x.contiguous() for x in self.lbs])

  # elementwise is simple
  def e(self, op:Union[LoadOps, UnaryOps, BinaryOps, TernaryOps], *in_srcs:MultiLazyBuffer, arg:Optional[Any]=None) -> MultiLazyBuffer:
    assert all(isinstance(x, MultiLazyBuffer) for x in in_srcs), f"all buffers must be MultiLazyBuffer {in_srcs}"
    assert all(self.device == x.device for x in in_srcs), f"all buffers must have the same device {self.device} != {[x.device for x in in_srcs]}"
    return MultiLazyBuffer([lsrcs[0].e(op, *lsrcs[1:], arg=arg) for lsrcs in zip(self.lbs, *[x.lbs for x in in_srcs])])

  def r(self, op:ReduceOps, new_shape:Tuple[sint, ...]) -> LazyBuffer:
    # TODO: this is not always right, sometimes we have to allreduce
    return MultiLazyBuffer([x.r(op, new_shape) for x in self.lbs])

  def reshape(self, arg:Tuple[sint, ...]): return MultiLazyBuffer([x._view(x.st.reshape(arg)) for x in self.lbs])
  def pad(self, arg:Tuple[Tuple[sint, sint], ...]): return MultiLazyBuffer([x._view(x.st.pad(arg)) for x in self.lbs])
  def expand(self, arg:Tuple[sint, ...]): return MultiLazyBuffer([x._view(x.st.expand(arg)) for x in self.lbs])
  def permute(self, arg:Tuple[int, ...]): return MultiLazyBuffer([x._view(x.st.permute(arg)) for x in self.lbs])
  def shrink(self, arg:Tuple[Tuple[sint, sint], ...]): return MultiLazyBuffer([x._view(x.st.shrink(arg)) for x in self.lbs])
  def stride(self, arg:Tuple[int, ...]): return MultiLazyBuffer([x._view(x.st.stride(arg)) for x in self.lbs])

class LazyBuffer:
  def __init__(self, device:str, st:ShapeTracker, dtype:DType,
               op:Optional[Op]=None, arg:Any=None, srcs:Tuple[LazyBuffer, ...]=(),
               base:Optional[LazyBuffer]=None):
    assert isinstance(device, str)
    self.device, self.st, self.dtype, self.shape = device, st, dtype, st.shape
    if base is None:
      # properties on base
      self.op, self.arg, self.srcs = op, arg, srcs  # this is a LazyOp, except the src is LazyBuffers and not LazyOps
      self.realized: Optional[Buffer] = None
      self.output_buffer: Optional[Buffer] = None
      self.forced_realize = False
      self.contiguous_child: Optional[Tuple[ReferenceType[LazyBuffer], ShapeTracker]] = None
      self.children: WeakSet[LazyBuffer] = WeakSet()
      for x in srcs: x.base.children.add(self.base)
    else:
      # properties on view
      assert base.base == base, "base must be a base itself"
      self._base = base

  def __repr__(self) -> str:
    return f"<LB {self.device} {self.shape} contig:{self.st.contiguous} {self.st if hasattr(self, '_base') else (self.op, self.realized)}>"

  @property
  def base(self) -> LazyBuffer: return self._base if hasattr(self, '_base') else self

  @staticmethod
  def loadop(op, shape:Tuple[sint,...], dtype:DType, device:str, arg=None, src:Optional[LazyBuffer]=None) -> LazyBuffer:
    if isinstance(device, str):
      return create_lazybuffer(device, ShapeTracker.from_shape(shape), dtype, op, arg, (src,) if src is not None else ())
    else:
      return MultiLazyBuffer([create_lazybuffer(d, ShapeTracker.from_shape(shape), dtype, op, arg, (src,) if src is not None else ()) for d in device])

  def const(self, val:Union[float, int]) -> LazyBuffer:
    return LazyBuffer.loadop(LoadOps.CONST, tuple(), self.dtype, self.device, arg=val).reshape((1,)*len(self.shape)).expand(self.shape)

  def contiguous(self):
    if not self.st.contiguous or self.st.size() != self.base.st.size() or self.is_unrealized_const():
      ret = self.e(LoadOps.CONTIGUOUS)
      sti = self.st.invert(self.base.shape)
      if sti is not None: self.base.contiguous_child = ref(ret), sti
      return ret
    self.base.forced_realize = True
    return self

  def cast(self, dtype:DType, bitcast:bool=False):
    if self.dtype == dtype: return self
    return create_lazybuffer(self.device, ShapeTracker.from_shape(self.shape), dtype, UnaryOps.CAST, (dtype, bitcast), (self,))

  def is_unrealized_const(self): return not self.base.realized and self.base.op == LoadOps.CONST
  def is_unrealized_contiguous_const(self): return self.base == self and not self.base.realized and self.op == LoadOps.CONST

  def schedule(self, seen=None): return create_schedule([self], seen)

  @staticmethod
  def fromCPU(x: np.ndarray) -> LazyBuffer:
    ret = LazyBuffer("CPU", ShapeTracker.from_shape(x.shape), dtypes.from_np(x.dtype), op=LoadOps.EMPTY)
    ret.realized = Buffer("CPU", prod(x.shape), dtypes.from_np(x.dtype), x.flatten())
    return ret

  def copy_to_device(self, device:str) -> LazyBuffer:
    # COPY there and back = no COPY at all
    if self.base == self and not self.realized and self.op == LoadOps.COPY and self.srcs[0].device == device: return self.srcs[0]

    # const doesn't have to be copied (issues with disk tensor)
    if self.is_unrealized_const():
      return LazyBuffer.loadop(LoadOps.CONST, tuple(), self.dtype, device, arg=self.base.arg)._view(self.st)

    # if it's a shrink, do the shrink before the copy with CONTIGUOUS
    # TODO: why is this required on WEBGPU?
    if prod(self.st.shape) < prod(self.base.st.shape) or device == "WEBGPU":
      return create_lazybuffer(device, ShapeTracker.from_shape(self.shape), self.dtype, LoadOps.COPY, srcs=(self.contiguous(),))

    # copy the base and apply the shapetracker on the new device
    return create_lazybuffer(device, self.base.st, self.dtype, LoadOps.COPY, srcs=(self.base,))._view(self.st)

  def e(self, op:Union[LoadOps, UnaryOps, BinaryOps, TernaryOps], *in_srcs:LazyBuffer, arg:Optional[Any]=None) -> LazyBuffer:
    srcs: List[LazyBuffer] = []
    for s in (self,)+in_srcs:
      if s == s.base and s.base.contiguous_child and (root:=s.base.contiguous_child[0]()) is not None:
        srcs.append(root._view(s.base.contiguous_child[1]))
      else:
        srcs.append(s)
    assert all_same(dts:=[x.dtype.scalar() for x in (srcs if op != TernaryOps.WHERE else srcs[1:])]), f"all dtypes must match {dts} on {op}"
    if op == TernaryOps.WHERE: assert srcs[0].dtype == dtypes.bool, "TernaryOps.WHERE must have the first arg be bool"
    out_dtype = srcs[-1].dtype if op != BinaryOps.CMPLT else dtypes.bool
    return create_lazybuffer(self.device, ShapeTracker.from_shape(self.shape), out_dtype, op, arg, tuple(srcs))

  # *** reduce ops ***

  def _reduce_op(self, op:ReduceOps, new_shape:Tuple[sint, ...]) -> LazyBuffer:
    if self.shape == tuple(new_shape): return self
    unbound_new_shape = tuple(s.unbind()[0] if not isinstance(s, int) else s for s in new_shape)
    return create_lazybuffer(self.device, ShapeTracker.from_shape(new_shape), self.dtype, op, unbound_new_shape, (self,))

  def r(self, op:ReduceOps, new_shape:Tuple[sint, ...]) -> LazyBuffer:
<<<<<<< HEAD
    # if possible, reduce the amount of compute done by not computing on padded areas
    if op == ReduceOps.SUM and (out_mask:=self.st.views[-1].mask) is not None:
      new_input = self.shrink(out_mask)
      new_new_shape = tuple(ns if s != ns else os for s,os,ns in zip(self.shape, new_input.shape, new_shape))
      pad_back = tuple([(p[0], s-p[1]) if ns != 1 else (0,0) for s,ns,p in zip(self.shape, new_shape, out_mask)])
      return new_input.r(op, new_new_shape).pad(pad_back)

=======
>>>>>>> 1bbeb3fe
    # TODO: can we split symbolic shape if the reduce axis is not symbolic?
    if not all_int(self.shape) or (0 in self.shape) or prod(self.shape) // prod(new_shape) < getenv("REDUCEOP_SPLIT_THRESHOLD", 32768):
      return self._reduce_op(op, new_shape)
    heuristic, divisor, dim_to_split = max(((divisor := math.gcd(256, old))/(stride or math.inf), divisor, i) for i, (old, new, stride) in enumerate(zip(self.shape, new_shape, self.st.real_strides())) if old != new) # type: ignore  # noqa: E501
    if divisor < 16 or heuristic < 0.1: return self._reduce_op(op, new_shape)
    # choose largest divisor (>=16) to split on, penalize large strides
    def splitted_shape(dim_aft_div):
      return self.shape[:dim_to_split] + (self.shape[dim_to_split]//divisor,) + dim_aft_div + self.shape[dim_to_split+1:]
    return self.reshape(splitted_shape((divisor,)))._reduce_op(op, splitted_shape((1,))).reshape(splitted_shape(()))._reduce_op(op, new_shape)

  # *** movement ops ***

  def _view(self, new_st:ShapeTracker) -> LazyBuffer:
    if new_st.contiguous and self.base.shape == new_st.shape: return self.base
    return create_lazybuffer(self.device, new_st, self.dtype, base=self.base)

<<<<<<< HEAD
  def reshape(self, arg:Tuple[sint, ...]) -> LazyBuffer: return self._view(self.st.reshape(arg))
  def pad(self, arg:Tuple[Tuple[sint, sint], ...]) -> LazyBuffer: return self._view(self.st.pad(arg))
  def expand(self, arg:Tuple[sint, ...]) -> LazyBuffer: return self._view(self.st.expand(arg))
  def permute(self, arg:Tuple[int, ...]) -> LazyBuffer: return self._view(self.st.permute(arg))
  def shrink(self, arg:Tuple[Tuple[sint, sint], ...]) -> LazyBuffer: return self._view(self.st.shrink(arg))
  def stride(self, arg:Tuple[int, ...]) -> LazyBuffer: return self._view(self.st.stride(arg))
=======
  def reshape(self, arg:Tuple[sint, ...]): return self._view(self.st.reshape(arg))
  def pad(self, arg:Tuple[Tuple[sint, sint], ...]): return self._view(self.st.pad(arg))
  def expand(self, arg:Tuple[sint, ...]): return self._view(self.st.expand(arg))
  def permute(self, arg:Tuple[int, ...]): return self._view(self.st.permute(arg))
  def shrink(self, arg:Tuple[Tuple[sint, sint], ...]): return self._view(self.st.shrink(arg))
  def stride(self, arg:Tuple[int, ...]): return self._view(self.st.stride(arg))
>>>>>>> 1bbeb3fe

# *** schedule creation ***

# recursively create a lazyop
def _recursive_lazyop(buf:LazyBuffer, inputs:List[LazyBuffer], var_vals:Dict[Variable, int], st:ShapeTracker,
                      realizes:Set[LazyBuffer], first=True, cache=None) -> LazyOp:
  if cache is None: cache = {}
  if (buf, st) in cache: return cache[(buf, st)]
  if buf != buf.base:
    var_vals.update(merge_dicts([var_vals, buf.st.var_vals]))
    st = buf.st.unbind()+st
    buf = buf.base
  # all buffers here are base now
  assert buf.op is not None

  # consts are always fused and generated
  if buf.op == LoadOps.CONST:
    return LazyOp(BufferOps.CONST, (), ConstBuffer(float(buf.arg), buf.dtype, st.simplify()))

  # if we aren't fusing it, it's a load and we add it to the inputs
  if buf.realized or (buf in realizes and not first):
    if buf not in inputs: inputs.append(buf)
    return LazyOp(BufferOps.LOAD, (), MemBuffer(inputs.index(buf)+1, buf.dtype, st.simplify()))

  # if a CONTIGUOUS made it all the way here, just skip it
  if buf.op == LoadOps.CONTIGUOUS:
    assert first
    return _recursive_lazyop(buf.srcs[0], inputs, var_vals, st, realizes, False, cache)

  # if it's a reduce, we have to change the shapetracker
  if buf.op in ReduceOps:
    assert st.contiguous, "ReduceOps late fusion must be contiguous"
    st = ShapeTracker.from_shape(buf.srcs[0].shape).unbind()

  # otherwise we fuse it like normal
  cache[(buf, st)] = ret = LazyOp(buf.op, tuple(_recursive_lazyop(x, inputs, var_vals, st, realizes, False, cache) for x in buf.srcs), buf.arg)
  return ret

# recursively walk back in the graph to create the schedule
def _recursive_schedule(out:LazyBuffer, seen:Set[LazyBuffer], realizes:Set[LazyBuffer],
                        reduce_for_op: Dict[LazyBuffer, LazyBuffer]) -> List[ScheduleItem]:
  if out in seen or out.realized or out.op == LoadOps.CONST: return []
  assert out.base == out
  seen.add(out)

  inputs: List[LazyBuffer] = []
  var_vals: Dict[Variable, int] = out.st.var_vals.copy()
  if out.op == LoadOps.COPY:
    op, inputs = LazyOp(LoadOps.COPY, (), out.srcs[0].base), [out.srcs[0].base]
  elif out.op == LoadOps.CUSTOM:
    op, inputs = LazyOp(LoadOps.CUSTOM, (), out.arg), list(out.srcs)
  elif out.op == LoadOps.EMPTY:
    op = LazyOp(LoadOps.EMPTY)
  else:
    output_st = ShapeTracker.from_shape(reduce_for_op[out].shape if out in reduce_for_op else out.shape).unbind()
    op = _recursive_lazyop(out, inputs, var_vals, output_st, realizes)
    op = LazyOp(BufferOps.STORE, (op, ), MemBuffer(0, out.dtype, output_st.simplify()))

  return flatten(_recursive_schedule(x.base, seen, realizes, reduce_for_op) for x in inputs) + \
    [ScheduleItem(op, out, tuple(inputs), {k:var_vals[k] for k in vars_from_ast(op)})]

# recursively search the entire graph for all LazyBuffers, insert realizes after expands
def _recurse_lb(buf:LazyBuffer, realizes:Set[LazyBuffer], allbufs:Dict[LazyBuffer, None], simple_pads:Set[LazyBuffer]):
  if buf in allbufs or buf.base.realized: return
  log_lazybuffer(buf)
  if isinstance(buf.dtype, ImageDType) and (prod(buf.shape) != prod(buf.dtype.shape) or
                                            not any(buf.shape[x]%4 == 0 for x in buf.st.unit_stride_axes())):
    if DEBUG >= 3: print(f"forcing image {buf.dtype} with shape {buf.shape} to float32")
    buf.dtype = dtypes.float32  # NOTE; this is what makes the dtype above not match
  if buf.base != buf:
    # realize all places where the buffer is expanded
    if prod(buf.base.st.shape) < prod(buf.st.shape):
      if len(buf.st.views) == 1 and buf.st.views[-1].mask and all_int(buf.base.st.shape) and \
          prod(buf.base.st.shape) == prod([y-x for x,y in buf.st.views[-1].mask]):
        simple_pads.add(buf.base)
      else:
        realizes.add(buf.base)
    return _recurse_lb(buf.base, realizes, allbufs, simple_pads)
  if buf.forced_realize: realizes.add(buf)
  allbufs[buf] = None
  if buf.op in LoadOps: realizes.add(buf.base)
  if buf.op == LoadOps.COPY:
    assert buf.srcs[0].st.contiguous and buf.srcs[0].st.size() == buf.srcs[0].base.st.size(), "can only copy contig"
    realizes.add(buf.srcs[0].base)
  for x in buf.srcs: _recurse_lb(x, realizes, allbufs, simple_pads)

UNSAFE_PAD_OPS = {BinaryOps.DIV, BinaryOps.CMPLT, UnaryOps.LOG2, UnaryOps.EXP2, UnaryOps.RECIP}
def _is_padding_okay(buf:LazyBuffer, realizes:Set[LazyBuffer]) -> bool:
  if buf in realizes or buf.realized: return True
  # NOTE: this broke to_image_idx and coder with JIT
  if buf.op in UNSAFE_PAD_OPS: return False
  return all(_is_padding_okay(x.base, realizes) for x in buf.srcs)

def create_schedule(outs:List[LazyBuffer], seen:Optional[Set[LazyBuffer]]=None) -> List[ScheduleItem]:
  if seen is None: seen = set()
  for out in outs: log_lazybuffer(out, scheduled=True)

  # start by just realizing the buffers passed in
  realizes: Set[LazyBuffer] = set([x.base for x in outs if not x.base.realized])
  allbufs: Dict[LazyBuffer, None] = {}
  simple_pads: Set[LazyBuffer] = set()
  for out in outs: _recurse_lb(out.base, realizes, allbufs, simple_pads)

  # check if we have to realize pads
  for p in simple_pads:
    if not _is_padding_okay(p, realizes):
      realizes.add(p)

  # find all reduces, and pair them to a elementwise op. if they can't be cleanly paired, force realize the reduce (or a contig child)
  reduce_for_op: Dict[LazyBuffer, LazyBuffer] = {}
  for r in allbufs.keys():
    if r != r.base or r.op not in ReduceOps or r in realizes: continue

    # follow the reduce down
    child_set: Dict[LazyBuffer, ShapeTracker] = {r: r.st}
    realized_children: Dict[LazyBuffer, ShapeTracker] = {}
    forced_realize = False
    can_chase = True
    while not forced_realize and len(child_set):
      next_child_set = {}
      for tr,st in child_set.items():
        if tr in realizes:
          realized_children[tr] = st
          # can only have one output buffer
          # can only reduce contiguous
          # max one reduceop per kernel
          if len(realized_children) > 1 or not st.contiguous or st.size() != r.st.size() or (tr in reduce_for_op and reduce_for_op[tr] != r):
            can_chase = tr not in reduce_for_op or reduce_for_op[tr] == r
            forced_realize = True
            break
          continue
        for tr_next in tr.children:
          if not tr_next.realized:
            # max one reduceop per kernel
            if tr_next.op in ReduceOps:
              forced_realize = True
              break
            st_childs = dedup([s for s in tr_next.srcs if s.base == tr])
            if len(st_childs) > 1:
              forced_realize = True
              break
            next_child_set[tr_next] = st + st_childs[0].st
      child_set = next_child_set
    if forced_realize:
      tr = r
      if can_chase:
        # can chase this down to contiguous children
        st = tr.st
        while len(tr.children) == 1:
          tr_next = next(iter(tr.children))
          st_childs = dedup([s for s in tr_next.srcs if s.base == tr])
          if len(st_childs) > 1: break
          if st.size() != st_childs[0].st.size(): break
          st = st + st_childs[0].st
          if not st.contiguous or tr_next.op in ReduceOps: break
          tr = tr_next
        reduce_for_op[tr] = r
      realizes.add(tr)
    else:
      assert len(realized_children) == 1
      reduce_for_op[next(iter(realized_children.keys()))] = r

  return flatten(_recursive_schedule(x.base, seen, realizes, reduce_for_op) for x in outs)<|MERGE_RESOLUTION|>--- conflicted
+++ resolved
@@ -160,16 +160,6 @@
     return create_lazybuffer(self.device, ShapeTracker.from_shape(new_shape), self.dtype, op, unbound_new_shape, (self,))
 
   def r(self, op:ReduceOps, new_shape:Tuple[sint, ...]) -> LazyBuffer:
-<<<<<<< HEAD
-    # if possible, reduce the amount of compute done by not computing on padded areas
-    if op == ReduceOps.SUM and (out_mask:=self.st.views[-1].mask) is not None:
-      new_input = self.shrink(out_mask)
-      new_new_shape = tuple(ns if s != ns else os for s,os,ns in zip(self.shape, new_input.shape, new_shape))
-      pad_back = tuple([(p[0], s-p[1]) if ns != 1 else (0,0) for s,ns,p in zip(self.shape, new_shape, out_mask)])
-      return new_input.r(op, new_new_shape).pad(pad_back)
-
-=======
->>>>>>> 1bbeb3fe
     # TODO: can we split symbolic shape if the reduce axis is not symbolic?
     if not all_int(self.shape) or (0 in self.shape) or prod(self.shape) // prod(new_shape) < getenv("REDUCEOP_SPLIT_THRESHOLD", 32768):
       return self._reduce_op(op, new_shape)
@@ -186,21 +176,12 @@
     if new_st.contiguous and self.base.shape == new_st.shape: return self.base
     return create_lazybuffer(self.device, new_st, self.dtype, base=self.base)
 
-<<<<<<< HEAD
-  def reshape(self, arg:Tuple[sint, ...]) -> LazyBuffer: return self._view(self.st.reshape(arg))
-  def pad(self, arg:Tuple[Tuple[sint, sint], ...]) -> LazyBuffer: return self._view(self.st.pad(arg))
-  def expand(self, arg:Tuple[sint, ...]) -> LazyBuffer: return self._view(self.st.expand(arg))
-  def permute(self, arg:Tuple[int, ...]) -> LazyBuffer: return self._view(self.st.permute(arg))
-  def shrink(self, arg:Tuple[Tuple[sint, sint], ...]) -> LazyBuffer: return self._view(self.st.shrink(arg))
-  def stride(self, arg:Tuple[int, ...]) -> LazyBuffer: return self._view(self.st.stride(arg))
-=======
   def reshape(self, arg:Tuple[sint, ...]): return self._view(self.st.reshape(arg))
   def pad(self, arg:Tuple[Tuple[sint, sint], ...]): return self._view(self.st.pad(arg))
   def expand(self, arg:Tuple[sint, ...]): return self._view(self.st.expand(arg))
   def permute(self, arg:Tuple[int, ...]): return self._view(self.st.permute(arg))
   def shrink(self, arg:Tuple[Tuple[sint, sint], ...]): return self._view(self.st.shrink(arg))
   def stride(self, arg:Tuple[int, ...]): return self._view(self.st.stride(arg))
->>>>>>> 1bbeb3fe
 
 # *** schedule creation ***
 
