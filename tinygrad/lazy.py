--- conflicted
+++ resolved
@@ -166,14 +166,6 @@
       del self.op
     return self
 
-<<<<<<< HEAD
-  # NOTE: we have to make a copy of the numpy array here in case the user changes it. expose this? LazyNumpyArray doesn't have this problem
-  @staticmethod
-  def fromCPU(x:LazyNumpyArray, device) -> LazyBuffer:
-    return create_lazybuffer(device, x.shape, LoadOps, LazyOp(LoadOps.FROMCPU, tuple(), x.copy()), dtypes.from_np(x.dtype))
-
-=======
->>>>>>> 79153004
   @staticmethod
   def loadop(op, shape, dtype, device, arg=None) -> LazyBuffer:
     return create_lazybuffer(device, shape, LoadOps, LazyOp(op, tuple(), arg), dtype)
