from tinygrad.tensor import Tensor

class BatchNorm2D:
<<<<<<< HEAD
  def __init__(self, sz, eps=1e-5, track_running_stats=False, training=True):
    self.eps = Tensor([eps], requires_grad=False)
    self.two = Tensor([2], requires_grad=False).reshape(shape=[1,1,1,1])
=======
  def __init__(self, sz, eps=1e-5, track_running_stats=False, training=False, momentum=0.1):
    self.eps = eps
    self.track_running_stats = track_running_stats
    self.training = training
    self.momentum = momentum

>>>>>>> 5d46df63
    self.weight = Tensor.ones(sz)
    self.bias = Tensor.zeros(sz)
    self.track_running_stats = track_running_stats
    self.training = training

    self.running_mean = Tensor.zeros(sz, requires_grad=False)
    self.running_var = Tensor.ones(sz, requires_grad=False)
    self.num_batches_tracked = Tensor.zeros(1, requires_grad=False)

  def __call__(self, x):
    if self.track_running_stats or self.training:
      batch_mean = x.mean(axis=(0,2,3))
<<<<<<< HEAD
      y = (x - batch_mean.reshape(shape=[1, -1, 1, 1])) 
      batch_var = (y**self.two).mean(axis=(0,2,3)) #**self.two has issues and seems numerical unstable
    if self.track_running_stats: #needs momentum
      self.running_mean = self.running_mean.mul(self.num_batches_tracked).add(batch_mean)
      self.running_var = self.running_var.mul(self.num_batches_tracked).add(batch_var)
      self.num_batches_tracked = self.num_batches_tracked.add(Tensor.ones(1, requires_grad=False))
      self.running_mean = self.running_mean.div(self.num_batches_tracked)
      self.running_var = self.running_var.div(self.num_batches_tracked)
    if self.training: 
      return self.normalize(x, batch_mean, batch_var)
=======
      y = (x - batch_mean.reshape(shape=[1, -1, 1, 1]))
      batch_var = (y*y).mean(axis=(0,2,3))

    if self.track_running_stats:
      self.running_mean = (1 - self.momentum) * self.running_mean + self.momentum * batch_mean
      self.running_var = (1 - self.momentum) * self.running_var + self.momentum * batch_var
      self.num_batches_tracked += 1

    if self.training:
      return self.normalize(x, batch_mean, batch_var)

>>>>>>> 5d46df63
    return self.normalize(x, self.running_mean, self.running_var)

  def normalize(self, x, mean, var):
    x = x.sub(mean.reshape(shape=[1, -1, 1, 1]))
    x = x.mul(self.weight.reshape(shape=[1, -1, 1, 1]))
    x = x.div(var.add(self.eps).reshape(shape=[1, -1, 1, 1]).sqrt())
<<<<<<< HEAD
    return x.add(self.bias.reshape(shape=[1, -1, 1, 1]))
=======
    x = x.add(self.bias.reshape(shape=[1, -1, 1, 1]))
    return x
>>>>>>> 5d46df63
<|MERGE_RESOLUTION|>--- conflicted
+++ resolved
@@ -1,18 +1,12 @@
 from tinygrad.tensor import Tensor
 
 class BatchNorm2D:
-<<<<<<< HEAD
-  def __init__(self, sz, eps=1e-5, track_running_stats=False, training=True):
-    self.eps = Tensor([eps], requires_grad=False)
-    self.two = Tensor([2], requires_grad=False).reshape(shape=[1,1,1,1])
-=======
   def __init__(self, sz, eps=1e-5, track_running_stats=False, training=False, momentum=0.1):
     self.eps = eps
     self.track_running_stats = track_running_stats
     self.training = training
     self.momentum = momentum
 
->>>>>>> 5d46df63
     self.weight = Tensor.ones(sz)
     self.bias = Tensor.zeros(sz)
     self.track_running_stats = track_running_stats
@@ -25,18 +19,6 @@
   def __call__(self, x):
     if self.track_running_stats or self.training:
       batch_mean = x.mean(axis=(0,2,3))
-<<<<<<< HEAD
-      y = (x - batch_mean.reshape(shape=[1, -1, 1, 1])) 
-      batch_var = (y**self.two).mean(axis=(0,2,3)) #**self.two has issues and seems numerical unstable
-    if self.track_running_stats: #needs momentum
-      self.running_mean = self.running_mean.mul(self.num_batches_tracked).add(batch_mean)
-      self.running_var = self.running_var.mul(self.num_batches_tracked).add(batch_var)
-      self.num_batches_tracked = self.num_batches_tracked.add(Tensor.ones(1, requires_grad=False))
-      self.running_mean = self.running_mean.div(self.num_batches_tracked)
-      self.running_var = self.running_var.div(self.num_batches_tracked)
-    if self.training: 
-      return self.normalize(x, batch_mean, batch_var)
-=======
       y = (x - batch_mean.reshape(shape=[1, -1, 1, 1]))
       batch_var = (y*y).mean(axis=(0,2,3))
 
@@ -48,16 +30,11 @@
     if self.training:
       return self.normalize(x, batch_mean, batch_var)
 
->>>>>>> 5d46df63
     return self.normalize(x, self.running_mean, self.running_var)
 
   def normalize(self, x, mean, var):
     x = x.sub(mean.reshape(shape=[1, -1, 1, 1]))
     x = x.mul(self.weight.reshape(shape=[1, -1, 1, 1]))
     x = x.div(var.add(self.eps).reshape(shape=[1, -1, 1, 1]).sqrt())
-<<<<<<< HEAD
-    return x.add(self.bias.reshape(shape=[1, -1, 1, 1]))
-=======
     x = x.add(self.bias.reshape(shape=[1, -1, 1, 1]))
     return x
->>>>>>> 5d46df63
