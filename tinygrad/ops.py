--- conflicted
+++ resolved
@@ -332,17 +332,11 @@
   def __hash__(self): return id(self)
   @functools.cached_property
   def cmp_tuple(self) -> Tuple[int, Any, Optional[DType], Tuple[UOp, ...]]:
-<<<<<<< HEAD
-    if self.op is UOps.DEFINE_VAR: arg = self.arg.expr
+    if self.op is UOps.DEFINE_VAR: arg = self.arg[0]
     elif self.op is UOps.ALU: arg = self.arg.value
     elif self.op is UOps.CONST: arg = (self.arg,) if not isinstance(self.arg, tuple) else self.arg
     else: arg = self.arg
     return (self.op.value, arg, self.dtype, self.src)
-=======
-    # NOTE: this sort of DEFINE_VAR shouldn't have to be here. only for PTX
-    return (self.op.value, (self.arg if self.op is not UOps.DEFINE_VAR else self.arg[0]) if self.op is not UOps.ALU else \
-            self.arg.value, self.dtype, self.src)
->>>>>>> 22e33795
   def __lt__(self, x:UOp): return self.cmp_tuple < x.cmp_tuple
   @functools.cached_property
   def key(self) -> bytes:
@@ -374,15 +368,9 @@
   @classmethod
   def _const(cls, dtype:Optional[DType], b:ConstType|Variable):
     # TODO: fix dtype of b.max after Variable is just an UOp
-<<<<<<< HEAD
-    if isinstance(b, Variable): return cls(UOps.DEFINE_VAR, dtype, (cls.const(dtypes.int, b.min), cls.const(dtypes.int, cast(int,b.max))), b)
+    if isinstance(b, Variable): return cls(UOps.DEFINE_VAR, dtype, arg=(b.expr, cls.const(dtypes.int, b.min), cls.const(dtypes.int, cast(int,b.max))))
     #if dtype is not None and dtype != (sdtype := dtype.scalar()):
     #  return cls(UOps.VECTORIZE, dtype, src=tuple(cls(UOps.CONST, sdtype, arg=dtypes.as_const(b, sdtype)) for _ in range(dtype.count)))
-=======
-    if isinstance(b, Variable): return cls(UOps.DEFINE_VAR, dtype, arg=(b.expr, cls.const(dtypes.int, b.min), cls.const(dtypes.int, cast(int,b.max))))
-    if dtype is not None and dtype != (sdtype := dtype.scalar()):
-      return cls(UOps.VECTORIZE, dtype, src=tuple(cls(UOps.CONST, sdtype, arg=dtypes.as_const(b, sdtype)) for _ in range(dtype.count)))
->>>>>>> 22e33795
     return cls(UOps.CONST, dtype, arg=dtypes.as_const(b, dtype) if dtype is not None else b)
   def alu(self, arg, *src:UOp):
     return type(self)(UOps.ALU, dtypes.bool if arg in {BinaryOps.CMPLT, BinaryOps.CMPNE} else (self, *src)[-1].dtype, (self,)+src, arg)
