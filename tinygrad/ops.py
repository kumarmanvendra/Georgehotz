--- conflicted
+++ resolved
@@ -1,11 +1,7 @@
 from __future__ import annotations
 from typing import Any, List, Optional, Set, Union, Tuple, Dict, Callable, cast, TYPE_CHECKING, TypeVar
-<<<<<<< HEAD
+from types import FrameType
 import sys, time, functools, itertools, math, operator, hashlib, os, types, pickle
-=======
-from types import FrameType
-import sys, time, functools, itertools, math, operator, hashlib, os
->>>>>>> 4a4aa69b
 from enum import auto, IntEnum, Enum
 from dataclasses import dataclass, field
 from tinygrad.dtype import ConstType, ImageDType, PtrDType, dtypes, DType, truncate
