from __future__ import annotations
import time, importlib, inspect, functools, pathlib, itertools, random
import numpy as np
from enum import Enum, auto
from typing import TYPE_CHECKING, Union, Type, Tuple, Any, List, Optional, Dict, Callable, cast, Mapping
from tinygrad.helpers import ansilen, prod, DEBUG, getenv, GlobalCounters, DType, colored
from tinygrad.runtime.lib import RawBuffer
from tinygrad.shape.symbolic import Variable, sym_infer
from dataclasses import dataclass

# these are the llops your accelerator must implement, along with toCpu
# the Enum class doesn't work with mypy, this is static. sorry it's ugly
# NOTE: MOD, CMPLT don't have to be implemented on vectors, just scalars
# NOTE: rdna3 only has RECIP and not DIV. DIV and POW are on the chopping block
class UnaryOps(Enum): NOOP = auto(); EXP2 = auto(); LOG2 = auto(); CAST = auto(); SIN = auto(); SQRT = auto(); RECIP = auto(); NEG = auto() # noqa: E702
class BinaryOps(Enum): ADD = auto(); SUB = auto(); MUL = auto(); DIV = auto(); MAX = auto(); MOD = auto(); CMPLT = auto() # noqa: E702
class TernaryOps(Enum): MULACC = auto(); WHERE = auto() # noqa: E702
class ReduceOps(Enum): SUM = auto(); MAX = auto() # noqa: E702
class BufferOps(Enum): MEM = auto(); CONST = auto() # noqa: E702
# Ops below this line are not allowed in ASTs
class MovementOps(Enum): RESHAPE = auto(); PERMUTE = auto(); EXPAND = auto(); PAD = auto(); SHRINK = auto(); STRIDE = auto(); AS_STRIDED = auto() # noqa: E702
class LoadOps(Enum): EMPTY = auto(); RAND = auto(); CONST = auto(); FROM = auto(); CONTIGUOUS = auto(); CUSTOM = auto() # noqa: E702

Op = Union[UnaryOps, BinaryOps, ReduceOps, MovementOps, LoadOps, TernaryOps, BufferOps]
OpType = Union[Type[UnaryOps], Type[BinaryOps], Type[ReduceOps], Type[MovementOps], Type[LoadOps], Type[TernaryOps], Type[BufferOps]]

if TYPE_CHECKING:
  from tinygrad.lazy import LazyBuffer
  from tinygrad.shape.shapetracker import ShapeTracker

@dataclass(frozen=True)
class MemBuffer:
  idx: int
  dtype: DType
  st: ShapeTracker

@dataclass(frozen=True)
class ConstBuffer:
  val: Any
  dtype: DType
  st: ShapeTracker

@dataclass(frozen=True)
class ScheduleItem:
  ast: LazyOp
  out: LazyBuffer
  inputs: Tuple[LazyBuffer, ...]
  var_vals: Dict[Variable, int]

class LazyOp:
  __slots__ = "op", "src", "arg", "buffers", "__weakref__"
  op: Op
  src: Tuple[Union[LazyOp, LazyBuffer], ...]
  arg: Any
  buffers: Tuple[LazyBuffer, ...]
  def __init__(self, op: Op, src: Tuple[Union[LazyOp, LazyBuffer], ...], arg: Any = None):
    self.op, self.src, self.arg, self.buffers = op, src, arg, ()
    try:  # NOTE: the linearizer's key function maps the buffers to ints, and LOCAL_BUFFER is used. we don't care about buffers in these cases
      for x in src: self.buffers += x.buffers
    except AttributeError: self.buffers = ()

  def __repr__(self): return f"LazyOp(op={self.op}, src={self.src}, arg={self.arg})"
  def __eq__(self, __value: object) -> bool: return isinstance(__value, LazyOp) and self.op is __value.op and self.src == __value.src and self.arg == __value.arg
  def __hash__(self) -> int: return hash((self.op, self.src, self.arg))
  @property
  def key(self): return (self.op, tuple(map(lambda x: getattr(x, "key", x), self.src)), getattr(self.arg, "key", self.arg))

  def map_buffers(self, real_srcs: Mapping[Any, Union[LazyBuffer, LazyOp]]) -> LazyOp: return LazyOp(self.op, tuple([y.map_buffers(real_srcs) if y not in real_srcs else real_srcs[y] for y in self.src]), self.arg)
  def get_lazyops(self) -> List[LazyOp]: return [self] + [item for x in self.src for item in x.get_lazyops()]

  def replace_with_movement_ops(self:LazyOp, ops:List[Tuple[MovementOps, Tuple[Any, ...]]]) -> 'LazyBuffer':
    assert self.op in BinaryOps or self.op in UnaryOps or self.op in TernaryOps
    srcs = [z.replace_with_movement_ops(ops) for z in self.src]
    return srcs[0].e(self.op, *srcs[1:], arg=self.arg)   # type: ignore

  @property
  def st(self): raise NotImplementedError
  @property
  def realized(self): raise NotImplementedError
  @property
  def children(self): raise NotImplementedError

  # movement ops
  def reshape(self, _): raise NotImplementedError
  def pad(self, _): raise NotImplementedError
  def expand(self, _): raise NotImplementedError
  def permute(self, _): raise NotImplementedError
  def shrink(self, _): raise NotImplementedError
  def stride(self, _): raise NotImplementedError

# **************** Device ****************

class _Device:
  def __init__(self) -> None: self._buffers: List[str] = [x.stem[len("ops_"):].upper() for x in (pathlib.Path(__file__).parent/"runtime").iterdir() if x.stem.startswith("ops_")]
  def canonicalize(self, device:Optional[str]) -> str: return (device.split(":", 1)[0].upper() + ((":"+device.split(":", 1)[1]) if ':' in device else '')).replace(":0", "") if device is not None else self.DEFAULT
  @functools.lru_cache(maxsize=None)  # this class is a singleton, pylint: disable=method-cache-max-size-none
  def __getitem__(self, x:str) -> Union[Interpreted, Compiled]:
    x = x.split(":")[0].upper()
    return [cls for cname, cls in inspect.getmembers(importlib.import_module(f'tinygrad.runtime.ops_{x.lower()}')) if (cname.lower() == x.lower() + "buffer") and x in self._buffers][0]
  @functools.cached_property
  def DEFAULT(self) -> str:
    device_from_env: Optional[str] = functools.reduce(lambda val, ele: ele if getenv(ele) == 1 else val, self._buffers, None)
    if device_from_env: return device_from_env
    for device in ["METAL", "CUDA", "GPU"]:
      try:
        if self[device]: return device
      except Exception: pass
    return "CPU"
Device = _Device()

# **************** for Interpreted Buffers ****************

class Interpreted:
  def __init__(self, buffer, fxn_for_op: Dict[Op, Callable], to_underlying=lambda x: x._buf, from_underlying=None):
    self.buffer, self.fxn_for_op, self.to_underlying = buffer, fxn_for_op, to_underlying
    self.from_underlying = buffer if from_underlying is None else from_underlying
    self.synchronize = lambda: None
    self.codegen = None

  def exec_ast(self, ast:LazyOp, output=None, inputs=None, var_vals=None, context=None, **kwargs):
    if ast.op in BufferOps and ast.op not in self.fxn_for_op:
      if ast.op == BufferOps.MEM:
        assert inputs[ast.arg.idx-1].dtype == ast.arg.dtype, "dtype mismatch"
        buf = self.to_underlying(inputs[ast.arg.idx-1].realized)
      elif ast.op == BufferOps.CONST:
        buf = self.to_underlying(self.buffer.fromCPU(np.array(ast.arg.val, dtype=ast.arg.dtype.np)))
      for mop,arg in ast.arg.st.to_movement_ops(): buf = self.fxn_for_op[mop](buf, arg)
      return self.from_underlying(buf)
    if TernaryOps.MULACC in self.fxn_for_op and ast.op == ReduceOps.SUM and isinstance(ast.src[0], LazyOp) and ast.src[0].op == BinaryOps.MUL:
      ast = LazyOp(TernaryOps.MULACC, ast.src[0].src, ast.arg)
    created_context = context is None
    if context is None: context = dict()
    if not created_context and ast in context: return context[ast]
    srcs = [self.exec_ast(cast(LazyOp, x), inputs=inputs, context=context, **kwargs) for x in ast.src]
    if DEBUG >= 3: st = time.perf_counter()
    ret = self.from_underlying(self.fxn_for_op[ast.op](*([self.to_underlying(x) for x in srcs] + ([ast.arg] if ast.arg is not None else []))))
    if output is not None and ret.dtype != output.dtype and UnaryOps.CAST in self.fxn_for_op: ret = self.from_underlying(self.fxn_for_op[UnaryOps.CAST](self.to_underlying(ret), (output.dtype, False))) # Do manual casting of ret if it does not match the required output dtype.
    if DEBUG >= 5 or (self.buffer != FlopCounter and DEBUG >= 3): print(f"*** {'exec' if created_context else '    '} {GlobalCounters.mem_used/1e9:5.2f} GB {(time.perf_counter()-st)*1e3:7.2f} ms op: {ast.op:20s} out({ret.dtype.name}): {str(ret._buf.shape) if hasattr(ret._buf, 'shape') else str(len(ret._buf)):30s} in({len(srcs)}):", list(set(x._buf.shape if hasattr(x._buf, 'shape') else len(x._buf) for x in srcs)), ast.arg if ast.arg is not None else "")
    if not created_context: context[ast] = ret
    if output is not None and output.output_buffer is not None:
      # TODO: does this check have any meaning anymore?
      # It fails on things like batchnorm initted with zeros
      #assert output.output_buffer.size == ret.size, f"size mismatch, {output.output_buffer.size} != {ret.size}"
      assert output.output_buffer.dtype == ret.dtype
      output.output_buffer._buf = ret._buf
      return output.output_buffer
    return ret

class FlopCounter:
  def __init__(self, tup:Tuple[Tuple[int, ...], DType, int]): self.shape, self.dtype, self.flops, self._buf = *tup, self
  def consume_flops(self):
    self.flops, ret = 0, self.flops
    return ret
shape_fxn_for_op: Dict[Op, Callable] = {
  BufferOps.MEM: lambda arg: (arg.st.shape, arg.dtype, 0), BufferOps.CONST: lambda arg: (arg.st.shape, arg.dtype, 0),
  UnaryOps.CAST: lambda self,arg: (self.shape, arg[0], self.consume_flops()),   # cast uses no flops
  **{op:lambda self: (self.shape, self.dtype, self.consume_flops() + prod(self.shape)) for op in UnaryOps if op != UnaryOps.CAST},
  **{op:lambda self,y: (self.shape, max(self.dtype, y.dtype), self.consume_flops() + y.consume_flops() + prod(self.shape)) for op in BinaryOps},
  **{op:lambda self,new_shape: (new_shape, self.dtype, self.consume_flops() + prod(self.shape)) for op in ReduceOps},
  TernaryOps.WHERE: lambda self,y,z: (self.shape, y.dtype, self.consume_flops() + y.consume_flops() + z.consume_flops() + prod(self.shape))}
InterpretedFlopCounter = Interpreted(FlopCounter, shape_fxn_for_op, lambda x: x)
def get_lazyop_info(ast:LazyOp) -> FlopCounter: return InterpretedFlopCounter.exec_ast(ast)

# **************** for Compiled Buffers ****************

class BasicBatchExecutor:
  def __init__(self, jit_cache:List[Tuple[Any, Any, Any]]): pass
  def exec(self, jit_cache: List[Tuple[Any, Any, Any]], updatable_entries):
    for prg, pargs, variables in jit_cache: prg(pargs, variables, jit=True)
  def recalc_stat(self, jit_cache: List[Tuple[Any, Any, Any]]):
    for prg, _, variables in jit_cache:
      GlobalCounters.kernel_count += 1
      GlobalCounters.global_ops += sym_infer(prg.op_estimate, variables)
      GlobalCounters.global_mem += prg.mem_estimate

class ASTRunner:
  def __init__(self, name, prg, global_size:Optional[List[int]]=None, local_size:Optional[List[int]]=None, op_estimate=0, mem_estimate=0, display_name:Optional[str]=None, runtime_args:Optional[dict]=None):
    if DEBUG >= 4 and (runtime_args is None or 'binary' not in runtime_args or not runtime_args['binary']): print(prg)
    self.name, self.prg, self.global_size, self.local_size, self.op_estimate, self.mem_estimate, self.display_name, self.runtime_args = name, prg, global_size, local_size, op_estimate, mem_estimate, display_name, runtime_args if runtime_args is not None else {}

<<<<<<< HEAD
=======
  @staticmethod
  def from_linearizer(k, src:str):
    return ASTRunner(k.function_name, src, k.global_size, k.local_size,
                     op_estimate=k.info.flops, mem_estimate=k.mem_estimate,
                     display_name=k.display_name, runtime_args={"binary": False})

  def optimize_local_size(self, global_size, rawbufs) -> List[int]:
    assert self.global_size is not None, "needs a global size to optimize local size"
    MAX_WORKGROUP = self.clprg.max_work_group_size() if hasattr(self.clprg, 'max_work_group_size') else 1024
    local_dims = [[x for x in set([sz, 1, 2, 4, 8, 16, 32, 64, 128, 256, MAX_WORKGROUP]) if x<=sz] for sz in global_size]
    local_sizes = [list(x) for x in itertools.product(*local_dims) if prod(x) <= MAX_WORKGROUP] * 2  # try each valid size twice
    def try_exec(local_size):
      try:
        return self.clprg([g//l if g%l == 0 else g/l for g,l in zip(global_size, local_size)], local_size, *rawbufs, wait=True)
      except Exception:
        return float('inf')
    return min([(try_exec(local_size), local_size) for local_size in random.sample(local_sizes, len(local_sizes))])[1]

>>>>>>> e4660b02
  def build(self, runtime, batch_exec=BasicBatchExecutor):
    self.clprg, self.batch_exec = runtime(self.name, self.prg, **self.runtime_args), batch_exec
    return self

  def exec(self, rawbufs, var_vals:Optional[Dict[Variable, int]]=None, force_wait=False, optimizing=False) -> Optional[float]:
    from tinygrad.jit import CacheCollector
    if not optimizing: CacheCollector.add(self, rawbufs, var_vals if var_vals is not None else {})
    return self(rawbufs, var_vals, force_wait=force_wait)

  def launch_dims(self, var_vals):
    global_size = ([sym_infer(sz, var_vals) for sz in self.global_size] + [1]*(3-len(self.global_size))) if self.global_size is not None else self.global_size
    local_size = ([sym_infer(sz, var_vals) for sz in self.local_size] + [1]*(3-len(self.local_size))) if self.local_size is not None else self.local_size
    return global_size, local_size

  def __call__(self, rawbufs:List[RawBuffer], var_vals:Optional[Dict[Variable, int]]=None, jit=False, force_wait=False) -> Optional[float]:
    if var_vals is None: var_vals = {}
    global_size, local_size = self.launch_dims(var_vals)
    if global_size is not None and local_size is None:
      local_size = self.local_size = self.optimize_local_size(global_size, rawbufs)
      global_size = self.global_size = [g//l if g%l == 0 else g/l for g,l in zip(global_size, local_size)]
    if et := self.clprg(global_size, local_size, *rawbufs, *var_vals.values(), wait=force_wait or DEBUG>=1): GlobalCounters.time_sum_s += et
    op_estimate = sym_infer(self.op_estimate, var_vals)
    if DEBUG >= 2:
      print(f"{colored(f'*** {GlobalCounters.kernel_count:4d}', 'magenta' if jit else None)} {(self.display_name+' '*(37-ansilen(self.display_name))) if self.display_name is not None else self.name:33s} arg {len(rawbufs):3d} sz {str(global_size):18s} {str(local_size):12s} OPs {int(op_estimate/1e6):6d}M/{GlobalCounters.global_ops/1e9:7.2f}G  mem {GlobalCounters.mem_used/1e9:5.2f} GB " +
            (str() if et is None else f"tm {et*1e6:9.2f}us/{GlobalCounters.time_sum_s*1e3:9.2f}ms ({op_estimate/((et or 1e-20)*1e9):8.2f} GFLOPS, {self.mem_estimate/((et or 1e-20)*1e9):7.2f} GB/s)"))
    GlobalCounters.kernel_count += 1
    GlobalCounters.global_ops += op_estimate
    GlobalCounters.global_mem += self.mem_estimate
    return et

class Compiled:
  def __init__(self, buffer: Type[RawBuffer], linearizer_opts, renderer, runtime, synchronize=lambda: None, batch_exec=BasicBatchExecutor):
    self.buffer, self.linearizer_opts, self.renderer, self.runtime, self.synchronize, self.batch_exec = buffer, linearizer_opts, renderer, runtime, synchronize, batch_exec
    self.method_cache: Dict[LazyOp, ASTRunner] = {}

  def to_program(self, k):
    k.linearize()
    src, runtime_args = self.renderer(k.function_name, k.uops)
    return ASTRunner(k.function_name, src, k.global_size, k.local_size,
                     op_estimate=k.info.flops, mem_estimate=k.mem_estimate,
                     display_name=k.display_name, runtime_args=runtime_args).build(self.runtime, self.batch_exec)

  def exec_ast(self, ast:LazyOp, output, inputs, var_vals, **kwargs):
    # check if we can reuse the output buffer
    # if it's aliased, don't use it
    # NOTE: this is pretty wrong actually, who knows where else this buffer is used?
    output.realized = output.output_buffer
    if output.realized:
      for i,a in enumerate(inputs):
        # TODO: if this is contiguous it's fine
        if a.realized == output.realized:
          if any(not x.arg.st.contiguous for x in ast.get_lazyops() if x.op == BufferOps.MEM and x.arg.idx == i+1):
            output.realized = None
            break

    # we don't have an output buffer, we have to create it, and create to max size if it has symbolic shape
    if not output.realized:
      output.realized = self.buffer(prod((s if isinstance(s, int) else s.max for s in output.shape)), output.dtype, **kwargs)
    else:
      from tinygrad.jit import CacheCollector
      CacheCollector._mark_output_buffer(output.output_buffer)

    # all the rawbuffers
    rawbuffers = [output.realized] + [x.realized for x in inputs]

    # extract real vars used in ast
    from tinygrad.lazy import vars_from_ast
    ast_vars = vars_from_ast(ast)
    assert all(v.val is None for v in ast_vars), f"ast contains bound Variable {ast_vars}"

    # compilation time
    def get_program():
      from tinygrad.codegen.linearizer import Linearizer
      k = Linearizer(ast, self.linearizer_opts)
      assert k.info.dtype == output.dtype, f"linearizer must match dtype. linearizer wants {k.info.dtype} but buffer is {output.dtype}"
      from tinygrad.features.kopt import kernel_optimize
      if getenv("KOPT"): kernel_optimize(k, lambda: Linearizer(ast, self.linearizer_opts), self.to_program, rawbuffers, ast)
      elif not getenv("NOOPT"):
        if not k.apply_tensor_cores(getenv("TC", 1)): k.hand_coded_optimizations()
      return self.to_program(k)

    if getenv("ENABLE_METHOD_CACHE", 1):
      if ast not in self.method_cache: self.method_cache[ast] = get_program()
      prg = self.method_cache[ast]
    else:
      prg = get_program()

    if prg.name == getenv("PRINT_PRG", ''): print(prg.prg)

    prg.exec(rawbuffers, var_vals={k:var_vals[k] for k in ast_vars})
    return output.realized<|MERGE_RESOLUTION|>--- conflicted
+++ resolved
@@ -178,8 +178,6 @@
     if DEBUG >= 4 and (runtime_args is None or 'binary' not in runtime_args or not runtime_args['binary']): print(prg)
     self.name, self.prg, self.global_size, self.local_size, self.op_estimate, self.mem_estimate, self.display_name, self.runtime_args = name, prg, global_size, local_size, op_estimate, mem_estimate, display_name, runtime_args if runtime_args is not None else {}
 
-<<<<<<< HEAD
-=======
   @staticmethod
   def from_linearizer(k, src:str):
     return ASTRunner(k.function_name, src, k.global_size, k.local_size,
@@ -198,7 +196,6 @@
         return float('inf')
     return min([(try_exec(local_size), local_size) for local_size in random.sample(local_sizes, len(local_sizes))])[1]
 
->>>>>>> e4660b02
   def build(self, runtime, batch_exec=BasicBatchExecutor):
     self.clprg, self.batch_exec = runtime(self.name, self.prg, **self.runtime_args), batch_exec
     return self
