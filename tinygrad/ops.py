from __future__ import annotations
from typing import Union, Type, Tuple, Any, List, Dict, Callable
import functools, hashlib
from enum import Enum, auto
from dataclasses import dataclass
from tinygrad.helpers import prod, dedup
from tinygrad.dtype import dtypes, DType
from tinygrad.shape.symbolic import Variable, sint
from tinygrad.shape.shapetracker import ShapeTracker
from tinygrad.buffer import Buffer

# these are the llops your accelerator must implement, along with toCpu
# the Enum class doesn't work with mypy, this is static. sorry it's ugly
# NOTE: MOD, CMPLT don't have to be implemented on vectors, just scalars
# NOTE: many GPUs don't have DIV, but UnaryOps.RECIP doesn't work for integer division
class UnaryOps(Enum): EXP2 = auto(); LOG2 = auto(); CAST = auto(); SIN = auto(); SQRT = auto(); NEG = auto() # noqa: E702
class BinaryOps(Enum):
  ADD = auto(); SUB = auto(); MUL = auto(); DIV = auto(); MAX = auto(); MOD = auto(); CMPLT = auto(); CMPEQ = auto(); XOR = auto() # noqa: E702
class TernaryOps(Enum): WHERE = auto() # noqa: E702
class ReduceOps(Enum): SUM = auto(); MAX = auto() # noqa: E702
class BufferOps(Enum): LOAD = auto(); CONST = auto(); STORE = auto() # noqa: E702
<<<<<<< HEAD
class LoadOps(Enum):
  EMPTY = auto(); CONST = auto(); COPY = auto(); CONTIGUOUS = auto(); CUSTOM = auto(); ASSIGN = auto() # noqa: E702
=======
class LoadOps(Enum): EMPTY = auto(); CONST = auto(); COPY = auto(); CONTIGUOUS = auto(); CUSTOM = auto(); SYNC = auto(); ASSIGN = auto() # noqa: E702
>>>>>>> 2abb474d

Op = Union[UnaryOps, BinaryOps, ReduceOps, LoadOps, TernaryOps, BufferOps]
OpType = Union[Type[UnaryOps], Type[BinaryOps], Type[ReduceOps], Type[LoadOps], Type[TernaryOps], Type[BufferOps]]

@dataclass(frozen=True)
class MemBuffer:
  idx: int
  dtype: DType
  st: ShapeTracker

@dataclass(frozen=True)
class ConstBuffer:
  val: Union[int, float]
  dtype: DType
  st: ShapeTracker

@dataclass(frozen=True)
class ScheduleItem:
  ast: Tuple[LazyOp, ...]
  outputs: Tuple[Buffer, ...]
  inputs: Tuple[Buffer, ...]
  var_vals: Dict[Variable, int]

@dataclass(frozen=True, eq=False)
class LazyOp:
  op: Op
  src: Tuple[LazyOp, ...] = ()
  arg: Any = None
  def cached_compare(self, x, context):
    if id(self) == id(x): return True
    if self.op != x.op or self.arg != x.arg or len(self.src) != len(x.src): return False
    if (key := (id(self), id(x))) in context: return context[key]
    ret = context[key] = all(a.cached_compare(b, context) for a,b in zip(self.src, x.src))
    return ret
  def __eq__(self, x): return self.cached_compare(x, context={})
  def __repr__(self): return f"LazyOp(op={self.op}, src={self.src}, arg={self.arg})"
  @functools.cached_property
  def key(self) -> bytes:
    return hashlib.sha256(functools.reduce(lambda x,y: x+y, [s.key for s in self.src], str((self.op, self.arg)).encode())).digest()
  @functools.cached_property
  def hash(self): return hash((self.op, self.src, self.arg))
  def __hash__(self): return self.hash
  @functools.cached_property
  def lazyops(self) -> List[LazyOp]: return dedup([self] + [item for x in self.src for item in x.lazyops])
  def vars(self) -> List[Variable]:
    return sorted(set.union(*[x.arg.st.vars() for x in self.lazyops if x.op in BufferOps], set()), key=lambda x: str(x.expr))

# **************** independent FlopCounter ****************

@dataclass
class FlopCounter:
  shape: Tuple[int, ...]
  dtype: DType
  flops: sint
  mem: Dict[int, int]
  @property
  def mem_estimate(self): return sum(self.mem.values())
  def consume_flops(self):
    self.flops, ret = 0, self.flops
    return ret

InterpretedFlopCounter: Dict[Op, Callable] = {
  BufferOps.LOAD: lambda arg: FlopCounter(arg.st.shape, arg.dtype, 0, {arg.idx: arg.dtype.itemsize*arg.st.real_size()}),
  BufferOps.CONST: lambda arg: FlopCounter(arg.st.shape, arg.dtype, 0, {}),
  BufferOps.STORE: lambda self,arg: FlopCounter(arg.st.shape, arg.dtype, self.consume_flops(), {**self.mem, arg.idx: arg.dtype.itemsize*arg.st.real_size()}),  # noqa: E501
  UnaryOps.CAST: lambda self,arg: FlopCounter(self.shape, arg[0], self.consume_flops(), self.mem),   # cast uses no flops
  **{op:lambda self: FlopCounter(self.shape, self.dtype, self.consume_flops() + prod(self.shape), self.mem) for op in UnaryOps if op is not UnaryOps.CAST},  # noqa: E501
  **{op:lambda self,y,op=op: FlopCounter(self.shape,  dtypes.bool if op in (BinaryOps.CMPLT, BinaryOps.CMPEQ) else self.dtype, self.consume_flops() + y.consume_flops() + prod(self.shape), {**self.mem, **y.mem}) for op in BinaryOps},  # noqa: E501
  **{op:lambda self,axis: FlopCounter(tuple(1 if i in axis else s for i,s in enumerate(self.shape)), self.dtype, self.consume_flops() + prod(self.shape), self.mem) for op in ReduceOps},  # noqa: E501
  TernaryOps.WHERE: lambda self,y,z: FlopCounter(self.shape, y.dtype, self.consume_flops() + y.consume_flops() + z.consume_flops() + prod(self.shape), {**self.mem, **y.mem, **z.mem})}  # noqa: E501

@functools.lru_cache(None)
def get_lazyop_info(ast:LazyOp) -> FlopCounter:
  @functools.lru_cache(None) # NOTE: this cache needs to be recreated for new ASTs
  def run_ast(ast): return InterpretedFlopCounter[ast.op](*([run_ast(x) for x in ast.src]+([ast.arg] if ast.arg is not None else [])))
  return run_ast(ast)<|MERGE_RESOLUTION|>--- conflicted
+++ resolved
@@ -19,12 +19,7 @@
 class TernaryOps(Enum): WHERE = auto() # noqa: E702
 class ReduceOps(Enum): SUM = auto(); MAX = auto() # noqa: E702
 class BufferOps(Enum): LOAD = auto(); CONST = auto(); STORE = auto() # noqa: E702
-<<<<<<< HEAD
-class LoadOps(Enum):
-  EMPTY = auto(); CONST = auto(); COPY = auto(); CONTIGUOUS = auto(); CUSTOM = auto(); ASSIGN = auto() # noqa: E702
-=======
-class LoadOps(Enum): EMPTY = auto(); CONST = auto(); COPY = auto(); CONTIGUOUS = auto(); CUSTOM = auto(); SYNC = auto(); ASSIGN = auto() # noqa: E702
->>>>>>> 2abb474d
+class LoadOps(Enum): EMPTY = auto(); CONST = auto(); COPY = auto(); CONTIGUOUS = auto(); CUSTOM = auto(); ASSIGN = auto() # noqa: E702
 
 Op = Union[UnaryOps, BinaryOps, ReduceOps, LoadOps, TernaryOps, BufferOps]
 OpType = Union[Type[UnaryOps], Type[BinaryOps], Type[ReduceOps], Type[LoadOps], Type[TernaryOps], Type[BufferOps]]
