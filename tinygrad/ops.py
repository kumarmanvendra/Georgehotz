--- conflicted
+++ resolved
@@ -794,10 +794,7 @@
   # ** move add consts to end (NOTE: this is still happening before constant folding) **
   (UPat(UOps.ALU, arg=BinaryOps.ADD, src=(UPat.cvar("c1"), UPat.var("x"))), lambda c1,x: x+c1 if x.op not in (UOps.CONST, UOps.VCONST) else None),
   (UPat(UOps.ALU, arg=BinaryOps.ADD, src=(UPat.var("x"), UPat.cvar("c1"))) + UPat.var("y"), lambda x,c1,y: (x+y)+c1),
-<<<<<<< HEAD
-=======
   # ** move mul consts to end (NOTE: this is still happening before constant folding) **
   (UPat(UOps.ALU, arg=BinaryOps.MUL, src=(UPat.cvar("c1"), UPat.var("x"))), lambda c1,x: x*c1 if x.op not in (UOps.CONST, UOps.VCONST) else None),
   (UPat(UOps.ALU, arg=BinaryOps.MUL, src=(UPat.var("x"), UPat.cvar("c1"))) * UPat.var("y"), lambda x,c1,y: (x*y)*c1),
->>>>>>> c50d3c49
 ])