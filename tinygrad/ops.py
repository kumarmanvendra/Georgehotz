--- conflicted
+++ resolved
@@ -133,15 +133,9 @@
     self.clprg = runtime(self.name, self.prg, **self.runtime_args)
     return self
 
-<<<<<<< HEAD
-  def exec(self, bufs, force_wait=False, cache=True) -> Optional[float]:
-    rawbufs = dedup([x.realized for x in bufs if buf_is_kernel_arg(x)])
-    if GlobalCounters.cache is not None and cache: GlobalCounters.cache.append((self, rawbufs))
-=======
   def exec(self, bufs, force_wait=False, optimizing=False) -> Optional[float]:
     rawbufs = dedup([x.realized for x in bufs if buf_is_kernel_arg(x)])
     if GlobalCounters.cache is not None and not optimizing: GlobalCounters.cache.append((self, rawbufs))
->>>>>>> 7b8d06c9
     return self(rawbufs, force_wait=force_wait)
 
   def __call__(self, rawbufs:List[RawBuffer], jit=False, force_wait=False) -> Optional[float]:
