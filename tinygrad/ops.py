from __future__ import annotations
import importlib, inspect, functools, pathlib, re
from enum import Enum, auto
<<<<<<< HEAD
from typing import TYPE_CHECKING, Union, Type, Tuple, Any, List, Optional, Dict, Callable, Mapping
from tinygrad.helpers import ansilen, prod, DEBUG, getenv, GlobalCounters, DType, colored, BEAM, NOOPT, dedup
=======
from typing import TYPE_CHECKING, Union, Type, Tuple, Any, List, Optional, Dict, Callable, Mapping, cast
from tinygrad.helpers import ansilen, prod, DEBUG, getenv, GlobalCounters, DType, colored, BEAM, NOOPT, all_int
>>>>>>> 01f8781c
from tinygrad.runtime.lib import RawBuffer
from tinygrad.shape.symbolic import Variable, sym_infer, NumNode
from dataclasses import dataclass

# these are the llops your accelerator must implement, along with toCpu
# the Enum class doesn't work with mypy, this is static. sorry it's ugly
# NOTE: MOD, CMPLT don't have to be implemented on vectors, just scalars
# NOTE: rdna3 only has RECIP and not DIV. DIV and POW are on the chopping block
class UnaryOps(Enum): NOOP = auto(); EXP2 = auto(); LOG2 = auto(); CAST = auto(); SIN = auto(); SQRT = auto(); RECIP = auto(); NEG = auto() # noqa: E702
class BinaryOps(Enum): ADD = auto(); SUB = auto(); MUL = auto(); DIV = auto(); MAX = auto(); MOD = auto(); CMPLT = auto() # noqa: E702
class TernaryOps(Enum): MULACC = auto(); WHERE = auto() # noqa: E702
class ReduceOps(Enum): SUM = auto(); MAX = auto() # noqa: E702
class BufferOps(Enum): MEM = auto(); CONST = auto() # noqa: E702
# Ops below this line are not allowed in ASTs
class MovementOps(Enum): RESHAPE = auto(); PERMUTE = auto(); EXPAND = auto(); PAD = auto(); SHRINK = auto(); STRIDE = auto(); AS_STRIDED = auto() # noqa: E702
class LoadOps(Enum): EMPTY = auto(); RAND = auto(); CONST = auto(); FROM = auto(); CONTIGUOUS = auto(); CUSTOM = auto() # noqa: E702

Op = Union[UnaryOps, BinaryOps, ReduceOps, MovementOps, LoadOps, TernaryOps, BufferOps]
OpType = Union[Type[UnaryOps], Type[BinaryOps], Type[ReduceOps], Type[MovementOps], Type[LoadOps], Type[TernaryOps], Type[BufferOps]]

if TYPE_CHECKING:
  from tinygrad.shape.shapetracker import ShapeTracker
  from tinygrad.lazy import LazyBuffer

@dataclass(frozen=True)
class MemBuffer:
  idx: int
  dtype: DType
  st: ShapeTracker

@dataclass(frozen=True)
class ConstBuffer:
  val: Any
  dtype: DType
  st: ShapeTracker

@dataclass(frozen=True)
class ScheduleItem:
  ast: LazyOp
  out: LazyBuffer
  inputs: Tuple[LazyBuffer, ...]
  var_vals: Dict[Variable, int]

@dataclass(frozen=True)
class LazyOp:
  op: Op
  src: Tuple[Union[LazyOp, LazyBuffer], ...]
  arg: Any = None
  def __repr__(self): return f"LazyOp(op={self.op}, src={self.src}, arg={self.arg})"
  @functools.cached_property
  def buffers(self)-> Tuple[LazyBuffer,...]: return tuple(dedup(sum([x.buffers for x in self.src],())))
  @functools.cached_property
  def hash(self): return hash((self.op,self.src, self.arg))
  def __hash__(self):return self.hash

  @property
  def key(self): return (self.op, tuple(map(lambda x: getattr(x, "key", x), self.src)), getattr(self.arg, "key", self.arg))

  def map_buffers(self, real_srcs: Mapping[Any, Union[LazyBuffer, LazyOp]]) -> LazyOp: return LazyOp(self.op, tuple([y.map_buffers(real_srcs) if y not in real_srcs else real_srcs[y] for y in self.src]), self.arg)
  def get_lazyops(self) -> List[LazyOp]: return [self] + [item for x in self.src for item in x.get_lazyops()]

  def replace_with_movement_ops(self:LazyOp, ops:List[Tuple[MovementOps, Tuple[Any, ...]]]) -> 'LazyBuffer':
    assert self.op in BinaryOps or self.op in UnaryOps or self.op in TernaryOps
    srcs = [z.replace_with_movement_ops(ops) for z in self.src]
    return srcs[0].e(self.op, *srcs[1:], arg=self.arg)   # type: ignore

  @property
  def st(self): raise NotImplementedError
  @property
  def realized(self): raise NotImplementedError
  @property
  def children(self): raise NotImplementedError

  # movement ops
  def reshape(self, _): raise NotImplementedError
  def pad(self, _): raise NotImplementedError
  def expand(self, _): raise NotImplementedError
  def permute(self, _): raise NotImplementedError
  def shrink(self, _): raise NotImplementedError
  def stride(self, _): raise NotImplementedError

# **************** Device ****************

class _Device:
  def __init__(self) -> None: self._buffers: List[str] = [x.stem[len("ops_"):].upper() for x in (pathlib.Path(__file__).parent/"runtime").iterdir() if x.stem.startswith("ops_")]
  def canonicalize(self, device:Optional[str]) -> str: return (device.split(":", 1)[0].upper() + ((":"+device.split(":", 1)[1]) if ':' in device else '')).replace(":0", "") if device is not None else self.DEFAULT
  @functools.lru_cache(maxsize=None)  # this class is a singleton, pylint: disable=method-cache-max-size-none
  def __getitem__(self, x:str) -> Union[Interpreted, Compiled]:
    x = x.split(":")[0].upper()
    return [cls for cname, cls in inspect.getmembers(importlib.import_module(f'tinygrad.runtime.ops_{x.lower()}')) if (cname.lower() == x.lower() + "buffer") and x in self._buffers][0]
  @functools.cached_property
  def DEFAULT(self) -> str:
    device_from_env: Optional[str] = functools.reduce(lambda val, ele: ele if getenv(ele) == 1 else val, self._buffers, None)   # type: ignore
    if device_from_env: return device_from_env
    for device in ["METAL", "CUDA", "GPU"]:
      try:
        if self[device]: return device
      except Exception: pass
    return "CPU"
Device = _Device()

# **************** batch executor ****************

@dataclass(frozen=True)
class JitItem:
  prg: ASTRunner
  rawbufs: List[Optional[RawBuffer]]

class BatchExecutor:
  def __init__(self, jit_cache: List[JitItem], input_rawbuffers: Dict[Union[int, str], RawBuffer], var_vals: Dict[Variable, int]):
    self.jit_cache: List[JitItem] = jit_cache
    self.input_replace: Dict[Tuple[int, int], Union[int, str]] = {}
    self.op_estimate, self.mem_estimate = NumNode(0), NumNode(0)
    for j,ji in enumerate(jit_cache):
      if isinstance(ji.prg, ASTRunner):  # TODO: this is just for world and needs to be refactored
        self.op_estimate += ji.prg.op_estimate
        self.mem_estimate += ji.prg.mem_estimate
      for i,a in enumerate(ji.rawbufs):
        if a in [v for v in input_rawbuffers.values()]:
          self.input_replace[(j,i)] = [k for k,v in input_rawbuffers.items() if v == a][0]
    assert set(self.input_replace.values()) == set(input_rawbuffers.keys()), "some input tensors not found"
    self.clear_jit_inputs()

  def __call__(self, input_rawbuffers: Dict[Union[int, str], RawBuffer], var_vals: Dict[Variable, int], wait=False):
    for (j,i),input_name in self.input_replace.items(): self.jit_cache[j].rawbufs[i] = input_rawbuffers[input_name]
    for ji in self.jit_cache: ji.prg(cast(List[RawBuffer], ji.rawbufs), {v:var_vals[v] for v in getattr(ji.prg,"vars",[])}, jit=True)
    self.clear_jit_inputs()

  def update_stats(self, var_vals: Dict[Variable, int], et: Optional[float]):
    # TODO: this is mostly copied from ASTRunner
    op_estimate = sym_infer(self.op_estimate, var_vals)
    mem_estimate = sym_infer(self.mem_estimate, var_vals)
    if DEBUG >= 2:
      print(f"{colored(f'*** {GlobalCounters.kernel_count:4d}', 'CYAN')}    kernels:{len(self.jit_cache):4d}  inputs:{len(self.input_replace):3d}   {' '.join([f'{k.expr}={v}' for k,v in var_vals.items()])[:50]:50s} OPs {int(op_estimate/1e6):6d}M/{GlobalCounters.global_ops/1e9:7.2f}G  mem {GlobalCounters.mem_used/1e9:5.2f} GB " +
            (str() if et is None else f"tm {et*1e6:9.2f}us/{GlobalCounters.time_sum_s*1e3:9.2f}ms ({op_estimate/((et or 1e-20)*1e9):8.2f} GFLOPS, {mem_estimate/((et or 1e-20)*1e9):7.2f} GB/s)"))
    GlobalCounters.kernel_count += len(self.jit_cache)
    GlobalCounters.global_ops += sym_infer(self.op_estimate, var_vals)
    GlobalCounters.global_mem += sym_infer(self.mem_estimate, var_vals)
    if et is not None: GlobalCounters.time_sum_s += et

  def clear_jit_inputs(self):
    for (j,i) in self.input_replace.keys(): self.jit_cache[j].rawbufs[i] = None

# **************** for Interpreted Buffers ****************

class Interpreted:
  def __init__(self, buffer, fxn_for_op: Dict[Op, Callable], from_underlying=None):
    self.buffer, self.fxn_for_op, self.from_underlying = buffer, fxn_for_op, from_underlying
    self.synchronize = lambda: None
    self.batch_executor = BatchExecutor
    self.codegen = None
    self.method_cache: Dict[LazyOp, Callable] = {}

  def interpret_ast(self:Interpreted, ast:LazyOp) -> Callable:
    tglob: Dict[str, Any] = {"Variable": Variable}
    lines: List[str] = []
    f = self.fxn_for_op

    @functools.lru_cache(None)
    def gstr(x:Any, nm=None) -> str:
      if self != InterpretedFlopCounter and ('Variable' in (str_arg := repr(x)) or 'NumNode' in str_arg):
        str_arg = re.sub(r'Variable\(.*?\)', lambda m: f'var_vals[{str(m.group(0))}]', str_arg)
        # TODO: (Variable - Variable) might create NumNode. can we remove it?
        return re.sub(r'NumNode\((.*?)\)', r'\1', str_arg)
      ret = str(nm).replace(".", "_") if nm else f"m{len(tglob):04d}"
      tglob[ret] = x
      return ret

    @functools.lru_cache(None)
    def _interpret_ast(ast:LazyOp) -> str:
      if TernaryOps.MULACC in f and ast.op == ReduceOps.SUM and isinstance(ast.src[0], LazyOp) and ast.src[0].op == BinaryOps.MUL:
        ast = LazyOp(TernaryOps.MULACC, ast.src[0].src, ast.arg)

      if MovementOps.AS_STRIDED in f and ast.op in BufferOps:
        tmp = f"{gstr(f[ast.op], ast.op)}({gstr(ast.arg.val)}, {gstr(ast.arg.dtype)})" if ast.op == BufferOps.CONST else f"{gstr(f[ast.op], ast.op)}(inputs[{ast.arg.idx-1}])"
        for mop,arg in ast.arg.st.to_movement_ops(): tmp = f"{gstr(f[mop], mop)}({tmp}, {gstr(arg)})"
      else:
        inp = [_interpret_ast(src) for src in ast.src]
        tmp = f"{gstr(f[ast.op], ast.op)}({', '.join(inp + ([gstr(ast.arg)] if ast.arg else []))})"

      ret = f"a{len(lines)}"
      lines.append(f"  {ret} = {tmp}")
      return ret

    ret = _interpret_ast(ast)
    src = '\n'.join(['def run(inputs, var_vals):'] + lines + [f"  return {gstr(self.from_underlying, 'from_underlying')}({ret})" if self.from_underlying else f"  return {ret}"])
    if DEBUG >= 4 and self != InterpretedFlopCounter: print(functools.reduce(lambda x,y: (x.replace(y[0], str(y[1])) if y[0][0:2] == "m0" else x), tglob.items(), src))
    exec(compile(src, "<ast>", "exec"), tglob) # pylint: disable=exec-used
    return tglob['run']

  def exec_ast(self, ast:LazyOp, output=None, inputs=None, var_vals=None, **kwargs):
    if ast not in self.method_cache: self.method_cache[ast] = self.interpret_ast(ast)
    ret = self.method_cache[ast]([x.realized for x in inputs] if inputs else None, var_vals)
    if output is not None and ret.dtype != output.dtype and UnaryOps.CAST in self.fxn_for_op:
      ret = self.from_underlying(self.fxn_for_op[UnaryOps.CAST](self.fxn_for_op[BufferOps.MEM](ret), (output.dtype, False))) # Do manual casting of ret if it does not match the required output dtype.
    # TODO: is this used?
    if output is not None and output.output_buffer is not None:
      assert output.output_buffer.dtype == ret.dtype
      output.output_buffer._buf = ret._buf
      return output.output_buffer
    return ret

@dataclass
class FlopCounter:
  shape: Tuple[int, ...]
  dtype: DType
  flops: int
  mem: Dict[int, int]
  @property
  def mem_estimate(self): return sum(self.mem.values()) + self.dtype.itemsize*prod(self.shape)
  def consume_flops(self):
    self.flops, ret = 0, self.flops
    return ret
InterpretedFlopCounter = Interpreted(FlopCounter, {
  BufferOps.MEM: lambda arg: FlopCounter(arg.st.shape, arg.dtype, 0, {arg.idx: arg.dtype.itemsize*arg.st.size()}), BufferOps.CONST: lambda arg: FlopCounter(arg.st.shape, arg.dtype, 0, {}),
  UnaryOps.CAST: lambda self,arg: FlopCounter(self.shape, arg[0], self.consume_flops(), self.mem),   # cast uses no flops
  **{op:lambda self: FlopCounter(self.shape, self.dtype, self.consume_flops() + prod(self.shape), self.mem) for op in UnaryOps if op != UnaryOps.CAST},
  **{op:lambda self,y: FlopCounter(self.shape, max(self.dtype, y.dtype), self.consume_flops() + y.consume_flops() + prod(self.shape), {**self.mem, **y.mem}) for op in BinaryOps},
  **{op:lambda self,new_shape: FlopCounter(new_shape, self.dtype, self.consume_flops() + prod(self.shape), self.mem) for op in ReduceOps},
  TernaryOps.WHERE: lambda self,y,z: FlopCounter(self.shape, y.dtype, self.consume_flops() + y.consume_flops() + z.consume_flops() + prod(self.shape), {**self.mem, **y.mem, **z.mem})})

@functools.lru_cache(None)
def get_lazyop_info(ast:LazyOp) -> FlopCounter: return InterpretedFlopCounter.exec_ast(ast)

# **************** for Compiled Buffers ****************

class ASTRunner:
  def __init__(self, name:str, prg:str, global_size:Optional[List[int]]=None, local_size:Optional[List[int]]=None, op_estimate=0, mem_estimate=0, display_name:Optional[str]=None, runtime_args:Optional[dict]=None):
    if DEBUG >= 4: print(prg)
    self.name, self.prg, self.global_size, self.local_size, self.op_estimate, self.mem_estimate, self.display_name, self.runtime_args = name, prg, global_size, local_size, op_estimate, mem_estimate, display_name, runtime_args if runtime_args is not None else {}
    self.vars:List[Variable] = []

  def build(self, compiler, runtime):
    self.lib = compiler.__wrapped__(self.prg) if getenv("DISABLE_COMPILER_CACHE") else compiler(self.prg)
    self.clprg = runtime(self.name, self.lib)
    return self

  def exec(self, rawbufs, var_vals:Optional[Dict[Variable, int]]=None, force_wait=False) -> Optional[float]:
    from tinygrad.jit import CacheCollector
    CacheCollector.add(self, rawbufs, var_vals if var_vals is not None else {})
    return self(rawbufs, var_vals, force_wait=force_wait)

  def launch_dims(self, var_vals):
    global_size = ([sym_infer(sz, var_vals) for sz in self.global_size] + [1]*(3-len(self.global_size))) if self.global_size is not None else self.global_size
    local_size = ([sym_infer(sz, var_vals) for sz in self.local_size] + [1]*(3-len(self.local_size))) if self.local_size is not None else self.local_size
    return global_size, local_size

  def __call__(self, rawbufs:List[RawBuffer], var_vals:Optional[Dict[Variable, int]]=None, jit=False, force_wait=False) -> Optional[float]:
    if var_vals is None: var_vals = {}
    global_size, local_size = self.launch_dims(var_vals)
    if global_size is not None and local_size is None and all_int(self.global_size): # type: ignore[arg-type]
      # TODO: this is copied from get_program
      from tinygrad.features.search import optimize_local_size
      local_size = self.local_size = optimize_local_size(self.clprg, global_size, rawbufs)
      global_size = self.global_size = [g//l if g%l == 0 else g/l for g,l in zip(global_size, local_size)]
    lra = self.runtime_args.copy()
    if global_size: lra['global_size'] = global_size
    if local_size and 'local_size' not in lra: lra['local_size'] = local_size
    if et := self.clprg(*rawbufs, *var_vals.values(), **lra, wait=force_wait or DEBUG>=2): GlobalCounters.time_sum_s += et
    op_estimate = sym_infer(self.op_estimate, var_vals)
    mem_estimate = sym_infer(self.mem_estimate, var_vals)
    if DEBUG >= 2:
      print(f"{colored(f'*** {GlobalCounters.kernel_count:4d}', 'magenta' if jit else None)} {(self.display_name+' '*(37-ansilen(self.display_name))) if self.display_name is not None else self.name:33s} arg {len(rawbufs):3d} sz {str(global_size):18s} {str(local_size):12s} OPs {int(op_estimate/1e6):6d}M/{GlobalCounters.global_ops/1e9:7.2f}G  mem {GlobalCounters.mem_used/1e9:5.2f} GB " +
            (str() if et is None else f"tm {et*1e6:9.2f}us/{GlobalCounters.time_sum_s*1e3:9.2f}ms ({op_estimate/((et or 1e-20)*1e9):8.2f} GFLOPS, {mem_estimate/((et or 1e-20)*1e9):7.2f} GB/s)"))
    GlobalCounters.kernel_count += 1
    GlobalCounters.global_ops += op_estimate
    GlobalCounters.global_mem += mem_estimate
    return et

class Compiled:
  def __init__(self, buffer: Type[RawBuffer], linearizer_opts, renderer, compiler, runtime, synchronize=lambda: None, batch_executor=BatchExecutor):
    self.buffer, self.linearizer_opts, self.renderer, self.compiler, self.runtime, self.synchronize = buffer, linearizer_opts, renderer, compiler, runtime, synchronize
    self.batch_executor = BatchExecutor if getenv("JIT") == 2 else batch_executor
    self.method_cache: Dict[LazyOp, ASTRunner] = {}

  def to_program(self, k) -> ASTRunner:
    k.linearize()
    src, runtime_args = self.renderer(k.function_name, k.uops)
    return ASTRunner(k.function_name, src, k.global_size, k.local_size,
                     op_estimate=k.info.flops, mem_estimate=k.info.mem_estimate,
                     display_name=k.display_name, runtime_args=runtime_args).build(self.compiler, self.runtime)

  def get_optimized_program(self, ast:LazyOp, rawbuffers:List[RawBuffer]) -> ASTRunner:
    if DEBUG >= 3:
      from tinygrad.graph import print_tree
      print_tree(ast)
    from tinygrad.codegen.linearizer import Linearizer
    from tinygrad.lazy import vars_from_ast
    k = Linearizer(ast, self.linearizer_opts)
    assert k.info.dtype == rawbuffers[0].dtype, f"linearizer must match dtype. linearizer wants {k.info.dtype} but buffer is {rawbuffers[0].dtype}"
    if not NOOPT:
      if not (used_tensor_cores:=k.apply_tensor_cores(getenv("TC", 1))): k.hand_coded_optimizations()
      if BEAM >= 1:
        lins = [(("tc" if used_tensor_cores else "hc"), k)]
        # allocate a scratch buffer if output buffer is also input
        test_rawbuffers = [type(rawbuffers[0])(rawbuffers[0].size, rawbuffers[0].dtype), *rawbuffers[1:]] if rawbuffers[0] in rawbuffers[1:] else rawbuffers
        kb = Linearizer(ast, self.linearizer_opts)
        kb.required_optimizations()
        from tinygrad.features.search import beam_search, time_linearizer
        lins.append((f"beam{BEAM.value}", beam_search(kb, test_rawbuffers, BEAM.value, bool(getenv("BEAM_ESTIMATE", 1)))))
        if used_tensor_cores:
          lins.append(("hc", Linearizer(ast, self.linearizer_opts)))
          lins[-1][1].hand_coded_optimizations()
        timed = sorted([(nm, tk, time_linearizer(tk, test_rawbuffers, allow_test_size=False, disable_cache=True, clear_l2=True)) for nm, tk in lins], key=lambda x: x[2])
        if DEBUG >= 1: print("  <  ".join(f"{nm:6s} : {lin.colored_shape(30, dense=True)} : {tm*1e6:8.2f} us" for nm, lin, tm in timed))
        k = timed[0][1]
    else:
      k.required_optimizations()
    prg = self.to_program(k)
    # extract real vars used in ast
    prg.vars = vars_from_ast(ast)
    assert all(v._val is None for v in prg.vars), f"ast contains bound Variable {prg.vars}"
    return prg

  def exec_ast(self, ast:LazyOp, output, inputs, var_vals, **kwargs):
    # check if we can reuse the output buffer
    # if it's aliased, don't use it
    # NOTE: this is pretty wrong actually, who knows where else this buffer is used?
    output.realized = output.output_buffer
    if output.realized:
      for i,a in enumerate(inputs):
        # TODO: if this is contiguous it's fine
        if a.realized == output.realized:
          if any(not x.arg.st.contiguous for x in ast.get_lazyops() if x.op == BufferOps.MEM and x.arg.idx == i+1):
            output.realized = None
            break

    # we don't have an output buffer, we have to create it, and create to max size if it has symbolic shape
    if not output.realized:
      output.realized = self.buffer(prod((s if isinstance(s, int) else s.max for s in output.shape)), output.dtype, **kwargs)

    # all the rawbuffers
    rawbuffers = [output.realized] + [x.realized for x in inputs]

    if getenv("ENABLE_METHOD_CACHE", 1):
      if ast not in self.method_cache: self.method_cache[ast] = self.get_optimized_program(ast, rawbuffers)
      prg = self.method_cache[ast]
    else:
      prg = self.get_optimized_program(ast, rawbuffers)

    if prg.name == getenv("PRINT_PRG", ''): print(prg.prg)

    prg.exec(rawbuffers, var_vals={k:var_vals[k] for k in prg.vars})
    return output.realized<|MERGE_RESOLUTION|>--- conflicted
+++ resolved
@@ -1,13 +1,10 @@
 from __future__ import annotations
 import importlib, inspect, functools, pathlib, re
 from enum import Enum, auto
-<<<<<<< HEAD
-from typing import TYPE_CHECKING, Union, Type, Tuple, Any, List, Optional, Dict, Callable, Mapping
-from tinygrad.helpers import ansilen, prod, DEBUG, getenv, GlobalCounters, DType, colored, BEAM, NOOPT, dedup
-=======
+
 from typing import TYPE_CHECKING, Union, Type, Tuple, Any, List, Optional, Dict, Callable, Mapping, cast
-from tinygrad.helpers import ansilen, prod, DEBUG, getenv, GlobalCounters, DType, colored, BEAM, NOOPT, all_int
->>>>>>> 01f8781c
+from tinygrad.helpers import ansilen, prod, DEBUG, getenv, GlobalCounters, DType, colored, BEAM, NOOPT, dedup, all_int
+
 from tinygrad.runtime.lib import RawBuffer
 from tinygrad.shape.symbolic import Variable, sym_infer, NumNode
 from dataclasses import dataclass
