--- conflicted
+++ resolved
@@ -255,11 +255,7 @@
     if global_size is not None and local_size is None and all_int(self.global_size): # type: ignore[arg-type]
       # TODO: this is copied from get_program
       from tinygrad.features.search import optimize_local_size
-<<<<<<< HEAD
-      local_size = self.local_size = (1,1,1) if Device.DEFAULT == "WEBGL" else optimize_local_size(self.clprg, global_size, cast(List[RawBuffer], rawbufs))
-=======
-      local_size = self.local_size = optimize_local_size(self.clprg, global_size, rawbufs)
->>>>>>> a031afb2
+      local_size = self.local_size = (1,1,1) if Device.DEFAULT == "WEBGL" else optimize_local_size(self.clprg, global_size, rawbufs)
       global_size = self.global_size = [g//l if g%l == 0 else g/l for g,l in zip(global_size, local_size)]
     lra = self.runtime_args.copy()
     if global_size: lra['global_size'] = global_size
