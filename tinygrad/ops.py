--- conflicted
+++ resolved
@@ -256,13 +256,8 @@
       return self.to_program(k)
 
     if getenv("ENABLE_METHOD_CACHE", 1):
-<<<<<<< HEAD
-      if (self, key) not in method_cache: method_cache[(self, key)] = get_program()
-      prg = method_cache[(self, key)]
-=======
-      if ast not in self.method_cache: self.method_cache[ast] = get_program()
-      prg = self.method_cache[ast]
->>>>>>> 16ca8410
+      if (self, ast) not in method_cache: method_cache[(self, ast)] = get_program()
+      prg = method_cache[(self, ast)]
     else:
       prg = get_program()
 
