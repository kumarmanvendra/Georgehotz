from __future__ import annotations
import importlib, inspect, functools, pathlib, time
from enum import Enum, auto
from typing import TYPE_CHECKING, Union, Type, Tuple, Any, List, Optional, Dict, Callable, Mapping, cast
from tinygrad.helpers import ansilen, prod, DEBUG, getenv, GlobalCounters, DType, colored, BEAM, NOOPT, dedup, all_int
from tinygrad.runtime.lib import RawBuffer
from tinygrad.shape.symbolic import Variable, sym_infer, NumNode
from dataclasses import dataclass

# these are the llops your accelerator must implement, along with toCpu
# the Enum class doesn't work with mypy, this is static. sorry it's ugly
# NOTE: MOD, CMPLT don't have to be implemented on vectors, just scalars
# NOTE: rdna3 only has RECIP and not DIV. DIV and POW are on the chopping block
class UnaryOps(Enum): NOOP = auto(); EXP2 = auto(); LOG2 = auto(); CAST = auto(); SIN = auto(); SQRT = auto(); RECIP = auto(); NEG = auto() # noqa: E702
class BinaryOps(Enum): ADD = auto(); SUB = auto(); MUL = auto(); DIV = auto(); MAX = auto(); MOD = auto(); CMPLT = auto() # noqa: E702
class TernaryOps(Enum): MULACC = auto(); WHERE = auto() # noqa: E702
class ReduceOps(Enum): SUM = auto(); MAX = auto() # noqa: E702
class BufferOps(Enum): MEM = auto(); CONST = auto() # noqa: E702
# Ops below this line are not allowed in ASTs
class MovementOps(Enum): RESHAPE = auto(); PERMUTE = auto(); EXPAND = auto(); PAD = auto(); SHRINK = auto(); STRIDE = auto() # noqa: E702
class LoadOps(Enum): EMPTY = auto(); RAND = auto(); CONST = auto(); FROM = auto(); CONTIGUOUS = auto(); CUSTOM = auto() # noqa: E702

Op = Union[UnaryOps, BinaryOps, ReduceOps, MovementOps, LoadOps, TernaryOps, BufferOps]
OpType = Union[Type[UnaryOps], Type[BinaryOps], Type[ReduceOps], Type[MovementOps], Type[LoadOps], Type[TernaryOps], Type[BufferOps]]

if TYPE_CHECKING:
  from tinygrad.shape.shapetracker import ShapeTracker
  from tinygrad.lazy import LazyBuffer
  from tinygrad.codegen.linearizer import Linearizer
  from tinygrad.codegen.kernel import LinearizerOptions

@dataclass(frozen=True)
class MemBuffer:
  idx: int
  dtype: DType
  st: ShapeTracker

@dataclass(frozen=True)
class ConstBuffer:
  val: Any
  dtype: DType
  st: ShapeTracker

@dataclass(frozen=True)
class ScheduleItem:
  ast: LazyOp
  out: LazyBuffer
  inputs: Tuple[LazyBuffer, ...]
  var_vals: Dict[Variable, int]

@dataclass(frozen=True)
class LazyOp:
  op: Op
  src: Tuple[Union[LazyOp, LazyBuffer], ...]
  arg: Any = None
  def __repr__(self): return f"LazyOp(op={self.op}, src={self.src}, arg={self.arg})"
  @functools.cached_property
  def buffers(self) -> Tuple[LazyBuffer, ...]: return tuple(dedup(sum([x.buffers for x in self.src], ())))
  @functools.cached_property
  def hash(self): return hash((self.op,self.src, self.arg))
  def __hash__(self): return self.hash

  @property
  def key(self): return (self.op, tuple(map(lambda x: getattr(x, "key", x), self.src)), getattr(self.arg, "key", self.arg))

  def map_buffers(self, real_srcs: Mapping[Any, Union[LazyBuffer, LazyOp]]) -> LazyOp: return LazyOp(self.op, tuple([y.map_buffers(real_srcs) if y not in real_srcs else real_srcs[y] for y in self.src]), self.arg)
  def get_lazyops(self) -> List[LazyOp]: return [self] + [item for x in self.src for item in x.get_lazyops()]

  def replace_with_movement_ops(self:LazyOp, ops:List[Tuple[MovementOps, Tuple[Any, ...]]]) -> 'LazyBuffer':
    assert self.op in BinaryOps or self.op in UnaryOps or self.op in TernaryOps
    srcs = [z.replace_with_movement_ops(ops) for z in self.src]
    return srcs[0].e(self.op, *srcs[1:], arg=self.arg)   # type: ignore

  @property
  def st(self): raise NotImplementedError
  @property
  def realized(self): raise NotImplementedError
  @property
  def children(self): raise NotImplementedError

  # movement ops
  def reshape(self, _): raise NotImplementedError
  def pad(self, _): raise NotImplementedError
  def expand(self, _): raise NotImplementedError
  def permute(self, _): raise NotImplementedError
  def shrink(self, _): raise NotImplementedError
  def stride(self, _): raise NotImplementedError

# **************** Device ****************

class _Device:
  def __init__(self) -> None: self._buffers: List[str] = [x.stem[len("ops_"):].upper() for x in (pathlib.Path(__file__).parent/"runtime").iterdir() if x.stem.startswith("ops_")]
  def canonicalize(self, device:Optional[str]) -> str: return (device.split(":", 1)[0].upper() + ((":"+device.split(":", 1)[1]) if ':' in device else '')).replace(":0", "") if device is not None else self.DEFAULT
  @functools.lru_cache(maxsize=None)  # this class is a singleton, pylint: disable=method-cache-max-size-none
  def __getitem__(self, x:str) -> Union[Interpreted, Compiled]:
    x = x.split(":")[0].upper()
    return [cls for cname, cls in inspect.getmembers(importlib.import_module(f'tinygrad.runtime.ops_{x.lower()}')) if (cname.lower() == x.lower() + "buffer") and x in self._buffers][0]
  @functools.cached_property
  def DEFAULT(self) -> str:
    device_from_env: Optional[str] = functools.reduce(lambda val, ele: ele if getenv(ele) == 1 else val, self._buffers, None)   # type: ignore
    if device_from_env: return device_from_env
    for device in ["METAL", "CUDA", "GPU"]:
      try:
        if self[device]: return device
      except Exception: pass
    return "CPU"
Device = _Device()

# **************** independent FlopCounter ****************

@dataclass
class FlopCounter:
  shape: Tuple[int, ...]
  dtype: DType
  flops: int
  mem: Dict[int, int]
  @property
  def mem_estimate(self): return sum(self.mem.values()) + self.dtype.itemsize*prod(self.shape)
  def consume_flops(self):
    self.flops, ret = 0, self.flops
    return ret

InterpretedFlopCounter: Dict[Op, Callable] = {
  BufferOps.MEM: lambda arg: FlopCounter(arg.st.shape, arg.dtype, 0, {arg.idx: arg.dtype.itemsize*arg.st.size()}), BufferOps.CONST: lambda arg: FlopCounter(arg.st.shape, arg.dtype, 0, {}),
  UnaryOps.CAST: lambda self,arg: FlopCounter(self.shape, arg[0], self.consume_flops(), self.mem),   # cast uses no flops
  **{op:lambda self: FlopCounter(self.shape, self.dtype, self.consume_flops() + prod(self.shape), self.mem) for op in UnaryOps if op != UnaryOps.CAST},
  **{op:lambda self,y: FlopCounter(self.shape, max(self.dtype, y.dtype), self.consume_flops() + y.consume_flops() + prod(self.shape), {**self.mem, **y.mem}) for op in BinaryOps},
  **{op:lambda self,new_shape: FlopCounter(new_shape, self.dtype, self.consume_flops() + prod(self.shape), self.mem) for op in ReduceOps},
  TernaryOps.WHERE: lambda self,y,z: FlopCounter(self.shape, y.dtype, self.consume_flops() + y.consume_flops() + z.consume_flops() + prod(self.shape), {**self.mem, **y.mem, **z.mem})}

@functools.lru_cache(None)
def get_lazyop_info(ast:LazyOp) -> FlopCounter:
  @functools.lru_cache(None) # NOTE: this cache needs to be recreated for new ASTs
  def run_ast(ast): return InterpretedFlopCounter[ast.op](*([run_ast(x) for x in ast.src]+([ast.arg] if ast.arg is not None else [])))
  return run_ast(ast)

# **************** batch executor ****************

@dataclass(frozen=True)
class JitItem:
  prg: ASTRunner
  rawbufs: List[Optional[RawBuffer]]

class BatchExecutor:
  def __init__(self, jit_cache: List[JitItem], input_rawbuffers: Dict[Union[int, str], RawBuffer], var_vals: Dict[Variable, int]):
    self.jit_cache: List[JitItem] = jit_cache
    self.input_replace: Dict[Tuple[int, int], Union[int, str]] = {}
    self.op_estimate, self.mem_estimate = NumNode(0), NumNode(0)
    for j,ji in enumerate(jit_cache):
      if isinstance(ji.prg, ASTRunner):  # TODO: this is just for world and needs to be refactored
        self.op_estimate += ji.prg.op_estimate
        self.mem_estimate += ji.prg.mem_estimate
      for i,a in enumerate(ji.rawbufs):
        if a in [v for v in input_rawbuffers.values()]:
          self.input_replace[(j,i)] = [k for k,v in input_rawbuffers.items() if v == a][0]
    assert set(self.input_replace.values()) == set(input_rawbuffers.keys()), "some input tensors not found"
    self.clear_jit_inputs()

  def __call__(self, input_rawbuffers: Dict[Union[int, str], RawBuffer], var_vals: Dict[Variable, int], wait=False):
    for (j,i),input_name in self.input_replace.items(): self.jit_cache[j].rawbufs[i] = input_rawbuffers[input_name]
    for ji in self.jit_cache: ji.prg(ji.rawbufs, var_vals, jit=True)
    self.clear_jit_inputs()

  def update_stats(self, var_vals: Dict[Variable, int], et: Optional[float]):
    # TODO: this is mostly copied from ASTRunner
    op_estimate = sym_infer(self.op_estimate, var_vals)
    mem_estimate = sym_infer(self.mem_estimate, var_vals)
    if DEBUG >= 2:
      print(f"{colored(f'*** {GlobalCounters.kernel_count:4d}', 'CYAN')}    kernels:{len(self.jit_cache):4d}  inputs:{len(self.input_replace):3d}   {' '.join([f'{k.expr}={v}' for k,v in var_vals.items()])[:50]:50s} OPs {int(op_estimate/1e6):6d}M/{GlobalCounters.global_ops/1e9:7.2f}G  mem {GlobalCounters.mem_used/1e9:5.2f} GB " +
            (str() if et is None else f"tm {et*1e6:9.2f}us/{GlobalCounters.time_sum_s*1e3:9.2f}ms ({op_estimate/((et or 1e-20)*1e9):8.2f} GFLOPS, {mem_estimate/((et or 1e-20)*1e9):7.2f} GB/s)"))
    GlobalCounters.kernel_count += len(self.jit_cache)
    GlobalCounters.global_ops += sym_infer(self.op_estimate, var_vals)
    GlobalCounters.global_mem += sym_infer(self.mem_estimate, var_vals)
    if et is not None: GlobalCounters.time_sum_s += et

  def clear_jit_inputs(self):
    for (j,i) in self.input_replace.keys(): self.jit_cache[j].rawbufs[i] = None

class ASTRunner:
  def __init__(self, ast:Optional[LazyOp]):
    if ast is None:
      self.op_estimate, self.mem_estimate, self.vars = 0, 0, []
    else:
      info = get_lazyop_info(ast)
      self.op_estimate, self.mem_estimate = info.flops, info.mem_estimate
      from tinygrad.lazy import vars_from_ast
      self.vars = vars_from_ast(ast)
      assert all(v._val is None for v in self.vars), f"ASTRunner contains bound Variable {self.vars}"

  def exec(self, rawbufs:List[Optional[RawBuffer]], var_vals:Optional[Dict[Variable, int]]=None, force_wait=False) -> Optional[float]:
    from tinygrad.jit import CacheCollector
    et = self(rawbufs, var_vals, force_wait=force_wait)
    CacheCollector.add(self, rawbufs, var_vals if var_vals is not None else {})
    return et

  def update_stats(self, name, var_vals: Optional[Dict[Variable, int]], et: Optional[float], buf_count, lra, jit):
    if var_vals is None: var_vals = {}
    op_estimate = sym_infer(self.op_estimate, var_vals)
    mem_estimate = sym_infer(self.mem_estimate, var_vals)
    if DEBUG >= 2:
      print(f"{colored(f'*** {GlobalCounters.kernel_count:4d}', 'magenta' if jit else None)} {name+' '*(37-ansilen(name))} arg {buf_count:3d} sz {str(lra.get('global_size', '')):18s} {str(lra.get('local_size', '')):12s} OPs {int(op_estimate/1e6):6d}M/{GlobalCounters.global_ops/1e9:7.2f}G  mem {GlobalCounters.mem_used/1e9:5.2f} GB " +
            (str() if et is None else f"tm {et*1e6:9.2f}us/{GlobalCounters.time_sum_s*1e3:9.2f}ms ({op_estimate/((et or 1e-20)*1e9):8.2f} GFLOPS, {mem_estimate/((et or 1e-20)*1e9):7.2f} GB/s)"))
    GlobalCounters.kernel_count += 1
    GlobalCounters.global_ops += op_estimate
    GlobalCounters.global_mem += mem_estimate

  def __call__(self, rawbufs:List[Optional[RawBuffer]], var_vals:Optional[Dict[Variable, int]]=None, jit=False, force_wait=False) -> Optional[float]:
    raise NotImplementedError("override this")

# **************** for Interpreted Buffers ****************

class InterpretedASTRunner(ASTRunner):
  def __init__(self, ast:LazyOp, fxn:Callable):
    self.fxn = fxn
    super().__init__(ast)

  def __call__(self, rawbufs:List[Optional[RawBuffer]], var_vals:Optional[Dict[Variable, int]]=None, jit=False, force_wait=False) -> float:
    st = time.perf_counter()
    ret: RawBuffer = self.fxn(rawbufs[1:], var_vals)
    et = time.perf_counter() - st
    self.update_stats(f"<interpreted {ret.size}>", var_vals, et, len(rawbufs), {}, jit)
    if rawbufs[0] is not None:
      assert rawbufs[0].dtype == ret.dtype
      rawbufs[0].size = ret.size  # NOTE: for symbolic this can change
      rawbufs[0]._buf = ret._buf
    else: rawbufs[0] = ret
    return et

from tinygrad.runtime.interpreted import interpret_ast
class Interpreted:
  def __init__(self, buffer: Type[RawBuffer], fxn_for_op:Dict[Op, Callable], from_underlying:Optional[Callable]=None):
    self.buffer, self.fxn_for_op, self.from_underlying = buffer, fxn_for_op, from_underlying
    self.synchronize = lambda: None
    self.batch_executor = BatchExecutor
    self.codegen = None
<<<<<<< HEAD
    self.method_cache: Dict[LazyOp, Callable] = {}

  def interpret_ast(self:Interpreted, ast:LazyOp) -> Callable:
    if DEBUG >= 3:
      from tinygrad.graph import print_tree
      print_tree(ast)
    tglob: Dict[str, Any] = {"Variable": Variable}
    lines: List[str] = []
    f = self.fxn_for_op

    @functools.lru_cache(None)
    def gstr(x:Any, nm=None) -> str:
      if ('Variable' in (str_arg := repr(x)) or 'NumNode' in str_arg):
        str_arg = re.sub(r'Variable\(.*?\)', lambda m: f'var_vals[{str(m.group(0))}]', str_arg)
        # TODO: (Variable - Variable) might create NumNode. can we remove it?
        return re.sub(r'NumNode\((.*?)\)', r'\1', str_arg)
      ret = str(nm).replace(".", "_") if nm else f"m{len(tglob):04d}"
      tglob[ret] = x
      return ret

    @functools.lru_cache(None)
    def _interpret_ast(ast:LazyOp) -> str:
      if TernaryOps.MULACC in f and ast.op == ReduceOps.SUM and isinstance(ast.src[0], LazyOp) and ast.src[0].op == BinaryOps.MUL:
        ast = LazyOp(TernaryOps.MULACC, ast.src[0].src, ast.arg)

      if MovementOps.RESHAPE in f and ast.op in BufferOps:
        tmp = f"{gstr(f[ast.op], ast.op)}({gstr(ast.arg.val)}, {gstr(ast.arg.dtype)})" if ast.op == BufferOps.CONST else f"{gstr(f[ast.op], ast.op)}(inputs[{ast.arg.idx-1}])"
        for mop,arg in ast.arg.st.to_movement_ops(): tmp = f"{gstr(f[mop], mop)}({tmp}, {gstr(arg)})"
      else:
        inp = [_interpret_ast(src) for src in ast.src]
        tmp = f"{gstr(f[ast.op], ast.op)}({', '.join(inp + ([gstr(ast.arg)] if ast.arg else []))})"

      ret = f"a{len(lines)}"
      lines.append(f"  {ret} = {tmp}")
      return ret

    ret = _interpret_ast(ast)
    src = '\n'.join(['def run(inputs, var_vals):'] + lines + [f"  return {gstr(self.from_underlying, 'from_underlying')}({ret})"])
    if DEBUG >= 4: print(functools.reduce(lambda x,y: (x.replace(y[0], str(y[1])) if y[0][0:2] == "m0" else x), tglob.items(), src))
    exec(compile(src, "<ast>", "exec"), tglob) # pylint: disable=exec-used
    return tglob['run']
=======
    self.method_cache: Dict[LazyOp, InterpretedASTRunner] = {}
>>>>>>> b8d460d2

  def exec_ast(self, ast:LazyOp, output:LazyBuffer, inputs:Tuple[LazyBuffer, ...], var_vals:Dict[Variable, int], **kwargs):
    if ast not in self.method_cache: self.method_cache[ast] = InterpretedASTRunner(ast, interpret_ast(self.fxn_for_op, self.from_underlying, ast))
    rawbufs = [output.realized if output.realized is not None else output.output_buffer] + [x.realized for x in inputs]
    self.method_cache[ast].exec(rawbufs, var_vals)
    output.realized = rawbufs[0]

# **************** for Compiled Buffers ****************

class CompiledASTRunner(ASTRunner):
  def __init__(self, ast:Optional[LazyOp], name:str, prg:str, global_size:Optional[List[int]]=None, local_size:Optional[List[int]]=None, op_estimate=0, mem_estimate=0, display_name:Optional[str]=None, runtime_args:Optional[dict]=None):
    if DEBUG >= 4: print(prg)
    self.name, self.prg, self.global_size, self.local_size, self.op_estimate, self.mem_estimate, self.display_name, self.runtime_args = \
      name, prg, global_size, local_size, op_estimate, mem_estimate, display_name, runtime_args if runtime_args is not None else {}
    super().__init__(ast)

  def build(self, compiler, runtime):
    self.lib = compiler.__wrapped__(self.prg) if getenv("DISABLE_COMPILER_CACHE") else compiler(self.prg)
    self.clprg = runtime(self.name, self.lib)
    return self

  def launch_dims(self, var_vals):
    global_size = ([sym_infer(sz, var_vals) for sz in self.global_size] + [1]*(3-len(self.global_size))) if self.global_size is not None else self.global_size
    local_size = ([sym_infer(sz, var_vals) for sz in self.local_size] + [1]*(3-len(self.local_size))) if self.local_size is not None else self.local_size
    return global_size, local_size

  def __call__(self, rawbufs:List[Optional[RawBuffer]], var_vals:Optional[Dict[Variable, int]]=None, jit=False, force_wait=False) -> Optional[float]:
    if var_vals is None: var_vals = {}
    var_vals = {k:var_vals[k] for k in self.vars}   # filter the var_vals
    global_size, local_size = self.launch_dims(var_vals)
    if global_size is not None and local_size is None and all_int(self.global_size): # type: ignore[arg-type]
      # TODO: this is copied from get_program
      from tinygrad.features.search import optimize_local_size
      local_size = self.local_size = optimize_local_size(self.clprg, global_size, cast(List[RawBuffer], rawbufs))
      global_size = self.global_size = [g//l if g%l == 0 else g/l for g,l in zip(global_size, local_size)]
    lra = self.runtime_args.copy()
    if global_size: lra['global_size'] = global_size
    if local_size and 'local_size' not in lra: lra['local_size'] = local_size
    if et := self.clprg(*rawbufs, *var_vals.values(), **lra, wait=force_wait or DEBUG>=2): GlobalCounters.time_sum_s += et
    self.update_stats(self.display_name if self.display_name is not None else self.name, var_vals, et, len(rawbufs), lra, jit)
    return et

class Compiled:
  def __init__(self, buffer: Type[RawBuffer], linearizer_opts:LinearizerOptions, renderer, compiler, runtime, synchronize=lambda: None, batch_executor=BatchExecutor):
    self.buffer, self.linearizer_opts, self.renderer, self.compiler, self.runtime, self.synchronize = buffer, linearizer_opts, renderer, compiler, runtime, synchronize
    self.batch_executor = BatchExecutor if getenv("JIT") == 2 else batch_executor
    self.method_cache: Dict[LazyOp, CompiledASTRunner] = {}

  def to_program(self, k:Linearizer) -> CompiledASTRunner:
    k.linearize()
    src, runtime_args = self.renderer(k.function_name, k.uops)
    return CompiledASTRunner(k.ast, k.function_name, src, k.global_size, k.local_size,
                             display_name=k.display_name, runtime_args=runtime_args).build(self.compiler, self.runtime)

  def exec_ast(self, ast:LazyOp, output:LazyBuffer, inputs:Tuple[LazyBuffer, ...], var_vals:Dict[Variable, int], **kwargs):
    # check if we can reuse the output buffer
    # if it's aliased, don't use it
    # TODO: this is pretty wrong actually, who knows where else this buffer is used?
    # TODO: what if an assign is required? this silently is wrong
    output.realized = output.output_buffer
    if output.realized is not None:
      for i,a in enumerate(inputs):
        # TODO: if this is contiguous it's fine
        if a.realized == output.realized:
          if any(not x.arg.st.contiguous for x in ast.get_lazyops() if x.op == BufferOps.MEM and x.arg.idx == i+1):
            output.realized = None
            break

    # we don't have an output buffer, we have to create it, and create to max size if it has symbolic shape
    if output.realized is None:
      output.realized = self.buffer(prod((s if isinstance(s, int) else s.max for s in output.shape)), output.dtype, **kwargs)
      if output.realized.size == 0: return output.realized

    # all the rawbuffers
    rawbuffers = [output.realized] + [x.realized for x in inputs]

    if ast not in self.method_cache: self.method_cache[ast] = get_optimized_program(self.linearizer_opts, self.to_program, ast, rawbuffers)
    self.method_cache[ast].exec(rawbuffers, var_vals)

def get_optimized_program(linearizer_opts:LinearizerOptions, to_program, ast:LazyOp, rawbuffers:List[RawBuffer]) -> CompiledASTRunner:
  if DEBUG >= 3:
    from tinygrad.graph import print_tree
    print_tree(ast)
  from tinygrad.codegen.linearizer import Linearizer
  k = Linearizer(ast, linearizer_opts)
  assert k.info.dtype == rawbuffers[0].dtype, f"linearizer must match dtype. linearizer wants {k.info.dtype} but buffer is {rawbuffers[0].dtype}"
  if not NOOPT:
    if not (used_tensor_cores:=k.apply_tensor_cores(getenv("TC", 1))): k.hand_coded_optimizations()
    if BEAM >= 1:
      lins = [(("tc" if used_tensor_cores else "hc"), k)]
      # allocate a scratch buffer if output buffer is also input
      test_rawbuffers = [type(rawbuffers[0])(rawbuffers[0].size, rawbuffers[0].dtype), *rawbuffers[1:]] if rawbuffers[0] in rawbuffers[1:] else rawbuffers
      kb = Linearizer(ast, linearizer_opts)
      kb.required_optimizations()
      from tinygrad.features.search import beam_search, time_linearizer
      lins.append((f"beam{BEAM.value}", beam_search(kb, test_rawbuffers, BEAM.value, bool(getenv("BEAM_ESTIMATE", 1)))))
      if used_tensor_cores:
        lins.append(("hc", Linearizer(ast, linearizer_opts)))
        lins[-1][1].hand_coded_optimizations()
      timed = sorted([(nm, tk, time_linearizer(tk, test_rawbuffers, allow_test_size=False, disable_cache=True, clear_l2=True)) for nm, tk in lins], key=lambda x: x[2])
      if DEBUG >= 1: print("  <  ".join(f"{nm:6s} : {lin.colored_shape(30, dense=True)} : {tm*1e6:8.2f} us" for nm, lin, tm in timed))
      k = timed[0][1]
  else:
    k.required_optimizations()
  return to_program(k)<|MERGE_RESOLUTION|>--- conflicted
+++ resolved
@@ -233,51 +233,7 @@
     self.synchronize = lambda: None
     self.batch_executor = BatchExecutor
     self.codegen = None
-<<<<<<< HEAD
-    self.method_cache: Dict[LazyOp, Callable] = {}
-
-  def interpret_ast(self:Interpreted, ast:LazyOp) -> Callable:
-    if DEBUG >= 3:
-      from tinygrad.graph import print_tree
-      print_tree(ast)
-    tglob: Dict[str, Any] = {"Variable": Variable}
-    lines: List[str] = []
-    f = self.fxn_for_op
-
-    @functools.lru_cache(None)
-    def gstr(x:Any, nm=None) -> str:
-      if ('Variable' in (str_arg := repr(x)) or 'NumNode' in str_arg):
-        str_arg = re.sub(r'Variable\(.*?\)', lambda m: f'var_vals[{str(m.group(0))}]', str_arg)
-        # TODO: (Variable - Variable) might create NumNode. can we remove it?
-        return re.sub(r'NumNode\((.*?)\)', r'\1', str_arg)
-      ret = str(nm).replace(".", "_") if nm else f"m{len(tglob):04d}"
-      tglob[ret] = x
-      return ret
-
-    @functools.lru_cache(None)
-    def _interpret_ast(ast:LazyOp) -> str:
-      if TernaryOps.MULACC in f and ast.op == ReduceOps.SUM and isinstance(ast.src[0], LazyOp) and ast.src[0].op == BinaryOps.MUL:
-        ast = LazyOp(TernaryOps.MULACC, ast.src[0].src, ast.arg)
-
-      if MovementOps.RESHAPE in f and ast.op in BufferOps:
-        tmp = f"{gstr(f[ast.op], ast.op)}({gstr(ast.arg.val)}, {gstr(ast.arg.dtype)})" if ast.op == BufferOps.CONST else f"{gstr(f[ast.op], ast.op)}(inputs[{ast.arg.idx-1}])"
-        for mop,arg in ast.arg.st.to_movement_ops(): tmp = f"{gstr(f[mop], mop)}({tmp}, {gstr(arg)})"
-      else:
-        inp = [_interpret_ast(src) for src in ast.src]
-        tmp = f"{gstr(f[ast.op], ast.op)}({', '.join(inp + ([gstr(ast.arg)] if ast.arg else []))})"
-
-      ret = f"a{len(lines)}"
-      lines.append(f"  {ret} = {tmp}")
-      return ret
-
-    ret = _interpret_ast(ast)
-    src = '\n'.join(['def run(inputs, var_vals):'] + lines + [f"  return {gstr(self.from_underlying, 'from_underlying')}({ret})"])
-    if DEBUG >= 4: print(functools.reduce(lambda x,y: (x.replace(y[0], str(y[1])) if y[0][0:2] == "m0" else x), tglob.items(), src))
-    exec(compile(src, "<ast>", "exec"), tglob) # pylint: disable=exec-used
-    return tglob['run']
-=======
     self.method_cache: Dict[LazyOp, InterpretedASTRunner] = {}
->>>>>>> b8d460d2
 
   def exec_ast(self, ast:LazyOp, output:LazyBuffer, inputs:Tuple[LazyBuffer, ...], var_vals:Dict[Variable, int], **kwargs):
     if ast not in self.method_cache: self.method_cache[ast] = InterpretedASTRunner(ast, interpret_ast(self.fxn_for_op, self.from_underlying, ast))
