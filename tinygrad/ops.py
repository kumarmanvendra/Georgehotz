from __future__ import annotations
from typing import Union, Tuple, Any, List, Dict, Callable
import functools, hashlib, math, operator, ctypes, struct
from enum import Enum, auto
from dataclasses import dataclass
from tinygrad.helpers import prod, dedup
from tinygrad.dtype import dtypes, DType, ConstType
from tinygrad.shape.symbolic import Variable, sint
from tinygrad.shape.shapetracker import ShapeTracker

# these are the llops your accelerator must implement, along with toCpu
# the Enum class doesn't work with mypy, this is static. sorry it's ugly
# NOTE: MOD, CMPLT don't have to be implemented on vectors, just scalars
# NOTE: many GPUs don't have DIV, but UnaryOps.RECIP doesn't work for integer division
class UnaryOps(Enum):
  """A -> A (elementwise)"""
  EXP2 = auto(); LOG2 = auto(); CAST = auto(); BITCAST = auto(); SIN = auto(); SQRT = auto(); NEG = auto(); RECIP = auto() # noqa: E702
class BinaryOps(Enum):
  """A + A -> A (elementwise)"""
  ADD = auto(); MUL = auto(); IDIV = auto(); MAX = auto(); MOD = auto(); CMPLT = auto(); CMPNE = auto(); XOR = auto() # noqa: E702
  SHL = auto(); SHR = auto(); OR = auto(); AND = auto() # noqa: E702
class TernaryOps(Enum):
  """A + A + A -> A (elementwise)"""
  WHERE = auto(); MULACC = auto() # noqa: E702
class ReduceOps(Enum):
  """A -> B (reduce)"""
  SUM = auto(); MAX = auto(); WMMA = auto() # noqa: E702
class BufferOps(Enum): LOAD = auto(); CONST = auto(); STORE = auto() # noqa: E702
<<<<<<< HEAD
class MetaOps(Enum):
  EMPTY = auto(); CONST = auto(); COPY = auto(); CONTIGUOUS = auto(); CUSTOM = auto(); ASSIGN = auto(); VIEW = auto(); SINK = auto() # noqa: E702
=======
class MetaOps(Enum): EMPTY = auto(); CONST = auto(); COPY = auto(); CONTIGUOUS = auto(); CUSTOM = auto(); ASSIGN = auto(); VIEW = auto() # noqa: E702
>>>>>>> f6ef283e

Op = Union[UnaryOps, BinaryOps, ReduceOps, MetaOps, TernaryOps, BufferOps]

# do not preserve f(0) = 0
UNSAFE_PAD_OPS = {UnaryOps.RECIP, UnaryOps.LOG2, UnaryOps.EXP2, BinaryOps.IDIV}

@dataclass(frozen=True)
class MemBuffer:
  idx: int
  dtype: DType
  st: ShapeTracker

@dataclass(frozen=True)
class ConstBuffer:
  val: ConstType | Variable
  dtype: DType
  st: ShapeTracker

@dataclass(frozen=True, eq=False)
class LazyOp:
  op: Op
  src: Tuple[LazyOp, ...] = ()
  arg: Any = None
  def cached_compare(self, x, context):
    if id(self) == id(x): return True
    if self.op != x.op or self.arg != x.arg or len(self.src) != len(x.src): return False
    if (key := (id(self), id(x))) in context: return context[key]
    ret = context[key] = all(a.cached_compare(b, context) for a,b in zip(self.src, x.src))
    return ret
  def __eq__(self, x): return self.cached_compare(x, context={})
  def __repr__(self): return f"LazyOp(op={self.op}, src={self.src}, arg={self.arg})"
  @functools.cached_property
  def dtype(self) -> DType:
    if self.op in BufferOps: return self.arg.dtype
    if self.op is ReduceOps.WMMA: return self.arg[3]   # WMMA can change the type
    if self.op in [UnaryOps.CAST, UnaryOps.BITCAST]: return self.arg
    return dtypes.bool if self.op in {BinaryOps.CMPLT, BinaryOps.CMPNE} else self.src[-1].dtype

  @functools.cached_property
  def key(self) -> bytes:
    return hashlib.sha256(functools.reduce(lambda x,y: x+y, [s.key for s in self.src], str((self.op, self.arg)).encode())).digest()
  @functools.cached_property
  def hash(self): return hash((self.op, self.src, self.arg))
  def __hash__(self): return self.hash
  @functools.cached_property
  def lazyops(self) -> List[LazyOp]: return dedup([self] + [item for x in self.src for item in x.lazyops])
  def vars(self) -> List[Variable]:
    extract_vars = [x.arg.st.vars() for x in self.lazyops if x.op in BufferOps]
    const_vars = [x.arg.val for x in self.lazyops if x.op is BufferOps.CONST and isinstance(x.arg.val, Variable)]
    return sorted(set.union(*extract_vars, set(const_vars)), key=lambda v: v.expr)

  # TODO: support non-lazyop
  def __add__(self, x:LazyOp): return LazyOp(BinaryOps.ADD, (self, x))
  def __sub__(self, x:LazyOp): return LazyOp(BinaryOps.ADD, (self, -x))
  def __mul__(self, x:LazyOp): return LazyOp(BinaryOps.MUL, (self, x))
  def __neg__(self): return LazyOp(UnaryOps.NEG, (self,))

# **************** independent FlopCounter ****************

@dataclass
class FlopCounter:
  shape: Tuple[int, ...]
  flops: sint
  mem: Dict[int, int]
  @property
  def mem_estimate(self): return sum(self.mem.values())
  def consume_flops(self):
    self.flops, ret = 0, self.flops
    return ret

InterpretedFlopCounter: Dict[Op, Callable] = {
  BufferOps.LOAD: lambda arg: FlopCounter(arg.st.shape, 0, {arg.idx: arg.dtype.itemsize * arg.st.real_size()}),
  BufferOps.CONST: lambda arg: FlopCounter(arg.st.shape, 0, {}),
  BufferOps.STORE: lambda self,arg: FlopCounter(arg.st.shape, self.consume_flops(), {**self.mem, arg.idx: arg.dtype.itemsize * arg.st.real_size()}),
  UnaryOps.CAST: lambda self,arg: FlopCounter(self.shape, self.consume_flops(), self.mem),   # cast uses no flops
  UnaryOps.BITCAST: lambda self,arg: FlopCounter(self.shape, self.consume_flops(), self.mem),   # bitcast uses no flops
  **{op:lambda self: FlopCounter(self.shape, self.consume_flops() + prod(self.shape), self.mem) for op in UnaryOps if op not in {UnaryOps.CAST, UnaryOps.BITCAST}},  # noqa: E501
  **{op:lambda self,y: FlopCounter(self.shape, self.consume_flops() + y.consume_flops() + prod(self.shape), {**self.mem, **y.mem}) for op in BinaryOps},  # noqa: E501
  **{op:lambda self,axis: FlopCounter(tuple(1 if i in axis else s for i,s in enumerate(self.shape)), self.consume_flops() + prod(self.shape), self.mem) for op in ReduceOps},  # noqa: E501
  TernaryOps.WHERE: lambda self,y,z: FlopCounter(self.shape, self.consume_flops() + y.consume_flops() + z.consume_flops() + prod(self.shape), {**self.mem, **y.mem, **z.mem})}  # noqa: E501

@functools.lru_cache(None)
def get_lazyop_info(ast:LazyOp) -> FlopCounter:
  @functools.lru_cache(None) # NOTE: this cache needs to be recreated for new ASTs
  def run_ast(ast): return InterpretedFlopCounter[ast.op](*([run_ast(x) for x in ast.src]+([ast.arg] if ast.arg is not None else [])))
  return run_ast(ast)

# **************** ops in python ****************

def hook_overflow(dv, fxn):
  def wfxn(*args):
    try: return fxn(*args)
    except OverflowError: return dv
  return wfxn

python_alu = {
  UnaryOps.LOG2: lambda x: math.log2(x) if x > 0 else -math.inf if x == 0 else math.nan,
  UnaryOps.EXP2: hook_overflow(math.inf, lambda x: 2**x),
  UnaryOps.SQRT: lambda x: math.sqrt(x) if x >= 0 else math.nan,
  UnaryOps.SIN: lambda x: math.sin(x) if not math.isinf(x) else math.nan,
  UnaryOps.RECIP: lambda x: 1/x if x != 0 else math.copysign(math.inf, x),
  UnaryOps.NEG: lambda x: (not x) if isinstance(x, bool) else -x,
  BinaryOps.SHR: operator.rshift, BinaryOps.SHL: operator.lshift,
  BinaryOps.MUL: operator.mul, BinaryOps.ADD: operator.add,
  BinaryOps.XOR: operator.xor, BinaryOps.MAX: max, BinaryOps.CMPNE: operator.ne, BinaryOps.CMPLT: operator.lt,
  BinaryOps.OR: operator.or_, BinaryOps.AND: operator.and_,
  BinaryOps.MOD: lambda x,y: abs(int(x))%abs(int(y))*(1,-1)[x<0], BinaryOps.IDIV: lambda x, y: int(x/y) if y != 0 else x*math.inf,
  TernaryOps.MULACC: lambda x,y,z: (x*y)+z,
  TernaryOps.WHERE: lambda x,y,z: y if x else z}

def truncate_fp16(x):
  try:
    x = float(x)
    struct.pack("@e", x)
    return x
  except OverflowError: return math.copysign(math.inf, x)

truncate: Dict[DType, Callable] = {dtypes.bool: bool,
  # TODO: bfloat16
  dtypes.float16: truncate_fp16, dtypes.float32: lambda x: ctypes.c_float(x).value, dtypes.float64: lambda x: ctypes.c_double(x).value,
  dtypes.uint8: lambda x: ctypes.c_uint8(x).value, dtypes.uint16: lambda x: ctypes.c_uint16(x).value,
  dtypes.uint32: lambda x: ctypes.c_uint32(x).value, dtypes.uint64: lambda x: ctypes.c_uint64(x).value,
  dtypes.int8: lambda x: ctypes.c_int8(x).value, dtypes.int16: lambda x: ctypes.c_int16(x).value,
  dtypes.int32: lambda x: ctypes.c_int32(x).value, dtypes.int64: lambda x: ctypes.c_int64(x).value, dtypes.bigint: lambda x: x }

def exec_alu(op:Op, dtype:DType, operands): return truncate.get(dtype, lambda x: x)(python_alu[op](*operands))

# the living definition of LazyOps
def verify_lazyop(*ast:LazyOp) -> Dict[LazyOp, ShapeTracker]:
  sts: Dict[LazyOp, ShapeTracker] = {}
  def dfs(op:LazyOp, st:ShapeTracker):
    if op in sts: return
    for x in op.src: dfs(x, st)
    # only reduceop is allowed to change shape, limited to turning n to 1
    if op.op in ReduceOps:
      assert isinstance(op.arg, tuple)
      st = ShapeTracker.from_shape(tuple(1 if i in op.arg else s for i,s in enumerate(sts[op.src[0]].shape)))
    else:
      # movementops are pushed to the edges with LOAD
      if op.op in BufferOps: st = op.arg.st
      else: st = sts[op.src[0]]
      for x in op.src: assert sts[x].shape == st.shape, f"found implicit movement op {x.op} {sts[x].shape} != {op.op} {st.shape}"
    sts[op] = st
  for i, out in enumerate(ast):
    assert out.arg.idx == i, f"unexpected output buffer idx {out.arg.idx} != {i}"
    assert out.op is BufferOps.STORE, f"kernels must have stores as the output, got {out.op}"
    assert out.arg.st.size == ast[-1].arg.st.size, f"outputs must have the same size, got {out.arg.st.size}"
    dfs(out, out.arg.st)
  return sts<|MERGE_RESOLUTION|>--- conflicted
+++ resolved
@@ -26,13 +26,8 @@
   """A -> B (reduce)"""
   SUM = auto(); MAX = auto(); WMMA = auto() # noqa: E702
 class BufferOps(Enum): LOAD = auto(); CONST = auto(); STORE = auto() # noqa: E702
-<<<<<<< HEAD
 class MetaOps(Enum):
   EMPTY = auto(); CONST = auto(); COPY = auto(); CONTIGUOUS = auto(); CUSTOM = auto(); ASSIGN = auto(); VIEW = auto(); SINK = auto() # noqa: E702
-=======
-class MetaOps(Enum): EMPTY = auto(); CONST = auto(); COPY = auto(); CONTIGUOUS = auto(); CUSTOM = auto(); ASSIGN = auto(); VIEW = auto() # noqa: E702
->>>>>>> f6ef283e
-
 Op = Union[UnaryOps, BinaryOps, ReduceOps, MetaOps, TernaryOps, BufferOps]
 
 # do not preserve f(0) = 0
