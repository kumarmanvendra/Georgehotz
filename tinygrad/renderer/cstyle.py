from typing import Dict, List, Optional, NamedTuple, Tuple, Union, DefaultDict, cast
import math, functools
from collections import defaultdict, Counter
from tinygrad.codegen.linearizer import UOps, UOp
from tinygrad.ops import UnaryOps, BinaryOps, TernaryOps
from tinygrad.helpers import ImageDType, dtypes, prod, DType, PtrDType, strip_parens, getenv

class CStyleLanguage(NamedTuple):
  size_prefix: str = "int"
  generic_var_prefix: str = ""
  kernel_prefix: str = ""
  buffer_prefix: str = ""
  buffer_suffix: str = ""
  smem_align: str = ""
  smem_prefix: str = ""
  smem_prefix_for_cast: bool = True
  arg_int_prefix: str = "const int"
  barrier: str = ""
  xid: List[str] = []
  gid: List[str] = []
  lid: List[str] = []
  global_max: List[int] = []
  local_max: List[int] = []
  extra_args: List[str] = []
  float4: Optional[str] = None
  half_prekernel: Optional[str] = None
  uses_vload: bool = False
  external_local_bufs: bool = False
  uses_ptr_arithmetic: bool = False
  launch_bounds: bool = False
  type_map: Dict[DType, str] = {}
  code_for_op: Dict = {
    UnaryOps.NEG: lambda x,dtype: f"(-{x})" if dtype != dtypes.bool else f"(!{x})",
    UnaryOps.EXP2: lambda x,dtype: f"exp2({x})", UnaryOps.LOG2: lambda x,dtype: f"log2({x})",
    UnaryOps.SIN: lambda x,dtype: f"sin({x})", UnaryOps.SQRT: lambda x,dtype: f"sqrt({x})",
    BinaryOps.ADD: lambda a,b,dtype: f"({a}+{b})", BinaryOps.SUB: lambda a,b,dtype: f"({a}-{b})",
    BinaryOps.MUL: lambda a,b,dtype: f"({a}*{b})", BinaryOps.DIV: lambda a,b,dtype: f"({a}/{b})",
    BinaryOps.MAX: lambda a,b,dtype: f"max({a},{b})", BinaryOps.MOD: lambda a,b,dtype: f"({a}%{b})",
    BinaryOps.CMPLT: lambda a,b,dtype: f"({a}<{b})", BinaryOps.XOR: lambda a,b,dtype: f"({a}^{b})",
    TernaryOps.MULACC: lambda a,b,c,dtype: f"(({a}*{b})+{c})", TernaryOps.WHERE: lambda a,b,c,dtype: f"({a}?{b}:{c})"
  }

  # returns a str expression of the casted xs with the given type
  def render_cast(self, x:List[str], var_dtype:DType, bitcast=False) -> str:
    if bitcast: return f"(*(({self.buffer_prefix}{var_dtype.name}*)&{x[0]}))"
    if len(x) == 1: return f"({var_dtype.name})({x[0]})"
    assert len(x) == var_dtype.sz, f"cast is wrong size {len(x)} != {var_dtype.sz}"
    assert self.float4 is not None, "vectorized cast is not supported on this platform"
    return f"{self.float4.replace('float4', var_dtype.name)}({','.join(x)})"

  # returns a str expression of the const with the given type
  def render_const(self, x:Union[float,int,bool], var_dtype:DType) -> str:
    if math.isnan(x): val = "NAN"
    elif math.isinf(x): val = ("-" if x < 0 else "") + "INFINITY"
    else: val = f"{float(x)}f" if dtypes.is_float(var_dtype) else f"{int(x)}" if dtypes.is_int(var_dtype) else f"{bool(x)}".lower()
    return self.render_cast([val]*var_dtype.sz, var_dtype) if var_dtype.sz > 1 or var_dtype not in [dtypes.float, dtypes.int, dtypes.bool] else val

  # returns a str expression of the loaded value with the output type
  def render_load(self, output_dtype, buf_name, buf_dtype, idx, local=False) -> str:
    if isinstance(buf_dtype, ImageDType):
      assert output_dtype == dtypes.float.vec(4), f"images must be float4, getting {output_dtype}"
      return f"read_imagef({buf_name}, smp, {idx})"
    if self.uses_vload and buf_dtype.scalar() == dtypes.float16 and output_dtype.scalar() != dtypes.float16:
      return f"vload_half{'' if output_dtype.sz == 1 else str(output_dtype.sz)}(0, {buf_name}+{idx})"
    if output_dtype.sz > 1:
      out_val = f"*(({self.smem_prefix if local and self.smem_prefix_for_cast else self.buffer_prefix}{buf_dtype.name}{output_dtype.sz}*)({buf_name}+{idx}))"  # noqa: E501
    else:
      out_val = f"*({buf_name}+{idx})" if self.uses_ptr_arithmetic else f"{buf_name}[{idx}]"

    return self.render_cast([out_val], output_dtype) if output_dtype != buf_dtype else out_val

  def render_local(self, name:str, size:int):
    return self.smem_align + self.smem_prefix + f"float {name}[{size}];"

  def render_for(self, expr: str, _min:Union[int,str], _max:Union[int,str]) -> str:
    return f"for ({self.generic_var_prefix if self.generic_var_prefix else 'int'} {expr} = {_min}; {expr} < {_max}; {expr}++) {{"

  def render_if(self, cond: str):
    return f"if ({cond}) {{"

  def render_conditional(self, cond: str, x:str, y:str) -> str:
    return f"({cond})?({x}):{y}"

  def render_dtype(self, var_dtype:DType) -> str:
    return self.type_map[var_dtype] if var_dtype in self.type_map else var_dtype.name if self.type_map else var_dtype.name

  def render_kernel(self, function_name:str, kernel:List[str], bufs:List[Tuple[str,DType]], local_size:List[int], prekernel:List[str]) -> str:
    tmp = "const sampler_t smp = CLK_NORMALIZED_COORDS_FALSE | CLK_ADDRESS_CLAMP | CLK_FILTER_NEAREST;\n" if any(isinstance(dtype, ImageDType) for _,dtype in bufs) else ""  # noqa: E501
    buftypes = [(name,f"{'read_only' if i > 0 else 'write_only'} image2d_t" if dtype.name.startswith('image') else
                ("const " if i > 0 else "")+self.buffer_prefix+self.render_dtype(dtype)+"*"+self.buffer_suffix if isinstance(dtype, PtrDType) else
                self.arg_int_prefix if dtype == dtypes.int else None) for i,(name,dtype) in enumerate(bufs)]
    prg = ''.join([f"{self.kernel_prefix}void {f'__launch_bounds__ ({prod(local_size)}, 1) ' if self.launch_bounds else ''}{function_name}(",] +
    [', '.join([f'{t} {name}' for name,t in buftypes] + self.extra_args)] +
    [") {\n" + tmp] + ['\n'.join(kernel), "\n}"])
    if self.half_prekernel and any(dtype in [dtypes.float16, dtypes.bfloat16] for _,dtype in bufs): prg = ''.join((self.half_prekernel, "\n", prg))
    return prg

  # returns a str statement that does the store
  def render_store(self, buf_name:str, buf_dtype:DType, var_name:str, var_dtype:DType, idx:str, local=False) -> str:
    if isinstance(buf_dtype, ImageDType):
      assert var_dtype == dtypes.float.vec(4), f"images must be float4, getting {var_dtype}"
      return f"write_imagef({buf_name}, {idx}, {var_name});"
    if self.uses_vload and buf_dtype.scalar() == dtypes.float16 and var_dtype.scalar() != dtypes.float16:
      return f"vstore_half{'' if var_dtype.sz == 1 else str(var_dtype.sz)}({var_name}, 0, {buf_name}+{idx});"
    if var_dtype.sz > 1:
      return f"*(({self.smem_prefix if local and self.smem_prefix_for_cast else self.buffer_prefix}{buf_dtype.name}{var_dtype.sz}*)({buf_name}+{idx})) = ({buf_dtype.name}{var_dtype.sz}){var_name};"  # noqa: E501
    return f"*({buf_name}+{idx}) = {var_name};" if self.uses_ptr_arithmetic else f"{buf_name}[{idx}] = {var_name};"

def uops_to_cstyle(lang:CStyleLanguage, function_name:str, uops:List[UOp]) -> Tuple[str, Dict]:
  local_size: List[int] = []
  kernel,prekernel,bufs = [],[],[]
  #pend_close = None
  depth = 1
  def kk(s): kernel.append("  "*depth+s)

  c: DefaultDict[str, int] = defaultdict(int)
  r: Dict[UOp, str] = {}
  def ssa(u, prefix="t"):
    nonlocal c, r
    r[u]=f"{prefix}{c[prefix]}"
    c[prefix] += 1
    return r[u]

  child_count = Counter(v for ru in uops for v in ru.vin)

  for u in uops:
    uop,dtype,vin,args = u.uop,u.dtype,u.vin,u.arg
    if uop == UOps.LOOP:
      kk(lang.render_for(ssa(u,'ridx'), r[vin[0]], r[vin[1]]))
      depth += 1
    elif uop == UOps.IF:
      kk(lang.render_if(r[vin[0]]))
      depth += 1
    elif uop == UOps.BARRIER:
      kk(lang.barrier)
    elif uop == UOps.END:
      depth -= 1
      kk("}")
    elif uop == UOps.WMMA:
      if args[0] == "METAL":
        assert dtype == dtypes.float.vec(2), "output dtype of METAL TC is _float2"
        # ((lidx2*32)+(lidx3*4)+(lidx4*16)+(lidx5*8)+(lidx6*2))
        output = ssa(u, 'wmma')
        kk(f"{lang.generic_var_prefix if lang.generic_var_prefix else dtype.name} {output};")
        kk("{ simdgroup_float8x8 a,b,c;")
        kk(f"a.thread_elements()[0] = {r[vin[0]]}; a.thread_elements()[1] = {r[vin[1]]};")
        kk(f"b.thread_elements()[0] = {r[vin[2]]}; b.thread_elements()[1] = {r[vin[3]]};")
        kk(f"c.thread_elements()[0] = {r[vin[4]]}; c.thread_elements()[1] = {r[vin[5]]};")
        kk("simdgroup_multiply_accumulate(c, a, b, c);")
        kk(f"{output}.x = c.thread_elements()[0]; {output}.y = c.thread_elements()[1]; }}")
      elif args[0] == "HIP":
        assert dtype == dtypes.float.vec(8), "output dtype of HIP TC is _float8"
        kk(f"{lang.generic_var_prefix if lang.generic_var_prefix else dtype.name} {ssa(u, 'wmma')} = __builtin_amdgcn_wmma_f32_16x16x16_f16_w32({r[vin[0]]}, {r[vin[1]]}, {r[vin[2]]});")  # noqa: E501
      else:
        raise NotImplementedError(f"WMMA not implemented for {args}")
    elif uop == UOps.ALU:
      assert dtype is not None
      # remove parens if ALU types are the same. TODO: can do more here
      if vin[0].uop == UOps.ALU and vin[0].arg == args and args in {BinaryOps.ADD, BinaryOps.SUB, BinaryOps.MUL, BinaryOps.XOR}:
        val = lang.code_for_op[args](strip_parens(r[vin[0]]), *[r[x] for x in vin[1:]], dtype)
      else:
        val = lang.code_for_op[args](*[r[x] for x in vin] + [dtype])
      assert child_count[u] != 0, f"childless ALU op found {u}"
      # TODO: fix index rendering issue. fix clang nested max macro issue
      if (child_count[u] <= 1 or dtypes.is_int(dtype)) and args != BinaryOps.MAX and not getenv("EXPAND_SSA"):
        r[u] = val
      else:
        kk(f"{lang.generic_var_prefix if lang.generic_var_prefix else dtype.name} {ssa(u,'alu')} = {val};")
    elif uop == UOps.DEFINE_ACC:
      assert dtype is not None
      kk(f"{lang.generic_var_prefix if lang.generic_var_prefix else dtype.name} {ssa(u,'acc')} = {lang.render_const(args, dtype)};")
    elif uop == UOps.SPECIAL:
      xid = lang.gid if args[1].startswith("g") else (lang.xid if args[1].startswith("i") else lang.lid)
      kk(f"{lang.size_prefix} {args[1]} = {xid[args[0]]}; /* {args[2]} */")
      if args[1].startswith("l"): local_size.append(args[2])
      r[u] = args[1]
    elif uop == UOps.CONST:
      r[u] = lang.render_const(args, dtype) if args >= 0 else f"({lang.render_const(args, dtype)})"
    elif uop == UOps.LOAD:
      assert dtype is not None
      val = lang.render_load(dtype, r[vin[0]], vin[0].dtype, strip_parens(r[vin[1]]), vin[0].uop == UOps.DEFINE_LOCAL)
      if len(vin) > 3: val = lang.render_conditional(r[vin[2]], val, r[vin[3]])
      kk(f"{lang.generic_var_prefix if lang.generic_var_prefix else lang.render_dtype(dtype)} {ssa(u,'val')} = {val};")
    elif uop == UOps.PHI:
      kk(f"{r[vin[0]]} = {r[vin[1]]};")
      r[u] = r[vin[0]]
    elif uop == UOps.STORE:
      assert vin[0].dtype is not None and vin[2].dtype is not None
      if len(vin) > 3: kk(lang.render_if(r[vin[3]]))
      kk(lang.render_store(r[vin[0]], vin[0].dtype, r[vin[2]], vin[2].dtype, strip_parens(r[vin[1]]), vin[0].uop == UOps.DEFINE_LOCAL))
      if len(vin) > 3: kk("}")
    elif uop == UOps.CAST and dtype is not None:
      val = lang.render_cast([r[x] for x in vin], dtype, bitcast=isinstance(args, tuple) and args[1])
      if child_count[u] <= 1: r[u] = val
      else: kk(f"{lang.generic_var_prefix if lang.generic_var_prefix else dtype.name} {ssa(u,'cast')} = {val};")
    elif uop == UOps.DEFINE_LOCAL:
      if lang.external_local_bufs:
        prekernel.append(lang.render_local(args[0], args[1]))
      else:
        kk(lang.render_local(args[0], args[1]))
      r[u] = args[0]
    elif uop == UOps.DEFINE_GLOBAL:
      assert dtype is not None
      bufs.append((args, dtype))
      r[u] = args
    elif uop == UOps.GEP:
      if cast(DType, vin[0].dtype).sz > 4:
        r[u] = f"({r[vin[0]]})[{args}]"  # this is correct for HIP
      else:
        r[u] = f"({r[vin[0]]}).{'xyzw'[args]}"
    else:
      raise RuntimeError(f"failed to render {uop}")

  return lang.render_kernel(function_name, kernel, bufs, local_size, prekernel), {}

class OpenCLLanguage(CStyleLanguage):
  kernel_prefix = "__kernel "
  buffer_prefix = "__global "
  smem_align = "__attribute__ ((aligned (16))) "
  smem_prefix = "__local "
  half_prekernel = "#pragma OPENCL EXTENSION cl_khr_fp16 : enable"
  barrier = "barrier(CLK_LOCAL_MEM_FENCE);"
  float4 = "(float4)"
  gid = [f'get_group_id({i})' for i in range(3)]
  lid = [f'get_local_id({i})' for i in range(3)]
  xid = [f'get_global_id({i})' for i in range(3)]
  uses_vload = True
  # NOTE: mad is used so the loads aren't reordered into the math on 845
  code_for_op = {**CStyleLanguage().code_for_op, TernaryOps.MULACC: lambda a,b,c,dtype: f"mad({a},{b},{c})"}
  type_map = { dtypes.uint8: "uchar", dtypes.uint32: "uint", dtypes.uint16: "ushort", dtypes.uint64: "ulong" }
  def render_cast(self, x, var_dtype, bitcast=False) -> str:
    return f"as_{self.type_map.get(var_dtype) or var_dtype.name}({x[0]})" if bitcast else super().render_cast(x, var_dtype)
OpenCLRenderer = functools.partial(uops_to_cstyle, OpenCLLanguage())

class MetalLanguage(CStyleLanguage):
  kernel_prefix = "#include <metal_stdlib>\nusing namespace metal;\nkernel "
  buffer_prefix = "device "
  smem_prefix = "threadgroup "
  arg_int_prefix = "constant int&"
  barrier = "threadgroup_barrier(mem_flags::mem_threadgroup);"
  float4 = "float4"
  uses_ptr_arithmetic=True
  gid = [f"gid.{chr(120+i)}" for i in range(3)]
  lid = [f"lid.{chr(120+i)}" for i in range(3)]
  extra_args = ['uint3 gid [[threadgroup_position_in_grid]]', 'uint3 lid [[thread_position_in_threadgroup]]']
  def render_cast(self, x: List[str], var_dtype: DType, bitcast=False) -> str:
    return f"as_type<{var_dtype.name}>({x[0]})" if bitcast else super().render_cast(x, var_dtype)
MetalRenderer = functools.partial(uops_to_cstyle, MetalLanguage())

code_for_op_half = {
  BinaryOps.MAX: lambda a,b,dtype: f"max({a},{b})" if dtype != dtypes.half else f"__hmax({a},{b})",
  UnaryOps.SQRT: lambda x,dtype: f"sqrt({x})" if dtype != dtypes.half else f"hsqrt({x})",
  UnaryOps.SIN: lambda x,dtype: f"sin({x})" if dtype != dtypes.half else f"hsin({x})",
  UnaryOps.LOG2: lambda x,dtype: f"log2({x})" if dtype != dtypes.half else f"hlog2({x})",
  UnaryOps.EXP2: lambda x,dtype: f"exp2({x})" if dtype != dtypes.half else f"hexp2({x})",
}

class CUDALanguage(CStyleLanguage):
  kernel_prefix = "#define INFINITY (__int_as_float(0x7f800000))\n#define NAN (__int_as_float(0x7fffffff))\nextern \"C\" __global__ "
  smem_prefix = "__shared__ "
  smem_prefix_for_cast = False
  barrier = "__syncthreads();"
  float4 = "make_float4"
  gid = [f'blockIdx.{chr(120+i)}' for i in range(3)]
  lid = [f'threadIdx.{chr(120+i)}' for i in range(3)]
  xid = [f'(blockIdx.{chr(120+i)}*blockDim.{chr(120+i)}+threadIdx.{chr(120+i)})' for i in range(3)]
<<<<<<< HEAD
  code_for_op = {**CStyleLanguage().code_for_op, BinaryOps.MAX: lambda a,b,dtype: f"max({a},{b})" if dtype != dtypes.half else f"__hmax({a},{b})",
                 UnaryOps.EXP2: lambda x,dtype: f"exp2({x})" if dtype != dtypes.half else f"hexp2({x})"}
  type_map = { dtypes.bfloat16: "__nv_bfloat16" }
=======
  code_for_op = {**CStyleLanguage().code_for_op, **code_for_op_half}
>>>>>>> 417d42a3
  half_prekernel = """
    #include <cuda_fp16.h>
    #include <cuda_bf16.h>
    struct half4 { half x, y, z, w; };
    __device__ half4 make_half4(half x, half y, half z, half w) { half4 ret; ret.x = x; ret.y = y; ret.z = z; ret.w = w; return ret; }
  """
CUDARenderer = functools.partial(uops_to_cstyle, CUDALanguage())

class HIPLanguage(CStyleLanguage):
  kernel_prefix = "#include <hip/hip_common.h>\n#define INFINITY (__builtin_inff())\n#define NAN (__builtin_nanf(\"\"))" + """
  typedef float float8 __attribute__((ext_vector_type(8)));
  __device__ float8 make_float8(float x, float y, float z, float w, float a, float b, float c, float d) { return {x, y, z, w, a, b, c, d}; }
  extern "C" __global__
  """
  launch_bounds = True
  smem_prefix = "__shared__ "
  smem_prefix_for_cast=False
  barrier = "__syncthreads();"
  float4 = "make_float4"
  uses_ptr_arithmetic=True
  half_prekernel = "#include <hip/hip_fp16.h>\n" + """
typedef union { struct { half x, y, z, w; } __attribute__((aligned(8))); half data[4]; } half4;
__device__ half4 make_half4(half x, half y, half z, half w) { return {x, y, z, w}; }
typedef union { struct { half x, y, z, w, a, b, c, d; } __attribute__((aligned(16))); half data[8]; } half8;
__device__ half8 make_half8(half x, half y, half z, half w, half a, half b, half c, half d) { return {x, y, z, w, a, b, c, d}; }
 typedef _Float16 half16 __attribute__((ext_vector_type(16)));
__device__ half16 make_half16(half x, half y, half z, half w, half a, half b, half c, half d,
                              half e, half f, half g, half h, half i, half j, half k, half l) {
                                return {x, y, z, w, a, b, c, d, e, f, g, h, i, j, k, l}; }
  """
  gid = [f'blockIdx.{chr(120+i)}' for i in range(3)]
  lid = [f'threadIdx.{chr(120+i)}' for i in range(3)]
  xid = [f'(blockIdx.{chr(120+i)}*blockDim.{chr(120+i)}+threadIdx.{chr(120+i)})' for i in range(3)]
  code_for_op = {**CStyleLanguage().code_for_op, **code_for_op_half}
HIPRenderer = functools.partial(uops_to_cstyle, HIPLanguage())

# TODO: how much of this can be merged with above?
class WGSLLanguage(CStyleLanguage):
  gid = [f"i32(gindex.{'xyz'[x]})" for x in range(3)]
  lid = [f"i32(lindex.{'xyz'[x]})" for x in range(3)]
  size_prefix = "let"
  barrier="workgroupBarrier();"
  generic_var_prefix = "var "
  external_local_bufs = True
  code_for_op = { **CStyleLanguage().code_for_op, BinaryOps.CMPLT: lambda x,y,dtype: f"f32({x}<{y})",
                 TernaryOps.MULACC: lambda x,y,z,dtype: f"fma({x},{y},{z})", TernaryOps.WHERE: lambda a,b,c,dtype: f"select({c},{b},bool({a}))" }
  # HACK: write bool as f32. remove after elementwise op cast inputs properly
  type_map = {dtypes.float: "f32", dtypes.half: "f16", dtypes.int32: "i32", dtypes.uint32: "u32", dtypes.bool: "f32"}

  def render_local(self, name: str, size: int):
    return f"var<workgroup> {name}: array<f32,{size}>;"

  def render_const(self, x:Union[float,int], var_dtype) -> str:
    if math.isnan(x): return "nan()"
    elif math.isinf(x): return ("-" if x < 0 else "") + "inf(1.0)"
    return f"({super().render_const(x, var_dtype)})"

  def render_kernel(self, function_name:str, kernel:List[str], bufs:List[Tuple[str,DType]], local_size:List[int], prekernel:List[str]) -> str:
    local_size = local_size[::-1] if local_size else [1]
    bind_it = iter(range(len(bufs)))
    prg = "fn nan() -> f32 { let bits = 0xffffffffu; return bitcast<f32>(bits); }\nfn inf(a: f32) -> f32 { return a/0.0; }\n"
    prg += "\n".join(prekernel+[f"@group(0) @binding({next(bind_it)}) {'var<storage,read_write>' if isinstance(dtype, PtrDType) else 'var<uniform>'} {name}: {f'array<{self.type_map[dtype]}>' if isinstance(dtype, PtrDType) else 'i32'};" for name,dtype in bufs])  # noqa: E501
    prg += f"\n@compute @workgroup_size({','.join([str(x) for x in local_size])}) fn {function_name}(@builtin(workgroup_id) gindex: vec3<u32>, @builtin(local_invocation_id) lindex: vec3<u32>) {{\n" + "\n".join(kernel) + "\n}"  # noqa: E501
    return prg

  def render_if(self, cond: str):
    return f"if (bool({cond})) {{"

  def render_conditional(self, cond:str, x:str, y:str) -> str:
    return f"select({y}, {x}, bool({cond}))"

  def render_cast(self, x:List[str], var_dtype:DType, bitcast=False) -> str:
    if self.type_map[var_dtype]: return f"bitcast<{self.type_map[var_dtype]}>({x[0]})" if bitcast else f"{self.type_map[var_dtype]}({x[0]})"
    raise NotImplementedError(f"no cast for {var_dtype}")

  def render_store(self, buf_name:str, buf_dtype:DType, var_name:str, var_dtype:DType, idx, local=False) -> str:
    return f"{buf_name}[{idx}] = {self.render_cast([var_name], buf_dtype) if var_dtype != buf_dtype else var_name};"
WGSLRenderer = functools.partial(uops_to_cstyle, WGSLLanguage())<|MERGE_RESOLUTION|>--- conflicted
+++ resolved
@@ -264,13 +264,8 @@
   gid = [f'blockIdx.{chr(120+i)}' for i in range(3)]
   lid = [f'threadIdx.{chr(120+i)}' for i in range(3)]
   xid = [f'(blockIdx.{chr(120+i)}*blockDim.{chr(120+i)}+threadIdx.{chr(120+i)})' for i in range(3)]
-<<<<<<< HEAD
-  code_for_op = {**CStyleLanguage().code_for_op, BinaryOps.MAX: lambda a,b,dtype: f"max({a},{b})" if dtype != dtypes.half else f"__hmax({a},{b})",
-                 UnaryOps.EXP2: lambda x,dtype: f"exp2({x})" if dtype != dtypes.half else f"hexp2({x})"}
+  code_for_op = {**CStyleLanguage().code_for_op, **code_for_op_half}
   type_map = { dtypes.bfloat16: "__nv_bfloat16" }
-=======
-  code_for_op = {**CStyleLanguage().code_for_op, **code_for_op_half}
->>>>>>> 417d42a3
   half_prekernel = """
     #include <cuda_fp16.h>
     #include <cuda_bf16.h>
