--- conflicted
+++ resolved
@@ -16,7 +16,7 @@
   smem_prefix: str = ""
   smem_prefix_for_cast: bool = True
   arg_int_prefix: str = "const int"
-  type_names: Dict[DType, str] = {}
+  type_map: Dict[DType, str] = {}
   barrier: str = ""
   code_for_workitem: Dict[Union[Literal["g"], Literal["l"], Literal["i"]], Callable] = {}
   global_max: List[int] = []
@@ -125,57 +125,6 @@
     elif uop == UOps.END:
       depth -= 1
       kk("}")
-<<<<<<< HEAD
-    elif uop == UOps.WMMA:
-      if args[0] == "METAL":
-        assert dtype == dtypes.float.vec(2), "output dtype of METAL TC is _float2"
-        # ((lidx2*32)+(lidx3*4)+(lidx4*16)+(lidx5*8)+(lidx6*2))
-        output = ssa(u, 'wmma')
-        kk(f"{lang.generic_var_prefix if lang.generic_var_prefix else dtype.name} {output};")
-        kk("{ simdgroup_float8x8 a,b,c;")
-        kk(f"a.thread_elements()[0] = {r[vin[0]]}; a.thread_elements()[1] = {r[vin[1]]};")
-        kk(f"b.thread_elements()[0] = {r[vin[2]]}; b.thread_elements()[1] = {r[vin[3]]};")
-        kk(f"c.thread_elements()[0] = {r[vin[4]]}; c.thread_elements()[1] = {r[vin[5]]};")
-        kk("simdgroup_multiply_accumulate(c, a, b, c);")
-        kk(f"{output}.x = c.thread_elements()[0]; {output}.y = c.thread_elements()[1]; }}")
-      elif args[0] == "HIP":
-        assert dtype == dtypes.float.vec(8), "output dtype of HIP TC is _float8"
-        kk(f"{lang.generic_var_prefix if lang.generic_var_prefix else dtype.name} {ssa(u, 'wmma')} = __builtin_amdgcn_wmma_f32_16x16x16_f16_w32({r[vin[0]]}, {r[vin[1]]}, {r[vin[2]]});")  # noqa: E501
-      else:
-        raise NotImplementedError(f"WMMA not implemented for {args}")
-    elif uop == UOps.ALU:
-      assert dtype is not None
-      # remove parens if ALU types are the same. TODO: can do more here
-      if vin[0].uop == UOps.ALU and vin[0].arg == args and args in {BinaryOps.ADD, BinaryOps.SUB, BinaryOps.MUL, BinaryOps.XOR}:
-        val = lang.code_for_op[args](strip_parens(r[vin[0]]), *[r[x] for x in vin[1:]], dtype)
-      else:
-        val = lang.code_for_op[args](*[r[x] for x in vin] + [dtype])
-      assert child_count[u] != 0, f"childless ALU op found {u}"
-      # TODO: fix index rendering issue. fix clang nested max macro issue
-      if (child_count[u] <= 1 or dtypes.is_int(dtype)) and args != BinaryOps.MAX and not getenv("EXPAND_SSA"):
-        r[u] = val
-      else:
-        kk(f"{lang.generic_var_prefix if lang.generic_var_prefix else lang.type_names[dtype] if dtype in lang.type_names else dtype.name} {ssa(u,'alu')} = {val};")
-    elif uop == UOps.DEFINE_ACC:
-      assert dtype is not None
-      kk(f"{lang.generic_var_prefix if lang.generic_var_prefix else lang.type_names[dtype] if dtype in lang.type_names else dtype.name} {ssa(u,'acc')} = {lang.render_const(args, dtype)};")
-    elif uop == UOps.SPECIAL:
-      xid = lang.gid if args[1].startswith("g") else (lang.xid if args[1].startswith("i") else lang.lid)
-      kk(f"{lang.size_prefix} {args[1]} = {xid[args[0]]}; /* {args[2]} */")
-      if args[1].startswith("l"): local_size.append(args[2])
-      r[u] = args[1]
-    elif uop == UOps.CONST:
-      r[u] = lang.render_const(args, dtype) if args >= 0 else f"({lang.render_const(args, dtype)})"
-    elif uop == UOps.LOAD:
-      assert dtype is not None
-      val = lang.render_load(dtype, r[vin[0]], vin[0].dtype, strip_parens(r[vin[1]]), vin[0].uop == UOps.DEFINE_LOCAL)
-      if len(vin) > 3: val = lang.render_conditional(r[vin[2]], val, r[vin[3]])
-      kk(f"{lang.generic_var_prefix if lang.generic_var_prefix else lang.type_names[dtype] if dtype in lang.type_names else dtype.name} {ssa(u,'val')} = {val};")
-    elif uop == UOps.PHI:
-      kk(f"{r[vin[0]]} = {r[vin[1]]};")
-      r[u] = r[vin[0]]
-=======
->>>>>>> c9371f0d
     elif uop == UOps.STORE:
       assert vin[0].dtype is not None and vin[2].dtype is not None
       if len(vin) > 3: kk(lang.render_if(r[vin[3]]))
@@ -214,9 +163,9 @@
         if child_count[u] <= 1 and args != BinaryOps.MAX and not getenv("EXPAND_SSA"):
           r[u] = val
         else:
-          kk(f"{lang.generic_var_prefix if lang.generic_var_prefix else dtype.name} {ssa(u,'alu')} = {val};")
+          kk(f"{lang.generic_var_prefix if lang.generic_var_prefix else lang.type_map[dtype] if dtype in lang.type_map else dtype.name} {ssa(u,'alu')} = {val};")
       elif uop == UOps.DEFINE_ACC:
-        kk(f"{lang.generic_var_prefix if lang.generic_var_prefix else dtype.name} {ssa(u,'acc')} = {lang.render_const(args, dtype)};")
+        kk(f"{lang.generic_var_prefix if lang.generic_var_prefix else lang.type_map[dtype] if dtype in lang.type_map  else dtype.name} {ssa(u,'acc')} = {lang.render_const(args, dtype)};")
       elif uop == UOps.SPECIAL:
         kk(f"{lang.size_prefix} {args[1]} = {lang.code_for_workitem[args[1][0]](args[0])}; /* {args[2]} */")
         if args[1].startswith("l"): local_size.append(args[2])
@@ -227,7 +176,7 @@
         val = lang.render_load(dtype, r[vin[0]], vin[0].dtype, strip_parens(r[vin[1]]), vin[0].uop == UOps.DEFINE_LOCAL)
         # NOTE: this relies on the load not happening if it's in the unselected branch
         if len(vin) > 3: val = lang.code_for_op[TernaryOps.WHERE](r[vin[2]], val, r[vin[3]], dtype)
-        kk(f"{lang.generic_var_prefix if lang.generic_var_prefix else dtype.name} {ssa(u,'val')} = {val};")
+        kk(f"{lang.generic_var_prefix if lang.generic_var_prefix else lang.type_map[dtype] if dtype in lang.type_map else dtype.name} {ssa(u,'val')} = {val};")
       elif uop == UOps.PHI:
         kk(f"{r[vin[0]]} = {r[vin[1]]};")
         r[u] = r[vin[0]]
@@ -271,14 +220,9 @@
   code_for_workitem ={ "g": lambda x: f"get_group_id({x})", "l": lambda x: f"get_local_id({x})", "i": lambda x: f"get_global_id({x})" }
   uses_vload = True
   # NOTE: mad is used so the loads aren't reordered into the math on 845
-<<<<<<< HEAD
-  code_for_op = {**CStyleLanguage().code_for_op, TernaryOps.MULACC: lambda a,b,c,dtype: f"mad({a},{b},{c})"}
-  type_names = { dtypes.uint8: "uchar", dtypes.uint32: "uint", dtypes.uint16: "ushort", dtypes.uint64: "ulong" }
-=======
   code_for_op = {**CStyleLanguage().code_for_op,
                  TernaryOps.MULACC: lambda a,b,c,dtype: f"mad({a},{b},{c})" if dtypes.is_float(dtype) else f"(({a}*{b})+{c})"}
   type_map = { dtypes.uint8: "uchar", dtypes.uint32: "uint", dtypes.uint16: "ushort", dtypes.uint64: "ulong" }
->>>>>>> c9371f0d
   def render_cast(self, x, var_dtype, bitcast=False) -> str:
     return f"as_{self.type_names.get(var_dtype) or var_dtype.name}({x[0]})" if bitcast else super().render_cast(x, var_dtype)
 OpenCLRenderer = functools.partial(uops_to_cstyle, OpenCLLanguage())
@@ -344,10 +288,10 @@
 HIPRenderer = functools.partial(uops_to_cstyle, HIPLanguage())
 
 class GLSLLanguage(CStyleLanguage):
-  type_names = {dtypes.float64: "double", dtypes.float: "float", dtypes.half: "float", dtypes.int32: "int", dtypes.uint32: "uint", dtypes.bool: "bool"}
+  type_map = {dtypes.float: "float", dtypes.half: "float", dtypes.int32: "int", dtypes.uint32: "uint", dtypes.bool: "bool"}
   sampler_prefix = {dtypes.float64: "d", dtypes.float: "", dtypes.half: "", dtypes.int32: "i", dtypes.uint32: "u", dtypes.bool: "i"}
   fragment_center_offset = 0.5
-  xid = [f"int(gl_FragCoord.y-{fragment_center_offset}) * width + int(gl_FragCoord.x-{fragment_center_offset})"]
+  code_for_workitem = {"i": lambda x, offset=fragment_center_offset:f"int(gl_FragCoord.y-{offset}) * width + int(gl_FragCoord.x-{offset})"}
   code_for_op = {**CStyleLanguage().code_for_op, **{op: lambda a,b,dtype,charforop=charforop: f"bool(int({a}){charforop}int({b}))" if dtype == dtypes.bool else f"({a}{charforop}{b})" for op,charforop in [(BinaryOps.MUL,"*"),(BinaryOps.ADD,"+"),(BinaryOps.SUB,"-"),(BinaryOps.DIV,"/")]},
     BinaryOps.CMPLT: lambda a,b,dtype: f"(float({a})<float({b}))" if dtype == dtypes.bool else f"({a}<{b})", BinaryOps.MOD: lambda a,b,dtype: f"(int({a})%int({b}))", TernaryOps.WHERE: lambda a,b,c,dtype: f"(float({a})!=0.0?{b}:{c})" }
 
@@ -359,11 +303,11 @@
   def render_kernel(self, function_name:str, kernel:List[str], bufs:List[Tuple[str,DType]], local_size:List[int], prekernel:List[str]) -> str:
     prg = "#version 330\nprecision highp float;\nprecision highp int;\nin vec2 uv;\nuniform int width;\n"
     prg += "\n".join([f"uniform {self.sampler_prefix[dtype]}sampler2D {name};" for name,dtype in bufs if name != "data0"])
-    prg += f"\nout {'int' if bufs[0][1] == dtypes.bool else self.type_names[bufs[0][1]]} out_data;\n"
+    prg += f"\nout {'int' if bufs[0][1] == dtypes.bool else self.type_map[bufs[0][1]]} out_data;\n"
     return prg + "\nvoid main() {\n" + "\n".join(kernel) + "\n}"
 
   def render_cast(self, x:List[str], var_dtype:DType, bitcast=False) -> str:
-    if self.type_names[var_dtype]: return f"{self.type_names[var_dtype]}({x[0]})"
+    if self.type_map[var_dtype]: return f"{self.type_map[var_dtype]}({x[0]})"
     raise NotImplementedError(f"no cast for {var_dtype}")
 
   def render_load(self, output_dtype, buf_name, buf_dtype, idx, local=False) -> str:
@@ -373,7 +317,7 @@
     return f"{self.render_cast([out_val], output_dtype)}"
 
   def render_store(self, buf_name:str, buf_dtype:DType, var_name:str, var_dtype:DType, idx, local=False) -> str:
-    return f"out_data = {'int' if buf_dtype == dtypes.bool else self.type_names[buf_dtype]}({var_name});"
+    return f"out_data = {'int' if buf_dtype == dtypes.bool else self.type_map[buf_dtype]}({var_name});"
 
 # TODO: how much of this can be merged with above?
 class WGSLLanguage(CStyleLanguage):
@@ -385,13 +329,8 @@
   code_for_op = { **CStyleLanguage().code_for_op,
                  BinaryOps.CMPLT: lambda x,y,dtype: f"f32({x}<{y})", BinaryOps.CMPEQ: lambda x,y,dtype: f"f32({x}=={y})",
                  TernaryOps.MULACC: lambda x,y,z,dtype: f"fma({x},{y},{z})", TernaryOps.WHERE: lambda a,b,c,dtype: f"select({c},{b},bool({a}))" }
-<<<<<<< HEAD
-  # HACK: write bool as f32. remove after elementwise op cast inputs properly
-  type_names = {dtypes.float: "f32", dtypes.half: "f16", dtypes.int32: "i32", dtypes.uint32: "u32", dtypes.bool: "f32"}
-=======
   # HACK: write bool as f32
   type_map = {dtypes.float: "f32", dtypes.half: "f16", dtypes.int32: "i32", dtypes.uint32: "u32", dtypes.bool: "f32"}
->>>>>>> c9371f0d
 
   def render_local(self, name: str, dtype:DType, size: int): return f"var<workgroup> {name}: array<{self.type_map[dtype]},{size}>;"
 
@@ -406,11 +345,11 @@
     local_size = local_size[::-1] if local_size else [1]
     bind_it = iter(range(len(bufs)))
     prg = "fn nan() -> f32 { let bits = 0xffffffffu; return bitcast<f32>(bits); }\nfn inf(a: f32) -> f32 { return a/0.0; }\n"
-    prg += "\n".join(prekernel+[f"@group(0) @binding({next(bind_it)}) {'var<storage,read_write>' if isinstance(dtype, PtrDType) else 'var<uniform>'} {name}: {f'array<{self.type_names[dtype]}>' if isinstance(dtype, PtrDType) else 'i32'};" for name,dtype in bufs])  # noqa: E501
+    prg += "\n".join(prekernel+[f"@group(0) @binding({next(bind_it)}) {'var<storage,read_write>' if isinstance(dtype, PtrDType) else 'var<uniform>'} {name}: {f'array<{self.type_map[dtype]}>' if isinstance(dtype, PtrDType) else 'i32'};" for name,dtype in bufs])  # noqa: E501
     prg += f"\n@compute @workgroup_size({','.join([str(x) for x in local_size])}) fn {function_name}(@builtin(workgroup_id) gindex: vec3<u32>, @builtin(local_invocation_id) lindex: vec3<u32>) {{\n" + "\n".join(kernel) + "\n}"  # noqa: E501
     return prg
 
   def render_cast(self, x:List[str], var_dtype:DType, bitcast=False) -> str:
-    if self.type_names[var_dtype]: return f"bitcast<{self.type_names[var_dtype]}>({x[0]})" if bitcast else f"{self.type_names[var_dtype]}({x[0]})"
+    if self.type_map[var_dtype]: return f"bitcast<{self.type_map[var_dtype]}>({x[0]})" if bitcast else f"{self.type_map[var_dtype]}({x[0]})"
     raise NotImplementedError(f"no cast for {var_dtype}")
 WGSLRenderer = functools.partial(uops_to_cstyle, WGSLLanguage())