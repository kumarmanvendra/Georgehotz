--- conflicted
+++ resolved
@@ -29,18 +29,6 @@
   uses_ptr_arithmetic: bool = False
   launch_bounds: bool = False
   code_for_op: Dict = {
-<<<<<<< HEAD
-    UnaryOps.NEG: lambda x: f"(-{x})",
-    UnaryOps.EXP2: lambda x: f"exp2({x})",
-    UnaryOps.LOG2: lambda x: f"log2({x})",
-    UnaryOps.SIN: lambda x: f"sin({x})",
-    UnaryOps.SQRT: lambda x: f"sqrt({x})",
-    BinaryOps.ADD: lambda a,b: f"({a}+{b})", BinaryOps.SUB: lambda a,b: f"({a}-{b})",
-    BinaryOps.MUL: lambda a,b: f"({a}*{b})", BinaryOps.DIV: lambda a,b: f"({a}/{b})",
-    BinaryOps.MAX: lambda a,b,dtype: f"max({a},{b})", BinaryOps.MOD: lambda a,b: f"({a}%{b})",
-    BinaryOps.CMPLT: lambda a,b: f"({a}<{b})", TernaryOps.MULACC: lambda a,b,c: f"(({a}*{b})+{c})",
-    TernaryOps.WHERE: lambda a,b,c: f"({a}!=0?{b}:{c})"
-=======
     UnaryOps.NEG: lambda x,dtype: f"(-{x})" if dtype != dtypes.bool else f"(!{x})",
     UnaryOps.EXP2: lambda x,dtype: f"exp2({x})",
     UnaryOps.LOG2: lambda x,dtype: f"log2({x})",
@@ -51,7 +39,6 @@
     BinaryOps.MAX: lambda a,b,dtype: f"max({a},{b})", BinaryOps.MOD: lambda a,b,dtype: f"({a}%{b})",
     BinaryOps.CMPLT: lambda a,b,dtype: f"({a}<{b})", TernaryOps.MULACC: lambda a,b,c,dtype: f"(({a}*{b})+{c})",
     TernaryOps.WHERE: lambda a,b,c,dtype: f"({a}!=0?{b}:{c})"
->>>>>>> 5068e99d
   }
 
   # returns a str expression of the casted xs with the given type
@@ -66,7 +53,7 @@
     if math.isnan(x): val = "NAN"
     elif math.isinf(x): val = ("-" if x < 0 else "") + "INFINITY"
     else: val = f"{float(x)}f" if dtypes.is_float(var_dtype) else f"{int(x)}" if dtypes.is_int(var_dtype) else f"{bool(x)}".lower()
-    return self.render_cast([val]*var_dtype.sz, var_dtype) if var_dtype.sz > 1 or var_dtype not in [dtypes.float, dtypes.int] else val
+    return self.render_cast([val]*var_dtype.sz, var_dtype) if var_dtype.sz > 1 or var_dtype not in [dtypes.float, dtypes.int, dtypes.bool] else val
 
   # returns a str expression of the loaded value with the output type
   def render_load(self, output_dtype, buf_name, buf_dtype, idx, local=False) -> str:
@@ -170,17 +157,9 @@
       assert dtype is not None
       # remove parens if ALU types are the same. TODO: can do more here
       if vin[0].uop == UOps.ALU and vin[0].arg == args and args in {BinaryOps.ADD, BinaryOps.SUB, BinaryOps.MUL}:
-<<<<<<< HEAD
-        val = lang.code_for_op[args](strip_parens(r[vin[0]]), *[r[x] for x in vin[1:]])
-      else:
-        val = lang.code_for_op[args](*[r[x] for x in vin] + ([dtype] if args == BinaryOps.MAX else [])) if not (args == UnaryOps.NEG and dtype == dtypes.bool) else f"!{r[vin[0]]}"
-=======
         val = lang.code_for_op[args](strip_parens(r[vin[0]]), *[r[x] for x in vin[1:]], dtype)
-      elif args == BinaryOps.MAX:
-        val = lang.code_for_op[args](*[lang.render_cast([r[x]], dtype) if x.dtype != dtype else r[x] for x in vin] + [dtype])
       else:
         val = lang.code_for_op[args](*[r[x] for x in vin] + [dtype])
->>>>>>> 5068e99d
       assert child_count[u] != 0, f"childless ALU op found {u}"
       if (child_count[u] <= 1 or dtypes.is_int(dtype)) and args != BinaryOps.MAX:  # fix index rendering issue. fix clang nested max macro issue
         r[u] = val
