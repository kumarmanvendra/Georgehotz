from typing import Dict, List, Optional, Tuple, Union, DefaultDict, cast, Literal, Callable
import os, math
from collections import defaultdict, Counter
from tinygrad.ops import UnaryOps, BinaryOps, TernaryOps
from tinygrad.helpers import strip_parens, getenv, prod, dedup
from tinygrad.dtype import ImageDType, dtypes, DType, PtrDType, ConstType
from tinygrad.codegen.uops import UOps, UOp, UOpGraph
from tinygrad.renderer import Renderer, TensorCore

class CStyleLanguage(Renderer):
  kernel_prefix: str = ""
  buffer_prefix: str = ""
  buffer_suffix: str = ""
  smem_align: str = ""
  smem_prefix: str = ""
  smem_prefix_for_cast: bool = True
  arg_int_prefix: str = "const int"
  barrier: str = ""
  code_for_workitem: Dict[Union[Literal["g"], Literal["l"], Literal["i"]], Callable] = {}
  extra_args: List[str] = []
  float4: Optional[str] = None
  uses_vload: bool = False
  uses_ptr_arithmetic: bool = False
  type_map: Dict[DType, str] = {}
  code_for_op: Dict = {
    UnaryOps.NEG: lambda x,dtype: f"(!{x})" if dtype == dtypes.bool else f"(-{x})", UnaryOps.SQRT: lambda x,dtype: f"sqrt({x})",
    UnaryOps.RECIP: lambda x,dtype: f"(1/{x})",
    UnaryOps.EXP2: lambda x,dtype: f"exp2({x})", UnaryOps.LOG2: lambda x,dtype: f"log2({x})", UnaryOps.SIN: lambda x,dtype: f"sin({x})",
    BinaryOps.ADD: lambda a,b,dtype: f"({a}+{b})", BinaryOps.MAX: lambda a,b,dtype: f"max({a},{b})",
    BinaryOps.IDIV: lambda a,b,dtype: f"({a}/{b})", BinaryOps.MUL: lambda a,b,dtype: f"({a}*{b})", BinaryOps.MOD: lambda a,b,dtype: f"({a}%{b})",
    BinaryOps.CMPLT: lambda a,b,dtype: f"({a}<{b})", BinaryOps.CMPNE: lambda a,b,dtype: f"({a}!={b})", BinaryOps.XOR: lambda a,b,dtype: f"({a}^{b})",
    BinaryOps.AND: lambda a,b,dtype: f"({a}&{b})", BinaryOps.OR: lambda a,b,dtype: f"({a}|{b})",
    TernaryOps.WHERE: lambda a,b,c,dtype: f"({a}?{b}:{c})"}

  # returns a str expression of the casted xs with the given type
  def render_cast(self, x:str, var_dtype:DType, bitcast=False) -> str:
    if bitcast: return f"(*(({self.buffer_prefix}{self.render_dtype(var_dtype)}*)&{x}))"
    return f"({self.render_dtype(var_dtype)})({x})"

  # returns a str expression of the vectorized xs with the given type
  def render_vectorize(self, x:List[str], var_dtype:DType) -> str:
    assert len(x) == var_dtype.count, f"cast is wrong size {len(x)} != {var_dtype.count}"
    assert self.float4 is not None, "vectorized cast is not supported on this platform"
    return f"{self.float4.replace('float4', self.render_dtype(var_dtype))}({','.join(x)})"

  # returns a str expression of the const with the given type
  def render_const(self, x:ConstType, dtype:DType) -> str:
    if math.isnan(x): val = "NAN"
    elif math.isinf(x): val = ("-" if x < 0 else "") + "INFINITY"
    elif dtype.scalar() == dtypes.bool: val = "1" if x else "0"
    elif dtype.scalar() == dtypes.float: val = f"{x}f"
    else: val = str(x)
    if dtype.count > 1: return self.render_vectorize([val] * dtype.count, dtype)
    return (self.render_cast(val, dtype) if dtype not in [dtypes.float, dtypes.int, dtypes.bool] else val)

  # returns a str expression of the loaded value with the output type
  def render_load(self, output_dtype, buf_name, buf_dtype, idx, local=False) -> str:
    if isinstance(buf_dtype, ImageDType):
      assert output_dtype == dtypes.float.vec(4), f"images must be float4, getting {output_dtype}"
      return f"read_imagef({buf_name}, smp, {idx})"
    if self.uses_vload and buf_dtype.scalar() == dtypes.float16 and output_dtype.scalar() != dtypes.float16:
      return f"vload_half{'' if output_dtype.count == 1 else str(output_dtype.count)}(0, {buf_name}+{idx})"
    if output_dtype.count > 1:
<<<<<<< HEAD
      out_val = f"*(({self.smem_prefix if local and self.smem_prefix_for_cast else self.buffer_prefix}{self.render_dtype(buf_dtype)}{output_dtype.count}*)({buf_name}+{idx}))"  # noqa: E501
    else:
      out_val = f"*({buf_name}+{idx})" if self.uses_ptr_arithmetic else f"{buf_name}[{idx}]"
    return self.render_cast(out_val, output_dtype) if output_dtype != buf_dtype else out_val
=======
      return f"*(({self.smem_prefix if local and self.smem_prefix_for_cast else self.buffer_prefix}{self.render_dtype(buf_dtype)}{output_dtype.count}*)({buf_name}+{idx}))"  # noqa: E501
    return f"*({buf_name}+{idx})" if self.uses_ptr_arithmetic else f"{buf_name}[{idx}]"
>>>>>>> 2a7282c1

  def get_kernel_modifier(self, uops:UOpGraph) -> str: return ""
  def render_kernel(self, function_name:str, kernel:List[str], bufs:List[Tuple[str,Tuple[DType,bool]]], uops:UOpGraph, prefix=None) -> str:
    tmp = "const sampler_t smp = CLK_NORMALIZED_COORDS_FALSE | CLK_ADDRESS_CLAMP | CLK_FILTER_NEAREST;\n" if any(isinstance(dtype, ImageDType) for _,(dtype,_) in bufs) else ""  # noqa: E501
    buftypes = [(name,f"{'write_only' if mutable else 'read_only'} image2d_t" if dtype.name.startswith('image') else
                ("" if mutable else "const ")+self.buffer_prefix+self.render_dtype(dtype)+"*"+self.buffer_suffix if isinstance(dtype, PtrDType) else
                self.arg_int_prefix if dtype == dtypes.int else None) for name,(dtype,mutable) in bufs]
    prg = ''.join([f"{self.kernel_prefix}void {self.get_kernel_modifier(uops)}{function_name}(",] +
    [', '.join([f'{t} {name}' for name,t in buftypes] + self.extra_args)] +
    [") {\n" + tmp] + ['\n'.join(kernel), "\n}"])
    return prg if prefix is None else "\n".join(prefix)+f"\n{prg}"

  # returns a str statement that does the store
  def render_store(self, buf_name:str, buf_dtype:DType, var_name:str, var_dtype:DType, idx:str, local=False) -> str:
    if isinstance(buf_dtype, ImageDType):
      assert var_dtype == dtypes.float.vec(4), f"images must be float4, getting {var_dtype}"
      return f"write_imagef({buf_name}, {idx}, {var_name});"
    if self.uses_vload and buf_dtype.scalar() == dtypes.float16 and var_dtype.scalar() != dtypes.float16:
      return f"vstore_half{'' if var_dtype.count == 1 else str(var_dtype.count)}({var_name}, 0, {buf_name}+{idx});"
    if var_dtype.count > 1:
      prefix = self.smem_prefix if local and self.smem_prefix_for_cast else self.buffer_prefix
      return f"*(({prefix}{self.render_dtype(buf_dtype)}{var_dtype.count}*)({buf_name}+{idx})) = {var_name};"
    return f"*({buf_name}+{idx}) = {var_name};" if self.uses_ptr_arithmetic else f"{buf_name}[{idx}] = {var_name};"

  def render_local(self, name:str, dtype:DType, size:int): return self.smem_align + self.smem_prefix + f"{self.render_dtype(dtype)} {name}[{size}];"
  def render_dtype(self, var_dtype:DType) -> str: return self.type_map.get(var_dtype, var_dtype.name)

  def render(self, name:str, uops:UOpGraph) -> str:
    kernel = []
    bufs: List[Tuple[str, Tuple[DType, bool]]] = []
    depth = 1
    def kk(s): kernel.append("  "*depth+s)

    c: DefaultDict[str, int] = defaultdict(int)
    r: Dict[UOp, str] = {}

    def ssa(prefix:str, u:Optional[UOp]=None):
      nonlocal c, r
      ret = f"{prefix}{c[prefix]}"
      if u is not None: r[u] = ret
      c[prefix] += 1
      return ret

    child_count = Counter(v for ru in uops for v in ru.src)

    seen_vars = set()
    for u in uops:
      uop,dtype,src,args = u.op,u.dtype,u.src,u.arg
      # these four uops don't have output dtypes
      if uop is UOps.IF:
        kk(f"if ({r[src[0]]}) {{")
        depth += 1
      elif uop is UOps.BARRIER: kk(self.barrier)
      elif uop in {UOps.ENDRANGE, UOps.ENDIF}:
        depth -= 1
        kk("}")
      elif uop is UOps.STORE:
        assert src[0].dtype is not None and src[2].dtype is not None
        rendered_store = self.render_store(r[src[0]], src[0].dtype, r[src[2]], src[2].dtype, strip_parens(r[src[1]]), src[0].op is UOps.DEFINE_LOCAL)
        kk(f"if ({r[src[3]]}) {{ {rendered_store} }}" if len(src) > 3 else rendered_store)
      else:
        assert dtype is not None, f"None dtype for uop {uop}"
        if uop is UOps.RANGE:
          kk(f"for (int {(expr := ssa('ridx',u))} = {r[src[0]]}; {expr} < {r[src[1]]}; {expr}++) {{")
          depth += 1
        elif uop is UOps.ALU:
          # remove parens if ALU types are the same. TODO: can do more here
          if args in {BinaryOps.ADD,BinaryOps.MUL,BinaryOps.XOR}: operands = [strip_parens(r[v]) if v.arg == args else r[v]for v in src]
          else: operands = [r[v] for v in src]
          val = self.code_for_op[args](*operands, dtype)
          assert child_count[u] != 0, f"childless ALU op found {u}"
          # TODO: fix index rendering issue. fix clang nested max macro issue
          if child_count[u] <= 1 and args is not BinaryOps.MAX and not getenv("EXPAND_SSA"): r[u] = val
          else: kk(f"{self.render_dtype(dtype)} {ssa('alu',u)} = {val};")
        elif uop is UOps.SPECIAL:
          kk(f"int {args[1]} = {self.code_for_workitem[args[1][0]](args[0])}; /* {args[2]} */")
          r[u] = args[1]
        elif uop is UOps.LOAD:
          val = self.render_load(dtype, r[src[0]], src[0].dtype, strip_parens(r[src[1]]), src[0].op is UOps.DEFINE_LOCAL)
          # NOTE: this relies on the load not happening if it's in the unselected branch
          if len(src) > 3 and src[2].op is UOps.ALU: val = self.code_for_op[TernaryOps.WHERE](r[src[2]], val, r[src[3]], dtype)
          kk(f"{self.render_dtype(dtype)} {ssa('val',u)} = {val};")
        elif uop is UOps.PHI:
          kk(f"{r[src[0]]} = {r[src[1]]};")
          r[u] = r[src[0]]
        elif uop in {UOps.CAST, UOps.BITCAST, UOps.VECTORIZE}:
          assert len(src) == 1 or (uop is UOps.VECTORIZE and len(src) > 1), "Invalid source length for operation"
          if uop is UOps.BITCAST:
            precast = ssa('precast')
            kk(f"{self.render_dtype(cast(DType, src[0].dtype))} {precast} = {r[src[0]]};")
            val = self.render_cast(precast, dtype, bitcast=True)
          elif uop is UOps.CAST: val = self.render_cast(r[src[0]], dtype, bitcast=False)
          else: val = self.render_vectorize([r[x] for x in src], dtype)
          if child_count[u] <= 1: r[u] = val
          else: kk(f"{self.render_dtype(dtype)} {ssa('cast',u)} = {val};")
        elif uop is UOps.DEFINE_LOCAL:
          kk(self.render_local(args[0], dtype, args[1]))
          r[u] = args[0]
        elif uop is UOps.DEFINE_VAR:
          assert args.expr not in seen_vars, f"duplicate variable {args.expr}"
          seen_vars.add(args.expr)
          bufs.append((args.expr, (dtype,False)))
          r[u] = args.expr
        elif uop is UOps.DEFINE_GLOBAL:
          bufs.append((nm:=f"data{args[0]}", (dtype,args[1])))
          r[u] = nm
        elif uop is UOps.WMMA: kk(f"{self.render_dtype(dtype)} {ssa('wmma',u)} = __{args[0]}({r[src[0]]}, {r[src[1]]}, {r[src[2]]});")
        elif uop is UOps.DEFINE_ACC: kk(f"{self.render_dtype(dtype)} {ssa('acc',u)} = {self.render_const(src[0].arg, dtype)};")
        elif uop is UOps.CONST: r[u] = self.render_const(args, dtype) if args >= 0 else f"({self.render_const(args, dtype)})"
        elif uop is UOps.GEP:
          assert src[0].dtype is not None
          from_ssa = src[0].op in {UOps.LOAD, UOps.WMMA, UOps.DEFINE_ACC}
          r[u] = (r[src[0]] if from_ssa else f"{(r[src[0]])}") + (f"[{args}]" if src[0].dtype.count > 4 else f".{'xyzw'[args]}")
        else: raise RuntimeError(f"failed to render {u}")

    return self.render_kernel(name, kernel, bufs, uops)

class ClangRenderer(CStyleLanguage):
  device = "CLANG"
  supports_float4 = False
  has_local = False
  global_max = None

  # language options
  buffer_suffix = " restrict"
  type_map = {dtypes.bool:"_Bool", dtypes.half:"__fp16"}
  code_for_op = {**CStyleLanguage().code_for_op, BinaryOps.MAX: lambda a,b,dtype: f"(({a}>{b})?{a}:{b})"}

class OpenCLRenderer(CStyleLanguage):
  device = "GPU"

  # language options
  kernel_prefix = "__kernel "
  buffer_prefix = "__global "
  smem_align = "__attribute__ ((aligned (16))) "
  smem_prefix = "__local "
  barrier = "barrier(CLK_LOCAL_MEM_FENCE);"
  float4 = "(float4)"
  code_for_workitem = {"g": lambda x: f"get_group_id({x})", "l": lambda x: f"get_local_id({x})", "i": lambda x: f"get_global_id({x})"}
  uses_vload = True
  type_map = { dtypes.uint8: "uchar", dtypes.uint32: "uint", dtypes.uint16: "ushort", dtypes.uint64: "ulong" }
  def render_cast(self, x, var_dtype, bitcast=False) -> str:
    return f"as_{self.render_dtype(var_dtype)}({x})" if bitcast else super().render_cast(x, var_dtype)

  def render_kernel(self, function_name, kernel, bufs, uops, prefix=None) -> str:
    if any(uop.dtype == dtypes.half for uop in uops): prefix = ["#pragma OPENCL EXTENSION cl_khr_fp16 : enable"]
    return super().render_kernel(function_name, kernel, bufs, uops, prefix)

class MetalRenderer(CStyleLanguage):
  device = "METAL"
  shared_max = 32768
  tensor_cores = [TensorCore(dims=(8,8,8), threads=[(0,2),(1,4),(0,2),(1,2)], thread_local_sizes=[[2],[2],[2]], thread_local_aliases=[ [[0],[2],[0],[4],[-1, 1, 3],[0]], [[1],[0],[3],[0],[2, 4],[-1]], [[1],[2],[3],[4],[0],[-1]] ], dtype_in=di, dtype_out=do) for (di, do) in [(dtypes.float, dtypes.float), (dtypes.half, dtypes.float), (dtypes.half, dtypes.half)]] # noqa: E501
  def __init__(self): self.tensor_cores = MetalRenderer.tensor_cores if os.uname().machine == "arm64" else []

  # language options
  kernel_prefix = "kernel "
  buffer_prefix = "device "
  smem_prefix = "threadgroup "
  arg_int_prefix = "constant int&"
  barrier = "threadgroup_barrier(mem_flags::mem_threadgroup);"
  float4 = "float4"
  uses_ptr_arithmetic = True
  code_for_workitem = {"g": lambda x: f"gid.{chr(120+x)}", "l": lambda x: f"lid.{chr(120+x)}"}
  # uint3 used for gid/lid - TODO: this should probably be `ushort3 lid [[thread_position_in_threadgroup]]`
  extra_args = ['uint3 gid [[threadgroup_position_in_grid]]', 'uint3 lid [[thread_position_in_threadgroup]]']
  type_map = {dtypes.bfloat16: "bfloat"}
  code_for_op = {**CStyleLanguage().code_for_op,
    BinaryOps.MAX: lambda a,b,dtype: f"(bfloat)max((float){a},(float){b})" if dtype == dtypes.bfloat16 else f"max({a},{b})",
    UnaryOps.SQRT: lambda x,dtype: f"(bfloat)sqrt({x})" if dtype == dtypes.bfloat16 else f"sqrt({x})",
    UnaryOps.EXP2: lambda x,dtype: f"(bfloat)exp2({x})" if dtype == dtypes.bfloat16 else f"exp2({x})",
    UnaryOps.LOG2: lambda x,dtype: f"(bfloat)log2({x})" if dtype == dtypes.bfloat16 else f"log2({x})",
    UnaryOps.SIN: lambda x,dtype: f"(bfloat)precise::sin({x})" if dtype == dtypes.bfloat16 else f"precise::sin({x})",}

  def render_cast(self, x: str, var_dtype: DType, bitcast=False) -> str:
    return f"as_type<{self.render_dtype(var_dtype)}>({x})" if bitcast else super().render_cast(x, var_dtype)

  def render_kernel(self, function_name, kernel, bufs, uops, prefix=None):
    prefix, wmma_args = ["#include <metal_stdlib>","using namespace metal;"], set([uop.arg for uop in uops if uop.op is UOps.WMMA])
    for arg in wmma_args: prefix.append(f"""{arg[3].name}2 __{arg[0]}({arg[2].name}2 m, {arg[2].name}2 n, {arg[3].name}2 o) {{
  simdgroup_{arg[3].name}8x8 a,b,c; a.thread_elements()[0] = m.x; a.thread_elements()[1] = m.y; b.thread_elements()[0] = n.x;
  b.thread_elements()[1] = n.y; c.thread_elements()[0] = o.x; c.thread_elements()[1] = o.y; simdgroup_multiply_accumulate(c, a, b, c);
  return {arg[3].name}2(c.thread_elements()[0], c.thread_elements()[1]);\n}}""")
    return super().render_kernel(function_name, kernel, bufs, uops, prefix)

code_for_op_half = {UnaryOps.RECIP: lambda x,dtype: f"hrcp({x})" if dtype in (dtypes.half, dtypes.bfloat16) else f"1/{x}",
                    BinaryOps.MAX: lambda a,b,dtype: f"__hmax({a},{b})" if dtype in (dtypes.half, dtypes.bfloat16) else f"max({a},{b})",
                    UnaryOps.SQRT: lambda x,dtype: f"hsqrt({x})" if dtype in (dtypes.half, dtypes.bfloat16) else f"sqrt({x})",
                    UnaryOps.SIN: lambda x,dtype: f"hsin({x})" if dtype in (dtypes.half, dtypes.bfloat16) else f"sin({x})",
                    UnaryOps.LOG2: lambda x,dtype: f"hlog2({x})" if dtype in (dtypes.half, dtypes.bfloat16) else f"log2({x})",
                    UnaryOps.EXP2: lambda x,dtype: f"hexp2({x})" if dtype in (dtypes.half, dtypes.bfloat16) else f"exp2({x})",}

_nms = "xyzwabcdefghijkl"
def _make_cuda_dtype(base_type, name, cnt):
  vec, elems, header = f"{name}{cnt}", ', '.join(_nms[:cnt]), ', '.join([f"{base_type} {x}" for x in _nms[:cnt]])
  return f"struct {vec} {{ {base_type} {elems}; }}; __device__ {vec} make_{vec}({header}) {{ {vec} r={{{elems}}}; return r; }}"

class CUDARenderer(CStyleLanguage):
  device = "CUDA"
  global_max = (2147483647, 65535, 65535)
  local_max = (1024, 1024, 64)
  shared_max = 49152
  tensor_cores = [TensorCore(dims=(8,16,16), threads=[(0,2),(0,2),(1,2),(1,2),(0,2)], thread_local_sizes=[[2,2,2],[2,2],[2,2]], thread_local_aliases=[ [[0],[0],[5],[-2],[0],[-1,1,2,-3],[3,4]], [[3],[4],[0],[0],[5],[-1,1,2,-2],[0]], [[-1],[1],[5],[-2],[2],[0],[3,4]] ], dtype_in=di, dtype_out=do) for (di, do) in ([(dtypes.half, dtypes.float), (dtypes.bfloat16, dtypes.float)])]  # noqa: E501
  def __init__(self, arch:str): self.tensor_cores = CUDARenderer.tensor_cores if int(arch[3:]) >= 80 else []

  # language options
  kernel_prefix = "extern \"C\" __global__ "
  smem_prefix = "__shared__ "
  smem_prefix_for_cast = False
  barrier = "__syncthreads();"
  float4 = "make_float4"
  code_for_workitem = {"g": lambda x: f"blockIdx.{chr(120+x)}", "l": lambda x: f"threadIdx.{chr(120+x)}",
                       "i": lambda x: f"(blockIdx.{chr(120+x)}*blockDim.{chr(120+x)}+threadIdx.{chr(120+x)})"}
  code_for_op = {**CStyleLanguage().code_for_op, **code_for_op_half}
  type_map = {dtypes.bfloat16: "nv_bfloat16"}

  def render_kernel(self, function_name, kernel, bufs, uops, prefix=None):
    # TODO: why is dtypes.bfloat16.name == "__bf16"? would be easier not override dtypes.name
    dt_map = { dtypes.float: ("float","f32"), dtypes.half: ("half","f16"), dtypes.bfloat16: ("bfloat16","bf16"), }

    prefix = ["#define INFINITY (__int_as_float(0x7f800000))","#define NAN (__int_as_float(0x7fffffff))"]
    if any(uop.dtype == dtypes.half for uop in uops):
      prefix += ["#include <cuda_fp16.h>"] + [_make_cuda_dtype("half", "half", x) for x in [4, 8]]

    if any(uop.dtype == dtypes.bfloat16 for uop in uops):
      prefix += ["#include <cuda_bf16.h>"] + [_make_cuda_dtype("nv_bfloat16", "bfloat16", x) for x in [4, 8]]

    # TODO: this has to be way better to generate for arbitrary M,N,K: use arg[1] for MNK, use arg[4] for vec sizes, encode register packing
    for arg in dedup([uop.arg for uop in uops if uop.op is UOps.WMMA]):
      fn, ti, to, ci, co = arg[0], dt_map[arg[2]][0], dt_map[arg[3]][0], dt_map[arg[2]][1], dt_map[arg[3]][1]
      prefix.append(f"""__device__ {to}4 __{fn}({ti}8 a, {ti}4 b, {to}4 c) {{ int *a_pk = (int *) (&a), *b_pk = (int *) (&b);
asm( "mma.sync.aligned.m16n8k16.row.col.{co}.{ci}.{ci}.{co} {{ %0, %1, %2, %3 }}, {{ %4, %5, %6, %7 }}, {{ %8, %9 }}, {{ %0, %1, %2, %3 }};"
  : "+f"(c.x), "+f"(c.y), "+f"(c.z), "+f"(c.w) : "r"(a_pk[0]), "r"(a_pk[1]), "r"(a_pk[2]),  "r"(a_pk[3]), "r"(b_pk[0]), "r"(b_pk[1]) );
return c;}}""")

    return super().render_kernel(function_name, kernel, bufs, uops, prefix=prefix)

code_for_op_hip = { UnaryOps.SQRT: lambda x,dtype: f"__ocml_sqrt_f{ {dtypes.half:16, dtypes.double:64}.get(dtype, 32)}({x})",
                    UnaryOps.SIN: lambda x,dtype: f"__ocml_sin_f{ {dtypes.half:16, dtypes.double:64}.get(dtype, 32)}({x})",
                    UnaryOps.LOG2: lambda x,dtype: f"__ocml_log2_f{ {dtypes.half:16, dtypes.double:64}.get(dtype, 32)}({x})",
                    UnaryOps.EXP2: lambda x,dtype: f"__ocml_exp2_f{ {dtypes.half:16, dtypes.double:64}.get(dtype, 32)}({x})",
                    # TODO: MAX with int uses fmax_f32?
                    BinaryOps.MAX: lambda a,b,dtype: f"__ocml_fmax_f{ {dtypes.half:16, dtypes.double:64}.get(dtype, 32) }({a},{b})",}

def _make_hip_code_for_op():
  def wrapper(key, func):
    def cast_bf16(*args):
      if args[-1] == dtypes.bfloat16:
        operands = tuple(f"(float)({arg})" for arg in (args[1:-1] if key is TernaryOps.WHERE else args[:-1]))
        return f"(hip_bfloat16)({func(*(((args[0],) if key is TernaryOps.WHERE else ()) + operands), dtypes.float)})"
      return func(*args)
    return cast_bf16
  return { k:wrapper(k,v) for k,v in {**CStyleLanguage().code_for_op, **code_for_op_hip}.items() }

def _make_hip_dtype(base_type, name, cnt):
  elems, header = ', '.join(_nms[:cnt]), ', '.join([f"{base_type} {x}" for x in _nms[:cnt]])
  return f"typedef {base_type} {name}{cnt} __attribute__((ext_vector_type({cnt})));\n" + \
         f"static inline __attribute__((device)) {name}{cnt} make_{name}{cnt}({header}) {{ return {{{elems}}}; }}"

class AMDRenderer(CStyleLanguage):
  device = "AMD"
  shared_max = 65536
  tensor_cores = [TensorCore(dims=(16,16,16), threads=[(0,8),(0,2),(1,2)], thread_local_sizes=[[16],[16],[4,2]], thread_local_aliases=[ [[0],[0],[2],[-1],[1]], [[1],[2],[0],[-1],[0]], [[1],[2],[-2],[0],[3,-1]] ], dtype_in=di, dtype_out=do) for (di, do) in [(dtypes.half, dtypes.float), (dtypes.half, dtypes.half)]] # noqa: E501

  # language options
  kernel_prefix = """extern "C" __attribute__((device)) __attribute__((const)) size_t __ockl_get_local_id(unsigned int);
extern "C" __attribute__((device)) __attribute__((const)) size_t __ockl_get_group_id(unsigned int);
extern "C" __attribute__((device)) __attribute__((const)) size_t __ockl_get_local_size(unsigned int);
extern "C" {\n""" + "".join([
f"""  __attribute__((device)) __attribute__((const)) {dt} __ocml_fmax_f{n}({dt}, {dt});
  __attribute__((device)) __attribute__((pure)) {dt} __ocml_exp2_f{n}({dt});
  __attribute__((device)) __attribute__((pure)) {dt} __ocml_log2_f{n}({dt});
  __attribute__((device)) __attribute__((const)) {dt} __ocml_sqrt_f{n}({dt});
  __attribute__((device)) {dt} __ocml_sin_f{n}({dt});\n""" for dt,n in [("float",32), ("double",64), ("_Float16",16)]]) +\
'}\nextern "C" __attribute__((global))'
  code_for_workitem = {"g": lambda x: f"__ockl_get_group_id({x})", "l": lambda x: f"__ockl_get_local_id({x})",
                       "i": lambda x: f"(__ockl_get_group_id({x})*__ockl_get_local_size({x})+__ockl_get_local_id({x}))"}
  code_for_op = _make_hip_code_for_op()
  smem_prefix = "__attribute__((shared))"
  barrier = '__builtin_amdgcn_fence(__ATOMIC_RELEASE, "workgroup");' + '__builtin_amdgcn_s_barrier();' + \
            '__builtin_amdgcn_fence(__ATOMIC_ACQUIRE, "workgroup");'
  float4 = "make_float4"
  uses_ptr_arithmetic = False  # NOTE: this fixes TestLinearizerOverflowAlt
  type_map = {dtypes.bfloat16: "hip_bfloat16"}

  def render_kernel(self, function_name, kernel, bufs, uops, prefix=None) -> str:
    prefix = ["#define INFINITY (__builtin_inff())", "#define NAN (__builtin_nanf(\"\"))", "typedef long unsigned int size_t;"]
    vec_dts = [("float", "float", 2), ("float", "float", 4), ("float", "float", 8), ("signed int", "int", 4), ("signed int", "int", 2)]

    # TODO: add BF16 vec dts
    if any(uop.dtype == dtypes.bfloat16 for uop in uops): prefix.append("""
struct hip_bfloat16 {
  unsigned short data;
  inline __attribute__((device)) hip_bfloat16(float val) {
    union { float fp32; unsigned int u32; } u = {val};
    if (~u.u32 & 0x7f800000) { u.u32 += 0x7fff + ((u.u32 >> 16) & 1); } else if (u.u32 & 0xffff) { u.u32 |= 0x10000; }
    data = (u.u32 >> 16);
  }
  inline __attribute__((device)) operator float() const {
    unsigned int uval = data << 16;
    return *reinterpret_cast<float*>(&uval);
  }
};
static inline __attribute__((device)) bool operator<(hip_bfloat16 a, hip_bfloat16 b) { return ((float)a) < ((float)b); }
static inline __attribute__((device)) bool operator==(hip_bfloat16 a, hip_bfloat16 b) { return ((float)a) == ((float)b); }
""")

    if any(uop.dtype == dtypes.half for uop in uops):
      prefix.append("#define half _Float16")
      vec_dts += [("_Float16", "half", 2), ("_Float16", "half", 4), ("_Float16", "half", 8), ("_Float16", "half", 16)]

    prefix += [_make_hip_dtype(*x) for x in vec_dts]

    for arg in dedup([uop.arg for uop in uops if uop.op is UOps.WMMA]): # TODO: handle TCs f32_bf16 and bf16_bf16 w/ wrapper
      if arg[3] == dtypes.float: prefix.append(f"#define __{arg[0]} __builtin_amdgcn_wmma_f32_16x16x16_f16_w32")
      else: prefix.append(f"static inline __attribute__((device)) half8 __{arg[0]}"+"""(half16 a, half16 b, half8 c) {
  half16 c_frag = {}; half8 d; for (int n = 0; n < 8; n++) { c_frag[n*2] = c[n]; }
  c_frag = __builtin_amdgcn_wmma_f16_16x16x16_f16_w32(a, b, c_frag, false);
  for (int n = 0; n < 8; n++) { d[n] = c_frag[n*2]; } return d;\n}""")
    return super().render_kernel(function_name, kernel, bufs, uops, prefix)

  def get_kernel_modifier(self, uops:UOpGraph) -> str:
    requiredMaxThreadsPerBlock = prod(u.arg[2] for u in uops if u.op is UOps.SPECIAL and u.arg[1][0] == "l")
    # https://clang.llvm.org/docs/AttributeReference.html#amdgpu-flat-work-group-size
    # NOTE: this makes hlb_cifar10 twice as fast, there may be more gains in tweaking these parameters
    return f"__attribute__((amdgpu_flat_work_group_size(1, {requiredMaxThreadsPerBlock})))"

class NVRenderer(CUDARenderer): device = "NV"
class HIPRenderer(AMDRenderer): device = "HIP"<|MERGE_RESOLUTION|>--- conflicted
+++ resolved
@@ -61,15 +61,8 @@
     if self.uses_vload and buf_dtype.scalar() == dtypes.float16 and output_dtype.scalar() != dtypes.float16:
       return f"vload_half{'' if output_dtype.count == 1 else str(output_dtype.count)}(0, {buf_name}+{idx})"
     if output_dtype.count > 1:
-<<<<<<< HEAD
-      out_val = f"*(({self.smem_prefix if local and self.smem_prefix_for_cast else self.buffer_prefix}{self.render_dtype(buf_dtype)}{output_dtype.count}*)({buf_name}+{idx}))"  # noqa: E501
-    else:
-      out_val = f"*({buf_name}+{idx})" if self.uses_ptr_arithmetic else f"{buf_name}[{idx}]"
-    return self.render_cast(out_val, output_dtype) if output_dtype != buf_dtype else out_val
-=======
       return f"*(({self.smem_prefix if local and self.smem_prefix_for_cast else self.buffer_prefix}{self.render_dtype(buf_dtype)}{output_dtype.count}*)({buf_name}+{idx}))"  # noqa: E501
     return f"*({buf_name}+{idx})" if self.uses_ptr_arithmetic else f"{buf_name}[{idx}]"
->>>>>>> 2a7282c1
 
   def get_kernel_modifier(self, uops:UOpGraph) -> str: return ""
   def render_kernel(self, function_name:str, kernel:List[str], bufs:List[Tuple[str,Tuple[DType,bool]]], uops:UOpGraph, prefix=None) -> str:
