from typing import Dict, List, Optional, NamedTuple, Tuple, Union, DefaultDict, cast, Literal, Callable
import math, functools
from collections import defaultdict, Counter
from tinygrad.codegen.linearizer import UOps, UOp
from tinygrad.ops import UnaryOps, BinaryOps, TernaryOps
from tinygrad.helpers import strip_parens, getenv
from tinygrad.dtype import ImageDType, dtypes, DType, PtrDType

class CStyleLanguage(NamedTuple):
  kernel_prefix: str = ""
  buffer_prefix: str = ""
  buffer_suffix: str = ""
  smem_align: str = ""
  smem_prefix: str = ""
  smem_prefix_for_cast: bool = True
  arg_int_prefix: str = "const int"
  barrier: str = ""
  code_for_workitem: Dict[Union[Literal["g"], Literal["l"], Literal["i"]], Callable] = {}
  global_max: List[int] = []
  local_max: List[int] = []
  extra_args: List[str] = []
  float4: Optional[str] = None
  uses_vload: bool = False
  uses_ptr_arithmetic: bool = False
  type_map: Dict[DType, str] = {}
  code_for_op: Dict = {
    UnaryOps.NEG: lambda x,dtype: f"(-{x})", UnaryOps.SQRT: lambda x,dtype: f"sqrt({x})",
    UnaryOps.EXP2: lambda x,dtype: f"exp2({x})", UnaryOps.LOG2: lambda x,dtype: f"log2({x})", UnaryOps.SIN: lambda x,dtype: f"sin({x})",
    BinaryOps.ADD: lambda a,b,dtype: f"({a}+{b})", BinaryOps.SUB: lambda a,b,dtype: f"({a}-{b})", BinaryOps.MUL: lambda a,b,dtype: f"({a}*{b})",
    BinaryOps.DIV: lambda a,b,dtype: f"({a}/{b})", BinaryOps.MAX: lambda a,b,dtype: f"max({a},{b})", BinaryOps.MOD: lambda a,b,dtype: f"({a}%{b})",
    BinaryOps.CMPLT: lambda a,b,dtype: f"({a}<{b})", BinaryOps.CMPEQ: lambda a,b,dtype: f"({a}=={b})", BinaryOps.XOR: lambda a,b,dtype: f"({a}^{b})",
    TernaryOps.WHERE: lambda a,b,c,dtype: f"({a}?{b}:{c})"}

  # returns a str expression of the casted xs with the given type
  def render_cast(self, x:List[str], var_dtype:DType, bitcast=False) -> str:
    if bitcast: return f"(*(({self.buffer_prefix}{self.render_dtype(var_dtype)}*)&{x[0]}))"
    if len(x) == 1: return f"({self.render_dtype(var_dtype)})({x[0]})"
    assert len(x) == var_dtype.count, f"cast is wrong size {len(x)} != {var_dtype.count}"
    assert self.float4 is not None, "vectorized cast is not supported on this platform"
    return f"{self.float4.replace('float4', self.render_dtype(var_dtype))}({','.join(x)})"

  # returns a str expression of the const with the given type
  def render_const(self, x:Union[float,int,bool], var_dtype) -> str:
    if math.isnan(x): val = "NAN"
    elif math.isinf(x): val = ("-" if x < 0 else "") + "INFINITY"
    elif var_dtype == dtypes.float64: val = f"{float(x)}"
    else: val = f"{float(x)}f" if dtypes.is_float(var_dtype) else f"{int(x)}" if dtypes.is_int(var_dtype) else f"{bool(x)}".lower()
    return (self.render_cast([val]*var_dtype.count, var_dtype)
      if var_dtype.count > 1 or var_dtype not in [dtypes.float, dtypes.int, dtypes.bool] else val)

  # returns a str expression of the loaded value with the output type
  def render_load(self, output_dtype, buf_name, buf_dtype, idx, local=False) -> str:
    if isinstance(buf_dtype, ImageDType):
      assert output_dtype == dtypes.float.vec(4), f"images must be float4, getting {output_dtype}"
      return f"read_imagef({buf_name}, smp, {idx})"
    if self.uses_vload and buf_dtype.scalar() == dtypes.float16 and output_dtype.scalar() != dtypes.float16:
      return f"vload_half{'' if output_dtype.count == 1 else str(output_dtype.count)}(0, {buf_name}+{idx})"
    if output_dtype.count > 1:
      out_val = f"*(({self.smem_prefix if local and self.smem_prefix_for_cast else self.buffer_prefix}{buf_dtype.name}{output_dtype.count}*)({buf_name}+{idx}))"  # noqa: E501
    else:
      out_val = f"*({buf_name}+{idx})" if self.uses_ptr_arithmetic else f"{buf_name}[{idx}]"
    return self.render_cast([out_val], output_dtype) if output_dtype != buf_dtype else out_val

<<<<<<< HEAD
  def render_kernel(self, function_name:str, kernel:List[str], bufs:List[Tuple[str,DType]], uops:List[UOp], prefix=None) -> str:
    tmp = "const sampler_t smp = CLK_NORMALIZED_COORDS_FALSE | CLK_ADDRESS_CLAMP | CLK_FILTER_NEAREST;\n" if any(isinstance(dtype, ImageDType) for _,dtype in bufs) else ""  # noqa: E501
    buftypes = [(name,f"{'read_only' if i > 0 else 'write_only'} image2d_t" if dtype.name.startswith('image') else
                ("const " if i > 0 else "")+self.buffer_prefix+self.render_dtype(dtype)+"*"+self.buffer_suffix if isinstance(dtype, PtrDType) else
                self.arg_int_prefix if dtype == dtypes.int else None) for i,(name,dtype) in enumerate(bufs)]
    prg = ''.join([f"{self.kernel_prefix}void {function_name}(",] +
=======
  def render_kernel(self, function_name:str, kernel:List[str], bufs:List[Tuple[str,Tuple[DType,bool]]],
                    local_size:List[int], uops:List[UOp], prefix=None) -> str:
    tmp = "const sampler_t smp = CLK_NORMALIZED_COORDS_FALSE | CLK_ADDRESS_CLAMP | CLK_FILTER_NEAREST;\n" if any(isinstance(dtype, ImageDType) for _,(dtype,_) in bufs) else ""  # noqa: E501
    buftypes = [(name,f"{'write_only' if mutable else 'read_only'} image2d_t" if dtype.name.startswith('image') else
                ("" if mutable else "const ")+self.buffer_prefix+self.render_dtype(dtype)+"*"+self.buffer_suffix if isinstance(dtype, PtrDType) else
                self.arg_int_prefix if dtype == dtypes.int else None) for name,(dtype,mutable) in bufs]
    prg = ''.join([f"{self.kernel_prefix}void {f'__launch_bounds__ ({prod(local_size)}, 1) ' if self.launch_bounds else ''}{function_name}(",] +
>>>>>>> eb83e2d3
    [', '.join([f'{t} {name}' for name,t in buftypes] + self.extra_args)] +
    [") {\n" + tmp] + ['\n'.join(kernel), "\n}"])
    return prg if prefix is None else "\n".join(prefix)+f"\n{prg}"

  # returns a str statement that does the store
  def render_store(self, buf_name:str, buf_dtype:DType, var_name:str, var_dtype:DType, idx:str, local=False) -> str:
    if isinstance(buf_dtype, ImageDType):
      assert var_dtype == dtypes.float.vec(4), f"images must be float4, getting {var_dtype}"
      return f"write_imagef({buf_name}, {idx}, {var_name});"
    if self.uses_vload and buf_dtype.scalar() == dtypes.float16 and var_dtype.scalar() != dtypes.float16:
      return f"vstore_half{'' if var_dtype.count == 1 else str(var_dtype.count)}({var_name}, 0, {buf_name}+{idx});"
    if var_dtype.count > 1:
      prefix = self.smem_prefix if local and self.smem_prefix_for_cast else self.buffer_prefix
      return f"*(({prefix}{buf_dtype.name}{var_dtype.count}*)({buf_name}+{idx})) = {var_name};"
    return f"*({buf_name}+{idx}) = {var_name};" if self.uses_ptr_arithmetic else f"{buf_name}[{idx}] = {var_name};"

  def render_local(self, name:str, dtype:DType, size:int): return self.smem_align + self.smem_prefix + f"{dtype.name} {name}[{size}];"
  def render_dtype(self, var_dtype:DType) -> str: return self.type_map[var_dtype] if var_dtype in self.type_map else var_dtype.name

def uops_to_cstyle(lang:CStyleLanguage, function_name:str, uops:List[UOp]) -> str:
  kernel = []
  bufs: List[Tuple[str, Tuple[DType, bool]]] = []
  #pend_close = None
  depth = 1
  def kk(s): kernel.append("  "*depth+s)

  c: DefaultDict[str, int] = defaultdict(int)
  r: Dict[UOp, str] = {}
  def ssa(u, prefix="t"):
    nonlocal c, r
    ret = f"{prefix}{c[prefix]}"
    if u is not None: r[u] = ret
    c[prefix] += 1
    return ret

  child_count = Counter(v for ru in uops for v in ru.vin)

  for u in uops:
    uop,dtype,vin,args = u.uop,u.dtype,u.vin,u.arg
    # these four uops don't have output dtypes
    if uop is UOps.IF:
      kk(f"if ({r[vin[0]]}) {{")
      depth += 1
    elif uop is UOps.BARRIER: kk(lang.barrier)
    elif uop in {UOps.ENDLOOP, UOps.ENDIF}:
      depth -= 1
      kk("}")
    elif uop is UOps.STORE:
      assert vin[0].dtype is not None and vin[2].dtype is not None
      if len(vin) > 3: kk(f"if ({r[vin[3]]}) {{")
      kk(lang.render_store(r[vin[0]], vin[0].dtype, r[vin[2]], vin[2].dtype, strip_parens(r[vin[1]]), vin[0].uop is UOps.DEFINE_LOCAL))
      if len(vin) > 3: kk("}")
    else:
      assert dtype is not None, f"None dtype for uop {uop}"
      if uop is UOps.LOOP:
        kk(f"for (int {(expr := ssa(u,'ridx'))} = {r[vin[0]]}; {expr} < {r[vin[1]]}; {expr}++) {{")
        depth += 1
      elif uop is UOps.ALU:
        # remove parens if ALU types are the same. TODO: can do more here
        if vin[0].uop is UOps.ALU and vin[0].arg == args and args in {BinaryOps.ADD, BinaryOps.SUB, BinaryOps.MUL, BinaryOps.XOR}:
          val = lang.code_for_op[args](strip_parens(r[vin[0]]), *[r[x] for x in vin[1:]], dtype)
        else:
          val = lang.code_for_op[args](*[r[x] for x in vin] + [dtype])
        assert child_count[u] != 0, f"childless ALU op found {u}"
        # TODO: fix index rendering issue. fix clang nested max macro issue
        if child_count[u] <= 1 and args != BinaryOps.MAX and not getenv("EXPAND_SSA"): r[u] = val
        else: kk(f"{dtype.name} {ssa(u,'alu')} = {val};")
      elif uop is UOps.SPECIAL:
        kk(f"int {args[1]} = {lang.code_for_workitem[args[1][0]](args[0])}; /* {args[2]} */")
        r[u] = args[1]
      elif uop is UOps.LOAD:
        val = lang.render_load(dtype, r[vin[0]], vin[0].dtype, strip_parens(r[vin[1]]), vin[0].uop is UOps.DEFINE_LOCAL)
        # NOTE: this relies on the load not happening if it's in the unselected branch
        if len(vin) > 3: val = lang.code_for_op[TernaryOps.WHERE](r[vin[2]], val, r[vin[3]], dtype)
        kk(f"{lang.render_dtype(dtype)} {ssa(u,'val')} = {val};")
      elif uop is UOps.PHI:
        kk(f"{r[vin[0]]} = {r[vin[1]]};")
        r[u] = r[vin[0]]
      elif uop is UOps.CAST:
        if isinstance(args, tuple) and args[1]:  # bitcast
          assert len(vin) == 1
          precast = ssa(None,'precast')
          kk(f"{lang.render_dtype(cast(DType, vin[0].dtype))} {precast} = {r[vin[0]]};")
          val = lang.render_cast([precast], dtype, bitcast=True)
        else:
          val = lang.render_cast([r[x] for x in vin], dtype, bitcast=False)
        if child_count[u] <= 1: r[u] = val
        else: kk(f"{dtype.name} {ssa(u,'cast')} = {val};")
      elif uop is UOps.DEFINE_LOCAL:
        kk(lang.render_local(args[0], dtype, args[1]))
        r[u] = args[0]
      elif uop is UOps.DEFINE_VAR:
        bufs.append((args.expr, (dtype,False)))
        r[u] = args.expr
      elif uop is UOps.DEFINE_GLOBAL:
        assert len(bufs) == args[0], f"missed a global buffer {len(bufs)} {args}"
        bufs.append((args[1], (dtype,args[2])))
        r[u] = args[1]
      elif uop is UOps.WMMA: kk(f"{dtype.name} {ssa(u, 'wmma')} = {args}({r[vin[0]]}, {r[vin[1]]}, {r[vin[2]]});")
      elif uop is UOps.DEFINE_ACC: kk(f"{dtype.name} {ssa(u,'acc')} = {lang.render_const(args, dtype)};")
      elif uop is UOps.CONST: r[u] = lang.render_const(args, dtype) if args >= 0 else f"({lang.render_const(args, dtype)})"
      elif uop is UOps.GEP: r[u] = f"({r[vin[0]]})[{args}]" if cast(DType, vin[0].dtype).count > 4 else f"({r[vin[0]]}).{'xyzw'[args]}"
      else: raise RuntimeError(f"failed to render {uop}")

  return lang.render_kernel(function_name, kernel, bufs, uops)

class OpenCLLanguage(CStyleLanguage):
  kernel_prefix = "__kernel "
  buffer_prefix = "__global "
  smem_align = "__attribute__ ((aligned (16))) "
  smem_prefix = "__local "
  barrier = "barrier(CLK_LOCAL_MEM_FENCE);"
  float4 = "(float4)"
  code_for_workitem = {"g": lambda x: f"get_group_id({x})", "l": lambda x: f"get_local_id({x})", "i": lambda x: f"get_global_id({x})"}
  uses_vload = True
  type_map = { dtypes.uint8: "uchar", dtypes.uint32: "uint", dtypes.uint16: "ushort", dtypes.uint64: "ulong" }
  def render_cast(self, x, var_dtype, bitcast=False) -> str:
    return f"as_{self.type_map.get(var_dtype) or var_dtype.name}({x[0]})" if bitcast else super().render_cast(x, var_dtype)

  def render_kernel(self, function_name, kernel, bufs, uops, prefix=None) -> str:
    if any(uop.dtype == dtypes.half for uop in uops): prefix = ["#pragma OPENCL EXTENSION cl_khr_fp16 : enable"]
    return super().render_kernel(function_name, kernel, bufs, uops, prefix)
OpenCLRenderer = functools.partial(uops_to_cstyle, OpenCLLanguage())

class MetalLanguage(CStyleLanguage):
  kernel_prefix = "kernel "
  buffer_prefix = "device "
  smem_prefix = "threadgroup "
  arg_int_prefix = "constant int&"
  barrier = "threadgroup_barrier(mem_flags::mem_threadgroup);"
  float4 = "float4"
  uses_ptr_arithmetic = True
  code_for_workitem = {"g": lambda x: f"gid.{chr(120+x)}", "l": lambda x: f"lid.{chr(120+x)}"}
  extra_args = ['uint3 gid [[threadgroup_position_in_grid]]', 'uint3 lid [[thread_position_in_threadgroup]]']
  def render_cast(self, x: List[str], var_dtype: DType, bitcast=False) -> str:
    return f"as_type<{var_dtype.name}>({x[0]})" if bitcast else super().render_cast(x, var_dtype)

  def render_kernel(self, function_name, kernel, bufs, uops, prefix=None):
    prefix = ["#include <metal_stdlib>","using namespace metal;"]
    if any(uop.uop == UOps.WMMA for uop in uops): prefix.append("""template<typename T, typename S, typename U> U __metal_wmma(T m, T n, U o) {
    S a,b,c; a.thread_elements()[0] = m.x; a.thread_elements()[1] = m.y; b.thread_elements()[0] = n.x; b.thread_elements()[1] = n.y;
    c.thread_elements()[0] = o.x; c.thread_elements()[1] = o.y; simdgroup_multiply_accumulate(c, a, b, c);
    return U(c.thread_elements()[0], c.thread_elements()[1]);\n}""")
    return super().render_kernel(function_name, kernel, bufs, uops, prefix)
MetalRenderer = functools.partial(uops_to_cstyle, MetalLanguage())

code_for_op_half = {
  BinaryOps.MAX: lambda a,b,dtype: f"max({a},{b})" if dtype != dtypes.half else f"__hmax({a},{b})",
  UnaryOps.SQRT: lambda x,dtype: f"sqrt({x})" if dtype != dtypes.half else f"hsqrt({x})",
  UnaryOps.SIN: lambda x,dtype: f"sin({x})" if dtype != dtypes.half else f"hsin({x})",
  UnaryOps.LOG2: lambda x,dtype: f"log2({x})" if dtype != dtypes.half else f"hlog2({x})",
  UnaryOps.EXP2: lambda x,dtype: f"exp2({x})" if dtype != dtypes.half else f"hexp2({x})",
}

class CUDALanguage(CStyleLanguage):
  kernel_prefix = "extern \"C\" __global__ "
  smem_prefix = "__shared__ "
  smem_prefix_for_cast = False
  barrier = "__syncthreads();"
  float4 = "make_float4"
  code_for_workitem = {"g": lambda x: f"blockIdx.{chr(120+x)}", "l": lambda x: f"threadIdx.{chr(120+x)}",
                       "i": lambda x: f"(blockIdx.{chr(120+x)}*blockDim.{chr(120+x)}+threadIdx.{chr(120+x)})"}
  code_for_op = {**CStyleLanguage().code_for_op, **code_for_op_half}
  type_map = {dtypes.bfloat16: "nv_bfloat16"}

  def render_kernel(self, function_name, kernel, bufs, uops, prefix=None):
    prefix = ["#define INFINITY (__int_as_float(0x7f800000))","#define NAN (__int_as_float(0x7fffffff))"]
    if any(uop.dtype == dtypes.half for uop in uops):
      prefix += ["#include <cuda_fp16.h>", "struct half4 { half x, y, z, w; };", "struct half8 { half x, y, z, w, a, b, c, d; };",
      "__device__ half4 make_half4(half x, half y, half z, half w) { half4 r={x, y, z, w}; return r; }",
      "__device__ half8 make_half8(half x, half y, half z, half w, half a, half b, half c, half d) { half8 r={x, y, z, w, a, b, c, d}; return r; }",
      """__device__ float4 __cuda_mma_m16n8k16_f16_f32(half8 a, half4 b, float4 c) { int *a_pk = (int *) (&a), *b_pk = (int *) (&b);
  asm( "mma.sync.aligned.m16n8k16.row.col.f32.f16.f16.f32 { %0, %1, %2, %3 }, { %4, %5, %6, %7 }, { %8, %9 }, { %0, %1, %2, %3 };"
    : "+f"(c.x), "+f"(c.y), "+f"(c.z), "+f"(c.w) : "r"(a_pk[0]), "r"(a_pk[1]), "r"(a_pk[2]),  "r"(a_pk[3]), "r"(b_pk[0]), "r"(b_pk[1]) );
  return c;}""",
      ]
    if any(uop.dtype == dtypes.bfloat16 for uop in uops): prefix.append("#include <cuda_bf16.h>")
    return super().render_kernel(function_name, kernel, bufs, uops, prefix=prefix)
CUDARenderer = functools.partial(uops_to_cstyle, CUDALanguage())

code_for_op_hip = {
  # TODO: MAX with int uses fmax_f32?
  BinaryOps.MAX: lambda a,b,dtype: f"__ocml_fmax_f{ {dtypes.half:16, dtypes.double:64}.get(dtype, 32) }({a},{b})",
  UnaryOps.SQRT: lambda x,dtype: f"__ocml_sqrt_f{ {dtypes.half:16, dtypes.double:64}.get(dtype, 32)}({x})",
  UnaryOps.SIN: lambda x,dtype: f"__ocml_sin_f{ {dtypes.half:16, dtypes.double:64}.get(dtype, 32)}({x})",
  UnaryOps.LOG2: lambda x,dtype: f"__ocml_log2_f{ {dtypes.half:16, dtypes.double:64}.get(dtype, 32)}({x})",
  UnaryOps.EXP2: lambda x,dtype: f"__ocml_exp2_f{ {dtypes.half:16, dtypes.double:64}.get(dtype, 32)}({x})",
}

def _make_hip_dtype(base_type, name, cnt):
  nms = "xyzwabcdefghijkl"[:cnt]
  return f"typedef {base_type} {name}{cnt} __attribute__((ext_vector_type({cnt})));\n" + \
         f"static inline __attribute__((device)) {name}{cnt} make_{name}{cnt}(" + ', '.join([f"{base_type} {x}" for x in nms]) + \
         ") { return {" + ', '.join(nms) + "}; }"

class HIPLanguage(CStyleLanguage):
  kernel_prefix = "#include <hip/hip_common.h>\n#define INFINITY (__builtin_inff())\n#define NAN (__builtin_nanf(\"\"))" + """
  typedef long unsigned int size_t;
  #define half _Float16
  struct hip_bfloat16 { unsigned short data; };

  extern "C" __attribute__((device)) __attribute__((const)) size_t __ockl_get_local_id(unsigned int);
  extern "C" __attribute__((device)) __attribute__((const)) size_t __ockl_get_group_id(unsigned int);
  extern "C" __attribute__((device)) __attribute__((const)) size_t __ockl_get_local_size(unsigned int);

  extern "C" {
  __attribute__((device)) __attribute__((const)) float __ocml_fmax_f32(float, float);
  __attribute__((device)) __attribute__((pure)) float __ocml_exp2_f32(float);
  __attribute__((device)) __attribute__((pure)) float __ocml_log2_f32(float);
  __attribute__((device)) float __ocml_sin_f32(float);
  __attribute__((device)) __attribute__((const)) float __ocml_sqrt_f32(float);
  __attribute__((device)) __attribute__((const)) double __ocml_fmax_f64(double, double);
  __attribute__((device)) __attribute__((pure)) double __ocml_exp2_f64(double);
  __attribute__((device)) __attribute__((pure)) double __ocml_log2_f64(double);
  __attribute__((device)) double __ocml_sin_f64(double);
  __attribute__((device)) __attribute__((const)) double __ocml_sqrt_f64(double);
  __attribute__((device)) __attribute__((const)) _Float16 __ocml_fmax_f16(_Float16, _Float16);
  __attribute__((device)) __attribute__((pure)) _Float16 __ocml_exp2_f16(_Float16);
  __attribute__((device)) __attribute__((pure)) _Float16 __ocml_log2_f16(_Float16);
  __attribute__((device)) _Float16 __ocml_sin_f16(_Float16);
  __attribute__((device)) __attribute__((const)) _Float16 __ocml_sqrt_f16(_Float16);
  }\n""" + '\n'.join([_make_hip_dtype(*x) for x in [("signed int", "int", 2), ("signed int", "int", 4),
                     ("_Float16", "half", 2), ("_Float16", "half", 4), ("_Float16", "half", 8), ("_Float16", "half", 16),
                     ("float", "float", 2), ("float", "float", 4), ("float", "float", 8)]]) + """
  static __attribute__((device)) half8 __hip_wmma_f16_f16(half16 a, half16 b, half8 c) {
    half16 c_frag = {}; half8 d; for (int n = 0; n < 8; n++) { c_frag[n*2] = c[n]; }
    c_frag = __builtin_amdgcn_wmma_f16_16x16x16_f16_w32(a, b, c_frag, false);
    for (int n = 0; n < 8; n++) { d[n] = c_frag[n*2]; } return d;
  }\nextern "C" __attribute__((global))"""
  code_for_workitem = {"g": lambda x: f"__ockl_get_group_id({x})", "l": lambda x: f"__ockl_get_local_id({x})",
                       "i": lambda x: f"(__ockl_get_group_id({x})*__ockl_get_local_size({x})+__ockl_get_local_id({x}))"}
  code_for_op = {**CStyleLanguage().code_for_op, **code_for_op_hip}
  smem_prefix = "__attribute__((shared))"
  barrier = '__builtin_amdgcn_fence(__ATOMIC_RELEASE, "workgroup");' + '__builtin_amdgcn_s_barrier();' + \
            '__builtin_amdgcn_fence(__ATOMIC_ACQUIRE, "workgroup");'
  float4 = "make_float4"
  uses_ptr_arithmetic = True
  type_map = {dtypes.bfloat16: "hip_bfloat16"}
HIPRenderer = functools.partial(uops_to_cstyle, HIPLanguage())<|MERGE_RESOLUTION|>--- conflicted
+++ resolved
@@ -61,22 +61,12 @@
       out_val = f"*({buf_name}+{idx})" if self.uses_ptr_arithmetic else f"{buf_name}[{idx}]"
     return self.render_cast([out_val], output_dtype) if output_dtype != buf_dtype else out_val
 
-<<<<<<< HEAD
   def render_kernel(self, function_name:str, kernel:List[str], bufs:List[Tuple[str,DType]], uops:List[UOp], prefix=None) -> str:
-    tmp = "const sampler_t smp = CLK_NORMALIZED_COORDS_FALSE | CLK_ADDRESS_CLAMP | CLK_FILTER_NEAREST;\n" if any(isinstance(dtype, ImageDType) for _,dtype in bufs) else ""  # noqa: E501
-    buftypes = [(name,f"{'read_only' if i > 0 else 'write_only'} image2d_t" if dtype.name.startswith('image') else
-                ("const " if i > 0 else "")+self.buffer_prefix+self.render_dtype(dtype)+"*"+self.buffer_suffix if isinstance(dtype, PtrDType) else
-                self.arg_int_prefix if dtype == dtypes.int else None) for i,(name,dtype) in enumerate(bufs)]
-    prg = ''.join([f"{self.kernel_prefix}void {function_name}(",] +
-=======
-  def render_kernel(self, function_name:str, kernel:List[str], bufs:List[Tuple[str,Tuple[DType,bool]]],
-                    local_size:List[int], uops:List[UOp], prefix=None) -> str:
     tmp = "const sampler_t smp = CLK_NORMALIZED_COORDS_FALSE | CLK_ADDRESS_CLAMP | CLK_FILTER_NEAREST;\n" if any(isinstance(dtype, ImageDType) for _,(dtype,_) in bufs) else ""  # noqa: E501
     buftypes = [(name,f"{'write_only' if mutable else 'read_only'} image2d_t" if dtype.name.startswith('image') else
                 ("" if mutable else "const ")+self.buffer_prefix+self.render_dtype(dtype)+"*"+self.buffer_suffix if isinstance(dtype, PtrDType) else
                 self.arg_int_prefix if dtype == dtypes.int else None) for name,(dtype,mutable) in bufs]
-    prg = ''.join([f"{self.kernel_prefix}void {f'__launch_bounds__ ({prod(local_size)}, 1) ' if self.launch_bounds else ''}{function_name}(",] +
->>>>>>> eb83e2d3
+    prg = ''.join([f"{self.kernel_prefix}void {function_name}(",] +
     [', '.join([f'{t} {name}' for name,t in buftypes] + self.extra_args)] +
     [") {\n" + tmp] + ['\n'.join(kernel), "\n}"])
     return prg if prefix is None else "\n".join(prefix)+f"\n{prg}"
