--- conflicted
+++ resolved
@@ -353,15 +353,9 @@
   def render_kernel(self, function_name:str, kernel:List[str], bufs:List[Tuple[str,DType]], local_size:List[int], prekernel:List[str]) -> str:
     local_size = local_size[::-1] if local_size else [1]
     bind_it = iter(range(len(bufs)))
-<<<<<<< HEAD
     prg = "fn nan() -> f32 { let bits = 0xffffffffu; return bitcast<f32>(bits); }\nfn inf(a: f32) -> f32 { return a/0.0; }\n"
-    prg += "\n".join(prekernel+[f"@group(0) @binding({next(bind_it)}) {'var<uniform>' if dtype == dtypes._arg_int32 else 'var<storage,read_write>'} {name}: {'i32' if dtype == dtypes._arg_int32 else f'array<{self.type_map[dtype]}>'};" for name,dtype in bufs])
-    prg += f"\n@compute @workgroup_size({','.join([str(x) for x in local_size])}) fn {function_name}(@builtin(workgroup_id) gindex: vec3<u32>, @builtin(local_invocation_id) lindex: vec3<u32>) {{\n" + "\n".join(kernel) + "\n}"
-=======
-    prg = "fn nan() -> f32 { let bits = 0xffffffffu; return bitcast<f32>(bits); }\n"
     prg += "\n".join(prekernel+[f"@group(0) @binding({next(bind_it)}) {'var<uniform>' if dtype == dtypes._arg_int32 else 'var<storage,read_write>'} {name}: {'i32' if dtype == dtypes._arg_int32 else f'array<{self.type_map[dtype]}>'};" for name,dtype in bufs])  # noqa: E501
     prg += f"\n@compute @workgroup_size({','.join([str(x) for x in local_size])}) fn {function_name}(@builtin(workgroup_id) gindex: vec3<u32>, @builtin(local_invocation_id) lindex: vec3<u32>) {{\n" + "\n".join(kernel) + "\n}"  # noqa: E501
->>>>>>> e7248b67
     return prg
 
   def render_if(self, cond: str):
