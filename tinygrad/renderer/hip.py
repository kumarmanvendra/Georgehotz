--- conflicted
+++ resolved
@@ -1,8 +1,5 @@
 import functools
-<<<<<<< HEAD
 from tinygrad.ops import BinaryOps, UnaryOps
-=======
->>>>>>> bd941a0d
 from tinygrad.renderer.cstyle import CStyleLanguage, uops_to_cstyle
 
 class HIPLanguage(CStyleLanguage):
@@ -25,16 +22,11 @@
   uses_ptr_arithmetic=True
   arg_int_prefix = "const int"
   half_prekernel = "#include <hip/hip_fp16.h>\n" + """
-<<<<<<< HEAD
   __device__ half exp2(half x) {
     return hexp(x);
 }
-typedef union { struct { half x, y, z, w; }; half data[4]; } half4; __device__ half4 make_half4(half x, half y, half z, half w) { return {x, y, z, w}; }
-typedef union { struct { half x, y, z, w, a, b, c, d; }; half data[8]; } half8; __device__ half8 make_half8(half x, half y, half z, half w, half a, half b, half c, half d) { return {x, y, z, w, a, b, c, d}; }
-=======
 typedef union { struct { half x, y, z, w; } __attribute__((aligned(8))); half data[4]; } half4; __device__ half4 make_half4(half x, half y, half z, half w) { return {x, y, z, w}; }
 typedef union { struct { half x, y, z, w, a, b, c, d; } __attribute__((aligned(16))); half data[8]; } half8; __device__ half8 make_half8(half x, half y, half z, half w, half a, half b, half c, half d) { return {x, y, z, w, a, b, c, d}; }
->>>>>>> bd941a0d
  typedef _Float16 half16 __attribute__((ext_vector_type(16))); __device__ half16 make_half16(half x, half y, half z, half w, half a, half b, half c, half d, half e, half f, half g, half h, half i, half j, half k, half l) { return {x, y, z, w, a, b, c, d, e, f, g, h, i, j, k, l}; }
 __device__ float vload_half(size_t offset, const half *p) { return (float)*(p + offset); }
 __device__ float2 vload_half2(size_t offset, const half *p) { return make_float2((float)*(p + offset*2), (float)*(p + offset*2 + 1)); }
@@ -46,13 +38,10 @@
   gid = [f'blockIdx.{chr(120+i)}' for i in range(3)]
   lid = [f'threadIdx.{chr(120+i)}' for i in range(3)]
   xid = [f'(blockIdx.{chr(120+i)}*blockDim.{chr(120+i)}+threadIdx.{chr(120+i)})' for i in range(3)]
-<<<<<<< HEAD
   code_for_op = {
       **CStyleLanguage().code_for_op, 
       BinaryOps.MAX: lambda a, b: f"max((float){a}, (float){b})",
       UnaryOps.SQRT: lambda a: f"sqrt((float){a})"
   }
-=======
->>>>>>> bd941a0d
 
 HIPRenderer = functools.partial(uops_to_cstyle, HIPLanguage())