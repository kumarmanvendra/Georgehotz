--- conflicted
+++ resolved
@@ -84,24 +84,15 @@
       else: kk(f"{ssa(u, 'alu')} = ({val})")
     elif uop == UOps.LOAD:
       assert dtype is not None
-<<<<<<< HEAD
       if len(vin) == 2: kk(f"{ssa(u, 'val')} = {render_cast(f'tl.load({r[vin[0]]} + { fill_dims_for_idx(r[vin[1]], dims)}, mask = {render_valid(valid)})', dtype)}")
       else:
         kk(f"{ssa(u, 'val')} = {render_cast(f'tl.where({r[vin[2]]}, tl.load({r[vin[0]]}+{fill_dims_for_idx(r[vin[1]],dims)} , mask={render_valid(valid+[r[vin[2]]])}), 0.0)', dtype)}")
     elif uop == UOps.DEFINE_ACC: kk(f"{ssa(u, 'acc')} = {define_scalar(local_size, dtype, args).replace('//', '/')}")
     elif uop == UOps.CONST: r[u] = define_scalar([], dtype, args)
-=======
-      if len(vin) == 2: kk(f"{ssa(u, 'val')} = tl.load({r[vin[0]]} + { fill_dims_for_idx(r[vin[1]], dims)}, mask = {render_valid(valid)}).to({triton_dtypes[vin[0].dtype]})")# type: ignore
-      else: kk(f"{ssa(u, 'val')} = tl.where({r[vin[2]]}, tl.load({r[vin[0]]}+{fill_dims_for_idx(r[vin[1]],dims)} , mask={render_valid(valid+[r[vin[2]]])}), 0.0).to({triton_dtypes[vin[0].dtype]})")# type: ignore
-    elif uop == UOps.DEFINE_ACC: kk(f"{ssa(u, 'acc')} = {define_scalar(local_size, triton_dtypes[dtype], args).replace('//', '/')}") # type: ignore
-    elif uop == UOps.CONST: r[u] = define_scalar([], triton_dtypes[dtype], args) # type: ignore
-    elif uop == UOps.PHI:
-      kk(f"{r[vin[0]]} = {r[vin[1]].replace('//', '/')}")
-      r[u] = r[vin[0]]
->>>>>>> cb508e69
     elif uop == UOps.STORE:
       assert not isinstance(dtype, ImageDType), "unimplemented: image store"
-      kk(f"tl.store({r[vin[0]]} + {r[vin[1]]}, {r[vin[2]].replace('//', '/')}, mask = {render_valid(valid)}) ")
+      if len(vin) == 2: kk(f"{r[vin[0]]} =  {r[vin[1]].replace('//', '/')}")
+      else: kk(f"tl.store({r[vin[0]]} + {r[vin[1]]}, {r[vin[2]].replace('//', '/')}, mask = {render_valid(valid)}) ")
     elif uop == UOps.DEFINE_GLOBAL:
       bufs.append(args)
       signatures.append(signature_dtypes[args[1]])
