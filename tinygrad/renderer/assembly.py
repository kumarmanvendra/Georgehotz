--- conflicted
+++ resolved
@@ -34,7 +34,6 @@
       fptr = uops.add(UOps.ALU, dtypes.uint64, (root.vin[0], bptr), arg=BinaryOps.ADD, insert_before=uops.uops.index(root))
       root.vin = (fptr, zero) + root.vin[2:]
 
-<<<<<<< HEAD
 def optimize_gated_loads(uops: UOpGraph):
   def successors(uop): return list(filter(lambda u: uop in u.vin, uops.uops))
   for gl in list(filter(lambda u:u.uop is UOps.LOAD and len(u.vin)>3, uops.uops)):
@@ -46,195 +45,6 @@
         uops.uops.insert(uops.uops.index(gate), uops.uops.pop(uops.uops.index(u)))
     gl.vin = gl.vin[:2]
 
-class AssemblyLanguage(NamedTuple):
-  kernel_prefix: str = ""
-  barrier: str = ""
-  load_global: bool = False
-  label_prefix: str = ""
-  gid: List[str] = []
-  gdim: List[str] = []
-  lid: List[str] = []
-  const_requires_mov: List[DType] = [] # list of dtypes for which creating a const requires a move
-  asm_for_op: Dict[Op, Callable[...,str]] = {}
-  types: Dict[DType, str] = INVERSE_DTYPES_DICT
-  supports_half: List[Op] = []
-
-  def render_const(self, x:ConstType, dtype:DType, mov=None) -> Union[List[str], str]: raise NotImplementedError()
-  def render_local(self, dest, name, size, dtype) -> List[str]: raise NotImplementedError()
-
-  def render_loop(self, idx, start, label, acc=None) -> List[str]: raise NotImplementedError()
-  def render_bra(self, b1, pred=None, neg=False) -> List[str]: raise NotImplementedError()
-  def render_gep(self, loc, base, offset, dtype, gate=None) -> List[str]: raise NotImplementedError()
-  def render_load(self, loc, dest, dtype, ss="", offset=0) -> List[str]: raise NotImplementedError()
-  def render_store(self, loc, val, dtype, gate=None, ss="", offset=0) -> List[str]: raise NotImplementedError()
-  def render_cast(self, d:str, a:str, dtype:DType, atype:DType, bitcast=False, pred=False) -> List[str]: raise NotImplementedError()
-
-  def render_kernel(self, kernel, function_name, bufs, regs) -> str: raise NotImplementedError()
-  def mem_type(self, dtype) -> str: raise NotImplementedError()
-
-def uops_to_asm(lang:AssemblyLanguage, function_name:str, _uops:UOpGraph) -> str:
-  # editing the uops breaks beam search
-  uops = copy.deepcopy(_uops)
-  kernel:List[str] = []
-  bufs = []
-
-  matcher = PatternMatcher([
-    ({"__name__": "root", "uop": UOps.ALU, "arg": BinaryOps.CMPEQ, "vin": ({"dtype": dtypes.bool},{})},
-     lambda root: UOp(UOps.ALU, dtypes.bool, (UOp(root.uop, root.dtype, root.vin, BinaryOps.XOR),), UnaryOps.NEG)),
-    ({"__name__": "root", "uop": UOps.ALU, "arg": BinaryOps.CMPLT, "vin": ({"__name__": "x", "dtype": dtypes.bool},{"__name__": "y"})},
-     lambda root,x,y: UOp(root.uop, root.dtype, (UOp(UOps.ALU, dtypes.bool, (x,), UnaryOps.NEG), y), BinaryOps.MUL)),
-    ({"__name__": "root", "uop": UOps.ALU, "arg": BinaryOps.ADD, "dtype": set([dtypes.float16, dtypes.bfloat16, dtypes.float32, dtypes.float64]),
-      "vin": [{"__name__": "non_muls"}, {"__name__": "muls", "uop": UOps.ALU, "arg": BinaryOps.MUL}]},
-      lambda root, muls, non_muls: UOp(UOps.ALU, root.dtype, muls.vin + (non_muls,), TernaryOps.MULACC)),
-    *[({"__name__": "x", "uop": UOps.ALU, "dtype": dtypes.half, "arg": op},
-       lambda x: UOp(UOps.CAST, dtypes.half, (UOp(x.uop, dtypes.float32, tuple([UOp(UOps.CAST, dtypes.float32, (vv,)) for vv in x.vin]), x.arg),)))
-      for op in lang.asm_for_op.keys() if op not in lang.supports_half],
-    ({"__name__": "root", "uop": UOps.LOAD, "dtype": dtypes.bool,
-      "vin": ({"__name__": "x"},{"__name__": "y"},{"__name__": "z"},{"__name__": "k"})},
-     lambda root,x,y,z,k: UOp(UOps.CAST, dtypes.bool, (UOp(root.uop, dtypes.int8, (x,y,z,UOp(UOps.CAST, dtypes.uint8, (k,)))),), root.arg)),
-    ({"__name__": "root", "uop": UOps.LOAD,"dtype": dtypes.bool, "vin": ({},{})},
-     lambda root: UOp(UOps.CAST, dtypes.bool, (UOp(root.uop, dtypes.uint8, root.vin, root.arg),))),
-    ({"__name__": "root", "uop": UOps.STORE, "vin": ({},{},{"__name__": "z","dtype": dtypes.bool}, {})},
-     lambda root,z: UOp(root.uop, root.dtype, root.vin[:2] + (UOp(UOps.CAST, dtypes.uint8, (z,), None),), root.arg)),
-    ({"__name__": "root", "uop": UOps.STORE, "vin": ({},{},{"__name__": "z","dtype": dtypes.bool})},
-     lambda root,z: UOp(root.uop, root.dtype, root.vin[:2] + (UOp(UOps.CAST, dtypes.uint8, (z,), None),), root.arg)),
-    ({"__name__": "root", "uop": UOps.STORE, "vin": ({},{},{},{"__name__": "g"})},
-     lambda root,g: UOp(root.uop, root.dtype, root.vin[:3] + (UOp(UOps.CAST, dtypes.bool, (g,), root.arg),))),
-  ])
-
-  # here we do a pretransform on UOps to fix some shortcomings of PTX
-  # all uops must be a register
-  matcher.rewrite_graph(uops)
-
-  for pointer_op in list(filter(lambda uop: uop.uop in [UOps.LOAD, UOps.STORE], uops.uops)): ptr_ar(pointer_op, uops)
-  uops.remove_childless(set(x for x in uops if x.uop in {UOps.PHI, UOps.ENDIF, UOps.ENDLOOP, UOps.STORE}))
-  uops.optimize_loops()
-  optimize_gated_loads(uops)
-
-  def kk(*s: str): kernel.append("\n".join(s))
-
-  c: DefaultDict[str, int] = defaultdict(int)
-  r: Dict[UOp, Union[List[str], str]] = {}
-  def ssa(prefix:str, u:Optional[UOp]=None, dtype:Optional[str]=None) -> str:
-    nonlocal c, r
-    prefix += f"_{dtype if dtype is not None else lang.types[cast(DType, cast(UOp, u).dtype)]}_"
-    c[prefix] += 1
-    if u is not None: r[u] = f"%{prefix}{c[prefix]-1}"
-    return f"%{prefix}{c[prefix]-1}"
-
-  c_label: DefaultDict[str, int] = defaultdict(int)
-  r_label: Dict[UOp, str] = {}
-  def ssa_label(prefix:str, u:UOp):
-    nonlocal c_label, r_label
-    c_label[prefix] += 1
-    r_label[u] = f"{lang.label_prefix}{prefix}_{c_label[prefix]-1}"
-    return r_label[u]
-
-  def const(x:ConstType, dtype:DType, mov=False):
-    if mov or dtype in lang.const_requires_mov:
-      kk(*lang.render_const(x, dtype, mov=(out:=ssa('const', dtype=lang.types[dtype]))))
-      return out
-    return lang.render_const(x, dtype)
-
-  def _cast(a, dtype:DType, atype:DType, bitcast=False, u=None, pred=False):
-    if atype == dtype:
-      if u: r[u] = a
-      return a
-    kk(*lang.render_cast((ret:=ssa('cast', u, lang.types[dtype])), a, dtype, atype, bitcast))
-    return ret
-
-  for u in uops:
-    uop,dtype,vin,args = u.uop,u.dtype,u.vin,u.arg
-    if uop is UOps.IF:
-      assert vin[0].dtype is not None
-      kk(*lang.render_bra(ssa_label('if', u), _cast(r[vin[0]], dtypes.bool, vin[0].dtype, u=u, pred=True), neg=True))
-    elif uop is UOps.BARRIER and lang.barrier: kk(lang.barrier)
-    elif uop is UOps.ENDLOOP:
-      kk(lang.asm_for_op[BinaryOps.ADD](r[vin[0]], r[vin[0]], "1", dtypes.int, lang.types[dtypes.int]),
-          lang.asm_for_op[BinaryOps.CMPLT](pred:=ssa("pred", dtype="pred"), r[vin[0]], r[vin[0].vin[1]], dtypes.int, lang.types[dtypes.int]))
-      kk(*lang.render_bra(r_label[vin[0]], pred))
-    elif uop == UOps.ENDIF:
-      kk(f"@{_cast(r[vin[0].vin[0]], dtypes.bool, vin[0].vin[0].dtype, u=u, pred=True)} bra {r_label[vin[0]]}_true;")
-      kk(f"{r_label[vin[0]]}:")
-      if len(vin) > 1 and vin[1].dtype.count > 1:
-        kk(*[f"mov.b{lang.types[vin[1].dtype.scalar()][1:]} {dd}, {r[vin[2]][i]};" for i, dd in enumerate(r[vin[1]])])
-      elif len(vin) > 1:
-        kk(*[f"mov.b{lang.types[vin[1].dtype][1:]} {r[vin[1]]}, {r[vin[2]]};" ])
-      kk(f"{r_label[vin[0]]}_true:")
-    elif uop is UOps.STORE:
-      assert vin[0].dtype is not None and vin[1].dtype is not None and vin[2].dtype is not None
-      if vin[2].dtype.count > 1:
-        kk((f"@{r[vin[3]]} " if len(vin)>3 else "") + \
-            f"st{u.arg}.v{vin[2].dtype.count}.{lang.mem_type(vin[2].dtype.scalar())} [{r[vin[0]]}+{vin[1].arg}], {{{', '.join(r[vin[2]])}}};")
-      else:
-        kk(*lang.render_store(r[vin[0]], r[vin[2]], vin[2].dtype, gate=r[vin[3]] if len(vin)>3 else None, ss=u.arg, offset=vin[1].arg))
-    else:
-      assert dtype is not None, f"None dtype for uop {uop}"
-      if uop is UOps.LOOP: kk(*lang.render_loop(ssa('ridx', u), r[vin[0]], ssa_label('loop', u)))
-      elif uop is UOps.ALU:
-        assert vin[0].dtype is not None
-        if args is BinaryOps.CMPLT or args is BinaryOps.CMPEQ:
-          # pass in the other dtype here
-          kk(lang.asm_for_op[args](ssa("alu", u), *[r[x] for x in vin], vin[0].dtype, lang.types[vin[0].dtype]))
-        else:
-          kk(lang.asm_for_op[args](ssa("alu", u), *[r[x] for x in vin], dtype, lang.types[dtype]))
-      elif uop is UOps.DEFINE_ACC:
-        if dtype.count > 1:
-          r[u] = [ssa('acc', dtype=lang.types[dtype.scalar()]) for _ in range(dtype.count)]
-          for uu in r[u]: kk(f"mov.b{lang.types[dtype.scalar()][1:]} {uu}, {const(args, dtype.scalar())};")
-        else: kk(f"mov.b{lang.types[dtype][1:]} {ssa('acc', u)}, {const(args, dtype)};")
-      elif uop is UOps.SPECIAL:
-        assert args[1][0] != "i", "idx not supported"
-        kk(f"mov.u32 %{args[1]}, {(lang.gid if args[1][0] == 'g' else lang.lid)[args[0]]};")
-        r[u] = "%" + args[1]
-        kernel = [f".reg .u32 %{args[1]};"] + kernel
-      elif uop is UOps.CONST:
-        if dtype.count > 1: r[u] = [const(args, dtype.scalar(), mov=True) for _ in range(dtype.count)]
-        else: r[u] = const(args, dtype, mov=True)
-      elif uop is UOps.GEP: r[u] = r[vin[0]][u.arg]
-      elif uop is UOps.LOAD:
-        assert vin[1].dtype is not None
-        if dtype.count > 1:
-          r[u] = [ssa('val', dtype=lang.types[dtype.scalar()]) for _ in range(dtype.count)]
-          kk(f"ld{u.arg}.v{dtype.count}.{lang.mem_type(dtype.scalar())} {{{', '.join(r[u])}}}, [{r[vin[0]]}+{vin[1].arg}];")
-        else:
-          kk(*lang.render_load(r[vin[0]], ssa('val', u), dtype, ss=u.arg, offset=vin[1].arg))
-      elif uop is UOps.PHI:
-        kk(f"mov.b{lang.types[dtype][1:]} {r[vin[0]]}, {r[vin[1]]};")
-        r[u] = r[vin[0]]
-      elif uop in {UOps.CAST, UOps.BITCAST}:
-        assert vin[0].dtype is not None
-        if dtype.count>1: r[u] = [r[x] for x in vin] # type: ignore
-        else: _cast(r[vin[0]], dtype, vin[0].dtype, bitcast=uop is UOps.BITCAST, u=u)
-      elif uop is UOps.DEFINE_LOCAL:
-        # TODO: we should sum these, and fetch 0xC000 from somewhere
-        assert args[1]*dtype.itemsize <= 0xC000, "too large local"
-        kk(*lang.render_local(ssa('local', u, lang.types[dtypes.ulong]), args[0], args[1], dtype))
-      elif uop is UOps.DEFINE_VAR:
-        bufs.append((args.expr, dtype))
-        r[u] = f"%{args.expr}"
-        if lang.load_global: kk(*lang.render_load(args.expr, ssa('dat', u, lang.types[dtype]), dtype, ss=".param"))
-      elif uop is UOps.DEFINE_GLOBAL:
-        bufs.append((nm:=f"data{args[0]}", dtype))
-        r[u] = f"%{nm}"
-        if lang.load_global:
-          dt = dtypes.ulong if dtype.__class__ == PtrDType else dtype
-          kk(*lang.render_load(nm, ssa('dat', u, lang.types[dt]), dt, ss=".param"))
-      elif uop is UOps.WMMA:
-        wmma = []
-        for vv in vin[:2]:
-          for i in range(0, len(r[vv]), 2):
-            wmma.append(ssa("wmma", dtype="b32"))
-            kk(f'mov.b32 {wmma[-1]}, {{{", ".join(r[vv][i:i+2])}}};')
-        r[u] = r[vin[2]]
-        kk(f'mma.sync.aligned.m16n8k16.row.col.f32.f16.f16.f32\
-           {{{", ".join(r[u])}}}, {{{", ".join(wmma[:4])}}}, {{{", ".join(wmma[4:])}}}, {{{", ".join(r[u])}}};')
-      else: raise NotImplementedError(f"no code for {uop}")
-
-  return lang.render_kernel(kernel, function_name, bufs, c.items())
-
-class PTXLanguage(AssemblyLanguage):
-=======
 class PTXRenderer(Renderer):
   device = "CUDA"
   suffix = "PTX"
@@ -244,8 +54,6 @@
   has_tensor_cores = False
   def __init__(self, arch:str): self.has_tensor_cores=int(arch[3:]) >= 80
 
-  # language options
->>>>>>> 02327b8a
   kernel_prefix = """.version VERSION
 .target TARGET
 .address_size 64
@@ -298,10 +106,6 @@
 
   def render_load(self, loc, dest, dtype, ss="", offset=0) -> List[str]:
     assert dtype is not dtypes.bool
-<<<<<<< HEAD
-=======
-    if gate: return [f"@{gate} ld{ss}.{self.mem_type(dtype)} {dest}, [{loc}+{offset}];", f"@!{gate} mov.b{self.types[dtype][1:]} {dest}, {alt};"]
->>>>>>> 02327b8a
     return [f"ld{ss}.{self.mem_type(dtype)} {dest}, [{loc}+{offset}];"]
 
   def render_store(self, loc, val, dtype, gate=None, ss="", offset=0) -> List[str]:
@@ -360,6 +164,7 @@
     for pointer_op in list(filter(lambda uop: uop.uop in [UOps.LOAD, UOps.STORE], uops.uops)): ptr_ar(pointer_op, uops)
     uops.remove_childless(set(x for x in uops if x.uop in {UOps.PHI, UOps.ENDIF, UOps.ENDLOOP, UOps.STORE}))
     uops.optimize_loops()
+    optimize_gated_loads(uops)
 
     def kk(*s: str): kernel.append("\n".join(s))
 
@@ -397,14 +202,20 @@
       uop,dtype,vin,args = u.uop,u.dtype,u.vin,u.arg
       if uop is UOps.IF:
         assert vin[0].dtype is not None
-        kk(*self.render_bra(lb:=ssa_label('if', u), _cast(r[vin[0]], dtypes.bool, vin[0].dtype, u=u, pred=True), f"{lb}_true"), f"{lb}_true:")
+        kk(*self.render_bra(ssa_label('if', u), _cast(r[vin[0]], dtypes.bool, vin[0].dtype, u=u, pred=True), neg=True))
       elif uop is UOps.BARRIER and self.barrier: kk(self.barrier)
       elif uop is UOps.ENDLOOP:
         kk(self.asm_for_op[BinaryOps.ADD](r[vin[0]], r[vin[0]], "1", dtypes.int, self.types[dtypes.int]),
             self.asm_for_op[BinaryOps.CMPLT](pred:=ssa("pred", dtype="pred"), r[vin[0]], r[vin[0].vin[1]], dtypes.int, self.types[dtypes.int]))
-        kk(*self.render_bra(r_label[vin[0]], pred, f"{r_label[vin[0]]}_exit"), f"{r_label[vin[0]]}_exit:")
+        kk(*self.render_bra(r_label[vin[0]], pred))
       elif uop is UOps.ENDIF:
+        kk(f"@{_cast(r[vin[0].vin[0]], dtypes.bool, vin[0].vin[0].dtype, u=u, pred=True)} bra {r_label[vin[0]]}_true;")
         kk(f"{r_label[vin[0]]}:")
+        if len(vin) > 1 and vin[1].dtype.count > 1:
+          kk(*[f"mov.b{self.types[vin[1].dtype.scalar()][1:]} {dd}, {r[vin[2]][i]};" for i, dd in enumerate(r[vin[1]])])
+        elif len(vin) > 1:
+          kk(*[f"mov.b{self.types[vin[1].dtype][1:]} {r[vin[1]]}, {r[vin[2]]};" ])
+        kk(f"{r_label[vin[0]]}_true:")
       elif uop is UOps.STORE:
         assert vin[0].dtype is not None and vin[1].dtype is not None and vin[2].dtype is not None
         if vin[2].dtype.count > 1:
@@ -440,13 +251,9 @@
           assert vin[1].dtype is not None
           if dtype.count > 1:
             r[u] = [ssa('val', dtype=self.types[dtype.scalar()]) for _ in range(dtype.count)]
-            if(len(vin)>3):
-              for v in r[u]: kk(f"mov.{self.mem_type(dtype.scalar())} {v}, {render_val(0, dtype.scalar())};")
-            kk((f"@{r[vin[2]]}"if len(vin) > 3 else "")
-              + f" ld{u.arg}.v{dtype.count}.{self.mem_type(dtype.scalar())} {{{', '.join(r[u])}}}, [{r[vin[0]]}+{vin[1].arg}];")
+            kk(f"ld{u.arg}.v{dtype.count}.{self.mem_type(dtype.scalar())} {{{', '.join(r[u])}}}, [{r[vin[0]]}+{vin[1].arg}];")
           else:
-            kk(*self.render_load(r[vin[0]], ssa('val', u), dtype, gate=r[vin[2]] if len(vin) > 3 else None,
-                                alt=r[vin[3]] if len(vin) > 3 else None, ss=u.arg, offset=vin[1].arg))
+            kk(*self.render_load(r[vin[0]], ssa('val', u), dtype, ss=u.arg, offset=vin[1].arg))
         elif uop is UOps.PHI:
           kk(f"mov.b{self.types[dtype][1:]} {r[vin[0]]}, {r[vin[1]]};")
           r[u] = r[vin[0]]
