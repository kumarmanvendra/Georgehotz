from typing import Callable, DefaultDict, Dict, List, Union, NamedTuple, Set
import functools, struct
from collections import defaultdict
from tinygrad.codegen.linearizer import UOps, UOp
from tinygrad.ops import BinaryOps, UnaryOps, TernaryOps, Op
from tinygrad.dtype import dtypes, DType, PtrDType, INVERSE_DTYPES_DICT
from tinygrad.codegen.uops import UOpGraph

def render_val(x, dtype):
  if dtypes.is_float(dtype):
    if dtype == dtypes.double: return "0d%02X%02X%02X%02X%02X%02X%02X%02X" % tuple(struct.pack("d",x)[::-1])
    elif dtype == dtypes.half: return "0x%02X%02X" % tuple(struct.pack("e",x)[::-1])
    return "0f%02X%02X%02X%02X" % tuple(struct.pack("f",x)[::-1])
  return str(int(x)) + ("U" if dtypes.is_unsigned(dtype) else "")

def is_bool_or_unsigned(dtype: DType): return dtype == dtypes.bool or dtypes.is_unsigned(dtype)

class AssemblyLanguage(NamedTuple):
  kernel_prefix: str = ""
  barrier: str = ""
  load_global: bool = False
  label_prefix: str = ""
  gid: List[str] = []
  gdim: List[str] = []
  lid: List[str] = []
  const_requires_mov: List[DType] = [] # list of dtypes for which creating a const requires a move
  asm_for_op: Dict[Op, Callable[...,str]] = {}
  types: Dict[DType, str] = INVERSE_DTYPES_DICT
  supports_half: List[Op] = []

  def render_const(self, x:Union[float,int,bool], dtype, mov=None) -> Union[List[str], str]: raise NotImplementedError()
  def render_local(self, dest, name, size, dtype) -> List[str]: raise NotImplementedError()

  def render_loop(self, idx, start, label, acc=None) -> List[str]: raise NotImplementedError()
  def render_bra(self, b1, pred=None, b2=None) -> List[str]: raise NotImplementedError()
  def render_gep(self, loc, base, offset, dtype, gate=None) -> List[str]: raise NotImplementedError()
  def render_load(self, loc, dest, dtype, gate=None, alt=None, ss="", offset=0) -> List[str]: raise NotImplementedError()
  def render_store(self, loc, val, dtype, gate=None, ss="", offset=0) -> List[str]: raise NotImplementedError()
  def render_cast(self, d:str, a:str, dtype:DType, atype:DType, bitcast=False, pred=False) -> List[str]: raise NotImplementedError()

  def render_kernel(self, kernel, function_name, bufs, regs) -> str: raise NotImplementedError()
  def mem_type(self, dtype) -> str: raise NotImplementedError()

def uops_to_asm(lang:AssemblyLanguage, function_name:str, uops:UOpGraph) -> str:
  kernel:List[str] = []
  bufs = []

  # here we do a pretransform on UOps to fix some shortcomings of PTX
  # all uops must be a register
  # TODO: uops class should make these rewrites easier
  replace: Dict[UOp, UOp] = {}
  seen: Set[UOp] = set()
  for u in uops:
    if u in seen: continue
    seen.add(u)
    for o,n in replace.items():
      if o in u.vin and u is not n:
        u.vin = tuple(n if x == o else x for x in u.vin)
    if u.uop is UOps.LOAD and u.dtype is dtypes.bool:
      # rewrite load bool
      if len(u.vin) == 4:
        new = uops.add(UOps.CAST, dtypes.uint8, (u.vin[3],), insert_before=uops.uops.index(u))
        u.vin = u.vin[0:3] + (new,)
      u.dtype = dtypes.uint8
      new = uops.add(UOps.CAST, dtypes.bool, (u,), insert_before=uops.uops.index(u)+1)
      replace[u] = new
    if u.uop is UOps.ALU and u.arg in {BinaryOps.CMPEQ, BinaryOps.CMPLT} and u.vin[0].dtype is dtypes.bool:
      if u.arg == BinaryOps.CMPEQ:
        u.arg = BinaryOps.XOR
        new = uops.add(UOps.ALU, dtypes.bool, (u,), arg=UnaryOps.NEG, insert_before=uops.uops.index(u)+1)
        replace[u] = new
      if u.arg == BinaryOps.CMPLT:
        new = uops.add(UOps.ALU, dtypes.bool, (u.vin[0],), arg=UnaryOps.NEG, insert_before=uops.uops.index(u))
        u.vin = (new, u.vin[1])
        u.arg = BinaryOps.MUL
    if u.uop in {UOps.LOAD, UOps.STORE}:
      u.arg = '.shared' if u.vin[0].uop == UOps.DEFINE_LOCAL else '.global'  # move this to the argL
      if u.vin[0].dtype.itemsize > 1:
        val = uops.add(UOps.CONST, dtypes.int, tuple(), arg=u.vin[0].dtype.itemsize, insert_before=uops.uops.index(u))
        ptr = uops.add(UOps.ALU, dtypes.int, (u.vin[1], val), arg=BinaryOps.MUL, insert_before=uops.uops.index(u))
      else:
        ptr = u.vin[1]
      if ptr.uop == UOps.CONST:
        u.vin = (u.vin[0], ptr) + u.vin[2:]
      else:
        zero = uops.add(UOps.CONST, dtypes.int, tuple(), arg=0, cachable=False, insert_before=uops.uops.index(u))
        bptr = uops.add(UOps.CAST, dtypes.uint64, (ptr,), insert_before=uops.uops.index(u))
        fptr = uops.add(UOps.ALU, dtypes.uint64, (u.vin[0], bptr), arg=BinaryOps.ADD, insert_before=uops.uops.index(u))
        u.vin = (fptr, zero) + u.vin[2:]
  # uops.print()

  def kk(*s: str): kernel.append("\n".join(s))

  c: DefaultDict[str, int] = defaultdict(int)
  r: Dict[UOp, Union[List[str], str]] = {}
  def ssa(u, prefix="t", dtype=None) -> str:
    nonlocal c, r
    prefix += f"_{dtype if dtype else lang.types[u.dtype]}_"
    c[prefix] += 1
    if u: r[u] = f"%{prefix}{c[prefix]-1}"
    return f"%{prefix}{c[prefix]-1}"

  c_label: DefaultDict[str, int] = defaultdict(int)
  r_label: Dict[UOp, str] = {}
  def ssa_label(u, prefix):
    nonlocal c_label, r_label
    c_label[prefix] += 1
    r_label[u] = f"{lang.label_prefix}{prefix}_{c_label[prefix]-1}"
    return r_label[u]

  def const(x:Union[float,int,bool], dtype, mov=False):
    if mov or dtype in lang.const_requires_mov:
      kk(*lang.render_const(x, dtype, mov=(out:=ssa(None, 'const', lang.types[dtype]))))
      return out
    return lang.render_const(x, dtype)

  def cast(a, dtype:DType, atype:DType, bitcast=False, u=None, pred=False):
    if atype == dtype:
      if u: r[u] = a
      return a
    kk(*lang.render_cast((ret:=ssa(u, 'cast', lang.types[dtype])), a, dtype, atype, bitcast))
    return ret

  for u in uops:
    uop,dtype,vin,args = u.uop,u.dtype,u.vin,u.arg
    if uop == UOps.IF:
      assert vin[0].dtype is not None
      kk(*lang.render_bra(lb:=ssa_label(u, 'if'), cast(r[vin[0]], dtypes.bool, vin[0].dtype, u=u, pred=True), f"{lb}_true"), f"{lb}_true:")
    elif uop == UOps.BARRIER and lang.barrier: kk(lang.barrier)
    elif uop == UOps.ENDLOOP:
      kk(lang.asm_for_op[BinaryOps.ADD](r[vin[0]], r[vin[0]], "1", dtypes.int, lang.types[dtypes.int]),
          lang.asm_for_op[BinaryOps.CMPLT](pred:=ssa(None, "pred", "pred"), r[vin[0]], r[vin[0].vin[1]], dtypes.int, lang.types[dtypes.int]))
      kk(*lang.render_bra(r_label[vin[0]], pred, f"{r_label[vin[0]]}_exit"), f"{r_label[vin[0]]}_exit:")
    elif uop == UOps.ENDIF:
      kk(f"{r_label[vin[0]]}:")
    elif uop == UOps.STORE:
      assert vin[0].dtype is not None and vin[1].dtype is not None and vin[2].dtype is not None
      if vin[2].dtype.count > 1:
        kk((f"@{r[vin[3]]} " if len(vin)>3 else "") + \
            f"st{u.arg}.v{vin[2].dtype.count}.{lang.mem_type(vin[2].dtype.scalar())} [{r[vin[0]]}+{vin[1].arg}], {{{', '.join(r[vin[2]])}}};")
      else:
        kk(*lang.render_store(r[vin[0]], r[vin[2]], vin[2].dtype, gate=r[vin[3]] if len(vin)>3 else None, ss=u.arg, offset=vin[1].arg))
    else:
      assert dtype is not None, f"None dtype for uop {uop}"
      if uop == UOps.LOOP: kk(*lang.render_loop(ssa(u, 'ridx'), r[vin[0]], ssa_label(u, 'loop')))
      elif uop == UOps.ALU:
        assert vin[0].dtype is not None
        operands = [r[x] for x in vin]
        lab = ssa(u, "alu")
        if needs_upcast := dtype == dtypes.half and args not in lang.supports_half:
          dtype = dtypes.float32
          out_lab, lab = lab, ssa(None, "alu_cast", lang.types[dtype])
          for i, op in enumerate(operands):
            operands[i] = ssa(None, "alu_cast", lang.types[dtype])
            kk(*lang.render_cast(operands[i], op, dtype, dtypes.half)) # type: ignore
        if args == BinaryOps.CMPLT or args == BinaryOps.CMPEQ:
          # pass in the other dtype here
          kk(lang.asm_for_op[args](lab, *operands, vin[0].dtype, lang.types[vin[0].dtype]))
        else:
          kk(lang.asm_for_op[args](lab, *operands, dtype, lang.types[dtype]))
        if needs_upcast:
          kk(*lang.render_cast(out_lab, lab, dtypes.half, dtype))
      elif uop == UOps.DEFINE_ACC:
        if dtype.count > 1:
          r[u] = [ssa(None, 'acc', lang.types[dtype.scalar()]) for _ in range(dtype.count)]
          for uu in r[u]:
            kk(f"mov.b{lang.types[dtype.scalar()][1:]} {uu}, {const(args, dtype.scalar())};")
        else:
          kk(f"mov.b{lang.types[dtype][1:]} {ssa(u, 'acc')}, {const(args, dtype)};")
      elif uop == UOps.SPECIAL:
        assert args[1][0] != "i", "idx not supported"
        kk(f"mov.u32 %{args[1]}, {(lang.gid if args[1][0] == 'g' else lang.lid)[args[0]]};")
        r[u] = "%" + args[1]
        kernel = [f".reg .u32 %{args[1]};"] + kernel
      elif uop == UOps.CONST:
            if dtype.count > 1:
              r[u] = [const(args, dtype.scalar(), mov=True) for _ in range(dtype.count)]
            else:
              r[u] = const(args, dtype, mov=True)
      elif uop == UOps.GEP:
        r[u] = r[vin[0]][u.arg]
      elif uop == UOps.LOAD:
        assert vin[1].dtype is not None
        if dtype.count > 1:
          r[u] = [ssa(None, 'val', lang.types[dtype.scalar()]) for _ in range(dtype.count)]
          if(len(vin)>3):
            for v in r[u]: kk(f"mov.{lang.mem_type(dtype.scalar())} {v}, {render_val(0, dtype.scalar())};")
          kk((f"@{r[vin[2]]}"if len(vin) > 3 else "")
            + f" ld{u.arg}.v{dtype.count}.{lang.mem_type(dtype.scalar())} {{{', '.join(r[u])}}}, [{r[vin[0]]}+{vin[1].arg}];")
        else:
          kk(*lang.render_load(r[vin[0]], ssa(u, 'val'), dtype, gate=r[vin[2]] if len(vin) > 3 else None,
                              alt=r[vin[3]] if len(vin) > 3 else None, ss=u.arg, offset=vin[1].arg))
      elif uop == UOps.PHI:
        kk(f"mov.b{lang.types[dtype][1:]} {r[vin[0]]}, {r[vin[1]]};")
        r[u] = r[vin[0]]
      elif uop in {UOps.CAST, UOps.BITCAST}:
        assert vin[0].dtype is not None
<<<<<<< HEAD
        if dtype.count>1:
          r[u] = [r[x] for x in vin] # type: ignore
        else:
          cast(r[vin[0]], dtype, vin[0].dtype, bitcast=isinstance(args, tuple) and args[1], u=u)
=======
        cast(r[vin[0]], dtype, vin[0].dtype, bitcast=uop is UOps.BITCAST, u=u)
>>>>>>> 987a055c
      elif uop == UOps.DEFINE_LOCAL:
        # TODO: we should sum these, and fetch 0xC000 from somewhere
        assert args[1]*dtype.itemsize <= 0xC000, "too large local"
        kk(*lang.render_local(ssa(u, 'local', lang.types[dtypes.ulong]), args[0], args[1], dtype))
      elif uop is UOps.DEFINE_VAR:
        bufs.append((args.expr, dtype))
        r[u] = f"%{args.expr}"
        if lang.load_global:
          kk(*lang.render_load(args.expr, ssa(u, 'dat', dtype=lang.types[dtype]), dtype, ss=".param"))
      elif uop is UOps.DEFINE_GLOBAL:
        bufs.append((args[1], dtype))
        r[u] = f"%{args[1]}"
        if lang.load_global:
          dt = dtypes.ulong if dtype.__class__ == PtrDType else dtype
          kk(*lang.render_load(args[1], ssa(u, 'dat', dtype=lang.types[dt]), dt, ss=".param"))
      else: raise NotImplementedError(f"no code for {uop}")

  return lang.render_kernel(kernel, function_name, bufs, c.items())

class PTXLanguage(AssemblyLanguage):
  kernel_prefix = """.version 7.5
.target TARGET
.address_size 64
.visible .entry"""
  barrier = "bar.sync\t0;"
  has_pred = True
  load_global = True
  label_prefix = "$"
  gid = [f'%ctaid.{chr(120+i)}' for i in range(3)]
  gdim = [f'%nctaid.{chr(120+i)}' for i in range(3)]
  lid = [f'%tid.{chr(120+i)}' for i in range(3)]
  asm_for_op = {
    UnaryOps.NEG: lambda d,a,dt,name: f"not.pred {d}, {a};" if name == "pred" else f"neg.{name} {d}, {a};",
    UnaryOps.EXP2: lambda d,a,dt,name: f"ex2.approx.{name} {d}, {a};", UnaryOps.LOG2: lambda d,a,dt,name: f"lg2.approx.{name} {d}, {a};",
    UnaryOps.SIN: lambda d,a,dt,name: f"sin.approx.{name} {d}, {a};",
    UnaryOps.SQRT: lambda d,a,dt,name: f"sqrt.approx.{name} {d}, {a};",
    BinaryOps.ADD: lambda d,a,b,dt,name: f"{'or' if name == 'pred' else 'add'}.{name} {d}, {a}, {b};",
    BinaryOps.SUB: lambda d,a,b,dt,name: f"sub.{name} {d}, {a}, {b};",
    BinaryOps.MUL: lambda d,a,b,dt,name: ('and' if dt == dtypes.bool else 'mul') + f"{'.lo' if dtypes.is_int(dt) else ''}.{name} {d}, {a}, {b};",
    BinaryOps.XOR: lambda d,a,b,dt,name: f"xor.pred {d}, {a}, {b};" if name == "pred" else f"xor.b{name[1:]} {d}, {a}, {b};",
    BinaryOps.DIV: lambda d,a,b,dt,name: f"div{'.approx' if dtypes.is_float(dt) else ''}.{name} {d}, {a}, {b};",
    BinaryOps.MAX: lambda d,a,b,dt,name: f"max.{name} {d}, {a}, {b};", BinaryOps.MOD: lambda d,a,b,dt,name: f"rem.{name} {d}, {a}, {b};",
    BinaryOps.CMPLT: lambda d,a,b,dt,name: f"setp.lt.{name} {d}, {a}, {b};",
    BinaryOps.CMPEQ: lambda d,a,b,dt,name: f"setp.eq.{name} {d}, {a}, {b};",
    TernaryOps.WHERE: lambda d,a,b,c,dt,name:
      f"@{a} mov.{name} {d}, {b};\n@!{a} mov.{name} {d}, {c};" if name == "pred" else f"selp.{'b16' if name == 'f16' else name} {d}, {b}, {c}, {a};"
  }
  supports_half = [UnaryOps.NEG, UnaryOps.EXP2, BinaryOps.ADD, BinaryOps.SUB, BinaryOps.MUL, BinaryOps.MAX, BinaryOps.CMPLT, TernaryOps.WHERE]
  types = {
    dtypes.int8: "s16", dtypes.int16: "s16", dtypes.int32: "s32", dtypes.int64: "s64",
    dtypes.uint8: "u16", dtypes.uint16: "u16", dtypes.uint32: "u32", dtypes.uint64: "u64",
    dtypes.float16: "f16", dtypes.float32: "f32", dtypes.float64: "f64",
    dtypes.bool: "pred"
  }

  const_requires_mov = [dtypes.half, dtypes.bool]

  def render_const(self, x:Union[float,int,bool], dtype, mov=None) -> Union[List[str], str]:
    val = render_val(x, dtype)
    if dtype == dtypes.bool: return [f"setp.ne.s16 {mov}, {val}, 0;"]
    return [f"mov.b{self.types[dtype][1:]} {mov}, {val};"] if mov else val

  def render_local(self, dest, name, size, dtype) -> List[str]:
    return [f".shared .align 4 .b8 {name}[{size*dtype.itemsize}];", f"mov.u64 {dest}, {name}[0];"]

  def render_loop(self, idx, start, label, acc=None) -> List[str]: return [f"mov.u32 {idx}, {start};", f"{label}:"]

  def render_bra(self, b1, pred=None, b2=None) -> List[str]: return [f"@{pred} bra {b1};", f"@!{pred} bra {b2};"] if pred else [f"bra {b1};"]

  def mem_type(self, dtype): return 's8' if dtype.itemsize == 1 else 'b16' if dtype == dtypes.float16 else self.types[dtype]

  def render_load(self, loc, dest, dtype, gate=None, alt=None, ss="", offset=0) -> List[str]:
    assert dtype is not dtypes.bool
    ret = []
    if gate: ret.extend([f"@{gate} ld{ss}.{self.mem_type(dtype)} {dest}, [{loc}+{offset}];",
                         f"@!{gate} mov.b{self.types[dtype][1:]} {dest}, {alt};"])
    else: ret.append(f"ld{ss}.{self.mem_type(dtype)} {dest}, [{loc}+{offset}];")
    return ret

  def render_store(self, loc, val, dtype, gate=None, ss="", offset=0) -> List[str]:
    if dtype == dtypes.bool: return [f".reg .s16 {val}_cast;", *self.render_cast(f"{val}_cast", val, dtypes.int16, dtype),
                                     (f"@{gate} " if gate else "") + f"st{ss}.{self.mem_type(dtype)} [{loc}+{offset}], {val}_cast;"]
    return [(f"@{gate} " if gate else "") + f"st{ss}.{self.mem_type(dtype)} [{loc}+{offset}], {val};"]

  def render_cast(self, d:str, a:str, dtype:DType, atype:DType, bitcast=False, pred=False) -> List[str]:
    if bitcast: return [f"mov.b{self.types[dtype][1:]} {d}, {a};"]
    if atype == dtypes.bool: return[f"selp.b{self.types[dtype][1:]} {d}, {render_val(1, dtype)}, {render_val(0, dtype)}, {a};"]
    if dtype == dtypes.bool: return [f"setp.ne.b{self.types[atype][1:]} {d}, {a}, {self.render_const(0, atype)};"]
    rnd = ('.rzi' if dtypes.is_int(dtype) and dtypes.is_float(atype) else
           '.rn' if dtypes.is_float(dtype) and (dtype.itemsize < atype.itemsize or dtypes.is_int(atype) or atype == dtypes.bool) else '')
    return [f"cvt{rnd}.{self.types[dtype]}.{self.types[atype]} {d}, {a};"]

  def render_kernel(self, kernel, function_name, bufs, regs) -> str:
    kernel = [f".reg .{reg.split('_')[-2]} %{reg}<{cnt}>;" for reg,cnt in regs] + kernel + ["ret;"]
    def fmt(line): return line if line[0]=="$" else "\t" + line.replace(" ", "\t" if len(line.split(" ")[0]) > 7 else "\t\t", 1)
    return (f"{self.kernel_prefix} {function_name}(\n\t" +
            ',\n\t'.join([f".param .{'u64' if dtype.__class__ == PtrDType else self.types[dtype]} {name}" for name,dtype in bufs]) + "\n)\n{\n" +
            '\n'.join([fmt(line) for op in kernel for line in op.splitlines()]) +
            "\n}")

PTXRenderer = functools.partial(uops_to_asm, PTXLanguage())<|MERGE_RESOLUTION|>--- conflicted
+++ resolved
@@ -195,14 +195,10 @@
         r[u] = r[vin[0]]
       elif uop in {UOps.CAST, UOps.BITCAST}:
         assert vin[0].dtype is not None
-<<<<<<< HEAD
         if dtype.count>1:
           r[u] = [r[x] for x in vin] # type: ignore
         else:
-          cast(r[vin[0]], dtype, vin[0].dtype, bitcast=isinstance(args, tuple) and args[1], u=u)
-=======
-        cast(r[vin[0]], dtype, vin[0].dtype, bitcast=uop is UOps.BITCAST, u=u)
->>>>>>> 987a055c
+          cast(r[vin[0]], dtype, vin[0].dtype, bitcast=uop is UOps.BITCAST, u=u)
       elif uop == UOps.DEFINE_LOCAL:
         # TODO: we should sum these, and fetch 0xC000 from somewhere
         assert args[1]*dtype.itemsize <= 0xC000, "too large local"
