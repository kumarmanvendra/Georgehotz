from typing import Callable, DefaultDict, Dict, List, Union, NamedTuple, Optional, cast
import functools, struct, copy
from collections import defaultdict
from tinygrad.codegen.linearizer import UOps, UOp
from tinygrad.ops import BinaryOps, UnaryOps, TernaryOps, Op
from tinygrad.dtype import dtypes, DType, PtrDType, ConstType, INVERSE_DTYPES_DICT
from tinygrad.codegen.uops import UOpGraph, PatternMatcher

def render_val(x, dtype):
  if dtypes.is_float(dtype):
    if dtype == dtypes.double: return "0d%02X%02X%02X%02X%02X%02X%02X%02X" % tuple(struct.pack("d",x)[::-1])
    elif dtype == dtypes.half: return "0x%02X%02X" % tuple(struct.pack("e",x)[::-1])
    return "0f%02X%02X%02X%02X" % tuple(struct.pack("f",x)[::-1])
  return str(int(x)) + ("U" if dtypes.is_unsigned(dtype) else "")

def ptr_ar(root, uops):
  assert root.arg in {'.shared', '.global', None}
  if root.arg is None: root.arg = '.shared' if root.vin[0].uop is UOps.DEFINE_LOCAL else '.global'  # move this to the argL
  val = uops.add(UOps.CONST, dtypes.int, tuple(), arg=root.vin[0].dtype.itemsize, insert_before=uops.uops.index(root))
  if root.vin[1].uop is UOps.ALU and root.vin[1].arg in [BinaryOps.ADD, BinaryOps.SUB] and root.vin[1].vin[1].uop is UOps.CONST:
    offset = uops.add(UOps.ALU, dtypes.int, (root.vin[1].vin[0], val), arg=BinaryOps.MUL, insert_before=uops.uops.index(root))
    offset = uops.add(UOps.CAST, dtypes.uint64, (offset,), insert_before=uops.uops.index(root))
    cache = uops.add(UOps.ALU, dtypes.uint64, (root.vin[0], offset), arg=BinaryOps.ADD, insert_before=uops.uops.index(root))
    ptr = uops.add(UOps.ALU, dtypes.int, (root.vin[1].vin[1], val), arg=BinaryOps.MUL, insert_before=uops.uops.index(root))
    if root.vin[1].arg == BinaryOps.SUB: ptr = uops.add(UOps.ALU, dtypes.int, (ptr,), arg=UnaryOps.NEG, insert_before=uops.uops.index(root))
    root.vin = (cache, ptr) + root.vin[2:]
  else:
    ptr = uops.add(UOps.ALU, dtypes.int, (root.vin[1], val), arg=BinaryOps.MUL, insert_before=uops.uops.index(root))
    if ptr.uop is UOps.CONST: root.vin = (root.vin[0], ptr) + root.vin[2:]
    else:
      zero = uops.add(UOps.CONST, dtypes.int, tuple(), arg=0, cachable=False, insert_before=uops.uops.index(root))
      bptr = uops.add(UOps.CAST, dtypes.uint64, (ptr,), insert_before=uops.uops.index(root))
      fptr = uops.add(UOps.ALU, dtypes.uint64, (root.vin[0], bptr), arg=BinaryOps.ADD, insert_before=uops.uops.index(root))
      root.vin = (fptr, zero) + root.vin[2:]

def optimize_gated_loads(uops: UOpGraph):
  def successors(uop): return list(filter(lambda u: uop in u.vin, uops.uops))
  for gl in list(filter(lambda u:u.uop is UOps.LOAD and len(u.vin)>3, uops.uops)):
    pred_2 = uops.add(UOps.ALU, dtypes.bool, (gl.vin[2],), arg=UnaryOps.NEG, insert_before=uops.uops.index(gl))
    gate = uops.add(UOps.IF, None, (pred_2,), insert_before=uops.uops.index(gl), cachable=False)
    end = uops.add(UOps.ENDIF, None, (gate,), arg=(gl, gl.vin[3]), insert_before=uops.uops.index(gl)+1, cachable=False)
    for u in reversed(uops.uops.copy()[:uops.uops.index(gate)]):
      if (u.uop not in [UOps.DEFINE_GLOBAL, UOps.DEFINE_LOCAL, UOps.PHI, UOps.STORE, UOps.ENDIF, UOps.ENDLOOP] and
          all([uops.uops.index(s)>uops.uops.index(gate) and uops.uops.index(s)<uops.uops.index(end) for s in successors(u)])):
        uops.uops.insert(uops.uops.index(gate), uops.uops.pop(uops.uops.index(u)))

class AssemblyLanguage(NamedTuple):
  kernel_prefix: str = ""
  barrier: str = ""
  load_global: bool = False
  label_prefix: str = ""
  gid: List[str] = []
  gdim: List[str] = []
  lid: List[str] = []
  const_requires_mov: List[DType] = [] # list of dtypes for which creating a const requires a move
  asm_for_op: Dict[Op, Callable[...,str]] = {}
  types: Dict[DType, str] = INVERSE_DTYPES_DICT
  supports_half: List[Op] = []

  def render_const(self, x:ConstType, dtype:DType, mov=None) -> Union[List[str], str]: raise NotImplementedError()
  def render_local(self, dest, name, size, dtype) -> List[str]: raise NotImplementedError()

  def render_loop(self, idx, start, label, acc=None) -> List[str]: raise NotImplementedError()
  def render_bra(self, b1, pred=None) -> List[str]: raise NotImplementedError()
  def render_gep(self, loc, base, offset, dtype, gate=None) -> List[str]: raise NotImplementedError()
  def render_load(self, loc, dest, dtype, gate=None, alt=None, ss="", offset=0) -> List[str]: raise NotImplementedError()
  def render_store(self, loc, val, dtype, gate=None, ss="", offset=0) -> List[str]: raise NotImplementedError()
  def render_cast(self, d:str, a:str, dtype:DType, atype:DType, bitcast=False, pred=False) -> List[str]: raise NotImplementedError()

  def render_kernel(self, kernel, function_name, bufs, regs) -> str: raise NotImplementedError()
  def mem_type(self, dtype) -> str: raise NotImplementedError()

def uops_to_asm(lang:AssemblyLanguage, function_name:str, _uops:UOpGraph) -> str:
  # editing the uops breaks beam search
  uops = copy.deepcopy(_uops)
  kernel:List[str] = []
  bufs = []

  matcher = PatternMatcher([
    ({"__name__": "root", "uop": UOps.ALU, "arg": BinaryOps.CMPEQ, "vin": ({"dtype": dtypes.bool},{})},
     lambda root: UOp(UOps.ALU, dtypes.bool, (UOp(root.uop, root.dtype, root.vin, BinaryOps.XOR),), UnaryOps.NEG)),
    ({"__name__": "root", "uop": UOps.ALU, "arg": BinaryOps.CMPLT, "vin": ({"__name__": "x", "dtype": dtypes.bool},{"__name__": "y"})},
     lambda root,x,y: UOp(root.uop, root.dtype, (UOp(UOps.ALU, dtypes.bool, (x,), UnaryOps.NEG), y), BinaryOps.MUL)),
    ({"__name__": "root", "uop": UOps.ALU, "arg": BinaryOps.ADD, "dtype": set([dtypes.float16, dtypes.bfloat16, dtypes.float32, dtypes.float64]),
      "vin": [{"__name__": "non_muls"}, {"__name__": "muls", "uop": UOps.ALU, "arg": BinaryOps.MUL}]},
      lambda root, muls, non_muls: UOp(UOps.ALU, root.dtype, muls.vin + (non_muls,), TernaryOps.MULACC)),
    *[({"__name__": "x", "uop": UOps.ALU, "dtype": dtypes.half, "arg": op},
       lambda x: UOp(UOps.CAST, dtypes.half, (UOp(x.uop, dtypes.float32, tuple([UOp(UOps.CAST, dtypes.float32, (vv,)) for vv in x.vin]), x.arg),)))
      for op in lang.asm_for_op.keys() if op not in lang.supports_half],
    ({"__name__": "root", "uop": UOps.LOAD, "dtype": dtypes.bool,
      "vin": ({"__name__": "x"},{"__name__": "y"},{"__name__": "z"},{"__name__": "k"})},
     lambda root,x,y,z,k: UOp(UOps.CAST, dtypes.bool, (UOp(root.uop, dtypes.int8, (x,y,z,UOp(UOps.CAST, dtypes.uint8, (k,)))),), root.arg)),
    ({"__name__": "root", "uop": UOps.LOAD,"dtype": dtypes.bool, "vin": ({},{})},
     lambda root: UOp(UOps.CAST, dtypes.bool, (UOp(root.uop, dtypes.uint8, root.vin, root.arg),))),
    ({"__name__": "root", "uop": UOps.STORE, "vin": ({},{},{"__name__": "z","dtype": dtypes.bool}, {})},
     lambda root,z: UOp(root.uop, root.dtype, root.vin[:2] + (UOp(UOps.CAST, dtypes.uint8, (z,), None),), root.arg)),
    ({"__name__": "root", "uop": UOps.STORE, "vin": ({},{},{"__name__": "z","dtype": dtypes.bool})},
     lambda root,z: UOp(root.uop, root.dtype, root.vin[:2] + (UOp(UOps.CAST, dtypes.uint8, (z,), None),), root.arg)),
<<<<<<< HEAD

=======
    ({"__name__": "root", "uop": UOps.STORE, "vin": ({},{},{},{"__name__": "g"})},
     lambda root,g: UOp(root.uop, root.dtype, root.vin[:3] + (UOp(UOps.CAST, dtypes.bool, (g,), root.arg),))),
>>>>>>> ec65aea3
  ])

  # here we do a pretransform on UOps to fix some shortcomings of PTX
  # all uops must be a register
  matcher.rewrite_graph(uops)

  for pointer_op in list(filter(lambda uop: uop.uop in [UOps.LOAD, UOps.STORE], uops.uops)): ptr_ar(pointer_op, uops)
  uops.remove_childless(set(x for x in uops if x.uop in {UOps.DEFINE_GLOBAL, UOps.PHI, UOps.ENDIF, UOps.ENDLOOP, UOps.STORE}))
  uops.optimize_loops()
  optimize_gated_loads(uops)

  def kk(*s: str): kernel.append("\n".join(s))

  c: DefaultDict[str, int] = defaultdict(int)
  r: Dict[UOp, Union[List[str], str]] = {}
  def ssa(prefix:str, u:Optional[UOp]=None, dtype:Optional[str]=None) -> str:
    nonlocal c, r
    prefix += f"_{dtype if dtype is not None else lang.types[cast(DType, cast(UOp, u).dtype)]}_"
    c[prefix] += 1
    if u is not None: r[u] = f"%{prefix}{c[prefix]-1}"
    return f"%{prefix}{c[prefix]-1}"

  c_label: DefaultDict[str, int] = defaultdict(int)
  r_label: Dict[UOp, str] = {}
  def ssa_label(prefix:str, u:UOp):
    nonlocal c_label, r_label
    c_label[prefix] += 1
    r_label[u] = f"{lang.label_prefix}{prefix}_{c_label[prefix]-1}"
    return r_label[u]

  def const(x:ConstType, dtype:DType, mov=False):
    if mov or dtype in lang.const_requires_mov:
      kk(*lang.render_const(x, dtype, mov=(out:=ssa('const', dtype=lang.types[dtype]))))
      return out
    return lang.render_const(x, dtype)

  def _cast(a, dtype:DType, atype:DType, bitcast=False, u=None, pred=False):
    if atype == dtype:
      if u: r[u] = a
      return a
    kk(*lang.render_cast((ret:=ssa('cast', u, lang.types[dtype])), a, dtype, atype, bitcast))
    return ret

  for u in uops:
    uop,dtype,vin,args = u.uop,u.dtype,u.vin,u.arg
    if uop is UOps.IF:
      assert vin[0].dtype is not None
      kk(*lang.render_bra(ssa_label('if', u), _cast(r[vin[0]], dtypes.bool, vin[0].dtype, u=u, pred=True)))
    elif uop is UOps.BARRIER and lang.barrier: kk(lang.barrier)
    elif uop is UOps.ENDLOOP:
      kk(lang.asm_for_op[BinaryOps.ADD](r[vin[0]], r[vin[0]], "1", dtypes.int, lang.types[dtypes.int]),
          lang.asm_for_op[BinaryOps.CMPLT](pred:=ssa("pred", dtype="pred"), r[vin[0]], r[vin[0].vin[1]], dtypes.int, lang.types[dtypes.int]))
      kk(*lang.render_bra(r_label[vin[0]], pred))
    elif uop == UOps.ENDIF:
      kk(f"@!{_cast(r[vin[0].vin[0]], dtypes.bool, vin[0].vin[0].dtype, u=u, pred=True)} bra {r_label[vin[0]]}_true;")
      kk(f"{r_label[vin[0]]}:")
      if args:
        if args[0].dtype.count > 1:
          kk(*[f"mov.b{lang.types[args[0].dtype.scalar()][1:]} {dd}, {r[args[1]][i]};" for i, dd in enumerate(r[args[0]])])
        else:
          kk(*[f"mov.b{lang.types[args[0].dtype][1:]} {r[args[0]]}, {r[args[1]]};" ])
      kk(f"{r_label[vin[0]]}_true:")
    elif uop is UOps.STORE:
      assert vin[0].dtype is not None and vin[1].dtype is not None and vin[2].dtype is not None
      if vin[2].dtype.count > 1:
        kk((f"@{r[vin[3]]} " if len(vin)>3 else "") + \
            f"st{u.arg}.v{vin[2].dtype.count}.{lang.mem_type(vin[2].dtype.scalar())} [{r[vin[0]]}+{vin[1].arg}], {{{', '.join(r[vin[2]])}}};")
      else:
        kk(*lang.render_store(r[vin[0]], r[vin[2]], vin[2].dtype, gate=r[vin[3]] if len(vin)>3 else None, ss=u.arg, offset=vin[1].arg))
    else:
      assert dtype is not None, f"None dtype for uop {uop}"
      if uop is UOps.LOOP: kk(*lang.render_loop(ssa('ridx', u), r[vin[0]], ssa_label('loop', u)))
      elif uop is UOps.ALU:
        assert vin[0].dtype is not None
        if args is BinaryOps.CMPLT or args is BinaryOps.CMPEQ:
          # pass in the other dtype here
          kk(lang.asm_for_op[args](ssa("alu", u), *[r[x] for x in vin], vin[0].dtype, lang.types[vin[0].dtype]))
        else:
          kk(lang.asm_for_op[args](ssa("alu", u), *[r[x] for x in vin], dtype, lang.types[dtype]))
      elif uop is UOps.DEFINE_ACC:
        if dtype.count > 1:
          r[u] = [ssa('acc', dtype=lang.types[dtype.scalar()]) for _ in range(dtype.count)]
          for uu in r[u]: kk(f"mov.b{lang.types[dtype.scalar()][1:]} {uu}, {const(args, dtype.scalar())};")
        else: kk(f"mov.b{lang.types[dtype][1:]} {ssa('acc', u)}, {const(args, dtype)};")
      elif uop is UOps.SPECIAL:
        assert args[1][0] != "i", "idx not supported"
        kk(f"mov.u32 %{args[1]}, {(lang.gid if args[1][0] == 'g' else lang.lid)[args[0]]};")
        r[u] = "%" + args[1]
        kernel = [f".reg .u32 %{args[1]};"] + kernel
      elif uop is UOps.CONST:
        if dtype.count > 1: r[u] = [const(args, dtype.scalar(), mov=True) for _ in range(dtype.count)]
        else: r[u] = const(args, dtype, mov=True)
      elif uop is UOps.GEP: r[u] = r[vin[0]][u.arg]
      elif uop is UOps.LOAD:
        assert vin[1].dtype is not None
        if dtype.count > 1:
          r[u] = [ssa('val', dtype=lang.types[dtype.scalar()]) for _ in range(dtype.count)]
          kk(f"ld{u.arg}.v{dtype.count}.{lang.mem_type(dtype.scalar())} {{{', '.join(r[u])}}}, [{r[vin[0]]}+{vin[1].arg}];")
        else:
          kk(*lang.render_load(r[vin[0]], ssa('val', u), dtype, ss=u.arg, offset=vin[1].arg))
      elif uop is UOps.PHI:
        kk(f"mov.b{lang.types[dtype][1:]} {r[vin[0]]}, {r[vin[1]]};")
        r[u] = r[vin[0]]
      elif uop in {UOps.CAST, UOps.BITCAST}:
        assert vin[0].dtype is not None
        if dtype.count>1: r[u] = [r[x] for x in vin] # type: ignore
        else: _cast(r[vin[0]], dtype, vin[0].dtype, bitcast=uop is UOps.BITCAST, u=u)
      elif uop is UOps.DEFINE_LOCAL:
        # TODO: we should sum these, and fetch 0xC000 from somewhere
        assert args[1]*dtype.itemsize <= 0xC000, "too large local"
        kk(*lang.render_local(ssa('local', u, lang.types[dtypes.ulong]), args[0], args[1], dtype))
      elif uop is UOps.DEFINE_VAR:
        bufs.append((args.expr, dtype))
        r[u] = f"%{args.expr}"
        if lang.load_global: kk(*lang.render_load(args.expr, ssa('dat', u, lang.types[dtype]), dtype, ss=".param"))
      elif uop is UOps.DEFINE_GLOBAL:
        bufs.append((args[1], dtype))
        r[u] = f"%{args[1]}"
        if lang.load_global:
          dt = dtypes.ulong if dtype.__class__ == PtrDType else dtype
          kk(*lang.render_load(args[1], ssa('dat', u, lang.types[dt]), dt, ss=".param"))
      elif uop is UOps.WMMA:
        wmma = []
        for vv in vin[:2]:
          for i in range(0, len(r[vv]), 2):
            wmma.append(ssa("wmma", dtype="b32"))
            kk(f'mov.b32 {wmma[-1]}, {{{", ".join(r[vv][i:i+2])}}};')
        r[u] = r[vin[2]]
        kk(f'mma.sync.aligned.m16n8k16.row.col.f32.f16.f16.f32\
           {{{", ".join(r[u])}}}, {{{", ".join(wmma[:4])}}}, {{{", ".join(wmma[4:])}}}, {{{", ".join(r[u])}}};')
      else: raise NotImplementedError(f"no code for {uop}")

  return lang.render_kernel(kernel, function_name, bufs, c.items())

class PTXLanguage(AssemblyLanguage):
  kernel_prefix = """.version VERSION
.target TARGET
.address_size 64
.visible .entry"""
  barrier = "bar.sync\t0;"
  has_pred = True
  load_global = True
  label_prefix = "$"
  gid = [f'%ctaid.{chr(120+i)}' for i in range(3)]
  gdim = [f'%nctaid.{chr(120+i)}' for i in range(3)]
  lid = [f'%tid.{chr(120+i)}' for i in range(3)]
  asm_for_op = {
    UnaryOps.NEG: lambda d,a,dt,name: f"not.pred {d}, {a};" if name == "pred" else f"neg.{name} {d}, {a};",
    UnaryOps.EXP2: lambda d,a,dt,name: f"ex2.approx.{name} {d}, {a};", UnaryOps.LOG2: lambda d,a,dt,name: f"lg2.approx.{name} {d}, {a};",
    UnaryOps.SIN: lambda d,a,dt,name: f"sin.approx.{name} {d}, {a};", UnaryOps.SQRT: lambda d,a,dt,name: f"sqrt.approx.{name} {d}, {a};",
    BinaryOps.ADD: lambda d,a,b,dt,name: f"{'or' if name == 'pred' else 'add'}.{name} {d}, {a}, {b};",
    BinaryOps.SUB: lambda d,a,b,dt,name: f"sub.{name} {d}, {a}, {b};",
    BinaryOps.MUL: lambda d,a,b,dt,name: ('and' if dt == dtypes.bool else 'mul') + f"{'.lo' if dtypes.is_int(dt) else ''}.{name} {d}, {a}, {b};",
    BinaryOps.XOR: lambda d,a,b,dt,name: f"xor.pred {d}, {a}, {b};" if name == "pred" else f"xor.b{name[1:]} {d}, {a}, {b};",
    BinaryOps.DIV: lambda d,a,b,dt,name: f"div{'.approx' if dtypes.is_float(dt) else ''}.{name} {d}, {a}, {b};",
    BinaryOps.MAX: lambda d,a,b,dt,name: f"max.{name} {d}, {a}, {b};", BinaryOps.MOD: lambda d,a,b,dt,name: f"rem.{name} {d}, {a}, {b};",
    BinaryOps.CMPLT: lambda d,a,b,dt,name: f"setp.lt.{name} {d}, {a}, {b};",
    BinaryOps.CMPEQ: lambda d,a,b,dt,name: f"setp.eq.{name} {d}, {a}, {b};",
    TernaryOps.MULACC: lambda d,a,b,c,dt,name: f"fma.rn.{name} {d}, {a}, {b}, {c};",
    TernaryOps.WHERE: lambda d,a,b,c,dt,name:
      f"@{a} mov.{name} {d}, {b};\n@!{a} mov.{name} {d}, {c};" if name == "pred" else f"selp.{'b16' if name == 'f16' else name} {d}, {b}, {c}, {a};"
  }
  supports_half = [UnaryOps.NEG, UnaryOps.EXP2, BinaryOps.ADD, BinaryOps.SUB, BinaryOps.MUL, BinaryOps.MAX, BinaryOps.CMPLT, TernaryOps.WHERE]
  # HACK: Use s16 and u16 for int8 and uint8 buffers. This can be wrong in cast.
  types = { dtypes.int8: "s16", dtypes.int16: "s16", dtypes.int32: "s32", dtypes.int64: "s64",
            dtypes.uint8: "u16", dtypes.uint16: "u16", dtypes.uint32: "u32", dtypes.uint64: "u64",
            dtypes.float16: "f16", dtypes.float32: "f32", dtypes.float64: "f64", dtypes.bool: "pred" }

  const_requires_mov = [dtypes.half, dtypes.bool]

  def render_const(self, x:ConstType, dtype:DType, mov=None) -> Union[List[str], str]:
    val = render_val(x, dtype)
    if dtype == dtypes.bool: return [f"setp.ne.s16 {mov}, {val}, 0;"]
    return [f"mov.b{self.types[dtype][1:]} {mov}, {val};"] if mov else val

  def render_local(self, dest, name, size, dtype) -> List[str]:
    return [f".shared .align 4 .b8 {name}[{size*dtype.itemsize}];", f"mov.u64 {dest}, {name}[0];"]

  def render_loop(self, idx, start, label, acc=None) -> List[str]: return [f"mov.u32 {idx}, {start};", f"{label}:"]

  def render_bra(self, b1, pred=None) -> List[str]: return [f"@{pred} bra {b1};"] if pred else [f"bra {b1};"]

  def mem_type(self, dtype): return 's8' if dtype.itemsize == 1 else 'b16' if dtype == dtypes.float16 else self.types[dtype]

  def render_load(self, loc, dest, dtype, gate=None, alt=None, ss="", offset=0) -> List[str]:
    assert dtype is not dtypes.bool
    return [f"ld{ss}.{self.mem_type(dtype)} {dest}, [{loc}+{offset}];"]

  def render_store(self, loc, val, dtype, gate=None, ss="", offset=0) -> List[str]:
    return [(f"@{gate} " if gate else "") + f"st{ss}.{self.mem_type(dtype)} [{loc}+{offset}], {val};"]

  def render_cast(self, d:str, a:str, dtype:DType, atype:DType, bitcast=False, pred=False) -> List[str]:
    if bitcast: return [f"mov.b{self.types[dtype][1:]} {d}, {a};"]
    if atype == dtypes.bool: return[f"selp.b{self.types[dtype][1:]} {d}, {render_val(1, dtype)}, {render_val(0, dtype)}, {a};"]
    if dtype == dtypes.bool: return [f"setp.ne.b{self.types[atype][1:]} {d}, {a}, {self.render_const(0, atype)};"]
    rnd = ('.rzi' if dtypes.is_int(dtype) and dtypes.is_float(atype) else
           '.rn' if dtypes.is_float(dtype) and (dtype.itemsize < atype.itemsize or dtypes.is_int(atype) or atype == dtypes.bool) else '')
    return [f"cvt{rnd}.{self.types[dtype]}.{self.types[atype]} {d}, {a};"]

  def render_kernel(self, kernel, function_name, bufs, regs) -> str:
    kernel = [f".reg .{reg.split('_')[-2]} %{reg}<{cnt}>;" for reg,cnt in regs] + kernel + ["ret;"]
    def fmt(line): return line if line[0]=="$" else "\t" + line.replace(" ", "\t" if len(line.split(" ")[0]) > 7 else "\t\t", 1)
    return (f"{self.kernel_prefix} {function_name}(\n\t" +
            ',\n\t'.join([f".param .{'u64' if dtype.__class__ == PtrDType else self.types[dtype]} {name}" for name,dtype in bufs]) + "\n)\n{\n" +
            '\n'.join([fmt(line) for op in kernel for line in op.splitlines()]) +
            "\n}")

PTXRenderer = functools.partial(uops_to_asm, PTXLanguage())<|MERGE_RESOLUTION|>--- conflicted
+++ resolved
@@ -96,12 +96,8 @@
      lambda root,z: UOp(root.uop, root.dtype, root.vin[:2] + (UOp(UOps.CAST, dtypes.uint8, (z,), None),), root.arg)),
     ({"__name__": "root", "uop": UOps.STORE, "vin": ({},{},{"__name__": "z","dtype": dtypes.bool})},
      lambda root,z: UOp(root.uop, root.dtype, root.vin[:2] + (UOp(UOps.CAST, dtypes.uint8, (z,), None),), root.arg)),
-<<<<<<< HEAD
-
-=======
     ({"__name__": "root", "uop": UOps.STORE, "vin": ({},{},{},{"__name__": "g"})},
      lambda root,g: UOp(root.uop, root.dtype, root.vin[:3] + (UOp(UOps.CAST, dtypes.bool, (g,), root.arg),))),
->>>>>>> ec65aea3
   ])
 
   # here we do a pretransform on UOps to fix some shortcomings of PTX
