from typing import Callable, DefaultDict, Dict, List, Union, NamedTuple, Set
import functools, struct
from collections import defaultdict
from tinygrad.codegen.linearizer import UOps, UOp
from tinygrad.ops import BinaryOps, UnaryOps, TernaryOps, Op
from tinygrad.dtype import dtypes, DType, PtrDType, INVERSE_DTYPES_DICT
from tinygrad.codegen.uops import UOpGraph, PatternMatcher

def render_val(x, dtype):
  if dtypes.is_float(dtype):
    if dtype == dtypes.double: return "0d%02X%02X%02X%02X%02X%02X%02X%02X" % tuple(struct.pack("d",x)[::-1])
    elif dtype == dtypes.half: return "0x%02X%02X" % tuple(struct.pack("e",x)[::-1])
    return "0f%02X%02X%02X%02X" % tuple(struct.pack("f",x)[::-1])
  return str(int(x)) + ("U" if dtypes.is_unsigned(dtype) else "")

class AssemblyLanguage(NamedTuple):
  kernel_prefix: str = ""
  barrier: str = ""
  load_global: bool = False
  label_prefix: str = ""
  gid: List[str] = []
  gdim: List[str] = []
  lid: List[str] = []
  const_requires_mov: List[DType] = [] # list of dtypes for which creating a const requires a move
  asm_for_op: Dict[Op, Callable[...,str]] = {}
  types: Dict[DType, str] = INVERSE_DTYPES_DICT
  supports_half: List[Op] = []

  def render_const(self, x:Union[float,int,bool], dtype, mov=None) -> Union[List[str], str]: raise NotImplementedError()
  def render_local(self, dest, name, size, dtype) -> List[str]: raise NotImplementedError()

  def render_loop(self, idx, start, label, acc=None) -> List[str]: raise NotImplementedError()
  def render_bra(self, b1, pred=None, b2=None) -> List[str]: raise NotImplementedError()
  def render_gep(self, loc, base, offset, dtype, gate=None) -> List[str]: raise NotImplementedError()
  def render_load(self, loc, dest, dtype, gate=None, alt=None, ss="", offset=0) -> List[str]: raise NotImplementedError()
  def render_store(self, loc, val, dtype, gate=None, ss="", offset=0) -> List[str]: raise NotImplementedError()
  def render_cast(self, d:str, a:str, dtype:DType, atype:DType, bitcast=False, pred=False) -> List[str]: raise NotImplementedError()

  def render_kernel(self, kernel, function_name, bufs, regs) -> str: raise NotImplementedError()
  def mem_type(self, dtype) -> str: raise NotImplementedError()

def uops_to_asm(lang:AssemblyLanguage, function_name:str, uops:UOpGraph) -> str:
  kernel:List[str] = []
  bufs = []

  def eq_rep(root, x, y):
    root.arg = BinaryOps.XOR
    return uops.add(UOps.ALU, dtypes.bool, (root,), arg=UnaryOps.NEG, insert_before=uops.uops.index(root)+1)

  def lt_rep(x, y):
    u.vin = (uops.add(UOps.ALU, dtypes.bool, (u.vin[0],), arg=UnaryOps.NEG, insert_before=uops.uops.index(u)), u.vin[1])
    u.arg = BinaryOps.MUL

  def ld_rep(root, x, y):
    root.dtype = dtypes.uint8
    ptr_ar(root)
    return uops.add(UOps.CAST, dtypes.bool, (root,), insert_before=uops.uops.index(root)+1)

  def st_rep(root, z):
    root.vin = root.vin[:2] + (uops.add(UOps.CAST, dtypes.uint8, (z,), insert_before=uops.uops.index(root)),)
    ptr_ar(root)

  def gate_rep(root, x, y, z, k):
    root.vin = (x,y,z,uops.add(UOps.CAST, dtypes.uint8, (k,), insert_before=uops.uops.index(root)))
    return ld_rep(root,x,y)

  def half_alu_rep(root):
    if root.arg not in lang.supports_half:
      root.vin = tuple([uops.add(UOps.CAST, dtypes.float32, (vv,), insert_before=(uops.uops.index(root))) for vv in root.vin])
      root.dtype = dtypes.float32
      return uops.add(UOps.CAST, dtypes.half, (root,), insert_before=(uops.uops.index(root)+1))

  def ptr_ar(root):
    assert root.arg in {'.shared', '.global', None}
    if root.arg is None: root.arg = '.shared' if root.vin[0].uop is UOps.DEFINE_LOCAL else '.global'  # move this to the argL
    val = uops.add(UOps.CONST, dtypes.int, tuple(), arg=root.vin[0].dtype.itemsize, insert_before=uops.uops.index(root))
<<<<<<< HEAD
    if(root.vin[1].uop == UOps.ALU and root.vin[1].arg in [BinaryOps.ADD, BinaryOps.SUB] and root.vin[1].vin[1].uop == UOps.CONST):
      offset = uops.add(UOps.ALU, dtypes.int, (root.vin[1].vin[0], val), arg=BinaryOps.MUL, insert_before=uops.uops.index(root))
      offset = uops.add(UOps.CAST, dtypes.uint64, (offset,), insert_before=uops.uops.index(root))
      cache = uops.add(UOps.ALU, dtypes.uint64, (root.vin[0], offset), arg=BinaryOps.ADD, insert_before=uops.uops.index(root))
      ptr = uops.add(UOps.ALU, dtypes.int, (root.vin[1].vin[1], val), arg=BinaryOps.MUL, insert_before=uops.uops.index(root))
      if root.vin[1].arg == BinaryOps.SUB: ptr = uops.add(UOps.ALU, dtypes.int, (ptr,), arg=UnaryOps.NEG, insert_before=uops.uops.index(root))
      root.vin = (cache, ptr) + root.vin[2:]
=======
    ptr = uops.add(UOps.ALU, dtypes.int, (root.vin[1], val), arg=BinaryOps.MUL, insert_before=uops.uops.index(root))
    if ptr.uop is UOps.CONST: root.vin = (root.vin[0], ptr) + root.vin[2:]
>>>>>>> f35f9d32
    else:
      ptr = uops.add(UOps.ALU, dtypes.int, (root.vin[1], val), arg=BinaryOps.MUL, insert_before=uops.uops.index(root))
      if ptr.uop == UOps.CONST: root.vin = (root.vin[0], ptr) + root.vin[2:]
      else:
        zero = uops.add(UOps.CONST, dtypes.int, tuple(), arg=0, cachable=False, insert_before=uops.uops.index(root))
        bptr = uops.add(UOps.CAST, dtypes.uint64, (ptr,), insert_before=uops.uops.index(root))
        fptr = uops.add(UOps.ALU, dtypes.uint64, (root.vin[0], bptr), arg=BinaryOps.ADD, insert_before=uops.uops.index(root))
        root.vin = (fptr, zero) + root.vin[2:]

  matcher = PatternMatcher([
    ({"__name__": "root", "uop": UOps.ALU, "arg": BinaryOps.CMPEQ, "vin": ({"__name__": "x", "dtype": dtypes.bool},{"__name__": "y"})}, eq_rep),
    ({"uop": UOps.ALU, "arg": BinaryOps.CMPLT, "vin": ({"__name__": "x", "dtype": dtypes.bool},{"__name__": "y"})}, lt_rep),
    ({"__name__": "root", "uop": UOps.ALU, "dtype": dtypes.half}, half_alu_rep),
    ({"__name__": "root", "uop": UOps.LOAD,"dtype": dtypes.bool,
      "vin": ({"__name__": "x"},{"__name__": "y"},{"__name__": "z"},{"__name__": "k"})}, gate_rep),
    ({"__name__": "root", "uop": UOps.LOAD,"dtype": dtypes.bool, "vin": ({"__name__": "x"},{"__name__": "y"})}, ld_rep),
    ({"__name__": "root", "uop": UOps.STORE, "vin": ({},{},{"__name__": "z","dtype": dtypes.bool}, {})}, st_rep),
    ({"__name__": "root", "uop": UOps.STORE, "vin": ({},{},{"__name__": "z","dtype": dtypes.bool})}, st_rep),
    ({"__name__": "root", "uop": UOps.STORE, "vin": {}}, ptr_ar),
    ({"__name__": "root", "uop": UOps.LOAD, "vin": {}}, ptr_ar),
  ])

  # here we do a pretransform on UOps to fix some shortcomings of PTX
  # all uops must be a register
  replace: Dict[UOp, UOp] = {}
  seen: Set[UOp] = set()
  for u in uops:
    if u in seen: continue
    seen.add(u)
    for o,n in replace.items():
      if o in u.vin and u is not n:
        u.vin = tuple(n if x == o else x for x in u.vin)
    if rew := matcher.rewrite(u): replace[u] = rew
  uops.remove_childless(set(x for x in uops if x.uop in {UOps.DEFINE_GLOBAL, UOps.PHI, UOps.ENDIF, UOps.ENDLOOP, UOps.STORE}))

  def kk(*s: str): kernel.append("\n".join(s))

  c: DefaultDict[str, int] = defaultdict(int)
  r: Dict[UOp, Union[List[str], str]] = {}
  def ssa(u, prefix="t", dtype=None) -> str:
    nonlocal c, r
    prefix += f"_{dtype if dtype else lang.types[u.dtype]}_"
    c[prefix] += 1
    if u: r[u] = f"%{prefix}{c[prefix]-1}"
    return f"%{prefix}{c[prefix]-1}"

  c_label: DefaultDict[str, int] = defaultdict(int)
  r_label: Dict[UOp, str] = {}
  def ssa_label(u, prefix):
    nonlocal c_label, r_label
    c_label[prefix] += 1
    r_label[u] = f"{lang.label_prefix}{prefix}_{c_label[prefix]-1}"
    return r_label[u]

  def const(x:Union[float,int,bool], dtype, mov=False):
    if mov or dtype in lang.const_requires_mov:
      kk(*lang.render_const(x, dtype, mov=(out:=ssa(None, 'const', lang.types[dtype]))))
      return out
    return lang.render_const(x, dtype)

  def cast(a, dtype:DType, atype:DType, bitcast=False, u=None, pred=False):
    if atype == dtype:
      if u: r[u] = a
      return a
    kk(*lang.render_cast((ret:=ssa(u, 'cast', lang.types[dtype])), a, dtype, atype, bitcast))
    return ret

  for u in uops:
    uop,dtype,vin,args = u.uop,u.dtype,u.vin,u.arg
    if uop is UOps.IF:
      assert vin[0].dtype is not None
      kk(*lang.render_bra(lb:=ssa_label(u, 'if'), cast(r[vin[0]], dtypes.bool, vin[0].dtype, u=u, pred=True), f"{lb}_true"), f"{lb}_true:")
    elif uop is UOps.BARRIER and lang.barrier: kk(lang.barrier)
    elif uop is UOps.ENDLOOP:
      kk(lang.asm_for_op[BinaryOps.ADD](r[vin[0]], r[vin[0]], "1", dtypes.int, lang.types[dtypes.int]),
          lang.asm_for_op[BinaryOps.CMPLT](pred:=ssa(None, "pred", "pred"), r[vin[0]], r[vin[0].vin[1]], dtypes.int, lang.types[dtypes.int]))
      kk(*lang.render_bra(r_label[vin[0]], pred, f"{r_label[vin[0]]}_exit"), f"{r_label[vin[0]]}_exit:")
    elif uop is UOps.ENDIF:
      kk(f"{r_label[vin[0]]}:")
    elif uop is UOps.STORE:
      assert vin[0].dtype is not None and vin[1].dtype is not None and vin[2].dtype is not None
      if vin[2].dtype.count > 1:
        kk((f"@{r[vin[3]]} " if len(vin)>3 else "") + \
            f"st{u.arg}.v{vin[2].dtype.count}.{lang.mem_type(vin[2].dtype.scalar())} [{r[vin[0]]}+{vin[1].arg}], {{{', '.join(r[vin[2]])}}};")
      else:
        kk(*lang.render_store(r[vin[0]], r[vin[2]], vin[2].dtype, gate=r[vin[3]] if len(vin)>3 else None, ss=u.arg, offset=vin[1].arg))
    else:
      assert dtype is not None, f"None dtype for uop {uop}"
      if uop is UOps.LOOP: kk(*lang.render_loop(ssa(u, 'ridx'), r[vin[0]], ssa_label(u, 'loop')))
      elif uop is UOps.ALU:
        assert vin[0].dtype is not None
        if args is BinaryOps.CMPLT or args is BinaryOps.CMPEQ:
          # pass in the other dtype here
          kk(lang.asm_for_op[args](ssa(u, "alu"), *[r[x] for x in vin], vin[0].dtype, lang.types[vin[0].dtype]))
        else:
          kk(lang.asm_for_op[args](ssa(u, "alu"), *[r[x] for x in vin], dtype, lang.types[dtype]))
      elif uop is UOps.DEFINE_ACC:
        if dtype.count > 1:
          r[u] = [ssa(None, 'acc', lang.types[dtype.scalar()]) for _ in range(dtype.count)]
          for uu in r[u]: kk(f"mov.b{lang.types[dtype.scalar()][1:]} {uu}, {const(args, dtype.scalar())};")
        else: kk(f"mov.b{lang.types[dtype][1:]} {ssa(u, 'acc')}, {const(args, dtype)};")
      elif uop is UOps.SPECIAL:
        assert args[1][0] != "i", "idx not supported"
        kk(f"mov.u32 %{args[1]}, {(lang.gid if args[1][0] == 'g' else lang.lid)[args[0]]};")
        r[u] = "%" + args[1]
        kernel = [f".reg .u32 %{args[1]};"] + kernel
      elif uop is UOps.CONST:
        if dtype.count > 1: r[u] = [const(args, dtype.scalar(), mov=True) for _ in range(dtype.count)]
        else: r[u] = const(args, dtype, mov=True)
      elif uop is UOps.GEP: r[u] = r[vin[0]][u.arg]
      elif uop is UOps.LOAD:
        assert vin[1].dtype is not None
        if dtype.count > 1:
          r[u] = [ssa(None, 'val', lang.types[dtype.scalar()]) for _ in range(dtype.count)]
          if(len(vin)>3):
            for v in r[u]: kk(f"mov.{lang.mem_type(dtype.scalar())} {v}, {render_val(0, dtype.scalar())};")
          kk((f"@{r[vin[2]]}"if len(vin) > 3 else "")
            + f" ld{u.arg}.v{dtype.count}.{lang.mem_type(dtype.scalar())} {{{', '.join(r[u])}}}, [{r[vin[0]]}+{vin[1].arg}];")
        else:
          kk(*lang.render_load(r[vin[0]], ssa(u, 'val'), dtype, gate=r[vin[2]] if len(vin) > 3 else None,
                              alt=r[vin[3]] if len(vin) > 3 else None, ss=u.arg, offset=vin[1].arg))
      elif uop is UOps.PHI:
        kk(f"mov.b{lang.types[dtype][1:]} {r[vin[0]]}, {r[vin[1]]};")
        r[u] = r[vin[0]]
      elif uop in {UOps.CAST, UOps.BITCAST}:
        assert vin[0].dtype is not None
        if dtype.count>1: r[u] = [r[x] for x in vin] # type: ignore
        else: cast(r[vin[0]], dtype, vin[0].dtype, bitcast=uop is UOps.BITCAST, u=u)
      elif uop is UOps.DEFINE_LOCAL:
        # TODO: we should sum these, and fetch 0xC000 from somewhere
        assert args[1]*dtype.itemsize <= 0xC000, "too large local"
        kk(*lang.render_local(ssa(u, 'local', lang.types[dtypes.ulong]), args[0], args[1], dtype))
      elif uop is UOps.DEFINE_VAR:
        bufs.append((args.expr, dtype))
        r[u] = f"%{args.expr}"
        if lang.load_global: kk(*lang.render_load(args.expr, ssa(u, 'dat', dtype=lang.types[dtype]), dtype, ss=".param"))
      elif uop is UOps.DEFINE_GLOBAL:
        bufs.append((args[1], dtype))
        r[u] = f"%{args[1]}"
        if lang.load_global:
          dt = dtypes.ulong if dtype.__class__ == PtrDType else dtype
          kk(*lang.render_load(args[1], ssa(u, 'dat', dtype=lang.types[dt]), dt, ss=".param"))
      else: raise NotImplementedError(f"no code for {uop}")

  return lang.render_kernel(kernel, function_name, bufs, c.items())

class PTXLanguage(AssemblyLanguage):
  kernel_prefix = """.version VERSION
.target TARGET
.address_size 64
.visible .entry"""
  barrier = "bar.sync\t0;"
  has_pred = True
  load_global = True
  label_prefix = "$"
  gid = [f'%ctaid.{chr(120+i)}' for i in range(3)]
  gdim = [f'%nctaid.{chr(120+i)}' for i in range(3)]
  lid = [f'%tid.{chr(120+i)}' for i in range(3)]
  asm_for_op = {
    UnaryOps.NEG: lambda d,a,dt,name: f"not.pred {d}, {a};" if name == "pred" else f"neg.{name} {d}, {a};",
    UnaryOps.EXP2: lambda d,a,dt,name: f"ex2.approx.{name} {d}, {a};", UnaryOps.LOG2: lambda d,a,dt,name: f"lg2.approx.{name} {d}, {a};",
    UnaryOps.SIN: lambda d,a,dt,name: f"sin.approx.{name} {d}, {a};", UnaryOps.SQRT: lambda d,a,dt,name: f"sqrt.approx.{name} {d}, {a};",
    BinaryOps.ADD: lambda d,a,b,dt,name: f"{'or' if name == 'pred' else 'add'}.{name} {d}, {a}, {b};",
    BinaryOps.SUB: lambda d,a,b,dt,name: f"sub.{name} {d}, {a}, {b};",
    BinaryOps.MUL: lambda d,a,b,dt,name: ('and' if dt == dtypes.bool else 'mul') + f"{'.lo' if dtypes.is_int(dt) else ''}.{name} {d}, {a}, {b};",
    BinaryOps.XOR: lambda d,a,b,dt,name: f"xor.pred {d}, {a}, {b};" if name == "pred" else f"xor.b{name[1:]} {d}, {a}, {b};",
    BinaryOps.DIV: lambda d,a,b,dt,name: f"div{'.approx' if dtypes.is_float(dt) else ''}.{name} {d}, {a}, {b};",
    BinaryOps.MAX: lambda d,a,b,dt,name: f"max.{name} {d}, {a}, {b};", BinaryOps.MOD: lambda d,a,b,dt,name: f"rem.{name} {d}, {a}, {b};",
    BinaryOps.CMPLT: lambda d,a,b,dt,name: f"setp.lt.{name} {d}, {a}, {b};",
    BinaryOps.CMPEQ: lambda d,a,b,dt,name: f"setp.eq.{name} {d}, {a}, {b};",
    TernaryOps.WHERE: lambda d,a,b,c,dt,name:
      f"@{a} mov.{name} {d}, {b};\n@!{a} mov.{name} {d}, {c};" if name == "pred" else f"selp.{'b16' if name == 'f16' else name} {d}, {b}, {c}, {a};"
  }
  supports_half = [UnaryOps.NEG, UnaryOps.EXP2, BinaryOps.ADD, BinaryOps.SUB, BinaryOps.MUL, BinaryOps.MAX, BinaryOps.CMPLT, TernaryOps.WHERE]
  # HACK: Use s16 and u16 for int8 and uint8 buffers. This can be wrong in cast.
  types = { dtypes.int8: "s16", dtypes.int16: "s16", dtypes.int32: "s32", dtypes.int64: "s64",
            dtypes.uint8: "u16", dtypes.uint16: "u16", dtypes.uint32: "u32", dtypes.uint64: "u64",
            dtypes.float16: "f16", dtypes.float32: "f32", dtypes.float64: "f64", dtypes.bool: "pred" }

  const_requires_mov = [dtypes.half, dtypes.bool]

  def render_const(self, x:Union[float,int,bool], dtype, mov=None) -> Union[List[str], str]:
    val = render_val(x, dtype)
    if dtype == dtypes.bool: return [f"setp.ne.s16 {mov}, {val}, 0;"]
    return [f"mov.b{self.types[dtype][1:]} {mov}, {val};"] if mov else val

  def render_local(self, dest, name, size, dtype) -> List[str]:
    return [f".shared .align 4 .b8 {name}[{size*dtype.itemsize}];", f"mov.u64 {dest}, {name}[0];"]

  def render_loop(self, idx, start, label, acc=None) -> List[str]: return [f"mov.u32 {idx}, {start};", f"{label}:"]

  def render_bra(self, b1, pred=None, b2=None) -> List[str]: return [f"@{pred} bra {b1};", f"@!{pred} bra {b2};"] if pred else [f"bra {b1};"]

  def mem_type(self, dtype): return 's8' if dtype.itemsize == 1 else 'b16' if dtype == dtypes.float16 else self.types[dtype]

  def render_load(self, loc, dest, dtype, gate=None, alt=None, ss="", offset=0) -> List[str]:
    assert dtype is not dtypes.bool
    if gate: return [f"@{gate} ld{ss}.{self.mem_type(dtype)} {dest}, [{loc}+{offset}];", f"@!{gate} mov.b{self.types[dtype][1:]} {dest}, {alt};"]
    else: return [f"ld{ss}.{self.mem_type(dtype)} {dest}, [{loc}+{offset}];"]

  def render_store(self, loc, val, dtype, gate=None, ss="", offset=0) -> List[str]:
    return [(f"@{gate} " if gate else "") + f"st{ss}.{self.mem_type(dtype)} [{loc}+{offset}], {val};"]

  def render_cast(self, d:str, a:str, dtype:DType, atype:DType, bitcast=False, pred=False) -> List[str]:
    if bitcast: return [f"mov.b{self.types[dtype][1:]} {d}, {a};"]
    if atype == dtypes.bool: return[f"selp.b{self.types[dtype][1:]} {d}, {render_val(1, dtype)}, {render_val(0, dtype)}, {a};"]
    if dtype == dtypes.bool: return [f"setp.ne.b{self.types[atype][1:]} {d}, {a}, {self.render_const(0, atype)};"]
    rnd = ('.rzi' if dtypes.is_int(dtype) and dtypes.is_float(atype) else
           '.rn' if dtypes.is_float(dtype) and (dtype.itemsize < atype.itemsize or dtypes.is_int(atype) or atype == dtypes.bool) else '')
    return [f"cvt{rnd}.{self.types[dtype]}.{self.types[atype]} {d}, {a};"]

  def render_kernel(self, kernel, function_name, bufs, regs) -> str:
    kernel = [f".reg .{reg.split('_')[-2]} %{reg}<{cnt}>;" for reg,cnt in regs] + kernel + ["ret;"]
    def fmt(line): return line if line[0]=="$" else "\t" + line.replace(" ", "\t" if len(line.split(" ")[0]) > 7 else "\t\t", 1)
    return (f"{self.kernel_prefix} {function_name}(\n\t" +
            ',\n\t'.join([f".param .{'u64' if dtype.__class__ == PtrDType else self.types[dtype]} {name}" for name,dtype in bufs]) + "\n)\n{\n" +
            '\n'.join([fmt(line) for op in kernel for line in op.splitlines()]) +
            "\n}")

PTXRenderer = functools.partial(uops_to_asm, PTXLanguage())<|MERGE_RESOLUTION|>--- conflicted
+++ resolved
@@ -74,21 +74,16 @@
     assert root.arg in {'.shared', '.global', None}
     if root.arg is None: root.arg = '.shared' if root.vin[0].uop is UOps.DEFINE_LOCAL else '.global'  # move this to the argL
     val = uops.add(UOps.CONST, dtypes.int, tuple(), arg=root.vin[0].dtype.itemsize, insert_before=uops.uops.index(root))
-<<<<<<< HEAD
-    if(root.vin[1].uop == UOps.ALU and root.vin[1].arg in [BinaryOps.ADD, BinaryOps.SUB] and root.vin[1].vin[1].uop == UOps.CONST):
+    if(root.vin[1].uop is UOps.ALU and root.vin[1].arg in [BinaryOps.ADD, BinaryOps.SUB] and root.vin[1].vin[1].uop is UOps.CONST):
       offset = uops.add(UOps.ALU, dtypes.int, (root.vin[1].vin[0], val), arg=BinaryOps.MUL, insert_before=uops.uops.index(root))
       offset = uops.add(UOps.CAST, dtypes.uint64, (offset,), insert_before=uops.uops.index(root))
       cache = uops.add(UOps.ALU, dtypes.uint64, (root.vin[0], offset), arg=BinaryOps.ADD, insert_before=uops.uops.index(root))
       ptr = uops.add(UOps.ALU, dtypes.int, (root.vin[1].vin[1], val), arg=BinaryOps.MUL, insert_before=uops.uops.index(root))
       if root.vin[1].arg == BinaryOps.SUB: ptr = uops.add(UOps.ALU, dtypes.int, (ptr,), arg=UnaryOps.NEG, insert_before=uops.uops.index(root))
       root.vin = (cache, ptr) + root.vin[2:]
-=======
-    ptr = uops.add(UOps.ALU, dtypes.int, (root.vin[1], val), arg=BinaryOps.MUL, insert_before=uops.uops.index(root))
-    if ptr.uop is UOps.CONST: root.vin = (root.vin[0], ptr) + root.vin[2:]
->>>>>>> f35f9d32
     else:
       ptr = uops.add(UOps.ALU, dtypes.int, (root.vin[1], val), arg=BinaryOps.MUL, insert_before=uops.uops.index(root))
-      if ptr.uop == UOps.CONST: root.vin = (root.vin[0], ptr) + root.vin[2:]
+      if ptr.uop is UOps.CONST: root.vin = (root.vin[0], ptr) + root.vin[2:]
       else:
         zero = uops.add(UOps.CONST, dtypes.int, tuple(), arg=0, cachable=False, insert_before=uops.uops.index(root))
         bptr = uops.add(UOps.CAST, dtypes.uint64, (ptr,), insert_before=uops.uops.index(root))
