--- conflicted
+++ resolved
@@ -89,23 +89,12 @@
 
     for u in uops:
       uop,dtype,src,args = u.op,u.dtype,u.src,u.arg
-<<<<<<< HEAD
-      if uop is UOps.INDEX:
-        lvars[u] = bb[-1].gep(lvars[src[0]], [lvars[src[1]]], inbounds=True)
-      elif uop is UOps.STORE:
-        element = cast(bb, lvars[src[1]], src[1].dtype, src[0].dtype)
-        if len(src) >= 3:
-          with bb[-1].if_then(lvars[src[2]]): bb[-1].store(element, lvars[src[0]])
-        else:
-          bb[-1].store(element, lvars[src[0]])
-=======
       if uop is UOps.STORE:
         idx = bb[-1].gep(lvars[src[0]], [lvars[src[1]]], inbounds=True)
         if len(src) > 3:
           with bb[-1].if_then(lvars[src[3]]): bb[-1].store(lvars[src[2]], idx)
         else:
           bb[-1].store(lvars[src[2]], idx)
->>>>>>> 4fe1945d
       elif uop is UOps.ENDRANGE:
         loop_entry_bb, phis = loop_blocks.pop()
         idx_p1 = bb[-1].add(lvars[src[0]], ir.Constant(ir.IntType(32), 1))
@@ -143,11 +132,7 @@
             val.add_incoming(val1, then_blk)
             val.add_incoming(lvars[src[2]], otherwise_blk)
           else:
-<<<<<<< HEAD
-            val = bb[-1].load(lvars[src[0]])
-=======
             val = bb[-1].load(idx)
->>>>>>> 4fe1945d
           lvars[u] = val
         elif uop is UOps.ASSIGN:
           lvars[u] = lvars[src[1]]
