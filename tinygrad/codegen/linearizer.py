--- conflicted
+++ resolved
@@ -70,11 +70,7 @@
     AndNode: lambda self,ops,ctx:
       functools.reduce(lambda a,b: ctx.uop_alu_idx(a, b, ops, ctx, BinaryOps.MUL, dtype=dtypes.bool), self.nodes[1:], self.nodes[0].render(ops,ctx)) }
 
-<<<<<<< HEAD
-  def global_load(self, i:int, idxs:List[Node], acc:Optional[LazyOp]=None, barrier:Optional[UOp]=None, insert_before:Optional[UOp]=None) -> List[UOp]:
-=======
-  def global_load(self, i:int, idxs:List[Node], acc=None, barrier:Optional[UOp]=None) -> List[UOp]:
->>>>>>> cb7289f9
+  def global_load(self, i:int, idxs:List[Node], acc:Optional[LazyOp]=None, barrier:Optional[UOp]=None) -> List[UOp]:
     buf = self.bufs[i]
     localtype = self.get_base_dtype(buf.dtype if acc is None else acc.dtype)
     const = buf.val if isinstance(buf, ConstBuffer) else None
@@ -102,11 +98,7 @@
       key = f"{acc is not None}{localtype}{'CONST'+str(this_const) if this_const is not None and acc is None else (buf.idx if isinstance(buf, MemBuffer) else cast(LocalBuffer, buf).name)}{idx.render()}{valid.render()}"  # noqa: E501
       if key not in self.load_cache:
         if acc is not None:
-<<<<<<< HEAD
-          self.load_cache[key] = self.uops.add(UOps.DEFINE_ACC, self.get_reduce_acc(acc), (), acc_const, False, insert_before)
-=======
-          self.load_cache[key] = self.uops.add(UOps.DEFINE_ACC, localtype, (), dtypes.as_const(this_const, localtype), cachable=False)
->>>>>>> cb7289f9
+          self.load_cache[key] = self.uops.add(UOps.DEFINE_ACC, localtype, (), self.get_reduce_acc(acc), cachable=False)
         elif this_const is not None:
           self.load_cache[key] = self.const(this_const, localtype)
           if valid.min == 0 and valid.max == 1:
@@ -228,11 +220,7 @@
       for n in range(len(replace_acc_idxs)-len(tc.threads)):
         upcast_idxs[n] = replace_acc_idxs[len(tc.threads)+n] # replace upcasts
       if DEBUG >= 3: print(f"store alias: sts={self.sts[0]} idxs={global_idxs+local_idxs+fake_reduce_idxs+upcast_idxs}")
-<<<<<<< HEAD
-    acc = self.global_load(out_buf, global_idxs+local_idxs+fake_reduce_idxs+upcast_idxs, acc=reduceop, insert_before=insert_before)
-=======
-    acc = self.global_load(out_buf, global_idxs+local_idxs+fake_reduce_idxs+upcast_idxs, self.get_reduce_acc(reduceop))
->>>>>>> cb7289f9
+    acc = self.global_load(out_buf, global_idxs+local_idxs+fake_reduce_idxs+upcast_idxs, acc=reduceop)
 
     # reduce loop
     loop_ctx = self.render_loop(reduce_idxs)
@@ -299,11 +287,7 @@
       # NOTE: this structure is the same as the reduce op above
 
       # define late accumulator
-<<<<<<< HEAD
-      acc = self.global_load(0, fake_global_idxs+local_idxs+fake_reduce_idxs+upcast_idxs, acc=reduceop, insert_before=insert_before)
-=======
-      acc = self.global_load(0, fake_global_idxs+local_idxs+fake_reduce_idxs+upcast_idxs, self.get_reduce_acc(reduceop))
->>>>>>> cb7289f9
+      acc = self.global_load(0, fake_global_idxs+local_idxs+fake_reduce_idxs+upcast_idxs, acc=reduceop)
 
       # late reduce loop
       loop_ctx = self.render_loop(end_local_idxs)
