from __future__ import annotations
from typing import List, Tuple, Any, Optional, cast, DefaultDict, Dict, Union, Sequence, Final, Set
import itertools, math, functools
from collections import defaultdict
from enum import Enum, auto
from dataclasses import dataclass

from tinygrad.helpers import colored, ImageDType, DEBUG, dtypes, DType, prod, PtrDType, getenv
from tinygrad.ops import LazyOp, UnaryOps, ConstBuffer, MemBuffer, BufferOps
from tinygrad.ops import ReduceOps, BinaryOps, TernaryOps
from tinygrad.shape.shapetracker import ShapeTracker
from tinygrad.shape.symbolic import Variable, NumNode, VariableOrNum, Node, SumNode, MulNode, DivNode, ModNode, LtNode, AndNode, sym_rename
from tinygrad.codegen.kernel import LocalBuffer, Kernel
from tinygrad.lazy import vars_from_ast
from tinygrad.features.image import to_image_idx

# bottom ones are asm only
class UOps(Enum):
  LOOP = auto(); IF = auto(); END = auto(); SPECIAL = auto() # loops can be global, local, or other # noqa: E702
  DEFINE_GLOBAL = auto(); DEFINE_LOCAL = auto(); DEFINE_ACC = auto() # this defines buffers # noqa: E702
  LOAD = auto(); STORE = auto(); CONST = auto(); BARRIER = auto(); PHI = auto() # noqa: E702
  ALU = auto(); WMMA = auto(); CAST = auto(); GEP = auto() # noqa: E702

@dataclass
class UOp:
  uop: UOps
  dtype: Optional[DType]
  vin: Tuple[UOp, ...]
  arg: Any
  def __repr__(self): return f"{self.num:4d} {str(self.uop):20s}: {str(self.dtype) if self.dtype is not None else '':25s} {str([x.num for x in self.vin]):32s} {self.arg}"
  #def __repr__(self): return f"{str(self.uop):20s}: {str(self.dtype) if self.dtype is not None else '':25s} {str(self.vin):32s} {self.arg}"

  # UOps are unique
  num: int = -1
  def __hash__(self): return self.num
  def __eq__(self, x): return self.num == x.num

def get_grouped_dims(prefix, start_dim, local_dims, maxdim:int=0):
  local_idxs = loop_local_idxs = [Variable(f"{prefix}{start_dim+i}", 0, s-1) for i,s in enumerate(local_dims[0:maxdim-1] + (prod(local_dims[maxdim-1:]),) if len(local_dims) > maxdim else local_dims)]
  if maxdim != 0 and len(local_dims) > maxdim:
    dd = local_idxs[maxdim-1]
    nli = []
    for s in local_dims[maxdim-1:][::-1]:
      nli.append(dd % s)
      dd //= s
    local_idxs = local_idxs[0:maxdim-1] + nli[::-1]
  return local_idxs, [x for x in loop_local_idxs if not isinstance(x, NumNode)]

class Linearizer(Kernel):
  def uop_alu_idx(self, a:UOp, b, ops, ctx:Linearizer, op, dtype=dtypes.int32):
    render_b:UOp = cast(UOp, (NumNode(b) if not isinstance(b, Node) else b).render(ops, ctx))
    return self.uop(UOps.ALU, dtype, (a, render_b), op)

  # NOTE: the consts have to be be cached for deduping of downstream uops to work
  def const(self, b:Union[int,float], dtype=dtypes.int32) -> UOp: return self.uop(UOps.CONST, dtype, tuple(), b)

  render_ops: Any = { Variable: lambda self, ops, ctx: ctx.loop_uops[self.expr], NumNode: lambda self, ops, ctx: ctx.const(self.b),
                MulNode: lambda self, ops, ctx: ctx.uop_alu_idx(self.a.render(ops, ctx), self.b, ops, ctx, BinaryOps.MUL),
                DivNode: lambda self, ops, ctx: ctx.uop_alu_idx(self.a.render(ops, ctx), self.b, ops, ctx, BinaryOps.DIV),
                ModNode: lambda self, ops, ctx: ctx.uop_alu_idx(self.a.render(ops, ctx), self.b, ops, ctx, BinaryOps.MOD),
                LtNode: lambda self, ops, ctx: ctx.uop_alu_idx(self.a.render(ops, ctx), self.b, ops, ctx, BinaryOps.CMPLT, dtype=dtypes.bool),
    SumNode: lambda self,ops,ctx: functools.reduce(lambda a,b: ctx.uop_alu_idx(a, b, ops, ctx, BinaryOps.ADD), self.nodes[1:], self.nodes[0].render(ops,ctx)),
    AndNode: lambda self,ops,ctx: functools.reduce(lambda a,b: ctx.uop_alu_idx(a, b, ops, ctx, BinaryOps.MUL, dtype=dtypes.bool), self.nodes[1:], self.nodes[0].render(ops,ctx)) }

  def global_load(self, i:int, idxs:Sequence[Node], acc=None, barrier:Optional[UOp]=None) -> List[UOp]:
    buf = self.bufs[i]
    const = buf.val if isinstance(buf, ConstBuffer) else acc

    def rename_var(v: VariableOrNum, expr: str): return v if isinstance(v, NumNode) else Variable(expr, v.min, v.max)

    amt, dim = 1, None
    upcast_dim = self.get_upcast_dim(i)
    if len(upcast_dim) == 1 and len(float4_expand := idxs[upcast_dim[0]].expand()) in [4,2]:
      dim, amt = upcast_dim[0], len(float4_expand)

    expand_vars = tuple([rename_var(idx.expand_idx(), f"_uidx{j}") for j, idx in enumerate(idxs)])
    fake_idxs = [idx.substitute({idx.expand_idx(): ev}) for idx, ev in zip(idxs, expand_vars)]
    if dim is not None:
      g_idx, g_valid = self.sts[i].expr_idxs(fake_idxs[:dim] + [float4_expand[0]] + fake_idxs[dim+1:])
      if (g_idx // amt * amt).render() != g_idx.render():
        (g_idx, g_valid), amt, dim = self.sts[i].expr_idxs(fake_idxs), 1, None
    else:
      g_idx, g_valid = self.sts[i].expr_idxs(fake_idxs)
    localtype = dtypes.float32 if amt == 1 else dtypes._float4 if amt == 4 else dtypes._float2

    e_idxs, e_valids = g_idx.expand(expand_vars), g_valid.expand(expand_vars)

    ret = []
    invalid_value = 0 if dtypes.is_int(buf.dtype) else 0.0
    for idx, valid, rep_idx in zip(e_idxs, e_valids, Node.iter_idxs(expand_vars)):
      this_const, idx, valid = (invalid_value, Variable.num(0), Variable.num(1)) if valid.max == 0 else (const, idx, valid)
      key = f"{acc}{localtype}{this_const if this_const is not None and acc is None else (buf.idx if isinstance(buf, MemBuffer) else cast(LocalBuffer, buf).name)}{idx.render()}{valid.render()}"
      if key not in self.load_cache:
        if acc is not None:
          assert valid.min == 1
          self.load_cache[key] = self.uop(UOps.DEFINE_ACC, localtype, (), this_const, cachable=False)
        elif this_const is not None:
          self.load_cache[key] = self.const(this_const, localtype)
          if valid.min == 0 and valid.max == 1:
            valid_rendered = valid.render(self.render_ops, self)
            self.load_cache[key] = self.uop(UOps.ALU, localtype, (valid_rendered, self.load_cache[key], self.const(invalid_value, localtype)), TernaryOps.WHERE)
        else:
          buf_uop = self.buf_uops[i]
          assert buf_uop is not None, f"buffer {i} wasn't UOped"
          if isinstance(buf.dtype, ImageDType):
            idx, valid = to_image_idx(buf.dtype.shape, idx, valid)
            rendered_idx = self.uop(UOps.CAST, dtypes._int2, (idx[0].render(self.render_ops, self), idx[1].render(self.render_ops, self)))
          else:
            rendered_idx = idx.render(self.render_ops, self)

          if valid.min == 0:
            valid_rendered = valid.render(self.render_ops, self)
            self.load_cache[key] = self.uop(UOps.LOAD, localtype, (buf_uop, rendered_idx, valid_rendered, self.const(invalid_value, localtype)) + ((barrier,) if barrier else ()))
          else:
            self.load_cache[key] = self.uop(UOps.LOAD, localtype, (buf_uop, rendered_idx) + ((barrier,) if barrier else ()))
      ret.append(self.uop(UOps.GEP, dtypes.float32, (self.load_cache[key],), rep_idx[dim]) if dim is not None else self.load_cache[key])
    return ret

  def global_store(self, i:int, idxs:List[Node], store:List[UOp]) -> List[UOp]:
    buf = self.bufs[i]
    buf_uop = self.buf_uops[i]
    assert buf_uop is not None, f"buffer {i} wasn't UOped"

    expanded_nodes = [idx.expand() for idx in idxs]
    _idxs = [x[::-1] for x in itertools.product(*expanded_nodes[::-1])]
    store_offset = dict(zip(_idxs, store))

    # float4 grouping
    upcast_dim = self.get_upcast_dim(i)
    if len(upcast_dim) == 1 and len(expanded_nodes[upcast_dim[0]]) in [2,4]:
      grouped_store_offset = defaultdict(list)
      for k in store_offset:
        _idx = k[:upcast_dim[0]] + (expanded_nodes[upcast_dim[0]][0],) + k[upcast_dim[0]+1:]
        grouped_store_offset[_idx].append(store_offset[k])
      store_offset_new = {}
      for k,out_tokens in grouped_store_offset.items():
        amt = len(out_tokens)
        idx, valid = self.sts[i].expr_idxs(k)
        assert idx.render() == ((idx//amt)*amt).render(), "float4 stores are always aligned"
        assert valid.min == 1, "stores are always valid"
        store_offset_new[k] = self.uop(UOps.CAST, dtypes._float4 if amt == 4 else dtypes._float2, tuple(out_tokens))
      store_offset = store_offset_new

    stores = []
    for idx, var in store_offset.items():
      idx, valid = self.sts[i].expr_idxs(idx)
      if isinstance(buf.dtype, ImageDType):
        idx, valid = to_image_idx(buf.dtype.shape, idx, valid)
        rendered_idx = self.uop(UOps.CAST, dtypes._int2, tuple(x.render(self.render_ops, self) for x in idx))
      else:
        rendered_idx = idx.render(self.render_ops, self)
      stores.append(self.uop(UOps.STORE, None, (buf_uop, rendered_idx, var)))
    return stores

  kernel_cnt: Final[DefaultDict[str, int]] = defaultdict(int)
  def linearize(self):
    # no new opts and we already ran? skip relinearizing
    if self.applied_opts == self.applied_opts_cache: return self

    # save backups
    sts_backup, gfr_backup, upc_backup = self.sts[:], self.group_for_reduce[:], self.upcasted

    # global uop cache
    self.saved_exprs: Dict[Tuple, UOp] = dict()

    # limit dims if we need to
    if self.opts.global_max and self.opts.local_max: self.limit_dims_to_max(self.opts.global_max, self.opts.local_max)

    # uops
    self.uops: List[UOp] = []
    self.buf_uops: List[Optional[UOp]] = [None]*len(self.bufs)
    self.loop_uops: Dict[str, UOp] = {}

    # add global buffers
    for i,buf in enumerate(self.bufs):
      if isinstance(buf, MemBuffer):
        self.buf_uops[i] = self.uop(UOps.DEFINE_GLOBAL, PtrDType(buf.dtype) if not isinstance(buf.dtype, ImageDType) else buf.dtype, (), (f"data{buf.idx}", buf.dtype))
    # add var vals
    for var in vars_from_ast(self.ast):
      assert var.expr is not None
      self.loop_uops[var.expr] = self.uop(UOps.DEFINE_GLOBAL, dtypes.int32, (), (var.expr, dtypes._arg_int32))
    # define local buffers
    for lb in self.local_alias.values():
      self.buf_uops[self.bufs.index(lb)] = self.uop(UOps.DEFINE_LOCAL, PtrDType(dtypes.float32), (), (lb.name, self.sts[self.bufs.index(lb)].size()))
    # add a local buffer for multistage reduce. # TODO: use local alias
    if self.group_for_reduce:
      # TODO: the strides of this can be controlled
      self.sts.append(ShapeTracker.from_shape(tuple([1] * self.global_dims + list(self.full_shape[self.global_dims:self.global_dims+self.local_dims+len(self.group_for_reduce)]) + [1] * (self.shape_len - self.upcasted - len(self.group_for_reduce) - self.first_reduce) + [x[0] for x in self.upcasted_axis(0)])))
      self.bufs.append(LocalBuffer("temp", self.sts[-1].size()))
      self.buf_uops.append(self.uop(UOps.DEFINE_LOCAL, PtrDType(dtypes.float32), (), ("temp", self.sts[-1].size())))

    # kernel name (before late upcast)
    self.function_name = ("r_" if self.reduceop else "E_") + '_'.join([str(x) if isinstance(x, int) else sym_rename(x) for x in self.full_shape])
    self.display_name = ("r_" if self.reduceop else "E_") + colored('_', 'BLACK').join([colored(str(x), c) for x,c in zip(self.full_shape, self.colors())])

    # name the function something unique
    Linearizer.kernel_cnt[self.function_name] += 1
    suffix = f"{'n'+str(Linearizer.kernel_cnt[self.function_name]-1)}" if Linearizer.kernel_cnt[self.function_name] > 1 else ""
    self.function_name, self.display_name = self.function_name+suffix, self.display_name+colored(suffix, 'BLACK')

    # define indexes
    global_idxs, loop_global_idxs = get_grouped_dims("gidx", 0, self.full_shape[:self.global_dims], 3 if self.opts.has_local else 0)
    local_idxs, loop_local_idxs = get_grouped_dims("lidx", self.global_dims, self.full_shape[self.global_dims:self.first_reduce+len(self.group_for_reduce)], 3 if self.opts.has_local else 0)
    full_upcast_idxs = [Variable(None, 0, s-1) for s in self.full_shape[self.shape_len-self.upcasted:]]
    upcast_idxs = [Variable(None, 0, s-1) for s in self.output_shape[self.shape_len-self.upcasted:]]

    # global and local loops
    def render_loop(xx:List[Variable]) -> Tuple[UOp, ...]:
      new_loops = {x.expr:self.uop(UOps.LOOP, dtypes.int32, (
        self.const(x.min) if isinstance(x.min, int) else cast(Node, x.min).render(self.render_ops, self),
        self.const(x.max+1) if isinstance(x.max, int) else cast(Node, x.max+1).render(self.render_ops, self)), cachable=False) for x in xx if not isinstance(x, NumNode) and x.expr is not None}
      self.loop_uops.update(new_loops)
      return tuple(new_loops.values())

    # set global/local size
    self.global_size: Optional[List[int]] = None
    self.local_size: Optional[List[int]] = None
    global_loop_ctx: Tuple[UOp, ...] = tuple()
    if self.dont_use_locals:
      self.global_size = [x.max+1 for x in loop_global_idxs][::-1]
      self.loop_uops.update({x.expr:self.uop(UOps.SPECIAL, dtypes.int32, (), (len(loop_global_idxs)-1-i, x.expr.replace("gidx", "idx"), x.max+1)) for i,x in enumerate(loop_global_idxs)})
    elif self.opts.has_local:
      self.global_size, self.local_size = [x.max+1 for x in loop_global_idxs][::-1], [x.max+1 for x in loop_local_idxs][::-1]
      self.global_size += [1]*(3-len(self.global_size))
      self.local_size += [1]*(3-len(self.local_size))
      self.loop_uops.update({x.expr:self.uop(UOps.SPECIAL, dtypes.int32, (), (len(loop_global_idxs)-1-i, x.expr, x.max+1)) for i,x in enumerate(loop_global_idxs)})
      self.loop_uops.update({x.expr:self.uop(UOps.SPECIAL, dtypes.int32, (), (len(loop_local_idxs)-1-i, x.expr, x.max+1)) for i,x in enumerate(loop_local_idxs)})
    else:
      global_loop_ctx = render_loop(loop_global_idxs+loop_local_idxs)

    # parse AST
    loaded_buffers = {}
    acc = []
    self.load_cache: Dict[str, UOp] = {}

    # reduce op
    fake_reduce_idxs: List[Variable] = []
    if self.reduceop is not None:
      # define indexes
      reduce_idxs = [Variable(f"ridx{i}", 0, self.full_shape[i]-1) for i in range(self.first_reduce+len(self.group_for_reduce), self.shape_len-self.upcasted)]
      fake_reduce_idxs = [x*0 for x in reduce_idxs]

      # define accumulator
      acc = self.global_load(0, global_idxs+local_idxs+fake_reduce_idxs+upcast_idxs, {ReduceOps.SUM: 0.0, ReduceOps.MAX: -math.inf}[cast(ReduceOps, self.reduceop.op)])

      if self.tensor_core:
        def calc_tc_idxs(local_size: int, aliases: List[List[int]]):
          replace_idxs = []
          for alias in aliases:
            full_var, full_var_sz = Variable.num(0), 1
            if alias[0] != 0:
              for i in alias:
                next_var = local_idxs[-i] if i > 0 else Variable(None, 0, local_size-1)
                full_var += next_var * full_var_sz
                full_var_sz *= next_var.max+1
            replace_idxs.append(full_var)
          return replace_idxs
        replace_acc_idxs = calc_tc_idxs(self.tensor_core.thread_local_sizes[2], self.tensor_core.thread_local_aliases[2])
        for n in range(len(self.tensor_core.threads)):
          local_idxs[self.local_dims-len(self.tensor_core.threads)+n] = replace_acc_idxs[n] # replace locals
        for n in range(len(replace_acc_idxs)-len(self.tensor_core.threads)):
          upcast_idxs[n] = replace_acc_idxs[len(self.tensor_core.threads)+n] # replace upcasts

      # reduce loop
      loop_ctx = render_loop(reduce_idxs)

      # barrier for fast GEMM
      if self.tensor_core: self.uop(UOps.BARRIER, None, (), cachable=False)

      # compute local aliases
      locals_to_store = []
      for i in self.local_alias:
        localbuf_idx = self.bufs.index(self.local_alias[i])
        buf_idxs = [idx*0 if s == 0 else idx for idx,s in zip(global_idxs+local_idxs+reduce_idxs+full_upcast_idxs,self.sts[i].real_strides())]
        if self.tensor_core:
          min_alias_idx = min(self.local_alias.keys())
          replace_input_idxs = calc_tc_idxs(self.tensor_core.thread_local_sizes[i-min_alias_idx], self.tensor_core.thread_local_aliases[i-min_alias_idx])
          for n in range(len(self.tensor_core.threads)):
            buf_idxs[self.first_reduce-len(self.tensor_core.threads)+n] = replace_input_idxs[n] # replace locals
          for n in range(len(replace_input_idxs)-len(self.tensor_core.threads)):
            buf_idxs[self.shape_len-self.upcasted+n] = replace_input_idxs[len(self.tensor_core.threads)+n] # replace upcasts
        if DEBUG >= 3: print(f"{localbuf_idx} alias {i}: idxs=", buf_idxs)
        ll = self.global_load(i, buf_idxs)
        locals_to_store.append((localbuf_idx, buf_idxs, ll))

      # copy in any global buffers
      if self.tensor_core:
        wmma_sz = self.tensor_core.thread_local_sizes
        # calculate the number of local accumulator reduces and render WMMAs: this is bad... this needs to come from someplace else
        nx, ny, nacc = (len(locals_to_store[0][2])//wmma_sz[0]), (len(locals_to_store[1][2])//wmma_sz[1]), (len(acc)//wmma_sz[2])
        acc_reds = math.isqrt((nx*ny)//nacc)
        i, bx, by = 0, nx//acc_reds, ny//acc_reds
        for y in range(by):
          for x in range(bx):
            for j in range(acc_reds):
              op1, op2, op3 = locals_to_store[0][2][(x+(j*bx))*wmma_sz[0]:(x+(j*bx)+1)*wmma_sz[0]], locals_to_store[1][2][(y+(j*by))*wmma_sz[1]:(y+(j*by)+1)*wmma_sz[1]], acc[i:i+wmma_sz[2]]
              if self.opts.device != "HIP":
                ops = tuple(op1+op2+op3)
              else:
                ops = (self.uop(UOps.CAST, dtypes._half16, tuple(op1)),
                       self.uop(UOps.CAST, dtypes._half16, tuple(op2)),
                       self.uop(UOps.CAST, dtypes._float8, tuple(op3)))
              ret = self.uop(UOps.WMMA, dtypes._float2 if wmma_sz[2] == 2 else dtypes._float8, ops, (self.opts.device, self.tensor_core.dtype_in, self.tensor_core.dtype_out,))
              for z in range(cast(DType, ret.dtype).sz):
                acc[i+z] = self.uop(UOps.PHI, dtypes.float, (op3[z], self.uop(UOps.GEP, dtypes.float, (ret,), z)) + global_loop_ctx + loop_ctx)
            i += wmma_sz[2]
      else:
        if locals_to_store:
          self.uop(UOps.BARRIER, None, (), cachable=False)
          for i, idxs, ll in locals_to_store: self.global_store(i, idxs, ll)
          self.uop(UOps.BARRIER, None, (), cachable=False)

        # load earlybufs
        loaded_buffers.update({b:self.global_load(self.bufs.index(self.local_alias[i]) if i in self.local_alias else i, global_idxs+local_idxs+reduce_idxs+full_upcast_idxs) for i,b in enumerate(self.bufs[1:], start=1) if b in self.earlybufs})

        # run early AST (with reduce)
        self.ast_parse(self.reduceop, acc, self.acc_offsets(self.full_buf_index), loaded_buffers, do_reduce=True, loop_ctx=global_loop_ctx + loop_ctx)

      # end the reduce loop
      self.load_cache.clear()

      # end the local loop, do the local reduce
      if self.group_for_reduce:
        fake_global_idxs = [x*0 for x in global_idxs]
        stores = self.global_store(-1, fake_global_idxs+local_idxs+fake_reduce_idxs+upcast_idxs, acc)  # store accumulators
        barrier = self.uop(UOps.BARRIER, None, tuple(stores), cachable=False)
        if self.opts.has_local:
          fake_idxs = [Variable.num(0)]*len(self.sts[-1].shape)
          fake_idxs[self.global_dims+self.local_dims:self.global_dims+len(local_idxs)] = local_idxs[self.local_dims:]
          if_cond: UOp = (self.sts[-1].expr_idxs(fake_idxs)[0]<1).render(self.render_ops, self)
          barrier = self.uop(UOps.IF, None, (if_cond, barrier), cachable=False)

        # create new late reduce local loops and replace local_idxs that have been used
        end_local_idxs = [Variable(f"tidx{i}", 0, self.full_shape[i]-1 if i >= self.first_reduce and i not in self.upcast_in_mid_reduce_axes else 0) for i in range(0, self.first_reduce+len(self.group_for_reduce))]
        local_idxs = local_idxs[:self.local_dims] + end_local_idxs[self.global_dims + self.local_dims:]

        # if any group_for_reduce items aren't reduces, upcast them here
        for j in self.upcast_in_mid_reduce_axes:
          self.reshape_and_permute(None, [i for i in range(self.shape_len) if i != j] + [j])
          self.upcast()
          self.group_for_reduce.pop()
          local_idxs = local_idxs[:-1]
          end_local_idxs = end_local_idxs[:-1]
          # regenerate upcast_idxs
          upcast_idxs = [Variable(None, 0, s-1) for s in self.output_shape[self.shape_len-self.upcasted:]]

        # NOTE: this structure is the same as the reduce op above

        # define late accumulator
        acc = self.global_load(-1, fake_global_idxs+local_idxs+fake_reduce_idxs+upcast_idxs, {ReduceOps.SUM: 0.0, ReduceOps.MAX: -math.inf}[cast(ReduceOps, self.reduceop.op)])

        # late reduce loop
        loop_ctx = render_loop(end_local_idxs)

        # load localbufs
        loaded_buffers[self.bufs[-1]] = self.global_load(-1, fake_global_idxs+local_idxs+fake_reduce_idxs+upcast_idxs, barrier=barrier)

        # there's no AST here (and there's no shape for the reduce LazyOp)
        self.ast_parse(LazyOp(self.reduceop.op, (self.bufs[-1],)), acc, self.acc_offsets(-1), loaded_buffers, do_reduce=True, loop_ctx=loop_ctx) # type: ignore

        # end the late reduce loop
        self.load_cache.clear()

    # load latebufs
    loaded_buffers.update({b:self.global_load(i, global_idxs+local_idxs+fake_reduce_idxs+upcast_idxs) for i,b in enumerate(self.bufs) if b not in self.earlybufs and i != 0 and b.__class__ is not LocalBuffer})

    # run late AST
    val = self.ast_parse(self.ast, acc, None, loaded_buffers, loop_ctx=global_loop_ctx)

    # store
    self.global_store(0, global_idxs+local_idxs+fake_reduce_idxs+upcast_idxs, val)

    # graph helper functions
    def get_recursive_parents(x:List[UOp]) -> List[UOp]:
      ret: Set[UOp] = set()
      this_round: Set[UOp] = set(x)
      while len(this_round):
        ret = ret.union(this_round)
        next_round: Set[UOp] = set()
        for r in this_round: next_round = next_round.union(set(r.vin))
        this_round = next_round
      return list(ret)

    def get_recursive_children(x:UOp) -> List[UOp]:
      deps = set([x])
      ssize = 0
      while ssize != len(deps):
        ssize = len(deps)
        for u in self.uops:
          if len(deps.intersection([x for x in u.vin if x.uop != UOps.PHI])):
            deps.add(u)
      return sorted(list(deps), key=lambda x: x.num)

    # uops optimization
    changed_something = True
    while changed_something:
      changed_something = False
      for u in self.uops:
        if u.uop == UOps.PHI and len(u.vin) == 3:
          # if the parents of the PHI node don't have the LOOP in their parents, it can be folded
          # TODO: ADD becomes a MUL, MAX can just become nothing
          if all(x.uop != UOps.LOOP for x in get_recursive_parents(list(u.vin[0:2]))) and u.vin[1].arg == BinaryOps.ADD:
            if DEBUG >= 4: print(f"removing PHI node {u}")
            del self.saved_exprs[(u.uop, u.dtype, u.vin, u.arg)]
            # NOTE: assuming u.vin[2].vin[1] and u.vin[2].vin[0] have the same dtype
            loop_len = self.uop(UOps.ALU, u.vin[2].vin[1].dtype, (u.vin[2].vin[1], u.vin[2].vin[0]), BinaryOps.SUB, insert_before=self.uops.index(u))
            #if loop_len.dtype != u.dtype: loop_len = self.uop(UOps.CAST, u.dtype, (loop_len,), insert_before=self.uops.index(u))
            u.uop, u.vin, u.arg = UOps.ALU, (u.vin[1],loop_len), BinaryOps.MUL
            changed_something = True

    # (recursively) remove childless uops
    # NOTE: DEFINE_GLOBAL should be removable, but we'd have to propagate that
    UOPS_W_SIDE_EFFECTS = {UOps.STORE, UOps.BARRIER, UOps.DEFINE_GLOBAL}
    while 1:
      has_child: Set[UOp] = set()
      for ru in self.uops:
        for vu in ru.vin:
          has_child.add(vu)
      nu: List[UOp] = [x for x in self.uops if x in has_child or x.uop in UOPS_W_SIDE_EFFECTS]
      if len(nu) == len(self.uops): break
      if DEBUG >= 4: print(f"reduced UOp count from {len(self.uops)} to {len(nu)}")
      self.uops = nu
      del nu

    # add UOps.END
    for u in self.uops:
      if u.uop == UOps.LOOP:
        # add END of loops after the last thing that (recursively) depends on them
        self.uop(UOps.END, None, (u,), cachable=False, insert_before=self.uops.index(get_recursive_children(u)[-1])+1)
      elif u.uop == UOps.IF:
        # END any if statements at the end of the uops
        self.uop(UOps.END, None, (u,), cachable=False)

    # maybe graph the uops
    if DEBUG >= 5:
      for u in self.uops: print(u)
    if getenv("GRAPHUOPS"):
      from tinygrad.graph import graph_uops
      graph_uops(self.uops)

    # restore backups
    self.sts, self.group_for_reduce, self.upcasted = sts_backup, gfr_backup, upc_backup

    # set cache and return
    self.applied_opts_cache = self.applied_opts[:]
    return self

  def uop(self, uop:UOps, dtype:Optional[DType], vin:Tuple[UOp, ...], arg:Any=None, cachable=True, insert_before=None, simplify=True) -> UOp:
    key = (uop, dtype, vin, arg)
<<<<<<< HEAD
    if simplify:
      if uop == UOps.PHI and len(vin) == 2 and vin[0] == vin[1]: return vin[0]   # self phi is noop
      if uop == UOps.CAST and all(x.uop == UOps.GEP for x in vin) and all_same([x.vin[0] for x in vin]) and all(x.arg == i for i,x in enumerate(vin)): return vin[0].vin[0]
      if uop == UOps.GEP and vin[0].uop == UOps.CONST: return self.const(vin[0].arg, dtype)
      if uop == UOps.ALU:
        # rewrites. NOTE: the rewritten NEG op is still around...
        if arg == BinaryOps.ADD and vin[1].uop == UOps.ALU and vin[1].arg == UnaryOps.NEG: return self.uop(UOps.ALU, dtype, (vin[0], vin[1].vin[0]), BinaryOps.SUB, cachable=cachable)
        # constant folding
        if arg == UnaryOps.NEG and vin[0].uop == UOps.CONST: return self.const(-vin[0].arg, dtype)
        # zero folding
        for x in [0,1]:
          if arg == BinaryOps.ADD and vin[x].uop == UOps.CONST and vin[x].arg == 0.0: return vin[1-x]
          if arg == BinaryOps.MUL and vin[x].uop == UOps.CONST and vin[x].arg == 1.0: return vin[1-x]
          if arg == BinaryOps.MUL and vin[x].uop == UOps.CONST and vin[x].arg == 0.0: return vin[x]
        if arg == BinaryOps.SUB and vin[1].uop == UOps.CONST and vin[1].arg == 0.0: return vin[0]
        if arg == BinaryOps.DIV and vin[1].uop == UOps.CONST and vin[1].arg == 1.0: return vin[0]
=======
    if uop == UOps.PHI and len(vin) == 2 and vin[0] == vin[1]: return vin[0]   # self phi is noop
    if uop == UOps.GEP and vin[0].uop == UOps.CONST: return self.const(vin[0].arg, dtype)
    if uop == UOps.ALU:
      # rewrites. NOTE: the rewritten NEG op is still around...
      if arg == BinaryOps.ADD and vin[1].uop == UOps.ALU and vin[1].arg == UnaryOps.NEG: return self.uop(UOps.ALU, dtype, (vin[0], vin[1].vin[0]), BinaryOps.SUB, cachable=cachable)
      # constant folding
      if arg == UnaryOps.NEG and vin[0].uop == UOps.CONST: return self.const(-vin[0].arg, dtype)
      # zero folding
      for x in [0,1]:
        if arg == BinaryOps.ADD and vin[x].uop == UOps.CONST and vin[x].arg == 0.0: return vin[1-x]
        if arg == BinaryOps.MUL and vin[x].uop == UOps.CONST and vin[x].arg == 1.0: return vin[1-x]
        if arg == BinaryOps.MUL and vin[x].uop == UOps.CONST and vin[x].arg == 0.0: return vin[x]
      if arg == BinaryOps.SUB and vin[1].uop == UOps.CONST and vin[1].arg == 0.0: return vin[0]
      if arg == BinaryOps.DIV and vin[1].uop == UOps.CONST and vin[1].arg == 1.0: return vin[0]
>>>>>>> b6aaf12d
    if cachable and key in self.saved_exprs: return self.saved_exprs[key]
    ret = UOp(uop, dtype, vin, arg, len(self.uops))
    if insert_before is not None:
      self.uops.insert(insert_before, ret)
    else:
      self.uops.append(ret)
    if cachable: self.saved_exprs[key] = ret
    return ret

  def ast_parse(self, x, acc, offs, loaded_buffers, do_reduce=False, loop_ctx=tuple()) -> List[UOp]:
    if x.__class__ is not LazyOp: return loaded_buffers[x]    # for LOCAL_BUFFER
    if x.op in BufferOps: return loaded_buffers[x.arg]
    if x.op == UnaryOps.NOOP: return self.ast_parse(x.src[0], acc, offs, loaded_buffers)
    if x.op == UnaryOps.CAST: return [self.uop(UOps.CAST, x.arg[0], (u,), x.arg) if not isinstance(x.arg[0], ImageDType) else u for u in self.ast_parse(x.src[0], acc, offs, loaded_buffers)]
    if x.op in ReduceOps and not do_reduce:
      assert offs is None, "not available if we aren't doing reduce"
      return acc
    # MULACC fusion. TODO: this is copied from Interpreted
    if x.op == ReduceOps.SUM and x.src[0].__class__ is LazyOp and x.src[0].op == BinaryOps.MUL:
      x = LazyOp(TernaryOps.MULACC, x.src[0].src, x.arg)
    if x.op == ReduceOps.SUM and x.src[0].__class__ is LazyOp and x.src[0].op == UnaryOps.CAST and x.src[0].src[0].__class__ is LazyOp and x.src[0].src[0].op == BinaryOps.MUL:
      x = LazyOp(TernaryOps.MULACC, x.src[0].src[0].src, x.arg)
    values = [self.ast_parse(v, acc, offs, loaded_buffers, loop_ctx=loop_ctx) for v in x.src]
    ops = {ReduceOps.SUM:BinaryOps.ADD, ReduceOps.MAX:BinaryOps.MAX, TernaryOps.MULACC:TernaryOps.MULACC}
    if x.op in ops:
      ret = []
      input_acc = acc[:]
      for idx, val, off in zip([[i] for i in range(len(values[0]))], zip(*values), offs):
        acc[off] = self.uop(UOps.ALU, dtypes.float32, val+(acc[off],), ops[x.op])
        ret.append((idx, acc[off]))
      for off in range(len(acc)):
        if input_acc[off] != acc[off]:
          acc[off] = self.uop(UOps.PHI, dtypes.float32, (input_acc[off], acc[off]) + tuple(loop_ctx))
    else:
      ret = [(idx, self.uop(UOps.ALU, dtypes.float32, val, x.op)) for idx, val in zip([[i] for i in range(len(values[0]))], zip(*values))]
    ordered_ret: List[Optional[UOp]] = [None]*len(values[0])
    # scatter
    for i,j in ret:
      for k in i:
        ordered_ret[k] = j
    assert all(isinstance(x, UOp) for x in ordered_ret), "some tokens didn't get scattered?"
    return cast(List[UOp], ordered_ret)<|MERGE_RESOLUTION|>--- conflicted
+++ resolved
@@ -447,10 +447,8 @@
 
   def uop(self, uop:UOps, dtype:Optional[DType], vin:Tuple[UOp, ...], arg:Any=None, cachable=True, insert_before=None, simplify=True) -> UOp:
     key = (uop, dtype, vin, arg)
-<<<<<<< HEAD
     if simplify:
       if uop == UOps.PHI and len(vin) == 2 and vin[0] == vin[1]: return vin[0]   # self phi is noop
-      if uop == UOps.CAST and all(x.uop == UOps.GEP for x in vin) and all_same([x.vin[0] for x in vin]) and all(x.arg == i for i,x in enumerate(vin)): return vin[0].vin[0]
       if uop == UOps.GEP and vin[0].uop == UOps.CONST: return self.const(vin[0].arg, dtype)
       if uop == UOps.ALU:
         # rewrites. NOTE: the rewritten NEG op is still around...
@@ -464,22 +462,6 @@
           if arg == BinaryOps.MUL and vin[x].uop == UOps.CONST and vin[x].arg == 0.0: return vin[x]
         if arg == BinaryOps.SUB and vin[1].uop == UOps.CONST and vin[1].arg == 0.0: return vin[0]
         if arg == BinaryOps.DIV and vin[1].uop == UOps.CONST and vin[1].arg == 1.0: return vin[0]
-=======
-    if uop == UOps.PHI and len(vin) == 2 and vin[0] == vin[1]: return vin[0]   # self phi is noop
-    if uop == UOps.GEP and vin[0].uop == UOps.CONST: return self.const(vin[0].arg, dtype)
-    if uop == UOps.ALU:
-      # rewrites. NOTE: the rewritten NEG op is still around...
-      if arg == BinaryOps.ADD and vin[1].uop == UOps.ALU and vin[1].arg == UnaryOps.NEG: return self.uop(UOps.ALU, dtype, (vin[0], vin[1].vin[0]), BinaryOps.SUB, cachable=cachable)
-      # constant folding
-      if arg == UnaryOps.NEG and vin[0].uop == UOps.CONST: return self.const(-vin[0].arg, dtype)
-      # zero folding
-      for x in [0,1]:
-        if arg == BinaryOps.ADD and vin[x].uop == UOps.CONST and vin[x].arg == 0.0: return vin[1-x]
-        if arg == BinaryOps.MUL and vin[x].uop == UOps.CONST and vin[x].arg == 1.0: return vin[1-x]
-        if arg == BinaryOps.MUL and vin[x].uop == UOps.CONST and vin[x].arg == 0.0: return vin[x]
-      if arg == BinaryOps.SUB and vin[1].uop == UOps.CONST and vin[1].arg == 0.0: return vin[0]
-      if arg == BinaryOps.DIV and vin[1].uop == UOps.CONST and vin[1].arg == 1.0: return vin[0]
->>>>>>> b6aaf12d
     if cachable and key in self.saved_exprs: return self.saved_exprs[key]
     ret = UOp(uop, dtype, vin, arg, len(self.uops))
     if insert_before is not None:
