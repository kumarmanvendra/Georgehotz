--- conflicted
+++ resolved
@@ -139,13 +139,8 @@
     SumNode: lambda self,ops,ctx: functools.reduce(lambda a,b: ctx.uop_alu_idx(a, b, ops, ctx, BinaryOps.ADD), self.nodes[1:], self.nodes[0].render(ops,ctx)),
     AndNode: lambda self,ops,ctx: functools.reduce(lambda a,b: ctx.uop_alu_idx(a, b, ops, ctx, BinaryOps.MUL, dtype=dtypes.bool), self.nodes[1:], self.nodes[0].render(ops,ctx)) }
 
-<<<<<<< HEAD
   def global_load(self, i:int, idxs:Sequence[Node], acc=None) -> List[UOp]:
-    const = self.bufs[i].realized._buf if isinstance(self.bufs[i].realized, RawConst) else acc
-=======
-  def global_load(self, i:int, idxs:Sequence[VariableOrNum], acc=None) -> List[UOp]:
     const = self.bufs[i].val if isinstance(self.bufs[i], ConstBuffer) else acc
->>>>>>> 9c6bb7ff
 
     def rename_var(v: VariableOrNum, expr: str): return v if isinstance(v, NumNode) else Variable(expr, v.min, v.max)
 
