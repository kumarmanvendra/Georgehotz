--- conflicted
+++ resolved
@@ -322,6 +322,7 @@
     if self.group_for_reduces:
       fake_global_idxs = [x*0 for x in global_idxs]
       stores = self.global_store(out_buf, fake_global_idxs+local_idxs+fake_reduce_idxs+upcast_idxs, accs[reduceop])  # store accumulators
+      barrier = UOp(UOps.BARRIER, None, tuple(stores))
       if self.opts.has_local:
         fake_idxs = [NumNode(0)]*len(self.sts[-1].shape)
         fake_idxs[self.global_dims+self.local_dims:self.global_dims+len(local_idxs)] = local_idxs[self.local_dims:]
@@ -350,11 +351,7 @@
       accs[reduceop] = self.global_load(0, fake_global_idxs+local_idxs+fake_reduce_idxs+upcast_idxs, acc=reduceop, loop_ctx=loop_ctx)
 
       # load localbufs
-<<<<<<< HEAD
-      loaded_buffers[self.bufs[out_buf]] = self.global_load(out_buf, fake_global_idxs+local_idxs+fake_reduce_idxs+upcast_idxs, barrier=tuple(stores))
-=======
       loaded_buffers[self.bufs[out_buf]] = self.global_load(out_buf, fake_global_idxs+local_idxs+fake_reduce_idxs+upcast_idxs, barrier=(barrier,))
->>>>>>> 59bc837a
 
       # there's no AST here (and there's no shape for the reduce LazyOp)
       self.ast_parse(LazyOp(reduceop.op, (LazyOp(BufferOps.LOAD, (), self.bufs[out_buf]),)),\
