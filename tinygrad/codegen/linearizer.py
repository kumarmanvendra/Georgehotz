from __future__ import annotations
from typing import List, Tuple, Any, Optional, cast, DefaultDict, Dict, Union, Sequence, Final, Set
import itertools, math, functools
from collections import defaultdict
from enum import Enum, auto
from dataclasses import dataclass

from tinygrad.helpers import colored, ImageDType, DEBUG, dtypes, DType, prod, PtrDType, getenv, all_same, to_function_name, flatten
from tinygrad.ops import LazyOp, UnaryOps, BinaryOps, TernaryOps, ReduceOps, ConstBuffer, MemBuffer, BufferOps, get_lazyop_info, vars_from_ast
from tinygrad.shape.shapetracker import ShapeTracker
from tinygrad.shape.symbolic import Variable, NumNode, VariableOrNum, Node, SumNode, MulNode, DivNode, ModNode, LtNode, AndNode
from tinygrad.codegen.kernel import LocalBuffer, Kernel
from tinygrad.features.image import to_image_idx

# bottom ones are asm only
class UOps(Enum):
  LOOP = auto(); IF = auto(); END = auto(); SPECIAL = auto() # loops can be global, local, or other # noqa: E702
  DEFINE_GLOBAL = auto(); DEFINE_LOCAL = auto(); DEFINE_ACC = auto() # this defines buffers # noqa: E702
  LOAD = auto(); STORE = auto(); CONST = auto(); BARRIER = auto(); PHI = auto() # noqa: E702
  ALU = auto(); WMMA = auto(); CAST = auto(); GEP = auto() # noqa: E702

@dataclass(eq=False)
class UOp:
  uop: UOps
  dtype: Optional[DType]
  vin: Tuple[UOp, ...]
  arg: Any
  def __repr__(self):
    return f"{str(self.uop):20s}: {str(self.dtype) if self.dtype is not None else '':25s} {str([x.uop for x in self.vin]):32s} {self.arg}"

def get_grouped_dims(prefix, start_dim, local_dims, maxdim:int=0):
  local_idxs = loop_local_idxs = [Variable(f"{prefix}{start_dim+i}", 0, s-1) for i,s in enumerate(local_dims[0:maxdim-1] + (prod(local_dims[maxdim-1:]),) if len(local_dims) > maxdim else local_dims)]  # noqa: E501
  if maxdim != 0 and len(local_dims) > maxdim:
    dd = local_idxs[maxdim-1]
    nli = []
    for s in local_dims[maxdim-1:][::-1]:
      nli.append(dd % s)
      dd //= s
    local_idxs = local_idxs[0:maxdim-1] + nli[::-1]
  return local_idxs, [x for x in loop_local_idxs if not isinstance(x, NumNode)]

class Linearizer(Kernel):
  def uop_alu_idx(self, a:UOp, b, ops, ctx:Linearizer, op, dtype=dtypes.int32):
    render_b:UOp = cast(UOp, (NumNode(b) if not isinstance(b, Node) else b).render(ops, ctx))
    return self.uop(UOps.ALU, dtype, (a, render_b), op)

  # NOTE: the consts have to be cached for deduping of downstream uops to work
  def const(self, b:Union[int,float], dtype=dtypes.int32, insert_before=None) -> UOp:
    return self.uop(UOps.CONST, dtype, tuple(), b, insert_before=insert_before)

  def cast(self, val: UOp, dtype) -> UOp: return self.uop(UOps.CAST, dtype, (val,)) if val.dtype != dtype else val

  def get_reduce_acc(self):
    dtype = get_lazyop_info(self.reduceop).dtype.scalar()
    if cast(LazyOp,self.reduceop).op == ReduceOps.SUM: return 0.0 if dtypes.is_float(dtype) else 0
    if cast(LazyOp,self.reduceop).op == ReduceOps.MAX: return -math.inf if dtypes.is_float(dtype) else -2**31 if dtypes.is_int(dtype) else False

  render_ops: Any = { Variable: lambda self, ops, ctx: ctx.loop_uops[self.expr], NumNode: lambda self, ops, ctx: ctx.const(self.b),
                MulNode: lambda self, ops, ctx: ctx.uop_alu_idx(self.a.render(ops, ctx), self.b, ops, ctx, BinaryOps.MUL),
                DivNode: lambda self, ops, ctx: ctx.uop_alu_idx(self.a.render(ops, ctx), self.b, ops, ctx, BinaryOps.DIV),
                ModNode: lambda self, ops, ctx: ctx.uop_alu_idx(self.a.render(ops, ctx), self.b, ops, ctx, BinaryOps.MOD),
                LtNode: lambda self, ops, ctx: ctx.uop_alu_idx(self.a.render(ops, ctx), self.b, ops, ctx, BinaryOps.CMPLT, dtype=dtypes.bool),
    SumNode: lambda self,ops,ctx:
      functools.reduce(lambda a,b: ctx.uop_alu_idx(a, b, ops, ctx, BinaryOps.ADD), self.nodes[1:], self.nodes[0].render(ops,ctx)),
    AndNode: lambda self,ops,ctx:
      functools.reduce(lambda a,b: ctx.uop_alu_idx(a, b, ops, ctx, BinaryOps.MUL, dtype=dtypes.bool), self.nodes[1:], self.nodes[0].render(ops,ctx)) }

  def global_load(self, i:int, idxs:Sequence[Node], acc=None, barrier:Optional[UOp]=None) -> List[UOp]:
    buf = self.bufs[i]
    const = buf.val if isinstance(buf, ConstBuffer) else acc

    def rename_var(v: VariableOrNum, expr: str): return v if isinstance(v, NumNode) else Variable(expr, v.min, v.max)

    amt, dim = 1, None
    upcast_dim = self.get_upcast_dim(i)
    if len(upcast_dim) == 1 and len(float4_expand := idxs[upcast_dim[0]].expand()) in [4,2]:
      dim, amt = upcast_dim[0], len(float4_expand)

    expand_vars = tuple([rename_var(idx.expand_idx(), f"_uidx{j}") for j, idx in enumerate(idxs)])
    fake_idxs = [idx.substitute({idx.expand_idx(): ev}) for idx, ev in zip(idxs, expand_vars)]
    if dim is not None:
      g_idx, g_valid = self.sts[i].expr_idxs(fake_idxs[:dim] + [float4_expand[0]] + fake_idxs[dim+1:])
      if (g_idx // amt * amt).render() != g_idx.render():
        (g_idx, g_valid), amt, dim = self.sts[i].expr_idxs(fake_idxs), 1, None
    else:
      g_idx, g_valid = self.sts[i].expr_idxs(fake_idxs)
    localtype = get_lazyop_info(self.reduceop).dtype.scalar() if acc is not None else buf.dtype
    if isinstance(localtype, ImageDType): localtype = dtypes.float
    if amt > 1: localtype = localtype.vec(amt)

    e_idxs, e_valids = g_idx.expand(expand_vars), g_valid.expand(expand_vars)

    ret = []
    invalid_value = 0 if dtypes.is_int(buf.dtype) else 0.0
    for idx, valid, rep_idx in zip(e_idxs, e_valids, Node.iter_idxs(expand_vars)):
      this_const, idx, valid = (invalid_value, NumNode(0), NumNode(1)) if valid.max == 0 else (const, idx, valid)
      key = f"{acc}{localtype}{this_const if this_const is not None and acc is None else (buf.idx if isinstance(buf, MemBuffer) else cast(LocalBuffer, buf).name)}{idx.render()}{valid.render()}"  # noqa: E501
      if key not in self.load_cache:
        if acc is not None:
          self.load_cache[key] = self.uop(UOps.DEFINE_ACC, localtype, (), this_const, cachable=False)
        elif this_const is not None:
          self.load_cache[key] = self.const(this_const, localtype)
          if valid.min == 0 and valid.max == 1:
            valid_rendered = valid.render(self.render_ops, self)
            self.load_cache[key] = self.uop(UOps.ALU, localtype, (valid_rendered, self.load_cache[key], self.const(invalid_value, localtype)), TernaryOps.WHERE)  # noqa: E501
        elif isinstance(buf.dtype, ImageDType):
          buf_uop = self.buf_uops[i]
          assert buf_uop is not None, f"buffer {i} wasn't UOped"
          image_idx, valid = to_image_idx(buf.dtype.shape, idx, valid)
          rendered_idx = self.uop(UOps.CAST, dtypes.int.vec(2), (image_idx[0].render(self.render_ops, self), image_idx[1].render(self.render_ops, self)))  # noqa: E501
          valid_tuple = (valid.render(self.render_ops, self), self.const(invalid_value, dtypes.float32.vec(4))) if valid.min == 0 else tuple()
          self.load_cache[key] = self.uop(UOps.LOAD, dtypes.float32.vec(4), (buf_uop, rendered_idx) + valid_tuple + ((barrier,) if barrier else ()))
          idx_small = idx%4
          res = idx_small.render(self.render_ops, self)
          if localtype == localtype.scalar():
            out = self.uop(UOps.GEP, localtype, (self.load_cache[key],), idx_small.max)
            for ix in range(idx_small.max, idx_small.min, -1):
              rvv = self.uop(UOps.GEP, localtype, (self.load_cache[key],), ix-1)
              sel = self.uop(UOps.ALU, res.dtype, (res, self.const(ix)), BinaryOps.CMPLT)
              out = self.uop(UOps.ALU, localtype, (sel, rvv, out), TernaryOps.WHERE)
            self.load_cache[key] = out
        else:
          buf_uop = self.buf_uops[i]
          assert buf_uop is not None, f"buffer {i} wasn't UOped"
          rendered_idx = idx.render(self.render_ops, self)
          valid_tuple = (valid.render(self.render_ops, self), self.const(invalid_value, localtype)) if valid.min == 0 else tuple()
          self.load_cache[key] = self.uop(UOps.LOAD, localtype, (buf_uop, rendered_idx) + valid_tuple + ((barrier,) if barrier else ()))
      ret.append(self.uop(UOps.GEP, localtype.scalar(), (self.load_cache[key],), rep_idx[dim]) if dim is not None else self.load_cache[key])
    return ret

  def global_store(self, i:int, idxs:List[Node], store:List[UOp]) -> List[UOp]:
    buf = self.bufs[i]
    buf_uop = self.buf_uops[i]
    assert buf_uop is not None, f"buffer {i} wasn't UOped"

    expanded_nodes = [idx.expand() for idx in idxs]
    _idxs = [x[::-1] for x in itertools.product(*expanded_nodes[::-1])]
    store_offset = dict(zip(_idxs, store))

    # float4 grouping
    upcast_dim = self.get_upcast_dim(i)
    if len(upcast_dim) == 1 and len(expanded_nodes[upcast_dim[0]]) in [2,4]:
      grouped_store_offset = defaultdict(list)
      for k in store_offset:
        _idx = k[:upcast_dim[0]] + (expanded_nodes[upcast_dim[0]][0],) + k[upcast_dim[0]+1:]
        grouped_store_offset[_idx].append(store_offset[k])
      store_offset_new = {}
      for k,out_tokens in grouped_store_offset.items():
        amt = len(out_tokens)
        idx, valid = self.sts[i].expr_idxs(k)
        assert idx.render() == ((idx//amt)*amt).render(), "float4 stores are always aligned"
        store_offset_new[k] = self.uop(UOps.CAST, buf.dtype.vec(amt), tuple(out_tokens))
      store_offset = store_offset_new

    stores = []
    for idx, var in store_offset.items():
      idx, valid = self.sts[i].expr_idxs(idx)
      if isinstance(buf.dtype, ImageDType):
        idx, valid = to_image_idx(buf.dtype.shape, idx, valid)
        rendered_idx = self.uop(UOps.CAST, dtypes.int.vec(2), tuple(x.render(self.render_ops, self) for x in idx))
      else:
        rendered_idx = idx.render(self.render_ops, self)
      if valid.min == 1: stores.append(self.uop(UOps.STORE, None, (buf_uop, rendered_idx, var)))
      else: stores.append(self.uop(UOps.STORE, None, (buf_uop, rendered_idx, var, valid.render(self.render_ops, self))))
    return stores

  kernel_cnt: Final[DefaultDict[str, int]] = defaultdict(int)
  def linearize(self):
    # no new opts and we already ran? skip relinearizing
    if self.applied_opts == self.applied_opts_cache: return self

    # save backups
    sts_backup, gfr_backup, upc_backup = self.sts[:], self.group_for_reduce[:], self.upcasted

    # global uop cache
    self.saved_exprs: Dict[Tuple, UOp] = dict()

    # limit dims if we need to
    if self.opts.global_max and self.opts.local_max: self.limit_dims_to_max(self.opts.global_max, self.opts.local_max)

    # uops
    self.uops: List[UOp] = []
    self.buf_uops: List[Optional[UOp]] = [None]*len(self.bufs)
    self.loop_uops: Dict[str, UOp] = {}

    # add global buffers
    for i,buf in enumerate(self.bufs):
      if isinstance(buf, MemBuffer):
        self.buf_uops[i] = self.uop(UOps.DEFINE_GLOBAL, PtrDType(buf.dtype) if not isinstance(buf.dtype, ImageDType) else buf.dtype, (), (f"data{buf.idx}", buf.dtype))  # noqa: E501
    # add var vals
    for var in vars_from_ast(self.ast):
      assert var.expr is not None
      self.loop_uops[var.expr] = self.uop(UOps.DEFINE_GLOBAL, dtypes.int32, (), (var.expr, dtypes._arg_int32))
    # define local buffers
    for lb in self.local_alias.values():
      self.buf_uops[self.bufs.index(lb)] = self.uop(UOps.DEFINE_LOCAL, PtrDType(dtypes.float32), (), (lb.name, self.sts[self.bufs.index(lb)].size()))
    # add a local buffer for multistage reduce. # TODO: use local alias
    if self.group_for_reduce:
      # TODO: the strides of this can be controlled
      self.sts.append(ShapeTracker.from_shape(tuple([1] * self.global_dims + list(self.full_shape[self.global_dims:self.global_dims+self.local_dims+len(self.group_for_reduce)]) + [1] * (self.shape_len - self.upcasted - len(self.group_for_reduce) - self.first_reduce) + [x[0] for x in self.upcasted_axis(0)])))  # noqa: E501
      self.bufs.append(LocalBuffer("temp", self.sts[-1].size()))
      self.buf_uops.append(self.uop(UOps.DEFINE_LOCAL, PtrDType(dtypes.float32), (), ("temp", self.sts[-1].size())))

    # kernel name (before late upcast)
    self.name = ("r_" if self.reduceop else "E_") + colored('_', 'BLACK').join([colored(str(x), c) for x,c in zip(self.full_shape, self.colors())])

    # name the function something unique
    Linearizer.kernel_cnt[(function_name := to_function_name(self.name))] += 1
    suffix = f"{'n'+str(Linearizer.kernel_cnt[function_name]-1)}" if Linearizer.kernel_cnt[function_name] > 1 else ""
    self.name = self.name+colored(suffix, 'BLACK')

    # define indexes
    global_idxs, loop_global_idxs = get_grouped_dims("gidx", 0, self.full_shape[:self.global_dims], 3 if self.opts.has_local else 0)
    local_idxs, loop_local_idxs = get_grouped_dims("lidx", self.global_dims, self.full_shape[self.global_dims:self.first_reduce+len(self.group_for_reduce)], 3 if self.opts.has_local else 0)  # noqa: E501
    full_upcast_idxs = [Variable(None, 0, s-1) for s in self.full_shape[self.shape_len-self.upcasted:]]
    upcast_idxs = [Variable(None, 0, s-1) for s in self.output_shape[self.shape_len-self.upcasted:]]

    # global and local loops
    def render_loop(xx:List[Variable]) -> Tuple[UOp, ...]:
      new_loops = {x.expr:self.uop(UOps.LOOP, dtypes.int32, (
        self.const(x.min) if isinstance(x.min, int) else cast(Node, x.min).render(self.render_ops, self),
        self.const(x.max+1) if isinstance(x.max, int) else cast(Node, x.max+1).render(self.render_ops, self)), cachable=False) for x in xx if not isinstance(x, NumNode) and x.expr is not None}  # noqa: E501
      self.loop_uops.update(new_loops)
      return tuple(new_loops.values())

    # set global/local size
    self.global_size: Optional[List[int]] = None
    self.local_size: Optional[List[int]] = None
    if self.dont_use_locals:
      self.global_size = [x.max+1 for x in loop_global_idxs][::-1]
      self.loop_uops.update({x.expr:self.uop(UOps.SPECIAL, dtypes.int32, (), (len(loop_global_idxs)-1-i, x.expr.replace("gidx", "idx"), x.max+1)) for i,x in enumerate(loop_global_idxs)})  # noqa: E501
    elif self.opts.has_local:
      self.global_size, self.local_size = [x.max+1 for x in loop_global_idxs][::-1], [x.max+1 for x in loop_local_idxs][::-1]
      self.loop_uops.update({x.expr:self.uop(UOps.SPECIAL, dtypes.int32, (), (len(loop_global_idxs)-1-i, x.expr, x.max+1)) for i,x in enumerate(loop_global_idxs)})  # noqa: E501
      self.loop_uops.update({x.expr:self.uop(UOps.SPECIAL, dtypes.int32, (), (len(loop_local_idxs)-1-i, x.expr, x.max+1)) for i,x in enumerate(loop_local_idxs)})  # noqa: E501
    else:
      render_loop(loop_global_idxs+loop_local_idxs)

    # parse AST
    loaded_buffers = {}
    acc: List[UOp] = []
    self.load_cache: Dict[str, UOp] = {}

    # reduce op
    fake_reduce_idxs: List[Variable] = []
    if self.reduceop is not None:
      # define indexes
      reduce_idxs = [Variable(f"ridx{i}", 0, self.full_shape[i]-1) for i in range(self.first_reduce+len(self.group_for_reduce), self.shape_len-self.upcasted)]  # noqa: E501
      fake_reduce_idxs = [x*0 for x in reduce_idxs]

      # define accumulator
      acc = self.global_load(0, global_idxs+local_idxs+fake_reduce_idxs+upcast_idxs, self.get_reduce_acc())

      if self.tensor_core:
        def calc_tc_idxs(local_size: int, aliases: List[List[int]]):
          replace_idxs = []
          for alias in aliases:
            full_var, full_var_sz = NumNode(0), 1
            if alias[0] != 0:
              for i in alias:
                next_var = local_idxs[-i] if i > 0 else Variable(None, 0, local_size-1)
                full_var += next_var * full_var_sz
                full_var_sz *= next_var.max+1
            replace_idxs.append(full_var)
          return replace_idxs
        replace_acc_idxs = calc_tc_idxs(self.tensor_core.thread_local_sizes[2], self.tensor_core.thread_local_aliases[2])
        for n in range(len(self.tensor_core.threads)):
          local_idxs[self.local_dims-len(self.tensor_core.threads)+n] = replace_acc_idxs[n] # replace locals
        for n in range(len(replace_acc_idxs)-len(self.tensor_core.threads)):
          upcast_idxs[n] = replace_acc_idxs[len(self.tensor_core.threads)+n] # replace upcasts

      # reduce loop
      loop_ctx = render_loop(reduce_idxs)

      # barrier for fast GEMM
      if self.tensor_core: self.uop(UOps.BARRIER, None, (), cachable=False)

      # compute local aliases
      locals_to_store = []
      for i in self.local_alias:
        localbuf_idx = self.bufs.index(self.local_alias[i])
        buf_idxs = [idx*0 if s == 0 else idx for idx,s in zip(global_idxs+local_idxs+reduce_idxs+full_upcast_idxs,self.sts[i].real_strides())]
        if self.tensor_core:
          min_alias_idx = min(self.local_alias.keys())
          replace_input_idxs = calc_tc_idxs(self.tensor_core.thread_local_sizes[i-min_alias_idx], self.tensor_core.thread_local_aliases[i-min_alias_idx])  # noqa: E501
          for n in range(len(self.tensor_core.threads)):
            buf_idxs[self.first_reduce-len(self.tensor_core.threads)+n] = replace_input_idxs[n] # replace locals
          for n in range(len(replace_input_idxs)-len(self.tensor_core.threads)):
            buf_idxs[self.shape_len-self.upcasted+n] = replace_input_idxs[len(self.tensor_core.threads)+n] # replace upcasts
        if DEBUG >= 3: print(f"{localbuf_idx} alias {i}: idxs=", buf_idxs)
        ll = self.global_load(i, buf_idxs)
        locals_to_store.append((localbuf_idx, buf_idxs, ll))

      # copy in any global buffers
      if self.tensor_core:
        wmma_sz = self.tensor_core.thread_local_sizes
        # calculate the number of local accumulator reduces and render WMMAs: this is bad... this needs to come from someplace else
        nx, ny, nacc = (len(locals_to_store[0][2])//wmma_sz[0]), (len(locals_to_store[1][2])//wmma_sz[1]), (len(acc)//wmma_sz[2])
        acc_reds = math.isqrt((nx*ny)//nacc)
        i, bx, by = 0, nx//acc_reds, ny//acc_reds
        for y in range(by):
          for x in range(bx):
            for j in range(acc_reds):
              op1, op2, op3 = locals_to_store[0][2][(x+(j*bx))*wmma_sz[0]:(x+(j*bx)+1)*wmma_sz[0]], locals_to_store[1][2][(y+(j*by))*wmma_sz[1]:(y+(j*by)+1)*wmma_sz[1]], acc[i:i+wmma_sz[2]]  # noqa: E501
              if self.opts.device != "HIP":
                ops = tuple(op1+op2+op3)
              else:
                ops = (self.uop(UOps.CAST, dtypes.half.vec(16), tuple(op1)),
                       self.uop(UOps.CAST, dtypes.half.vec(16), tuple(op2)),
                       self.uop(UOps.CAST, dtypes.float.vec(8), tuple(op3)))
              ret = self.uop(UOps.WMMA, dtypes.float.vec(2) if wmma_sz[2] == 2 else dtypes.float.vec(8), ops, (self.opts.device, self.tensor_core.dtype_in, self.tensor_core.dtype_out,))  # noqa: E501
              for z in range(cast(DType, ret.dtype).sz):
                acc[i+z] = self.uop(UOps.PHI, dtypes.float, (op3[z], self.uop(UOps.GEP, dtypes.float, (ret,), z)) + loop_ctx)
            i += wmma_sz[2]
      else:
        if locals_to_store:
          self.uop(UOps.BARRIER, None, (), cachable=False)
          for i, idxs, ll in locals_to_store: self.global_store(i, idxs, ll)
          self.uop(UOps.BARRIER, None, (), cachable=False)

        # load earlybufs
        loaded_buffers.update({b:self.global_load(self.bufs.index(self.local_alias[i]) if i in self.local_alias else i, global_idxs+local_idxs+reduce_idxs+full_upcast_idxs) for i,b in enumerate(self.bufs[1:], start=1) if b in self.earlybufs})  # noqa: E501

        # run early AST (with reduce)
        self.ast_parse(self.reduceop, acc, self.acc_offsets(self.full_buf_index), loaded_buffers, do_reduce=True, loop_ctx=loop_ctx)

      # end the reduce loop
      self.load_cache.clear()

      # end the local loop, do the local reduce
      if self.group_for_reduce:
        fake_global_idxs = [x*0 for x in global_idxs]
        stores = self.global_store(-1, fake_global_idxs+local_idxs+fake_reduce_idxs+upcast_idxs, acc)  # store accumulators
        barrier = self.uop(UOps.BARRIER, None, tuple(stores), cachable=False)
        if self.opts.has_local:
          fake_idxs = [NumNode(0)]*len(self.sts[-1].shape)
          fake_idxs[self.global_dims+self.local_dims:self.global_dims+len(local_idxs)] = local_idxs[self.local_dims:]
          if_cond: UOp = (self.sts[-1].expr_idxs(fake_idxs)[0]<1).render(self.render_ops, self)
          barrier = self.uop(UOps.IF, None, (if_cond, barrier), cachable=False)

        # create new late reduce local loops and replace local_idxs that have been used
        end_local_idxs = [Variable(f"tidx{i}", 0, self.full_shape[i]-1 if i >= self.first_reduce and i not in self.upcast_in_mid_reduce_axes else 0) for i in range(0, self.first_reduce+len(self.group_for_reduce))]  # noqa: E501
        local_idxs = local_idxs[:self.local_dims] + end_local_idxs[self.global_dims + self.local_dims:]

        # if any group_for_reduce items aren't reduces, upcast them here
        for j in self.upcast_in_mid_reduce_axes:
          self.reshape_and_permute(None, [i for i in range(self.shape_len) if i != j] + [j])
          self.upcast()
          self.group_for_reduce.pop()
          local_idxs = local_idxs[:-1]
          end_local_idxs = end_local_idxs[:-1]
          # regenerate upcast_idxs
          upcast_idxs = [Variable(None, 0, s-1) for s in self.output_shape[self.shape_len-self.upcasted:]]

        # NOTE: this structure is the same as the reduce op above

        # define late accumulator
<<<<<<< HEAD
        acc = self.global_load(-1, fake_global_idxs+local_idxs+fake_reduce_idxs+upcast_idxs, self.get_reduce_acc())
=======
        acc = self.global_load(-1, fake_global_idxs+local_idxs+fake_reduce_idxs+upcast_idxs, self.get_reduce_acc(self.reduceop.op, self.bufs[-1].dtype))  # noqa: E501
>>>>>>> 26f49869

        # late reduce loop
        loop_ctx = render_loop(end_local_idxs)

        # load localbufs
        loaded_buffers[self.bufs[-1]] = self.global_load(-1, fake_global_idxs+local_idxs+fake_reduce_idxs+upcast_idxs, barrier=barrier)

        # there's no AST here (and there's no shape for the reduce LazyOp)
        self.ast_parse(LazyOp(self.reduceop.op, (LazyOp(BufferOps.LOAD, (), self.bufs[-1]),)), acc, self.acc_offsets(-1), loaded_buffers, do_reduce=True, loop_ctx=loop_ctx)  # noqa: E501

        # end the late reduce loop
        self.load_cache.clear()

    # load latebufs
    loaded_buffers.update({b:self.global_load(i, global_idxs+local_idxs+fake_reduce_idxs+upcast_idxs) for i,b in enumerate(self.bufs) if b not in self.earlybufs and i != 0 and b.__class__ is not LocalBuffer})  # noqa: E501

    # run late AST (without the store)
    val = self.ast_parse(cast(LazyOp, self.ast.src[0]), acc, None, loaded_buffers)

    # store
    self.global_store(0, global_idxs+local_idxs+fake_reduce_idxs+upcast_idxs, val)

    # graph helper functions
    @functools.lru_cache(None)
    def get_recursive_parents(x:UOp) -> Set[UOp]: return set.union(set(x.vin), *[get_recursive_parents(p) for p in x.vin])

    def get_recursive_children(x:UOp) -> Set[UOp]:
      deps = set([x])
      ssize = 0
      while ssize != len(deps):
        ssize = len(deps)
        for u in self.uops:
          if len(deps.intersection([x for x in u.vin if x.uop != UOps.PHI])):
            deps.add(u)
      return deps

    def replace_op(old:UOp, new:UOp):
      for u in self.uops:
        u.vin = tuple(new if x is old else x for x in u.vin)
      self.uops.remove(old)

    # fix loop scope, push CONST and ALU upward out of loop if it does not depend on the loop
    loop_stack: List[List[UOp]] = [[]]
    for u in self.uops:
      if not loop_stack[-1]: loop_stack[-1].append(u)
      elif u.uop == UOps.LOOP: loop_stack.append([u])
      elif u.uop not in [UOps.CONST, UOps.ALU, UOps.CAST]: loop_stack[-1].append(u)
      else:
        parents = get_recursive_parents(u)
        for i in reversed(range(len(loop_stack))):
          # check backwards and put the uop in the first encounter with some dependency
          if any(x in parents for x in loop_stack[i]) or i == 0:
            loop_stack[i].append(u)
            break
    self.uops = flatten(loop_stack)

    # uops optimization
    changed_something = True
    while changed_something:
      changed_something = False
      for u in self.uops:
        if u.uop == UOps.PHI and len(u.vin) == 3:
          # if the parents of the PHI node don't have the LOOP in their parents, it can be folded
          # TODO: ADD becomes a MUL, MAX can just become nothing
          if all(x.uop != UOps.LOOP for x in get_recursive_parents(UOp(u.uop, u.dtype, u.vin[0:2], u.arg))) and u.vin[1].arg == BinaryOps.ADD:
            if DEBUG >= 4: print(f"removing PHI node {u}")
            del self.saved_exprs[(u.uop, u.dtype, u.vin, u.arg)]
            # NOTE: assuming u.vin[2].vin[1] and u.vin[2].vin[0] have the same dtype
            loop_len = self.uop(UOps.ALU, u.vin[2].vin[1].dtype, (u.vin[2].vin[1], u.vin[2].vin[0]), BinaryOps.SUB, insert_before=self.uops.index(u))
            if loop_len.dtype != u.dtype: loop_len = self.uop(UOps.CAST, u.dtype, (loop_len,), insert_before=self.uops.index(u))
            replace_op(u, self.uop(UOps.ALU, u.dtype, (u.vin[1], loop_len,), BinaryOps.MUL, insert_before=self.uops.index(u)))
            changed_something = True

    # (recursively) remove childless uops
    # NOTE: DEFINE_GLOBAL should be removable, but we'd have to propagate that
    UOPS_W_SIDE_EFFECTS = {UOps.STORE, UOps.BARRIER, UOps.DEFINE_GLOBAL}
    while 1:
      has_child: Set[UOp] = set()
      for ru in self.uops:
        for vu in ru.vin:
          has_child.add(vu)
      nu: List[UOp] = [x for x in self.uops if x in has_child or x.uop in UOPS_W_SIDE_EFFECTS]
      if len(nu) == len(self.uops): break
      if DEBUG >= 4: print(f"reduced UOp count from {len(self.uops)} to {len(nu)}")
      self.uops = nu
      del nu

    # add UOps.END
    for u in self.uops:
      if u.uop == UOps.LOOP:
        # add END of loops after the last thing that (recursively) depends on them
        self.uop(UOps.END, None, (u,), cachable=False, insert_before=self.uops.index(sorted(list(get_recursive_children(u)), key=self.uops.index)[-1])+1)  # noqa: E501
      elif u.uop == UOps.IF:
        # END any if statements at the end of the uops
        self.uop(UOps.END, None, (u,), cachable=False)

    # maybe graph the uops
    if DEBUG >= 5:
      for u in self.uops:
        print(f"{self.uops.index(u):4d} {str(u.uop):20s}: {str(u.dtype) if u.dtype is not None else '':25s} {str([self.uops.index(x) for x in u.vin]):32s} {u.arg}")  # noqa: E501
    if getenv("GRAPHUOPS"):
      from tinygrad.graph import graph_uops
      graph_uops(self.uops)

    # restore backups
    self.sts, self.group_for_reduce, self.upcasted = sts_backup, gfr_backup, upc_backup

    # set cache and return
    self.applied_opts_cache = self.applied_opts[:]
    return self

  def uop(self, uop:UOps, dtype:Optional[DType]=None, vin:Tuple[UOp, ...]=tuple(), arg:Any=None, cachable=True, insert_before=None, simplify=True) -> UOp:  # noqa: E501
    key = (uop, dtype, vin, arg)
    if uop == UOps.ALU: # upcast vins to the same dtype
      upcast_dtype = max(cast(DType, x.dtype) for x in vin)
      if arg == TernaryOps.WHERE: vin = (vin[0],) + tuple(self.cast(x, upcast_dtype) for x in vin[1:]) # the first arg is always bool
      else: vin = tuple(self.cast(x, upcast_dtype) for x in vin)
      dtype = dtype or upcast_dtype # some ops like BinaryOps.CMPLT return bool
    if simplify:
      if uop == UOps.PHI and len(vin) == 2: return vin[1]   # a phi without loops is a noop
      if uop == UOps.GEP and vin[0].uop == UOps.CONST: return self.const(vin[0].arg, dtype, insert_before)
      if uop == UOps.CAST and all(x.uop == UOps.CONST for x in vin) and all_same([x.arg for x in vin]):
        return self.const(vin[0].arg, dtype, insert_before)
      if uop == UOps.ALU:
        # rewrites. NOTE: the rewritten NEG op is still around...
        if arg == BinaryOps.ADD and vin[1].uop == UOps.ALU and vin[1].arg == UnaryOps.NEG:
          return self.uop(UOps.ALU, dtype, (vin[0], vin[1].vin[0]), BinaryOps.SUB, cachable=cachable, insert_before=insert_before)
        # constant folding
        if arg == UnaryOps.NEG and vin[0].uop == UOps.CONST: return self.const(-vin[0].arg, dtype, insert_before)
        if arg == TernaryOps.WHERE and vin[1] == vin[2]: return vin[1] # a conditional with the same results either way is a noop
        # zero folding
        for x in [0,1]:
          if arg == BinaryOps.ADD and vin[x].uop == UOps.CONST and vin[x].arg == 0.0: return vin[1-x]
          if arg == BinaryOps.MUL and vin[x].uop == UOps.CONST and vin[x].arg == 1.0: return vin[1-x]
          if arg == BinaryOps.MUL and vin[x].uop == UOps.CONST and vin[x].arg == 0.0: return vin[x]
        if arg == BinaryOps.SUB and vin[1].uop == UOps.CONST and vin[1].arg == 0.0: return vin[0]
        if arg == BinaryOps.DIV and vin[1].uop == UOps.CONST and vin[1].arg == 1.0: return vin[0]

    # When insert_before is set, need to check if the cached expr is valid with the given insert place.
    if cachable and (expr:=self.saved_exprs.get(key, None)) is not None and (insert_before is None or self.uops.index(expr) <= insert_before):
      return expr
    ret = UOp(uop, dtype, vin, arg)
    if insert_before is not None:
      self.uops.insert(insert_before, ret)
    else:
      self.uops.append(ret)
    if cachable: self.saved_exprs[key] = ret
    return ret

  def ast_parse(self, x:LazyOp, acc: List[UOp], offs:Optional[List[int]], loaded_buffers:Dict[Union[MemBuffer, ConstBuffer, LocalBuffer], List[UOp]], do_reduce=False, loop_ctx=tuple()) -> List[UOp]:  # noqa: E501
    if x.op in BufferOps: return loaded_buffers[x.arg]
    if x.op == UnaryOps.CAST: return [self.uop(UOps.CAST, x.arg[0], (u,), x.arg) if not isinstance(x.arg[0], ImageDType) else u for u in self.ast_parse(cast(LazyOp, x.src[0]), acc, offs, loaded_buffers)]  # noqa: E501
    if x.op in ReduceOps and not do_reduce:
      assert offs is None, "not available if we aren't doing reduce"
      return acc

    # MULACC fusion for floats. TODO: this is copied from Interpreted
    if x.op == ReduceOps.SUM and x.src[0].__class__ is LazyOp and x.src[0].op == BinaryOps.MUL and dtypes.is_float(get_lazyop_info(x).dtype.scalar()):
      x = LazyOp(TernaryOps.MULACC, x.src[0].src, x.arg)
<<<<<<< HEAD
    if x.op == ReduceOps.SUM and x.src[0].__class__ is LazyOp and x.src[0].op == UnaryOps.CAST and x.src[0].src[0].__class__ is LazyOp and x.src[0].src[0].op == BinaryOps.MUL and dtypes.is_float(x.src[0].arg[0].scalar()):
      x = LazyOp(TernaryOps.MULACC, tuple([LazyOp(UnaryOps.CAST, (s,), x.src[0].arg) for s in x.src[0].src[0].src]), x.arg) # Apply the cast to each of the ADD vars

=======
    if x.op == ReduceOps.SUM and x.src[0].__class__ is LazyOp and x.src[0].op == UnaryOps.CAST and x.src[0].src[0].__class__ is LazyOp and x.src[0].src[0].op == BinaryOps.MUL:  # noqa: E501
      x = LazyOp(TernaryOps.MULACC, x.src[0].src[0].src, x.arg)
>>>>>>> 26f49869
    values = [self.ast_parse(cast(LazyOp, v), acc, offs, loaded_buffers, loop_ctx=loop_ctx) for v in x.src]
    ops = {ReduceOps.SUM:BinaryOps.ADD, ReduceOps.MAX:BinaryOps.MAX, TernaryOps.MULACC:TernaryOps.MULACC}
    if x.op in ops:
      ret: List[UOp] = []
      input_acc = acc[:]
      for val, off in zip(zip(*values), cast(List[int], offs)):
        acc[off] = self.uop(UOps.ALU, vin=val+(acc[off],), arg=ops[x.op])
        ret.append(acc[off])
      for off in range(len(acc)):
        if input_acc[off] != acc[off]:
          acc[off] = self.uop(UOps.PHI, input_acc[off].dtype, (input_acc[off], acc[off]) + tuple(loop_ctx))
    else:
      ret = [self.uop(UOps.ALU, dtype=dtypes.bool if x.op == BinaryOps.CMPLT else None, vin=val, arg=x.op) for val in zip(*values)]
    return ret<|MERGE_RESOLUTION|>--- conflicted
+++ resolved
@@ -355,11 +355,7 @@
         # NOTE: this structure is the same as the reduce op above
 
         # define late accumulator
-<<<<<<< HEAD
         acc = self.global_load(-1, fake_global_idxs+local_idxs+fake_reduce_idxs+upcast_idxs, self.get_reduce_acc())
-=======
-        acc = self.global_load(-1, fake_global_idxs+local_idxs+fake_reduce_idxs+upcast_idxs, self.get_reduce_acc(self.reduceop.op, self.bufs[-1].dtype))  # noqa: E501
->>>>>>> 26f49869
 
         # late reduce loop
         loop_ctx = render_loop(end_local_idxs)
@@ -519,14 +515,8 @@
     # MULACC fusion for floats. TODO: this is copied from Interpreted
     if x.op == ReduceOps.SUM and x.src[0].__class__ is LazyOp and x.src[0].op == BinaryOps.MUL and dtypes.is_float(get_lazyop_info(x).dtype.scalar()):
       x = LazyOp(TernaryOps.MULACC, x.src[0].src, x.arg)
-<<<<<<< HEAD
-    if x.op == ReduceOps.SUM and x.src[0].__class__ is LazyOp and x.src[0].op == UnaryOps.CAST and x.src[0].src[0].__class__ is LazyOp and x.src[0].src[0].op == BinaryOps.MUL and dtypes.is_float(x.src[0].arg[0].scalar()):
+    if x.op == ReduceOps.SUM and x.src[0].__class__ is LazyOp and x.src[0].op == UnaryOps.CAST and x.src[0].src[0].__class__ is LazyOp and x.src[0].src[0].op == BinaryOps.MUL and dtypes.is_float(x.src[0].arg[0].scalar()):  # noqa: E501
       x = LazyOp(TernaryOps.MULACC, tuple([LazyOp(UnaryOps.CAST, (s,), x.src[0].arg) for s in x.src[0].src[0].src]), x.arg) # Apply the cast to each of the ADD vars
-
-=======
-    if x.op == ReduceOps.SUM and x.src[0].__class__ is LazyOp and x.src[0].op == UnaryOps.CAST and x.src[0].src[0].__class__ is LazyOp and x.src[0].src[0].op == BinaryOps.MUL:  # noqa: E501
-      x = LazyOp(TernaryOps.MULACC, x.src[0].src[0].src, x.arg)
->>>>>>> 26f49869
     values = [self.ast_parse(cast(LazyOp, v), acc, offs, loaded_buffers, loop_ctx=loop_ctx) for v in x.src]
     ops = {ReduceOps.SUM:BinaryOps.ADD, ReduceOps.MAX:BinaryOps.MAX, TernaryOps.MULACC:TernaryOps.MULACC}
     if x.op in ops:
