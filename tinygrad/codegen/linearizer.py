from __future__ import annotations
from typing import List, Tuple, Optional, Type, cast, DefaultDict, Dict, Union, Final, Iterator, Sequence, Callable
import itertools, math, functools
from collections import defaultdict

from tinygrad.dtype import ImageDType, dtypes, DType, PtrDType
from tinygrad.helpers import colored, DEBUG, dedup, diskcache_put, prod, getenv, to_function_name, flatten, timeit
from tinygrad.ops import LazyOp, UnaryOps, BinaryOps, TernaryOps, ReduceOps, ConstBuffer, MemBuffer, BufferOps, get_lazyop_info
from tinygrad.shape.shapetracker import ShapeTracker
from tinygrad.shape.symbolic import Variable, NumNode, Node, SumNode, MulNode, DivNode, ModNode, LtNode, AndNode, create_lt_node, sint
from tinygrad.codegen.kernel import LocalBuffer, Kernel
from tinygrad.renderer import Program

from tinygrad.codegen.uops import UOps, UOp, UOpGraph

def get_grouped_dims(prefix:str, off:int, dims:Tuple[sint, ...], max_sizes:Optional[Tuple[int, ...]], reverse_dims:bool=False):
  """ Maps all global/local dims onto global/local sizes and returns the idxs, loop_idxs and sizes.

  * If there are fewer dims than size, size will be padded with 1s to the length of max_sizes.
  * If there are more dims than size, dims will be collapsed onto size starting from left-most (i.e. onto x, then y, then z).
  * If the dim is too large for the size, the dim will be split between adjacent size axes space permitting, otherwise assert

  Keyword arguments:
  prefix -- the prefix to use for the size Variable names.
  off -- the starting index for the size Variable names.
  dims -- the global or local dims of the full shape.
  max_sizes -- the maximum values for each size in (x, y, z) order.
  reverse_dims -- reverse the order of the dims as they are mapped into size, i.e. if True, the right dim will go to the left size (.x).
  """

  # check the edge cases on max_sizes
  if max_sizes is None: max_sizes = tuple([0xFFFFFFFFFFFFFFFF] * len(dims))
  assert len(max_sizes) > 0 or len(dims) == 0, f"{prefix} dims should be empty because no size axes available"
  if len(max_sizes) == 0: return [], [], None

  # initialize the map of dims to size with a single dim in each size axis
  # TODO: support sint properly
  size_dims:List[List[Tuple[int, sint, sint]]] = [[(dim_idx, dim, dim if isinstance(dim, int) else dim.max+1)] for dim_idx, dim in enumerate(dims)]

  # reverse the order of the dims to size map, if desired (currently for globals where smallest stride is on the right)
  # TODO: remove reverse_dims, the mapping of dims to size for globals should be cosearched with memory layouts for optimal peformance
  if reverse_dims: size_dims = size_dims[::-1]

  # ensure that the initial dims initially fit the valid size axes
  for size_idx in range(min(len(max_sizes), len(size_dims))):
    # if the initial dim is too large, split the dim to separate size axes, if possible
    dim_idx, dim, dim_max = size_dims[size_idx][0]
    if dim_max <= (max_sz:=max_sizes[size_idx]): continue
    assert isinstance(dim, int), "variable shape too large for size"
    for factor in range(2, int(dim**0.5)+1):
      if dim % factor == 0 and dim // factor <= max_sz:
        size_dims = size_dims[:size_idx] + [[(dim_idx, dim//factor, dim//factor)], [(dim_idx, factor, factor)]] + size_dims[size_idx+1:]
        break
    assert size_dims[size_idx][0][2] <= max_sz, f"dim at {size_idx} too large and non-factorable: {dim} > {max_sz}"

  # compress the extra dims, collapsing them onto the left-most valid size axis
  cur_size_idx = 0
  while len(size_dims) > len(max_sizes):
    if prod([dim_max for (_, _, dim_max) in size_dims[cur_size_idx]])*size_dims[cur_size_idx+1][0][2] <= max_sizes[cur_size_idx]:
      size_dims = size_dims[:cur_size_idx] + [size_dims[cur_size_idx] + size_dims[cur_size_idx+1]] + size_dims[cur_size_idx+2:]
    elif cur_size_idx < len(max_sizes)-1: cur_size_idx += 1
    else: raise AssertionError(f"cannot fit dims in size: {dims=} {max_sizes=}")

  # construct the final dim idx variables from the the portions of the size variables
  sizes, idxs = [prod([dim for (_, dim, _) in size_dim]) for size_dim in size_dims], [NumNode(0)] * len(dims)
  size_vars = loop_idxs = [Variable(f"{prefix}{len(sizes)-1-(i+off) if reverse_dims else i+off}", 0, s-1) for i,s in enumerate(sizes)]
  for size_idx, size_var in enumerate(size_vars):
    for dim_idx, dim, _ in size_dims[size_idx]:
      idxs[dim_idx] += (size_var % dim) * (idxs[dim_idx].max+1)
      size_var //= dim

  # pad the final sizes array to the proper length if necessary
  return idxs, [x for x in loop_idxs if not isinstance(x, NumNode)], sizes + [1]*(len(max_sizes)-len(sizes))

def expand_idx(node:Node) -> Union[Variable, NumNode]: return next((v for v in node.vars() if v.expr.startswith("_uidx")), NumNode(0))
def expand_idxs(nodes:Sequence[Node]) -> Tuple[Union[Variable, NumNode], ...]:
  eidxs = [expand_idx(node) for node in nodes]
  return tuple([v if v not in eidxs[:j] else NumNode(0) for j, v in enumerate(eidxs)])  # take only first occurrence of expand variable
def iter_idxs(idxs:Tuple[Union[Variable, NumNode], ...]) -> Iterator[Tuple[int,...]]:
  yield from (x[::-1] for x in itertools.product(*[[x for x in range(v.min, v.max + 1)] for v in idxs[::-1]]))

def to_image_idx(base_shape:Tuple[int, ...], idxy:Node, valid:Node) -> Tuple[Tuple[Node, Node], Node]:
  idx, idy = (idxy // 4) % base_shape[1], (idxy // (4 * base_shape[1]))
  # TODO: bring back the valid removal logic (correct!)
  if DEBUG>=5: print("to_image_idx", base_shape, idx.min, idx.max, idy.min, idy.max, idx, idy, valid)
  return (idx, idy), valid

# expand a Node into List[Node] that enumerates the underlying Variables from min to max
# expand increments earlier variables faster than later variables (as specified in the argument)
@functools.lru_cache(maxsize=None)
def expand_node(node:Node, idxs:Optional[Tuple[Union[Variable, NumNode], ...]]=None) -> List[Node]:
  if idxs is None: idxs = (expand_idx(node),)
  return [node.substitute({k:v for k,v in zip(idxs, (NumNode(x) for x in rep)) if isinstance(k, Variable)}) for rep in iter_idxs(idxs)]

def variable_to_uop(x, ctx=None) -> UOp:
  if isinstance(x, int): return UOp.const(dtypes.int, x)
  return x.render(render_ops, ctx)

render_ops: Dict[Type, Callable[..., UOp]]  = {
  NumNode: lambda self, ops, ctx: UOp.const(dtypes.int, self.b),
  Variable: lambda self, ops, ctx: ctx[self.expr] if self.expr in ctx else UOp(UOps.DEFINE_VAR, dtypes.int, (), self),
  MulNode: lambda self, ops, ctx: self.a.render(ops, ctx)*variable_to_uop(self.b, ctx),
  DivNode: lambda self, ops, ctx: self.a.render(ops, ctx)//variable_to_uop(self.b, ctx),
  ModNode: lambda self, ops, ctx: self.a.render(ops, ctx)%variable_to_uop(self.b, ctx),
  LtNode: lambda self, ops, ctx: self.a.render(ops, ctx).lt(variable_to_uop(self.b, ctx)),
  SumNode: lambda self,ops,ctx: functools.reduce(lambda a,b: a+variable_to_uop(b, ctx), self.nodes[1:], self.nodes[0].render(ops,ctx)),
  AndNode: lambda self,ops,ctx: functools.reduce(lambda a,b: a*variable_to_uop(b, ctx), self.nodes[1:], self.nodes[0].render(ops,ctx)) }

class Linearizer(Kernel):
  def get_reduce_acc(self, reduceop:LazyOp):
    if reduceop.op is ReduceOps.SUM: return 0.0 if dtypes.is_float(reduceop.dtype) else 0
    if reduceop.op is ReduceOps.MAX:
      if dtypes.is_int(reduceop.dtype): return 0 if dtypes.is_unsigned(reduceop.dtype) else -2**(reduceop.dtype.itemsize*8-1)
      return -math.inf if dtypes.is_float(reduceop.dtype) else False

  # NOTE: once images are loaded, we uop them as their base float
  def get_base_dtype(self, dt:DType) -> DType: return dt.base if isinstance(dt, ImageDType) else dt

  def global_load(self, i:int, idxs:List[Node], acc:Optional[LazyOp]=None, barrier:Optional[UOp]=None, loop_ctx:Tuple[UOp, ...]=()) -> List[UOp]:
    buf = self.bufs[i]
    localtype = self.get_base_dtype(buf.dtype if acc is None else acc.dtype)
    const = buf.val if isinstance(buf, ConstBuffer) else None

    expand_vars = expand_idxs(idxs)

    dim, amt = None, 1
    # float 4 grouping
    if len(upcast_dim := self.get_float4_upcast_dim(i)) == 1 and len(float4_expand := expand_node(idxs[upcast_dim[0]])) in [4,2]:
      dim, amt = upcast_dim[0], len(float4_expand)
      g_idx, g_valid = self.sts[i].expr_idxs(idxs[:dim] + [float4_expand[0]] + idxs[dim+1:])
      # do not use float4 if idx is not aligned
      if g_idx != (g_idx//amt*amt): dim, amt = None, 1
    if dim is None:
      g_idx, g_valid = self.sts[i].expr_idxs(idxs)
    # todo: multioutput test with different output valids to add if acc is None: g_valid = NumNode(1)

    if amt > 1: localtype = localtype.vec(amt)
    e_idxs, e_valids = expand_node(g_idx, expand_vars), expand_node(g_valid, expand_vars)  # pylint: disable=possibly-used-before-assignment

    ret = []
    invalid_value = 0
    acc_count = 0
    for idx, valid, rep_idx in zip(e_idxs, e_valids, iter_idxs(expand_vars)):
      this_const, idx, valid = (invalid_value, NumNode(0), NumNode(1)) if valid.max == 0 else (const, idx, valid)
      key = f"{'' if acc is None else self.reduceops.index(acc)}{localtype}{'CONST'+str(this_const) if this_const is not None and acc is None else (buf.idx if isinstance(buf, MemBuffer) else cast(LocalBuffer, buf).name)}{idx.render()}{valid.render()}"  # noqa: E501
      if key not in self.load_cache:
        if acc is not None:
          self.load_cache[key] = UOp(UOps.DEFINE_ACC, localtype, (UOp.const(localtype.scalar(), self.get_reduce_acc(acc)), *loop_ctx), (i, acc_count))
          acc_count += 1
        elif this_const is not None:
          self.load_cache[key] = UOp.const(localtype, this_const)
          if valid.min == 0 and valid.max == 1:
            valid_rendered = valid.render(render_ops, self.loop_uops)
            self.load_cache[key] = UOp.alu(TernaryOps.WHERE, valid_rendered, self.load_cache[key], UOp.const(localtype, invalid_value))
        elif isinstance(buf.dtype, ImageDType):
          buf_uop = self.buf_uops[i]
          assert buf_uop is not None, f"buffer {i} wasn't UOped"
          image_idx, valid = to_image_idx(buf.dtype.shape, idx, valid)
          rendered_idx = UOp(UOps.CAST, dtypes.int.vec(2), tuple(x.render(render_ops, self.loop_uops) for x in image_idx))
          valid_tuple = (valid.render(render_ops, self.loop_uops), UOp.const(buf.dtype.base.vec(4), invalid_value)) if valid.min == 0 else tuple()
          self.load_cache[key] = UOp(UOps.LOAD, buf.dtype.base.vec(4),
                                               (buf_uop, rendered_idx) + valid_tuple + ((barrier,) if barrier else ()))
          if localtype == localtype.scalar():
            idx_small = idx%4
            res = idx_small.render(render_ops, self.loop_uops)
            out = UOp(UOps.GEP, localtype, (self.load_cache[key],), idx_small.max)
            for ix in range(idx_small.max, idx_small.min, -1):
              rvv = UOp(UOps.GEP, localtype, (self.load_cache[key],), ix-1)
              sel = UOp.alu(BinaryOps.CMPLT, res, UOp.const(dtypes.int, ix))
              out = UOp.alu(TernaryOps.WHERE, sel, rvv, out)
            self.load_cache[key] = out
        else:
          buf_uop = self.buf_uops[i]
          assert buf_uop is not None, f"buffer {i} wasn't UOped"
          rendered_idx = idx.render(render_ops, self.loop_uops)
          valid_tuple = (valid.render(render_ops, self.loop_uops), UOp.const(localtype, invalid_value)) if valid.min == 0 else tuple()
          self.load_cache[key] = UOp(UOps.LOAD, localtype, (buf_uop, rendered_idx) + valid_tuple + ((barrier,) if barrier else ()))
      ret.append(UOp(UOps.GEP, localtype.scalar(), (self.load_cache[key],), rep_idx[dim]) if dim is not None else self.load_cache[key])
    return ret

  def global_store(self, i:int, idxs:List[Node], store:List[UOp]) -> List[UOp]:
    buf = self.bufs[i]
    buf_uop = self.buf_uops[i]
    assert buf_uop is not None, f"buffer {i} wasn't UOped"

    expand_vars = expand_idxs(idxs)
    _idxs = zip(*[expand_node(idx, expand_vars) for idx in idxs]) if idxs else [tuple()]  # transpose
    store_offset = dict(zip(_idxs, store))

    # float4 grouping
    if len(upcast_dim := self.get_float4_upcast_dim(i)) == 1 and len(float4_expand := expand_node(idxs[upcast_dim[0]])) in [2,4]:
      grouped_store_offset = defaultdict(list)
      for k in store_offset:
        _idx = k[:upcast_dim[0]] + (float4_expand[0],) + k[upcast_dim[0]+1:]
        grouped_store_offset[_idx].append(store_offset[k])
      store_offset_new = {}
      for k,grouped in grouped_store_offset.items():
        amt = len(grouped)
        idx, valid = self.sts[i].expr_idxs(k)
        assert idx == ((idx//amt)*amt), "float4 stores are always aligned"
        store_offset_new[k] = UOp(UOps.CAST, buf.dtype.vec(amt), tuple(grouped))
      store_offset = store_offset_new

    stores = []
    for _idx, var in store_offset.items():
      idx, valid = self.sts[i].expr_idxs(_idx)
      if isinstance(buf.dtype, ImageDType):
        image_idx, valid = to_image_idx(buf.dtype.shape, idx, valid)
        rendered_idx = UOp(UOps.CAST, dtypes.int.vec(2), \
                      tuple(x.render(render_ops, self.loop_uops) for x in image_idx))
      else:
        rendered_idx = idx.render(render_ops, self.loop_uops)
      # TODO: let UPat check this once it's fast
      if valid.min == 1: stores.append(UOp(UOps.STORE, None, (buf_uop, rendered_idx, var)))
      else: stores.append(UOp(UOps.STORE, None, (buf_uop, rendered_idx, var, valid.render(render_ops, self.loop_uops))))
    return stores

  # render loop
  def render_loop(self, xx:List[Variable], depth:int) -> Tuple[UOp, ...]:
    new_loops = {x.expr:UOp(UOps.RANGE, dtypes.int32, (
      UOp.const(dtypes.int, x.min) if isinstance(x.min, int) else cast(Node, x.min).render(render_ops, self.loop_uops),
      UOp.const(dtypes.int, x.max+1) if isinstance(x.max, int) else cast(Node, x.max+1).render(render_ops, self.loop_uops)), arg=(depth,i)) for i,x in enumerate(xx) if not isinstance(x, NumNode) and x.expr is not None}  # noqa: E501
    self.loop_uops.update(new_loops)
    return tuple(new_loops.values())

  def index_local_aliases(self, global_idxs, local_idxs, reduce_idxs, upcast_idxs, full_upcast_idxs):
    def calc_tc_idxs(local_sizes: List[int], aliases: List[List[int]]):
      replace_idxs, thread_idxs, thread_idx = [], [], Variable("_uidx_tc", 0, prod(local_sizes)-1)
      for s in local_sizes:
        thread_idxs.append(thread_idx % s)
        thread_idx //= s
      for alias in aliases:
        full_var, full_var_sz = NumNode(0), 1
        if alias[0] != 0:
          for i in alias:
            next_var = local_idxs[i-1] if i > 0 else thread_idxs[-i-1]
            full_var += next_var * full_var_sz
            full_var_sz *= next_var.max+1
        replace_idxs.append(full_var)
      return replace_idxs

    # compute local aliases
    alias_buf_idxs: DefaultDict[LazyOp, List[Tuple[int, int, List]]] = defaultdict(list)
    for op, local_alias in self.local_alias.items():
      for i in local_alias:
        localbuf_idx = self.bufs.index(local_alias[i])
        buf_idxs = [idx*0 if s == 0 else idx for idx,s in zip(global_idxs+local_idxs+reduce_idxs+full_upcast_idxs,self.sts[i].real_strides())]
        if (tc:=self.tensor_core):
          min_alias_idx = min(local_alias.keys())
          replace_input_idxs = calc_tc_idxs(tc.thread_local_sizes[i-min_alias_idx], tc.thread_local_aliases[i-min_alias_idx])
          for n in range(len(tc.threads)):
            buf_idxs[self.global_dims+n] = replace_input_idxs[n] # replace locals
          for n in range(tc.num_upcasts()):
            buf_idxs[self.shape_len-self.upcasted+n] = replace_input_idxs[len(tc.threads)+n] # replace upcasts
        if DEBUG >= 3: print(f"{localbuf_idx} alias {i}: sts={self.sts[i]} idxs={buf_idxs}")
        alias_buf_idxs[op].append((i, localbuf_idx, buf_idxs))
    # modify idxs if necessary for TC
    if (tc:=self.tensor_core):
      replace_acc_idxs = calc_tc_idxs(tc.thread_local_sizes[2], tc.thread_local_aliases[2])
      for n in range(len(tc.threads)):
        local_idxs[n] = replace_acc_idxs[n] # replace locals
      for n in range(len(replace_acc_idxs)-len(tc.threads)):
        upcast_idxs[n] = replace_acc_idxs[len(tc.threads)+n] # replace upcasts
      if DEBUG >= 3: print(f"store alias: sts={self.sts[0]} idxs={global_idxs+local_idxs+upcast_idxs}")
    return alias_buf_idxs

  def render_reduceop(self, reduceop:LazyOp, accs:Dict[LazyOp, List[UOp]], loaded_buffers:Dict[Union[MemBuffer, ConstBuffer, LocalBuffer], List[UOp]],
                      global_idxs, local_idxs, upcast_idxs, full_upcast_idxs, reduce_idxs, fake_reduce_idxs,
                      alias_buf_idxs:List[Tuple[int, int, List]]) -> Tuple[List[NumNode|Variable], List[NumNode|Variable]]:
    # reduce loop
    loop_ctx = self.render_loop(reduce_idxs, (i:=self.reduceops.index(reduceop))*2+2)

    # define accumulator - modify idxs if necessary for TC
    out_buf = -len(self.reduceops)+i if self.group_for_reduces else 0
    accs[reduceop] = self.global_load(out_buf, global_idxs+local_idxs+fake_reduce_idxs+upcast_idxs, acc=reduceop, loop_ctx=loop_ctx)

    # store local aliases
    locals_to_store = [(localbuf_idx, buf_idxs, self.global_load(i, buf_idxs)) for i, localbuf_idx, buf_idxs in alias_buf_idxs]

    if (tc:=self.tensor_core):
      # run tensor cores AST
      wmma_sz = [prod(l) for l in tc.thread_local_sizes]
      def upcast_strides(buf:int):
        strides, next_ = [], 1
        for (sz, stride, _) in self.upcasted_axis(buf)[tc.num_upcasts():]:
          strides.append((0 if stride == 0 else next_, sz))
          next_ *= 1 if stride == 0 else sz
        return strides
      upcasts, dev = [upcast_strides(x) for x in [locals_to_store[0][0], locals_to_store[1][0], 0]], self.opts.device
      # cast initial accs
      wmmas = [UOp(UOps.CAST, (dt3:=tc.dtype_out.vec(wmma_sz[2])), tuple(accs[reduceop][x:x+wmma_sz[2]]))
               for x in range(0, len(accs[reduceop]), wmma_sz[2])]
      for it in [x[::-1] for x in itertools.product(*[x for x in [range(sz) for _,sz in upcasts[0]][::-1]])]:
        offs = [x*y for (x,y) in zip([sum([prod(x) for x in zip(it, [stride for stride,_ in y])]) for y in upcasts], wmma_sz)]
        ops = (UOp(UOps.CAST, tc.dtype_in.vec(wmma_sz[0]), tuple(locals_to_store[0][2][offs[0]:offs[0]+wmma_sz[0]])),
                UOp(UOps.CAST, tc.dtype_in.vec(wmma_sz[1]), tuple(locals_to_store[1][2][offs[1]:offs[1]+wmma_sz[1]])),
                wmmas[(wmma_idx:=offs[2]//wmma_sz[2])])
        # TODO: don't need to DEFINE_ACC, pass to WMMA in op3, or PHI accs that are not valid
        wmmas[wmma_idx] = UOp(UOps.WMMA, dt3, ops, (str(tc), tc.dims, tc.dtype_in, tc.dtype_out, tuple(wmma_sz), dev))
      # phi the last wmmas back to accs
      accs[reduceop] = [UOp(UOps.PHI, tc.dtype_out, (acc, UOp(UOps.GEP, tc.dtype_out, (wmmas[z//wmma_sz[2]],), z%wmma_sz[2])))
                        for z, acc in enumerate(accs[reduceop])]
    else:
      assert not locals_to_store, "storing locals isn't supported here"

      # load earlybufs
      loaded_buffers.update({b:self.global_load(self.bufs.index(self.local_alias[reduceop][i]) if i in self.local_alias else i,
        global_idxs+local_idxs+reduce_idxs+full_upcast_idxs) for i,b in enumerate(self.bufs) if b in self.earlybufs})

      def gate_acc(r, idxs): return [
        UOp.alu(TernaryOps.WHERE, valid.render(render_ops, self.loop_uops), acc, UOp.const(r.dtype, 0)) if valid.min == 0 and valid.max == 1 else acc
        for valid, acc in zip(expand_node(self.sts[self.full_buf_index].expr_idxs(idxs)[1], expand_idxs(idxs)), accs[r])]
      local_accs = {r: gate_acc(r,global_idxs+local_idxs+reduce_idxs+full_upcast_idxs) for r in accs}

      # run early AST (with reduce)
      self.ast_parse(reduceop, local_accs, self.acc_offsets(self.full_buf_index), loaded_buffers, reduce_acc=accs[reduceop])

    # end the reduce loop
    self.load_cache.clear()

    # end the local loop, do the local reduce
    if self.group_for_reduces:
      fake_global_idxs = [x*0 for x in global_idxs]
      stores = self.global_store(out_buf, fake_global_idxs+local_idxs+fake_reduce_idxs+upcast_idxs, accs[reduceop])  # store accumulators
      barrier = UOp(UOps.BARRIER, None, tuple(stores))
      if self.opts.has_local:
        fake_idxs = [NumNode(0)]*len(self.sts[-1].shape)
        fake_idxs[self.global_dims+self.local_dims:self.global_dims+len(local_idxs)] = local_idxs[self.local_dims:]
        if_cond: UOp = create_lt_node(self.sts[-1].expr_idxs(fake_idxs)[0], 1).render(render_ops, self.loop_uops)
        barrier = UOp(UOps.IF, None, (if_cond, barrier))

      # create new late reduce local loops and replace local_idxs that have been used
      end_local_idxs = [Variable(f"tidx{i}", 0, self.full_shape[i]-1 if i >= self.first_reduce and i not in self.upcast_in_mid_reduce_axes else 0) for i in range(0, self.first_reduce+self.group_for_reduces)]  # noqa: E501
      local_idxs = local_idxs[:self.local_dims] + end_local_idxs[self.global_dims + self.local_dims:]

      # if any group_for_reduce items aren't reduces, upcast them here
      for j in self.upcast_in_mid_reduce_axes:
        self.reshape_and_permute(None, [i for i in range(self.shape_len) if i != j] + [j])
        self.upcast()
        self.group_for_reduces -= 1
        local_idxs = local_idxs[:-1]
        end_local_idxs = end_local_idxs[:-1]
        # regenerate upcast_idxs
        upcast_idxs = [Variable(f"_uidx{i}", 0, s-1) for i, s in enumerate(self.output_shape[self.shape_len-self.upcasted:])]

      # NOTE: this structure is the same as the reduce op above

      # late reduce loop
      loop_ctx = self.render_loop(end_local_idxs, i*2+3)

      # define late accumulator
      accs[reduceop] = self.global_load(0, fake_global_idxs+local_idxs+fake_reduce_idxs+upcast_idxs, acc=reduceop, loop_ctx=loop_ctx)

      # load localbufs
      loaded_buffers[self.bufs[out_buf]] = self.global_load(out_buf, fake_global_idxs+local_idxs+fake_reduce_idxs+upcast_idxs, barrier=barrier)

      # there's no AST here (and there's no shape for the reduce LazyOp)
      self.ast_parse(LazyOp(reduceop.op, (LazyOp(BufferOps.LOAD, (), self.bufs[out_buf]),)),\
                     accs, self.acc_offsets(-1), loaded_buffers, reduce_acc=accs[reduceop])

      # end the late reduce loop
      self.load_cache.clear()

      if reduceop is not self.reduceops[-1]:
        for j in self.upcast_in_mid_reduce_axes:
          self.upcasted -= 1
          self.group_for_reduces += 1
        assert self.buf_uops[out_buf] is not None, "Local reduce buf must have been uoped at this point"
        fake_local_idxs = local_idxs[:self.local_dims] + [x*0 for x in local_idxs[self.local_dims:]]
        stores = self.global_store(out_buf, fake_global_idxs+fake_local_idxs+fake_reduce_idxs+upcast_idxs, accs[reduceop])
        barrier = UOp(UOps.BARRIER, None, tuple(stores))
        accs[reduceop] = self.global_load(out_buf, fake_global_idxs+fake_local_idxs+fake_reduce_idxs+upcast_idxs, barrier=barrier)
    return local_idxs[:self.local_dims] + [NumNode(0) for _ in range(self.group_for_reduces)], upcast_idxs

  kernel_cnt: Final[DefaultDict[str, int]] = defaultdict(int)
  def linearize(self) -> Linearizer:
    # no new opts and we already ran? skip relinearizing
    if self.applied_opts == self.applied_opts_cache: return self

    # late alias the tensor core buffers
    if (tc:=self.tensor_core) and self.tensor_core_opts is not None:
      alias_pattern = [0]*(self.global_dims) + [2]*(len(tc.threads)) + [0]*(self.local_dims-len(tc.threads)) + [0]*(self.shape_len-self.upcasted-self.first_reduce) + [1,1] + [3]*(self.upcasted-2)  # noqa: E501
      for op, tc_bufs in self.bufs_for_tensor_core.items():
        for tc_buf in tc_bufs: self.alias_buffer(op, tc_buf, alias_pattern)

    # save backups
    sts_backup, gfr_backup, upc_backup = self.sts[:], self.group_for_reduces, self.upcasted

    # uops
    self.buf_uops: List[Optional[UOp]] = [None]*len(self.bufs)
    self.loop_uops: Dict[str, UOp] = {}

    # add global buffers
    for i,buf in enumerate(self.bufs):
      if isinstance(buf, MemBuffer):
        self.buf_uops[i] = UOp(UOps.DEFINE_GLOBAL,
                                         buf.dtype if isinstance(buf.dtype, ImageDType) else PtrDType(buf.dtype), (),
                                         (buf.idx, any(buf.idx == x.idx for x in self.outbufs)))
    # define local buffers
    for aliases in self.local_alias.values():
      for lb in aliases.values(): self.buf_uops[self.bufs.index(lb)] = UOp(UOps.DEFINE_LOCAL, PtrDType(lb.dtype),
                                                                                     (), (lb.name, self.sts[self.bufs.index(lb)].size))
    # add a local buffer for multistage reduce. # TODO: use local alias
    if self.group_for_reduces:
      for i in range(len(self.reduceops)):
        # TODO: the strides of this can be controlled
        self.sts.append(ShapeTracker.from_shape(tuple([1] * self.global_dims + list(self.full_shape[self.global_dims:self.global_dims+self.local_dims+self.group_for_reduces]) + [1] * (self.shape_len - self.upcasted - self.group_for_reduces - self.first_reduce) + [x[0] for x in self.upcasted_axis(0)])))  # noqa: E501
        temp_dtype = self.get_base_dtype(cast(LazyOp, self.reduceop).dtype)
        self.bufs.append(LocalBuffer(name:=f"temp{i if len(self.reduceops) > 1 else ''}", buf_size:=self.sts[-1].size, temp_dtype))
        self.buf_uops.append(UOp(UOps.DEFINE_LOCAL, PtrDType(temp_dtype), (), (name, buf_size)))

    # kernel name (before late upcast)
    self.name = ("r" if self.reduceop else ("C" if all(x.op in BufferOps for x in self.lazyops) else "E")) + \
                 (f"{len(self.outbufs)}_" if len(self.outbufs) > 1 else "_") + \
                 colored('_', 'BLACK').join([colored(str(x), c) for x,c in zip(self.full_shape, self.colors())])

    # name the function something unique
    Linearizer.kernel_cnt[(function_name := to_function_name(self.name))] += 1
    suffix = f"{'n'+str(Linearizer.kernel_cnt[function_name]-1)}" if Linearizer.kernel_cnt[function_name] > 1 else ""
    self.name = self.name+colored(suffix, 'BLACK')

    # define indexes
    gl_dims = self.full_shape[:self.first_reduce+self.group_for_reduces]
    global_idxs, loop_global_idxs, self.global_size = get_grouped_dims("idx" if self.dont_use_locals else "gidx", 0, gl_dims[:self.global_dims],
                                                                       self.opts.global_max, self.opts.has_local)
    local_idxs, loop_local_idxs, self.local_size = get_grouped_dims("lidx", self.global_dims, gl_dims[self.global_dims:],
                                                                    self.opts.local_max if self.opts.has_local else (), False)
    upcast_idxs = [Variable(f"_uidx{i}", 0, s-1) for i, s in enumerate(self.output_shape[self.shape_len-self.upcasted:])]
    full_upcast_idxs = [Variable(f"_uidx{i}", 0, s-1) for i, s in enumerate(self.full_shape[self.shape_len-self.upcasted:])]

    # render global and local as specials or a loop
    if self.opts.has_local:
      self.loop_uops.update({x.expr:UOp(UOps.SPECIAL, dtypes.int32, (), (i, x.expr, x.max+1)) for i,x in enumerate(loop_global_idxs)})
      if not self.dont_use_locals:
        self.loop_uops.update({x.expr:UOp(UOps.SPECIAL, dtypes.int32, (), (i, x.expr, x.max+1)) for i,x in enumerate(loop_local_idxs)})
    else:
      self.global_size, self.local_size = None, None
      self.render_loop(loop_global_idxs+loop_local_idxs, 1)

    # define idxs for aliased buffers TODO: this doesn't belong in Kernel, but it can't exist in Block either (because of multireduce tensor cores)
    reduce_idxs = [Variable(f"ridx{i}", 0, self.full_shape[i]-1) for i in range(self.first_reduce+self.group_for_reduces, self.shape_len-self.upcasted)]  # noqa: E501
    alias_buf_idxs = self.index_local_aliases(global_idxs,local_idxs,reduce_idxs,upcast_idxs,full_upcast_idxs)

    # parse AST
    self.load_cache: Dict[str, UOp] = {}
    loaded_buffers:Dict[Union[MemBuffer, ConstBuffer, LocalBuffer], List[UOp]] = {}
    accs: Dict[LazyOp, List[UOp]] = {}

    # render reduceops by depth
    for reduceop in self.reduceops:
      self.render_block((reduceop, ), global_idxs, local_idxs, upcast_idxs, full_upcast_idxs, alias_buf_idxs, loaded_buffers, accs)
    stores = self.render_block(self.ast, global_idxs, local_idxs, upcast_idxs, full_upcast_idxs, alias_buf_idxs, loaded_buffers, accs)

    # only the final stores are needed to define the full UOps graph
    self.uops:UOpGraph = UOpGraph(flatten(stores))

    # maybe graph the uops
    if DEBUG >= 5: self.uops.print()
    if getenv("GRAPHUOPS"): self.uops.graph()

    # restore backups
    self.sts, self.group_for_reduces, self.upcasted = sts_backup, gfr_backup, upc_backup

    # set cache and return
    self.applied_opts_cache = self.applied_opts[:]
    return self

  def render_block(self, outputs:Tuple[LazyOp, ...], global_idxs, local_idxs, upcast_idxs, full_upcast_idxs,
                   alias_buf_idxs:DefaultDict[LazyOp,List[Tuple[int,int,List[NumNode|Variable]]]],
                   loaded_buffers:Dict[Union[MemBuffer, ConstBuffer, LocalBuffer], List[UOp]], accs:Dict[LazyOp,List[UOp]]) -> List[List[UOp]]:
    reduceops = dedup(x for x in outputs if x.op in ReduceOps)
    assert len(reduceops) <= 1, "max one reduceop per block"
    reduce_idxs = [Variable(f"ridx{i}", 0, self.full_shape[i]-1) for i in range(self.first_reduce+self.group_for_reduces, self.shape_len-self.upcasted)]  # noqa: E501
    fake_reduce_idxs = [x*0 for x in reduce_idxs]

    if len(reduceops) != 0:
      # TODO: delete render_reduceop and move the logic for group_for_reduces to Block
      nlidx, nuidx = self.render_reduceop((r:=reduceops[0]),accs,loaded_buffers,\
                                          global_idxs,local_idxs,upcast_idxs,full_upcast_idxs,reduce_idxs,fake_reduce_idxs,alias_buf_idxs[r])

      # all local indices which were used for group_for_reduce are not valid any more and should be replaced with fake NumNode(0), since they have
      # been rewritten with fake end_local_idxs.
      if r is self.reduceops[-1]: local_idxs[:], upcast_idxs[:] = nlidx, nuidx
      return [accs[r]]

    # load latebufs
    loaded_buffers.update({b:self.global_load(i, global_idxs+local_idxs+fake_reduce_idxs+upcast_idxs) \
                           for i,b in enumerate(self.bufs) if b not in self.earlybufs and b.__class__ is not LocalBuffer})
    # run late AST (without the store)
    store_vals = {op.arg.idx:self.ast_parse(op.src[0], accs, None, loaded_buffers) for op in self.ast}
    return [self.global_store(i, global_idxs+local_idxs+fake_reduce_idxs+upcast_idxs, val) for i, val in store_vals.items()]

  def ast_parse(self, x:LazyOp, accs:Dict[LazyOp, List[UOp]], offs:Optional[List[int]], loaded_buffers:Dict[Union[MemBuffer, ConstBuffer, LocalBuffer], List[UOp]], reduce_acc:Optional[List[UOp]]=None, cache=None) -> List[UOp]: # noqa: E501
    if cache is None: cache = {}
    if x in cache: return cache[x]
    if x.op in BufferOps: return loaded_buffers[x.arg]
    if x.op in [UnaryOps.CAST, UnaryOps.BITCAST]:
      return [UOp(UOps.BITCAST if x.op is UnaryOps.BITCAST else UOps.CAST,
                            self.get_base_dtype(x.arg), (u,)) for u in self.ast_parse(x.src[0], accs, offs, loaded_buffers)]
    if x.op in ReduceOps and reduce_acc is None:
      return [accs[x][i] for i in offs] if offs else accs[x]

    values = [self.ast_parse(v, accs, offs, loaded_buffers, cache=cache) for v in x.src]
    ops = {ReduceOps.SUM:BinaryOps.ADD, ReduceOps.MAX:BinaryOps.MAX}
    if x.op in ops:
      assert reduce_acc is not None
      ret: List[UOp] = []
      acc, input_acc = reduce_acc, reduce_acc[:]
      for val, off in zip(zip(*values), cast(List[int], offs)):
        acc[off] = UOp.alu(ops[cast(ReduceOps, x.op)], *(val+(acc[off], )))
        ret.append(acc[off])
      for off in range(len(acc)):
        if input_acc[off] != acc[off]:
          acc[off] = UOp(UOps.PHI, input_acc[off].dtype, (input_acc[off], acc[off]))
    else: ret = [UOp.alu(x.op, *src) for src in zip(*values)]
    cache[x] = ret
    return ret

  def to_program(self) -> Program:
    self.linearize()
    info = get_lazyop_info(self.ast[0])
<<<<<<< HEAD
    src = self.opts.render(to_function_name(self.name), self.uops)
    if getenv("RUN_PROCESS_REPLAY"):
      diskcache_put("process_replay", id(self), (self, src, timeit(UOpGraph(self.uops.sinks).linearize)))
=======
    src = self.opts.render(name:=to_function_name(self.name), self.uops)
    if getenv("RUN_PROCESS_REPLAY"): diskcache_put("process_replay", id(self), (self.ast, self.opts, self.applied_opts, name, src))
>>>>>>> 7b709c3c
    ops, mem = self.uops.flops_mem()
    run_count = prod((self.global_size if self.global_size else []) + (self.local_size if self.local_size else []))
    # NOTE: we use min here to ignore the indexing FLOPS
    return Program(self.name, src, self.opts.device, self.global_size, self.local_size,
                   self.uops, min(info.flops, ops * run_count), min(info.mem_estimate, mem * run_count))<|MERGE_RESOLUTION|>--- conflicted
+++ resolved
@@ -519,14 +519,8 @@
   def to_program(self) -> Program:
     self.linearize()
     info = get_lazyop_info(self.ast[0])
-<<<<<<< HEAD
-    src = self.opts.render(to_function_name(self.name), self.uops)
-    if getenv("RUN_PROCESS_REPLAY"):
-      diskcache_put("process_replay", id(self), (self, src, timeit(UOpGraph(self.uops.sinks).linearize)))
-=======
     src = self.opts.render(name:=to_function_name(self.name), self.uops)
-    if getenv("RUN_PROCESS_REPLAY"): diskcache_put("process_replay", id(self), (self.ast, self.opts, self.applied_opts, name, src))
->>>>>>> 7b709c3c
+    if getenv("RUN_PROCESS_REPLAY"): diskcache_put("process_replay", id(self), (self.ast, self.opts, self.applied_opts, name, src,timeit(UOpGraph(self.uops.sinks).linearize))))
     ops, mem = self.uops.flops_mem()
     run_count = prod((self.global_size if self.global_size else []) + (self.local_size if self.local_size else []))
     # NOTE: we use min here to ignore the indexing FLOPS
