from __future__ import annotations
from typing import List, Tuple, Any, Optional, cast, DefaultDict, Dict, Union, Final, Iterator, Sequence
import itertools, math, functools
from collections import defaultdict

from tinygrad.dtype import ImageDType, dtypes, DType, PtrDType, ConstType
from tinygrad.helpers import colored, DEBUG, dedup, diskcache_put, prod, getenv, to_function_name
from tinygrad.ops import LazyOp, UnaryOps, BinaryOps, TernaryOps, ReduceOps, ConstBuffer, MemBuffer, BufferOps, get_lazyop_info
from tinygrad.shape.shapetracker import ShapeTracker
from tinygrad.shape.symbolic import Variable, NumNode, Node, SumNode, MulNode, DivNode, ModNode, LtNode, AndNode, create_lt_node
from tinygrad.codegen.kernel import LocalBuffer, Kernel
from tinygrad.renderer import Program

from tinygrad.codegen.uops import UOps, UOp, UOpGraph

def get_grouped_dims(prefix, start_dim, local_dims, maxdim:int=0):
  local_idxs = loop_local_idxs = [Variable(f"{prefix}{start_dim+i}", 0, s-1) for i,s in enumerate((prod(local_dims[:-(maxdim-1)]),) + local_dims[-(maxdim-1):] if len(local_dims) > maxdim else local_dims)]  # noqa: E501
  if maxdim != 0 and len(local_dims) > maxdim:
    dd = local_idxs[0]
    nli = []
    for s in local_dims[:-(maxdim-1)]:
      nli.append(dd % s)
      dd //= s
    local_idxs = nli + local_idxs[-(maxdim-1):]
  return local_idxs, [x for x in loop_local_idxs if not isinstance(x, NumNode)]

def expand_idx(node:Node) -> Union[Variable, NumNode]: return next((v for v in node.vars() if v.expr.startswith("_uidx")), NumNode(0))
def expand_idxs(nodes:Sequence[Node]) -> Tuple[Union[Variable, NumNode], ...]:
  eidxs = [expand_idx(node) for node in nodes]
  return tuple([v if v not in eidxs[:j] else NumNode(0) for j, v in enumerate(eidxs)])  # take only first occurrence of expand variable
def iter_idxs(idxs:Tuple[Union[Variable, NumNode], ...]) -> Iterator[Tuple[int,...]]:
  yield from (x[::-1] for x in itertools.product(*[[x for x in range(v.min, v.max + 1)] for v in idxs[::-1]]))

def to_image_idx(base_shape:Tuple[int, ...], idxy:Node, valid:Node) -> Tuple[Tuple[Node, Node], Node]:
  idx, idy = (idxy // 4) % base_shape[1], (idxy // (4 * base_shape[1]))
  # TODO: bring back the valid removal logic (correct!)
  if DEBUG>=5: print("to_image_idx", base_shape, idx.min, idx.max, idy.min, idy.max, idx, idy, valid)
  return (idx, idy), valid

# expand a Node into List[Node] that enumerates the underlying Variables from min to max
# expand increments earlier variables faster than later variables (as specified in the argument)
@functools.lru_cache(maxsize=None)
def expand_node(node:Node, idxs:Optional[Tuple[Union[Variable, NumNode], ...]]=None) -> List[Node]:
  if idxs is None: idxs = (expand_idx(node),)
  return [node.substitute({k:v for k,v in zip(idxs, (NumNode(x) for x in rep)) if isinstance(k, Variable)}) for rep in iter_idxs(idxs)]

class Linearizer(Kernel):
  def uop_alu_idx(self, a:UOp, b, ops, ctx:Linearizer, op): return UOp.alu(op, a, (NumNode(b) if not isinstance(b, Node) else b).render(ops, ctx))

  # NOTE: the consts have to be cached for deduping of downstream uops to work
  def const(self, b:ConstType, dtype:DType=dtypes.int32) -> UOp:
    return self.uops.add(UOps.DEFINE_VAR, dtype, (), b.unbind()[0]) if isinstance(b, Variable) else UOp.const(dtype, b)

  def get_reduce_acc(self, reduceop:LazyOp):
    if reduceop.op is ReduceOps.SUM: return 0.0 if dtypes.is_float(reduceop.dtype) else 0
    if reduceop.op is ReduceOps.MAX:
      if dtypes.is_int(reduceop.dtype): return 0 if dtypes.is_unsigned(reduceop.dtype) else -2**(reduceop.dtype.itemsize*8-1)
      return -math.inf if dtypes.is_float(reduceop.dtype) else False

  # NOTE: once images are loaded, we uop them as their base float
  def get_base_dtype(self, dt:DType) -> DType: return dt.base if isinstance(dt, ImageDType) else dt

  render_ops: Any = { Variable: lambda self, ops, ctx: ctx.loop_uops[self.expr], NumNode: lambda self, ops, ctx: ctx.const(self.b),
                MulNode: lambda self, ops, ctx: ctx.uop_alu_idx(self.a.render(ops, ctx), self.b, ops, ctx, BinaryOps.MUL),
                DivNode: lambda self, ops, ctx: ctx.uop_alu_idx(self.a.render(ops, ctx), self.b, ops, ctx, BinaryOps.DIV),
                ModNode: lambda self, ops, ctx: ctx.uop_alu_idx(self.a.render(ops, ctx), self.b, ops, ctx, BinaryOps.MOD),
                LtNode: lambda self, ops, ctx: ctx.uop_alu_idx(self.a.render(ops, ctx), self.b, ops, ctx, BinaryOps.CMPLT),
    SumNode: lambda self,ops,ctx:
      functools.reduce(lambda a,b: ctx.uop_alu_idx(a, b, ops, ctx, BinaryOps.ADD), self.nodes[1:], self.nodes[0].render(ops,ctx)),
    AndNode: lambda self,ops,ctx:
      functools.reduce(lambda a,b: ctx.uop_alu_idx(a, b, ops, ctx, BinaryOps.MUL), self.nodes[1:], self.nodes[0].render(ops,ctx)) }

  def global_load(self, i:int, idxs:List[Node], acc:Optional[LazyOp]=None, barrier:Optional[UOp]=None, loop_ctx:Tuple[UOp, ...]=()) -> List[UOp]:
    buf = self.bufs[i]
    localtype = self.get_base_dtype(buf.dtype if acc is None else acc.dtype)
    const = buf.val if isinstance(buf, ConstBuffer) else None

    expand_vars = expand_idxs(idxs)

    dim, amt = None, 1
    # float 4 grouping
    if len(upcast_dim := self.get_float4_upcast_dim(i)) == 1 and len(float4_expand := expand_node(idxs[upcast_dim[0]])) in [4,2]:
      dim, amt = upcast_dim[0], len(float4_expand)
      g_idx, g_valid = self.sts[i].expr_idxs(idxs[:dim] + [float4_expand[0]] + idxs[dim+1:])
      # do not use float4 if idx is not aligned
      if g_idx != (g_idx//amt*amt): dim, amt = None, 1
    if dim is None:
      g_idx, g_valid = self.sts[i].expr_idxs(idxs)
    # todo: multioutput test with different output valids to add if acc is None: g_valid = NumNode(1)

    if amt > 1: localtype = localtype.vec(amt)
    e_idxs, e_valids = expand_node(g_idx, expand_vars), expand_node(g_valid, expand_vars)

    ret = []
    invalid_value = 0
    acc_count = 0
    for idx, valid, rep_idx in zip(e_idxs, e_valids, iter_idxs(expand_vars)):
      this_const, idx, valid = (invalid_value, NumNode(0), NumNode(1)) if valid.max == 0 else (const, idx, valid)
      key = f"{'' if acc is None else self.reduceops.index(acc)}{localtype}{'CONST'+str(this_const) if this_const is not None and acc is None else (buf.idx if isinstance(buf, MemBuffer) else cast(LocalBuffer, buf).name)}{idx.render()}{valid.render()}"  # noqa: E501
      if key not in self.load_cache:
        if acc is not None:
          self.load_cache[key] = self.uops.add(UOps.DEFINE_ACC, localtype, loop_ctx, (self.get_reduce_acc(acc), i, acc_count))
          acc_count += 1
        elif this_const is not None:
          self.load_cache[key] = self.const(this_const, localtype)
          if valid.min == 0 and valid.max == 1:
            valid_rendered = valid.render(self.render_ops, self)
            self.load_cache[key] = UOp.alu(TernaryOps.WHERE, valid_rendered, self.load_cache[key], self.const(invalid_value, localtype))
        elif isinstance(buf.dtype, ImageDType):
          buf_uop = self.buf_uops[i]
          assert buf_uop is not None, f"buffer {i} wasn't UOped"
          image_idx, valid = to_image_idx(buf.dtype.shape, idx, valid)
          rendered_idx = self.uops.add(UOps.CAST, dtypes.int.vec(2), tuple(x.render(self.render_ops, self) for x in image_idx))
          valid_tuple = (valid.render(self.render_ops, self), self.const(invalid_value, buf.dtype.base.vec(4))) if valid.min == 0 else tuple()
          self.load_cache[key] = self.uops.add(UOps.LOAD, buf.dtype.base.vec(4),
                                               (buf_uop, rendered_idx) + valid_tuple + ((barrier,) if barrier else ()))
          if localtype == localtype.scalar():
            idx_small = idx%4
            res = idx_small.render(self.render_ops, self)
            out = self.uops.add(UOps.GEP, localtype, (self.load_cache[key],), idx_small.max)
            for ix in range(idx_small.max, idx_small.min, -1):
              rvv = self.uops.add(UOps.GEP, localtype, (self.load_cache[key],), ix-1)
              sel = UOp.alu(BinaryOps.CMPLT, res, self.const(ix))
              out = UOp.alu(TernaryOps.WHERE, sel, rvv, out)
            self.load_cache[key] = out
        else:
          buf_uop = self.buf_uops[i]
          assert buf_uop is not None, f"buffer {i} wasn't UOped"
          rendered_idx = idx.render(self.render_ops, self)
          valid_tuple = (valid.render(self.render_ops, self), self.const(invalid_value, localtype)) if valid.min == 0 else tuple()
          self.load_cache[key] = self.uops.add(UOps.LOAD, localtype, (buf_uop, rendered_idx) + valid_tuple + ((barrier,) if barrier else ()))
      ret.append(self.uops.add(UOps.GEP, localtype.scalar(), (self.load_cache[key],), rep_idx[dim]) if dim is not None else self.load_cache[key])
    return ret

  def global_store(self, i:int, idxs:List[Node], store:List[UOp], barrier:Optional[UOp]=None, gate:Optional[UOp]=None) -> List[UOp]:
    buf = self.bufs[i]
    buf_uop = self.buf_uops[i]
    assert buf_uop is not None, f"buffer {i} wasn't UOped"

    expand_vars = expand_idxs(idxs)
    _idxs = zip(*[expand_node(idx, expand_vars) for idx in idxs]) if idxs else [tuple()]  # transpose
    store_offset = dict(zip(_idxs, store))

    # float4 grouping
    if len(upcast_dim := self.get_float4_upcast_dim(i)) == 1 and len(float4_expand := expand_node(idxs[upcast_dim[0]])) in [2,4]:
      grouped_store_offset = defaultdict(list)
      for k in store_offset:
        _idx = k[:upcast_dim[0]] + (float4_expand[0],) + k[upcast_dim[0]+1:]
        grouped_store_offset[_idx].append(store_offset[k])
      store_offset_new = {}
      for k,grouped in grouped_store_offset.items():
        amt = len(grouped)
        idx, valid = self.sts[i].expr_idxs(k)
        assert idx == ((idx//amt)*amt), "float4 stores are always aligned"
        store_offset_new[k] = self.uops.add(UOps.CAST, buf.dtype.vec(amt), tuple(grouped))
      store_offset = store_offset_new

    stores = []
    for _idx, var in store_offset.items():
      idx, valid = self.sts[i].expr_idxs(_idx)
      if isinstance(buf.dtype, ImageDType):
        image_idx, valid = to_image_idx(buf.dtype.shape, idx, valid)
        rendered_idx = self.uops.add(UOps.CAST, dtypes.int.vec(2), \
                      tuple(x.render(self.render_ops, self) for x in image_idx))
      else:
        rendered_idx = idx.render(self.render_ops, self)
      strgate = self.const(True, dtypes.bool) if gate is None else gate
      if valid.min != 1:
        strgate = self.uops.add(uop=UOps.ALU, dtype=dtypes.bool, vin=(valid.render(self.render_ops, self), strgate), arg=BinaryOps.MUL)
      stores.append(self.uops.add(UOps.STORE, None, (buf_uop, rendered_idx, var, strgate)+((barrier,) if barrier else ())))
    return stores

  # render loop
  def render_loop(self, xx:List[Variable], depth:int) -> Tuple[UOp, ...]:
    new_loops = {x.expr:self.uops.add(UOps.RANGE, dtypes.int32, (
      self.const(x.min) if isinstance(x.min, int) else cast(Node, x.min).render(self.render_ops, self),
      self.const(x.max+1) if isinstance(x.max, int) else cast(Node, x.max+1).render(self.render_ops, self)), arg=(depth,i)) for i,x in enumerate(xx) if not isinstance(x, NumNode) and x.expr is not None}  # noqa: E501
    self.loop_uops.update(new_loops)
    return tuple(new_loops.values())

  def index_local_aliases(self, global_idxs, local_idxs, reduce_idxs, upcast_idxs, full_upcast_idxs):
    def calc_tc_idxs(local_sizes: List[int], aliases: List[List[int]]):
      replace_idxs, thread_idxs, thread_idx = [], [], Variable("_uidx_tc", 0, prod(local_sizes)-1)
      for s in local_sizes:
        thread_idxs.append(thread_idx % s)
        thread_idx //= s
      for alias in aliases:
        full_var, full_var_sz = NumNode(0), 1
        if alias[0] != 0:
          for i in alias:
            next_var = local_idxs[i-1] if i > 0 else thread_idxs[-i-1]
            full_var += next_var * full_var_sz
            full_var_sz *= next_var.max+1
        replace_idxs.append(full_var)
      return replace_idxs

    # compute local aliases
    alias_buf_idxs: DefaultDict[LazyOp, List[Tuple[int, int, List]]] = defaultdict(list)
    for op, local_alias in self.local_alias.items():
      for i in local_alias:
        localbuf_idx = self.bufs.index(local_alias[i])
        buf_idxs = [idx*0 if s == 0 else idx for idx,s in zip(global_idxs+local_idxs+reduce_idxs+full_upcast_idxs,self.sts[i].real_strides())]
        if (tc:=self.tensor_core):
          min_alias_idx = min(local_alias.keys())
          replace_input_idxs = calc_tc_idxs(tc.thread_local_sizes[i-min_alias_idx], tc.thread_local_aliases[i-min_alias_idx])
          for n in range(len(tc.threads)):
            buf_idxs[self.global_dims+n] = replace_input_idxs[n] # replace locals
          for n in range(tc.num_upcasts()):
            buf_idxs[self.shape_len-self.upcasted+n] = replace_input_idxs[len(tc.threads)+n] # replace upcasts
        if DEBUG >= 3: print(f"{localbuf_idx} alias {i}: sts={self.sts[i]} idxs={buf_idxs}")
        alias_buf_idxs[op].append((i, localbuf_idx, buf_idxs))
    # modify idxs if necessary for TC
    if (tc:=self.tensor_core):
      replace_acc_idxs = calc_tc_idxs(tc.thread_local_sizes[2], tc.thread_local_aliases[2])
      for n in range(len(tc.threads)):
        local_idxs[n] = replace_acc_idxs[n] # replace locals
      for n in range(len(replace_acc_idxs)-len(tc.threads)):
        upcast_idxs[n] = replace_acc_idxs[len(tc.threads)+n] # replace upcasts
      if DEBUG >= 3: print(f"store alias: sts={self.sts[0]} idxs={global_idxs+local_idxs+upcast_idxs}")
    return alias_buf_idxs

  def render_reduceop(self, reduceop:LazyOp, accs:Dict[LazyOp, List[UOp]], loaded_buffers:Dict[Union[MemBuffer, ConstBuffer, LocalBuffer], List[UOp]],
                      global_idxs, local_idxs, upcast_idxs, full_upcast_idxs, reduce_idxs, fake_reduce_idxs, alias_buf_idxs):
    # reduce loop
    loop_ctx = self.render_loop(reduce_idxs, 2)

    # define accumulator - modify idxs if necessary for TC
    out_buf = -1 if self.group_for_reduces else 0
    accs[reduceop] = self.global_load(out_buf, global_idxs+local_idxs+fake_reduce_idxs+upcast_idxs, acc=reduceop, loop_ctx=loop_ctx)

    # store local aliases
    locals_to_store = [(localbuf_idx, buf_idxs, self.global_load(i, buf_idxs)) for i, localbuf_idx, buf_idxs in alias_buf_idxs]

    if (tc:=self.tensor_core):
      # run tensor cores AST
      wmma_sz = [prod(l) for l in tc.thread_local_sizes]
      def upcast_strides(buf:int):
        strides, next = [], 1
        for (sz, stride, reduce) in self.upcasted_axis(buf)[tc.num_upcasts():]:
          strides.append((0 if stride == 0 else next, sz))
          next *= 1 if stride == 0 else sz
        return strides
      upcasts, dev = [upcast_strides(x) for x in [locals_to_store[0][0], locals_to_store[1][0], 0]], self.opts.device
      # cast initial accs
      wmmas = [self.uops.add(UOps.CAST, (dt3:=tc.dtype_out.vec(wmma_sz[2])), tuple(accs[reduceop][x:x+wmma_sz[2]]))
               for x in range(0, len(accs[reduceop]), wmma_sz[2])]
      for iter in [x[::-1] for x in itertools.product(*[x for x in [range(sz) for _,sz in upcasts[0]][::-1]])]:
        offs = [x*y for (x,y) in zip([sum([prod(x) for x in zip(iter, [stride for stride,_ in y])]) for y in upcasts], wmma_sz)]
        ops = (self.uops.add(UOps.CAST, tc.dtype_in.vec(wmma_sz[0]), tuple(locals_to_store[0][2][offs[0]:offs[0]+wmma_sz[0]])),
                self.uops.add(UOps.CAST, tc.dtype_in.vec(wmma_sz[1]), tuple(locals_to_store[1][2][offs[1]:offs[1]+wmma_sz[1]])),
                wmmas[(wmma_idx:=offs[2]//wmma_sz[2])])
        # TODO: don't need to DEFINE_ACC, pass to WMMA in op3, or PHI accs that are not valid
        wmmas[wmma_idx] = self.uops.add(UOps.WMMA, dt3, ops, (str(tc), tc.dims, tc.dtype_in, tc.dtype_out, tuple(wmma_sz), dev))
      # phi the last wmmas back to accs
      accs[reduceop] = [self.uops.add(UOps.PHI, tc.dtype_out, (acc, self.uops.add(UOps.GEP, tc.dtype_out, (wmmas[z//wmma_sz[2]],), z%wmma_sz[2])))
                        for z, acc in enumerate(accs[reduceop])]
    else:
      assert not locals_to_store, "storing locals isn't supported here"

      # load earlybufs
      loaded_buffers.update({b:self.global_load(self.bufs.index(self.local_alias[reduceop][i]) if i in self.local_alias else i,
        global_idxs+local_idxs+reduce_idxs+full_upcast_idxs) for i,b in enumerate(self.bufs) if b in self.earlybufs})

      # run early AST (with reduce)
      self.ast_parse(reduceop, accs, self.acc_offsets(self.full_buf_index), loaded_buffers, reduce_acc=accs[reduceop])

    # end the reduce loop
    self.load_cache.clear()

    # end the local loop, do the local reduce
    if_cond:Optional[UOp] = None
    if self.group_for_reduces:
      fake_global_idxs = [x*0 for x in global_idxs]
      stores = self.global_store(-1, fake_global_idxs+local_idxs+fake_reduce_idxs+upcast_idxs, accs[reduceop])  # store accumulators
      barrier = self.uops.add(UOps.BARRIER, None, tuple(stores))
      if self.opts.has_local:
        fake_idxs = [NumNode(0)]*len(self.sts[-1].shape)
        fake_idxs[self.global_dims+self.local_dims:self.global_dims+len(local_idxs)] = local_idxs[self.local_dims:]
        if_cond = create_lt_node(self.sts[-1].expr_idxs(fake_idxs)[0], 1).render(self.render_ops, self)
        # barrier = self.uops.add(UOps.IF, None, (if_cond, barrier))

      # create new late reduce local loops and replace local_idxs that have been used
      end_local_idxs = [Variable(f"tidx{i}", 0, self.full_shape[i]-1 if i >= self.first_reduce and i not in self.upcast_in_mid_reduce_axes else 0) for i in range(0, self.first_reduce+self.group_for_reduces)]  # noqa: E501
      local_idxs = local_idxs[:self.local_dims] + end_local_idxs[self.global_dims + self.local_dims:]

      # if any group_for_reduce items aren't reduces, upcast them here
      for j in self.upcast_in_mid_reduce_axes:
        self.reshape_and_permute(None, [i for i in range(self.shape_len) if i != j] + [j])
        self.upcast()
        self.group_for_reduces -= 1
        local_idxs = local_idxs[:-1]
        end_local_idxs = end_local_idxs[:-1]
        # regenerate upcast_idxs
        upcast_idxs = [Variable(f"_uidx{i}", 0, s-1) for i, s in enumerate(self.output_shape[self.shape_len-self.upcasted:])]

      # NOTE: this structure is the same as the reduce op above

      # late reduce loop
      loop_ctx = self.render_loop(end_local_idxs, 3)

      # define late accumulator
      accs[reduceop] = self.global_load(0, fake_global_idxs+local_idxs+fake_reduce_idxs+upcast_idxs, acc=reduceop, loop_ctx=loop_ctx)

      # load localbufs
      loaded_buffers[self.bufs[-1]] = self.global_load(-1, fake_global_idxs+local_idxs+fake_reduce_idxs+upcast_idxs, barrier=barrier)

      # there's no AST here (and there's no shape for the reduce LazyOp)
      self.ast_parse(LazyOp(reduceop.op, (LazyOp(BufferOps.LOAD, (), self.bufs[-1]),)),\
                     accs, self.acc_offsets(-1), loaded_buffers, reduce_acc=accs[reduceop])

      # end the late reduce loop
      self.load_cache.clear()

<<<<<<< HEAD
      # all local indices which were used for group_for_reduce are not valid any more and should be replaced with fake NumNode(0), since they have
      # been rewritten with fake end_local_idxs.
    return (accs, loaded_buffers, fake_reduce_idxs, \
            local_idxs[:self.local_dims] + [NumNode(0) for i in range(self.group_for_reduces)], upcast_idxs, if_cond)
=======
    # all local indices which were used for group_for_reduce are not valid any more and should be replaced with fake NumNode(0), since they have
    # been rewritten with fake end_local_idxs.
    return local_idxs[:self.local_dims] + [NumNode(0) for _ in range(self.group_for_reduces)], upcast_idxs
>>>>>>> 1680a4bc

  kernel_cnt: Final[DefaultDict[str, int]] = defaultdict(int)
  def linearize(self):
    # no new opts and we already ran? skip relinearizing
    if self.applied_opts == self.applied_opts_cache: return self

    # late alias the tensor core buffers
    if (tc:=self.tensor_core) and self.tensor_core_opts is not None:
      alias_pattern = [0]*(self.global_dims) + [2]*(len(tc.threads)) + [0]*(self.local_dims-len(tc.threads)) + [0]*(self.shape_len-self.upcasted-self.first_reduce) + [1,1] + [3]*(self.upcasted-2)  # noqa: E501
      for op, tc_bufs in self.bufs_for_tensor_core.items():
        for tc_buf in tc_bufs: self.alias_buffer(op, tc_buf, alias_pattern)

    # save backups
    sts_backup, gfr_backup, upc_backup = self.sts[:], self.group_for_reduces, self.upcasted

    # global uop cache
    self.saved_exprs: Dict[Tuple, UOp] = dict()

    # limit dims if we need to
    if self.opts.global_max and self.opts.local_max: self.limit_dims_to_max(self.opts.global_max, self.opts.local_max)

    # uops
    self.uops:UOpGraph = UOpGraph()
    self.buf_uops: List[Optional[UOp]] = [None]*len(self.bufs)
    self.loop_uops: Dict[str, UOp] = {}

    # add global buffers
    for i,buf in enumerate(self.bufs):
      if isinstance(buf, MemBuffer):
        self.buf_uops[i] = self.uops.add(UOps.DEFINE_GLOBAL,
                                         buf.dtype if isinstance(buf.dtype, ImageDType) else PtrDType(buf.dtype), (),
                                         (buf.idx, any(buf.idx == x.idx for x in self.outbufs)))
    # add var vals
    for i,var in enumerate(self.vars):
      assert var.expr is not None
      self.loop_uops[var.expr] = self.uops.add(UOps.DEFINE_VAR, dtypes.int32, (), var)
    # define local buffers
    for aliases in self.local_alias.values():
      for lb in aliases.values(): self.buf_uops[self.bufs.index(lb)] = self.uops.add(UOps.DEFINE_LOCAL, PtrDType(lb.dtype),
                                                                                     (), (lb.name, self.sts[self.bufs.index(lb)].size))
    # add a local buffer for multistage reduce. # TODO: use local alias
    if self.group_for_reduces:
      # TODO: the strides of this can be controlled
      self.sts.append(ShapeTracker.from_shape(tuple([1] * self.global_dims + list(self.full_shape[self.global_dims:self.global_dims+self.local_dims+self.group_for_reduces]) + [1] * (self.shape_len - self.upcasted - self.group_for_reduces - self.first_reduce) + [x[0] for x in self.upcasted_axis(0)])))  # noqa: E501
      temp_dtype = self.get_base_dtype(cast(LazyOp, self.reduceop).dtype)
      self.bufs.append(LocalBuffer("temp", self.sts[-1].size, temp_dtype))
      self.buf_uops.append(self.uops.add(UOps.DEFINE_LOCAL, PtrDType(temp_dtype), (), ("temp", self.sts[-1].size)))

    # kernel name (before late upcast)
    self.name = ("r" if self.reduceop else ("C" if all(x.op in BufferOps for x in self.lazyops) else "E")) + \
                 (f"{len(self.outbufs)}_" if len(self.outbufs) > 1 else "_") + \
                 colored('_', 'BLACK').join([colored(str(x), c) for x,c in zip(self.full_shape, self.colors())])

    # name the function something unique
    Linearizer.kernel_cnt[(function_name := to_function_name(self.name))] += 1
    suffix = f"{'n'+str(Linearizer.kernel_cnt[function_name]-1)}" if Linearizer.kernel_cnt[function_name] > 1 else ""
    self.name = self.name+colored(suffix, 'BLACK')

    # define indexes
    global_idxs, loop_global_idxs = get_grouped_dims("gidx", 0, self.full_shape[:self.global_dims], 3 if self.opts.has_local else 0)
    local_idxs, loop_local_idxs = get_grouped_dims("lidx", self.global_dims, self.full_shape[self.global_dims:self.first_reduce+self.group_for_reduces], 3 if self.opts.has_local else 0)  # noqa: E501
    upcast_idxs = [Variable(f"_uidx{i}", 0, s-1) for i, s in enumerate(self.output_shape[self.shape_len-self.upcasted:])]
    full_upcast_idxs = [Variable(f"_uidx{i}", 0, s-1) for i, s in enumerate(self.full_shape[self.shape_len-self.upcasted:])]

    # set global/local size
    self.global_size: Optional[List[int]] = None
    self.local_size: Optional[List[int]] = None
    if self.dont_use_locals:
      self.global_size = [x.max+1 for x in loop_global_idxs][::-1]
      self.loop_uops.update({x.expr:self.uops.add(UOps.SPECIAL, dtypes.int32, (), (len(loop_global_idxs)-1-i, x.expr.replace("gidx", "idx"), x.max+1)) for i,x in enumerate(loop_global_idxs)})  # noqa: E501
    elif self.opts.has_local:
      self.global_size, self.local_size = [x.max+1 for x in loop_global_idxs][::-1], [x.max+1 for x in loop_local_idxs]
      self.loop_uops.update({x.expr:self.uops.add(UOps.SPECIAL, dtypes.int32, (), (len(loop_global_idxs)-1-i, x.expr, x.max+1)) for i,x in enumerate(loop_global_idxs)})  # noqa: E501
      self.loop_uops.update({x.expr:self.uops.add(UOps.SPECIAL, dtypes.int32, (), (i, x.expr, x.max+1)) for i,x in enumerate(loop_local_idxs)})
    else:
      self.render_loop(loop_global_idxs+loop_local_idxs, 1)
    if self.global_size is not None: self.global_size += [1]*(3-len(self.global_size))
    if self.local_size is not None: self.local_size += [1]*(3-len(self.local_size))

    # define idxs for aliased buffers TODO: this doesn't belong in Kernel, but it can't exist in Block either (because of multireduce tensor cores)
    reduce_idxs = [Variable(f"ridx{i}", 0, self.full_shape[i]-1) for i in range(self.first_reduce+self.group_for_reduces, self.shape_len-self.upcasted)]  # noqa: E501
    alias_buf_idxs = self.index_local_aliases(global_idxs,local_idxs,reduce_idxs,upcast_idxs,full_upcast_idxs)

    # parse AST
    self.load_cache: Dict[str, UOp] = {}
    loaded_buffers:Dict[Union[MemBuffer, ConstBuffer, LocalBuffer], List[UOp]] = {}
    accs: Dict[LazyOp, List[UOp]] = {}

<<<<<<< HEAD
    # define indexs
    full_upcast_idxs = [Variable(f"_uidx{i}", 0, s-1) for i, s in enumerate(self.full_shape[self.shape_len-self.upcasted:])]
    reduce_idxs = [Variable(f"ridx{i}", 0, self.full_shape[i]-1) for i in range(self.first_reduce+self.group_for_reduces, self.shape_len-self.upcasted)]  # noqa: E501
    fake_reduce_idxs = [x*0 for x in reduce_idxs]
    alias_buf_idxs = self.index_local_aliases(global_idxs,local_idxs,reduce_idxs,upcast_idxs,full_upcast_idxs)
    # render reduce op
    if_cond = None
    for reduceop in [self.reduceop] if self.reduceop is not None else []:
      accs,loaded_buffers,fake_reduce_idxs,local_idxs,upcast_idxs,if_cond = \
        self.render_reduceop(reduceop,accs,loaded_buffers,global_idxs,local_idxs,upcast_idxs,full_upcast_idxs,reduce_idxs,fake_reduce_idxs,alias_buf_idxs[reduceop])

    # load latebufs
    loaded_buffers.update({b:self.global_load(i, global_idxs+local_idxs+fake_reduce_idxs+upcast_idxs) \
                           for i,b in enumerate(self.bufs) if b not in self.earlybufs and b.__class__ is not LocalBuffer})

    # run late AST (without the store)
    for op in self.ast:
      val = self.ast_parse(op.src[0], accs, None, loaded_buffers)
      # why don't these idxs make the final store gated?
      self.global_store(op.arg.idx, global_idxs+local_idxs+fake_reduce_idxs+upcast_idxs, val, gate=if_cond)
=======
    # render reduceops by depth
    for reduceop in self.reduceops:
      self.render_block((reduceop, ), global_idxs, local_idxs, upcast_idxs, full_upcast_idxs, alias_buf_idxs, loaded_buffers, accs)

    self.render_block(self.ast, global_idxs, local_idxs, upcast_idxs, full_upcast_idxs, alias_buf_idxs, loaded_buffers, accs)
>>>>>>> 1680a4bc

    # maybe graph the uops
    if DEBUG >= 5: self.uops.print()
    if getenv("GRAPHUOPS"): self.uops.graph()

    # restore backups
    self.sts, self.group_for_reduces, self.upcasted = sts_backup, gfr_backup, upc_backup

    # set cache and return
    self.applied_opts_cache = self.applied_opts[:]
    return self

  def render_block(self, outputs:Tuple[LazyOp, ...], global_idxs, local_idxs, upcast_idxs, full_upcast_idxs,
                   alias_buf_idxs, loaded_buffers, accs) -> List[List[UOp]]:
    reduceops = dedup(x for x in outputs if x.op in ReduceOps)
    assert len(reduceops) <= 1, "max one reduceop per block"
    reduce_idxs = [Variable(f"ridx{i}", 0, self.full_shape[i]-1) for i in range(self.first_reduce+self.group_for_reduces, self.shape_len-self.upcasted)]  # noqa: E501
    fake_reduce_idxs = [x*0 for x in reduce_idxs]

    if len(reduceops) != 0:
      # TODO: delete render_reduceop and move the logic for group_for_reduces to Block
      local_idxs[:], upcast_idxs[:] = self.render_reduceop((r:=reduceops[0]),accs,loaded_buffers,global_idxs,local_idxs,upcast_idxs, full_upcast_idxs,
                                                     reduce_idxs,fake_reduce_idxs,alias_buf_idxs[r])
      return accs[r]

    # load latebufs
    loaded_buffers.update({b:self.global_load(i, global_idxs+local_idxs+fake_reduce_idxs+upcast_idxs) \
                           for i,b in enumerate(self.bufs) if b not in self.earlybufs and b.__class__ is not LocalBuffer})
    # run late AST (without the store)
    store_vals = {op.arg.idx:self.ast_parse(op.src[0], accs, None, loaded_buffers) for op in self.ast}
    return [self.global_store(i, global_idxs+local_idxs+fake_reduce_idxs+upcast_idxs, val) for i, val in store_vals.items()]

  def ast_parse(self, x:LazyOp, accs:Dict[LazyOp, List[UOp]], offs:Optional[List[int]], loaded_buffers:Dict[Union[MemBuffer, ConstBuffer, LocalBuffer], List[UOp]], reduce_acc:Optional[List[UOp]]=None, cache=None) -> List[UOp]: # noqa: E501
    if cache is None: cache = {}
    if x in cache: return cache[x]
    if x.op in BufferOps: return loaded_buffers[x.arg]
    if x.op in [UnaryOps.CAST, UnaryOps.BITCAST]:
      return [self.uops.add(UOps.BITCAST if x.op is UnaryOps.BITCAST else UOps.CAST,
                            self.get_base_dtype(x.arg), (u,)) for u in self.ast_parse(x.src[0], accs, offs, loaded_buffers)]
    if x.op in ReduceOps and reduce_acc is None:
      assert offs is None, "not available if we aren't doing reduce"
      return accs[x]

    values = [self.ast_parse(v, accs, offs, loaded_buffers, cache=cache) for v in x.src]
    ops = {ReduceOps.SUM:BinaryOps.ADD, ReduceOps.MAX:BinaryOps.MAX}
    if x.op in ops:
      assert reduce_acc is not None
      ret: List[UOp] = []
      acc, input_acc = reduce_acc, reduce_acc[:]
      for val, off in zip(zip(*values), cast(List[int], offs)):
        acc[off] = UOp.alu(ops[cast(ReduceOps, x.op)], *(val+(acc[off], )))
        ret.append(acc[off])
      for off in range(len(acc)):
        if input_acc[off] != acc[off]:
          acc[off] = self.uops.add(UOps.PHI, input_acc[off].dtype, (input_acc[off], acc[off]))
    else: ret = [UOp.alu(x.op, *vin) for vin in zip(*values)]
    cache[x] = ret
    return ret

  def to_program(self) -> Program:
    self.linearize()
    info = get_lazyop_info(self.ast[0])
    src = self.opts.render(to_function_name(self.name), self.uops)
    if getenv("RUN_PROCESS_REPLAY"): diskcache_put("process_replay", "".join(map(str,[self.ast,self.applied_opts])), self)
    ops, mem = self.uops.flops_mem()
    run_count = prod((self.global_size if self.global_size else []) + (self.local_size if self.local_size else []))
    # NOTE: we use min here to ignore the indexing FLOPS
    return Program(self.name, src, self.opts.device, self.global_size, self.local_size,
                   self.uops, min(info.flops, ops * run_count), min(info.mem_estimate, mem * run_count))<|MERGE_RESOLUTION|>--- conflicted
+++ resolved
@@ -268,16 +268,10 @@
     self.load_cache.clear()
 
     # end the local loop, do the local reduce
-    if_cond:Optional[UOp] = None
     if self.group_for_reduces:
       fake_global_idxs = [x*0 for x in global_idxs]
       stores = self.global_store(-1, fake_global_idxs+local_idxs+fake_reduce_idxs+upcast_idxs, accs[reduceop])  # store accumulators
       barrier = self.uops.add(UOps.BARRIER, None, tuple(stores))
-      if self.opts.has_local:
-        fake_idxs = [NumNode(0)]*len(self.sts[-1].shape)
-        fake_idxs[self.global_dims+self.local_dims:self.global_dims+len(local_idxs)] = local_idxs[self.local_dims:]
-        if_cond = create_lt_node(self.sts[-1].expr_idxs(fake_idxs)[0], 1).render(self.render_ops, self)
-        # barrier = self.uops.add(UOps.IF, None, (if_cond, barrier))
 
       # create new late reduce local loops and replace local_idxs that have been used
       end_local_idxs = [Variable(f"tidx{i}", 0, self.full_shape[i]-1 if i >= self.first_reduce and i not in self.upcast_in_mid_reduce_axes else 0) for i in range(0, self.first_reduce+self.group_for_reduces)]  # noqa: E501
@@ -310,17 +304,6 @@
 
       # end the late reduce loop
       self.load_cache.clear()
-
-<<<<<<< HEAD
-      # all local indices which were used for group_for_reduce are not valid any more and should be replaced with fake NumNode(0), since they have
-      # been rewritten with fake end_local_idxs.
-    return (accs, loaded_buffers, fake_reduce_idxs, \
-            local_idxs[:self.local_dims] + [NumNode(0) for i in range(self.group_for_reduces)], upcast_idxs, if_cond)
-=======
-    # all local indices which were used for group_for_reduce are not valid any more and should be replaced with fake NumNode(0), since they have
-    # been rewritten with fake end_local_idxs.
-    return local_idxs[:self.local_dims] + [NumNode(0) for _ in range(self.group_for_reduces)], upcast_idxs
->>>>>>> 1680a4bc
 
   kernel_cnt: Final[DefaultDict[str, int]] = defaultdict(int)
   def linearize(self):
@@ -409,34 +392,19 @@
     loaded_buffers:Dict[Union[MemBuffer, ConstBuffer, LocalBuffer], List[UOp]] = {}
     accs: Dict[LazyOp, List[UOp]] = {}
 
-<<<<<<< HEAD
-    # define indexs
-    full_upcast_idxs = [Variable(f"_uidx{i}", 0, s-1) for i, s in enumerate(self.full_shape[self.shape_len-self.upcasted:])]
-    reduce_idxs = [Variable(f"ridx{i}", 0, self.full_shape[i]-1) for i in range(self.first_reduce+self.group_for_reduces, self.shape_len-self.upcasted)]  # noqa: E501
-    fake_reduce_idxs = [x*0 for x in reduce_idxs]
-    alias_buf_idxs = self.index_local_aliases(global_idxs,local_idxs,reduce_idxs,upcast_idxs,full_upcast_idxs)
-    # render reduce op
-    if_cond = None
-    for reduceop in [self.reduceop] if self.reduceop is not None else []:
-      accs,loaded_buffers,fake_reduce_idxs,local_idxs,upcast_idxs,if_cond = \
-        self.render_reduceop(reduceop,accs,loaded_buffers,global_idxs,local_idxs,upcast_idxs,full_upcast_idxs,reduce_idxs,fake_reduce_idxs,alias_buf_idxs[reduceop])
-
-    # load latebufs
-    loaded_buffers.update({b:self.global_load(i, global_idxs+local_idxs+fake_reduce_idxs+upcast_idxs) \
-                           for i,b in enumerate(self.bufs) if b not in self.earlybufs and b.__class__ is not LocalBuffer})
-
-    # run late AST (without the store)
-    for op in self.ast:
-      val = self.ast_parse(op.src[0], accs, None, loaded_buffers)
-      # why don't these idxs make the final store gated?
-      self.global_store(op.arg.idx, global_idxs+local_idxs+fake_reduce_idxs+upcast_idxs, val, gate=if_cond)
-=======
     # render reduceops by depth
     for reduceop in self.reduceops:
       self.render_block((reduceop, ), global_idxs, local_idxs, upcast_idxs, full_upcast_idxs, alias_buf_idxs, loaded_buffers, accs)
 
-    self.render_block(self.ast, global_idxs, local_idxs, upcast_idxs, full_upcast_idxs, alias_buf_idxs, loaded_buffers, accs)
->>>>>>> 1680a4bc
+    if_cond = None
+    if self.group_for_reduces and self.opts.has_local:
+      fake_idxs = [NumNode(0)]*len(self.sts[-1].shape)
+      fake_idxs[self.global_dims+self.local_dims:self.global_dims+len(local_idxs)] = local_idxs[self.local_dims:]
+      if_cond = create_lt_node(self.sts[-1].expr_idxs(fake_idxs)[0], 1).render(self.render_ops, self)
+
+    local_idxs[:], upcast_idxs[:] = local_idxs[:self.local_dims] + [NumNode(0) for _ in range(self.group_for_reduces)], upcast_idxs
+
+    self.render_block(self.ast, global_idxs, local_idxs, upcast_idxs, full_upcast_idxs, alias_buf_idxs, loaded_buffers, accs, if_cond)
 
     # maybe graph the uops
     if DEBUG >= 5: self.uops.print()
@@ -450,7 +418,7 @@
     return self
 
   def render_block(self, outputs:Tuple[LazyOp, ...], global_idxs, local_idxs, upcast_idxs, full_upcast_idxs,
-                   alias_buf_idxs, loaded_buffers, accs) -> List[List[UOp]]:
+                   alias_buf_idxs, loaded_buffers, accs, if_cond:Optional[UOp]=None) -> List[List[UOp]]:
     reduceops = dedup(x for x in outputs if x.op in ReduceOps)
     assert len(reduceops) <= 1, "max one reduceop per block"
     reduce_idxs = [Variable(f"ridx{i}", 0, self.full_shape[i]-1) for i in range(self.first_reduce+self.group_for_reduces, self.shape_len-self.upcasted)]  # noqa: E501
@@ -458,16 +426,17 @@
 
     if len(reduceops) != 0:
       # TODO: delete render_reduceop and move the logic for group_for_reduces to Block
-      local_idxs[:], upcast_idxs[:] = self.render_reduceop((r:=reduceops[0]),accs,loaded_buffers,global_idxs,local_idxs,upcast_idxs, full_upcast_idxs,
-                                                     reduce_idxs,fake_reduce_idxs,alias_buf_idxs[r])
+      self.render_reduceop((r:=reduceops[0]),accs,loaded_buffers,global_idxs,local_idxs,upcast_idxs,full_upcast_idxs,\
+                           reduce_idxs,fake_reduce_idxs,alias_buf_idxs[r])
       return accs[r]
 
     # load latebufs
     loaded_buffers.update({b:self.global_load(i, global_idxs+local_idxs+fake_reduce_idxs+upcast_idxs) \
                            for i,b in enumerate(self.bufs) if b not in self.earlybufs and b.__class__ is not LocalBuffer})
+
     # run late AST (without the store)
     store_vals = {op.arg.idx:self.ast_parse(op.src[0], accs, None, loaded_buffers) for op in self.ast}
-    return [self.global_store(i, global_idxs+local_idxs+fake_reduce_idxs+upcast_idxs, val) for i, val in store_vals.items()]
+    return [self.global_store(i, global_idxs+local_idxs+fake_reduce_idxs+upcast_idxs, val, gate=if_cond) for i, val in store_vals.items()]
 
   def ast_parse(self, x:LazyOp, accs:Dict[LazyOp, List[UOp]], offs:Optional[List[int]], loaded_buffers:Dict[Union[MemBuffer, ConstBuffer, LocalBuffer], List[UOp]], reduce_acc:Optional[List[UOp]]=None, cache=None) -> List[UOp]: # noqa: E501
     if cache is None: cache = {}
