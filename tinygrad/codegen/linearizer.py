--- conflicted
+++ resolved
@@ -3,13 +3,8 @@
 from collections import defaultdict
 from enum import Enum, auto
 
-<<<<<<< HEAD
 from tinygrad.helpers import dedup, colored, ImageDType, DEBUG, prod, dtypes, mnum, DType, all_same, partition, getenv
-from tinygrad.ops import LazyOp, FlopCounter, get_lazyop_info, UnaryOps
-=======
-from tinygrad.helpers import dedup, colored, ImageDType, DEBUG, prod, dtypes, mnum, DType, all_same, partition
 from tinygrad.ops import LazyOp, FlopCounter, get_lazyop_info, UnaryOps, Op
->>>>>>> 4f459841
 from tinygrad.lazy import LazyBuffer
 from tinygrad.ops import MovementOps, ReduceOps, BinaryOps, TernaryOps
 from tinygrad.runtime.lib import RawConst, buf_is_kernel_arg
@@ -258,32 +253,22 @@
       if amt > 1:
         idx, valid = self.sts[i].expr_idxs((_idx[:dim] + (expanded_nodes[dim][0],) + _idx[dim+1:]))
         localtype = dtypes.get_vector_type(dtypes.float if self.opts.uses_float32_calculations else self.bufs[i].dtype, amt)
-        accumtype = dtypes.get_vector_type(dtypes.float, amt) if getenv('ACCUM_FLOAT', 1) else localtype
+        accumtype = dtypes.get_vector_type(dtypes.float, amt) if (getenv('ACCUM_FLOAT', 1) and acc is not None) else localtype
         if idx.render() != ((idx//amt)*amt).render():
           idx, valid = self.sts[i].expr_idxs(_idx)
           localtype = dtypes.float if self.opts.uses_float32_calculations else self.bufs[i].dtype 
-          accumtype = dtypes.float if getenv('ACCUM_FLOAT', 1) else localtype
+          accumtype = dtypes.float if (getenv('ACCUM_FLOAT', 1) and acc is not None) else localtype
       else:
         idx, valid = self.sts[i].expr_idxs(_idx)
-<<<<<<< HEAD
         localtype = dtypes.float if self.opts.uses_float32_calculations else self.bufs[i].dtype 
-        accumtype = dtypes.float if getenv('ACCUM_FLOAT', 1) else localtype
-      this_const, valid, key = (invalid_value, cast(Variable, Variable.num(1)), f"{localtype}INVALID") if valid.max == 0 else (const, valid, f"{localtype}{idx.render()}{valid.render()}")
-      if key not in cache:
-        if isinstance(self.bufs[i].dtype, ImageDType): idx = to_image_idx(self.bufs[i].dtype.shape, idx, valid)
-        cache[key] = self.uop(UOps.LOAD, Token(f"val{mnum(i)}_{len(cache)}", localtype), [], MemOp(self.get_buffer_name(i), idx, self.bufs[i].__class__ is LocalBuffer, self.bufs[i].dtype, valid, invalid_value)) if this_const is None else \
-                     self.uop(UOps.LOAD, Token(f"acc{mnum(i)}_{len(cache)}", accumtype), [], ConstOp(this_const, valid))
-      ret.append(Token(cache[key].name, cache[key].dtype, expanded_nodes[dim].index(_idx[dim])) if localtype.is_vector_type else cache[key])
-=======
-        localtype = dtypes.float32
+        accumtype = dtypes.float if (getenv('ACCUM_FLOAT', 1) and acc is not None) else localtype
       this_const, idx, valid = (invalid_value, Variable.num(0), Variable.num(1)) if valid.max == 0 else (const, idx, valid)
       key = f"{acc}{localtype}{this_const if this_const is not None and acc is None else self.get_buffer_name(i)}{idx.render()}{valid.render()}"
       if key not in self.load_cache:
         if isinstance(self.bufs[i].dtype, ImageDType): idx = to_image_idx(self.bufs[i].dtype.shape, idx, valid)
         self.load_cache[key] = self.uop(UOps.LOAD, Token(f"val{mnum(i)}_{load_i}", localtype), [], MemOp(self.get_buffer_name(i), idx, self.bufs[i].__class__ is LocalBuffer, self.bufs[i].dtype, valid, invalid_value)) if this_const is None else \
-                               self.uop(UOps.LOAD, Token(f"{'const' if acc is None else 'acc'}{mnum(i)}_{load_i}", localtype), [], ConstOp(this_const, valid))
-      ret.append(Token(self.load_cache[key].name, self.load_cache[key].dtype, expanded_nodes[dim].index(_idx[dim])) if localtype != dtypes.float else self.load_cache[key])
->>>>>>> 4f459841
+                               self.uop(UOps.LOAD, Token(f"{'const' if acc is None else 'acc'}{mnum(i)}_{load_i}", accumtype), [], ConstOp(this_const, valid))
+      ret.append(Token(self.load_cache[key].name, self.load_cache[key].dtype, expanded_nodes[dim].index(_idx[dim])) if localtype.is_vector_type else self.load_cache[key])
     return ret
 
   def global_store(self, i, idxs:List[VariableOrNum], store:List[Token], ssa) -> None:
@@ -326,13 +311,9 @@
 
     # uops
     self.uops: List[UOp] = []
-<<<<<<< HEAD
-    self.saved_exprs: Dict[LazyOp, List[Token]] = dict()
-    self.casts = {}
-=======
     self.load_cache: Dict[str, Token] = {}
     self.saved_exprs: Dict[Tuple[Op, Tuple[Token, ...]], Token] = dict()
->>>>>>> 4f459841
+    self.casts = {}
 
     # add global buffers
     for buf,name in self.arg_bufs.items():
@@ -556,63 +537,44 @@
       # Reorder sources to put constants first so get_grouped_maybe_float4 can fold the op
       srcs = sorted(x.src, key=lambda x: (x.realized.__class__ != RawConst) if x.__class__ == LazyBuffer else 0)
       x.src = tuple(srcs)
-<<<<<<< HEAD
-    if x not in self.saved_exprs:
-      values = [self.ast_parse(v, acc, loaded_buffers, ssa) for v in x.src]
-
-      # Cast all to highest priority dtype
-      ops = {ReduceOps.SUM:BinaryOps.ADD, ReduceOps.MAX:BinaryOps.MAX, TernaryOps.MULACC:TernaryOps.MULACC}
-      use_accum = x.op in ops
-      cast_dtype = dtypes.float if use_accum and getenv('ACCUM_FLOAT', 1) else dtypes.float16
-      highest_priority = max([v.dtype.priority for val in values for v in val] + [cast_dtype.priority])
-      buf_cast_dtype = [v.dtype if v.offset is None else dtypes.get_normal_type(v.dtype) for val in values for v in val if v.dtype.priority == highest_priority]
-      if len(buf_cast_dtype) > 0: cast_dtype = buf_cast_dtype[0]
-      # Special case for NVIDIA
-      is_nvidia = self.opts.is_nvidia if self.opts.is_nvidia is not None else False
-      if x.op in [UnaryOps.SQRT, UnaryOps.SIN, UnaryOps.EXP2, UnaryOps.LOG2, ReduceOps.MAX, BinaryOps.MAX] and is_nvidia: cast_dtype = dtypes.float
-      # Group values
-      grouping_allowed = 4 in self.opts.supported_vector_sizes_alu.get(cast_dtype, self.opts.supported_vector_sizes_alu[dtypes.float])
-      grouped = list(get_grouped_maybe_vector(*values, acc, grouping_allowed=grouping_allowed) if use_accum else 
-                 get_grouped_maybe_vector(*values, grouping_allowed=grouping_allowed and x.op not in {BinaryOps.CMPLT, TernaryOps.WHERE}))
-      # Cast grouped values if required
-      for idx, val in grouped:
-        for v in val:
-          if v.dtype.is_vector_type and v.offset is None and v.dtype != dtypes.get_vector_type(cast_dtype, 4) and (v, cast_dtype) not in self.casts:
-            self.casts[v, cast_dtype] = self.uop(UOps.CAST, ssa(f"casted_{cast_dtype.name}_{v.name}", dtypes.get_vector_type(cast_dtype, 4), False), self.ungroup(v))
-          elif dtypes.get_normal_type(v.dtype) != cast_dtype and (v, cast_dtype) not in self.casts:
-            offset = f"_{v.offset}" if v.offset is not None else ''
-            self.casts[v, cast_dtype] = self.uop(UOps.CAST, ssa(f"casted_{cast_dtype.name}_{v.name}{offset}", cast_dtype, False), [v])
-      # ALU with casted grouped values
-      ret = []
-      for idx, val in grouped:
-        val = [self.casts.get((v, cast_dtype), v) for v in val] # cast if needed
-        val_dtype = dtypes.get_vector_type(val[0].dtype, 4) if any(x.dtype.is_vector_type and x.offset is None for x in val) else dtypes.get_normal_type(val[0].dtype)
-        val_dtype = (dtypes._float4 if any(x.dtype.is_vector_type and x.offset is None for x in val) else dtypes.float) if self.opts.uses_float32_calculations else val_dtype
-        ret.append((idx, self.uop(UOps.ALU, val[-1] if use_accum else ssa('alu', val_dtype),
-                    list(val), ops.get(x.op, x.op))))
-      ordered_ret: List[Optional[Token]] = [None]*len(values[0])
-      # scatter
-      for i,j in ret:
-        for o,k in enumerate(i):
-          ordered_ret[k] = Token(j.name, j.dtype, o) if j.dtype.is_vector_type else j
-      assert all(isinstance(x, Token) for x in ordered_ret), "some tokens didn't get scattered?"
-      self.saved_exprs[x] = cast(List[Token], ordered_ret)
-    return self.saved_exprs[x]
-=======
     values = [self.ast_parse(v, acc, loaded_buffers, ssa) for v in x.src]
+
+    # Cast all to highest priority dtype
     ops = {ReduceOps.SUM:BinaryOps.ADD, ReduceOps.MAX:BinaryOps.MAX, TernaryOps.MULACC:TernaryOps.MULACC}
-    if x.op in ops:
-      ret = [(idx, self.uop(UOps.ALU, val[-1], list(val), ops[x.op])) for idx, val in get_grouped_maybe_float4(*values, acc, grouping_allowed=self.opts.supports_float4_alu)]
-    else:
-      ret = [(idx, self.uop_alu(ssa('alu', dtypes._float4) if any(x.dtype == dtypes._float4 and x.offset is None for x in val) else ssa('alu'), list(val), x.op)) for idx, val in get_grouped_maybe_float4(*values, grouping_allowed=self.opts.supports_float4_alu and x.op not in {BinaryOps.CMPLT, TernaryOps.WHERE})]
+    use_accum = x.op in ops
+    cast_dtype = dtypes.float if use_accum and getenv('ACCUM_FLOAT', 1) else dtypes.float16
+    highest_priority = max([v.dtype.priority for val in values for v in val] + [cast_dtype.priority])
+    buf_cast_dtype = [v.dtype if v.offset is None else dtypes.get_normal_type(v.dtype) for val in values for v in val if v.dtype.priority == highest_priority]
+    if len(buf_cast_dtype) > 0: cast_dtype = buf_cast_dtype[0]
+    # Special case for NVIDIA
+    is_nvidia = self.opts.is_nvidia if self.opts.is_nvidia is not None else False
+    if x.op in [UnaryOps.SQRT, UnaryOps.SIN, UnaryOps.EXP2, UnaryOps.LOG2, ReduceOps.MAX, BinaryOps.MAX] and is_nvidia: cast_dtype = dtypes.float
+    # Group values
+    grouping_allowed = 4 in self.opts.supported_vector_sizes_alu.get(cast_dtype, self.opts.supported_vector_sizes_alu[dtypes.float])
+    grouped = list(get_grouped_maybe_vector(*values, acc, grouping_allowed=grouping_allowed) if use_accum else 
+                get_grouped_maybe_vector(*values, grouping_allowed=grouping_allowed and x.op not in {BinaryOps.CMPLT, TernaryOps.WHERE}))
+    # Cast grouped values if required
+    for idx, val in grouped:
+      for v in val:
+        if v.dtype.is_vector_type and v.offset is None and v.dtype != dtypes.get_vector_type(cast_dtype, 4) and (v, cast_dtype) not in self.casts:
+          self.casts[v, cast_dtype] = self.uop(UOps.CAST, ssa(f"casted_{cast_dtype.name}_{v.name}", dtypes.get_vector_type(cast_dtype, 4), False), self.ungroup(v))
+        elif dtypes.get_normal_type(v.dtype) != cast_dtype and (v, cast_dtype) not in self.casts:
+          offset = f"_{v.offset}" if v.offset is not None else ''
+          self.casts[v, cast_dtype] = self.uop(UOps.CAST, ssa(f"casted_{cast_dtype.name}_{v.name}{offset}", cast_dtype, False), [v])
+    # ALU with casted grouped values
+    ret = []
+    for idx, val in grouped:
+      val = [self.casts.get((v, cast_dtype), v) for v in val] # cast if needed
+      val_dtype = dtypes.get_vector_type(val[0].dtype, 4) if any(x.dtype.is_vector_type and x.offset is None for x in val) else dtypes.get_normal_type(val[0].dtype)
+      val_dtype = (dtypes._float4 if any(x.dtype.is_vector_type and x.offset is None for x in val) else dtypes.float) if self.opts.uses_float32_calculations else val_dtype
+      ret.append((idx, self.uop(UOps.ALU, val[-1], list(val), ops.get(x.op, x.op)) if use_accum else self.uop_alu(ssa('alu', val_dtype), list(val), ops.get(x.op, x.op))))
     ordered_ret: List[Optional[Token]] = [None]*len(values[0])
     # scatter
     for i,j in ret:
       for o,k in enumerate(i):
-        ordered_ret[k] = Token(j.name, j.dtype, o) if j.dtype == dtypes._float4 else j
+        ordered_ret[k] = Token(j.name, j.dtype, o) if j.dtype.is_vector_type else j
     assert all(isinstance(x, Token) for x in ordered_ret), "some tokens didn't get scattered?"
     return cast(List[Token], ordered_ret)
->>>>>>> 4f459841
 
   @property
   def first_reduce(self) -> int: return [x!=y for x,y in zip(self.sts[0].shape[:self.shape_len-self.upcasted]+(0,), self.full_shape[:self.shape_len-self.upcasted]+(1,))].index(True)
