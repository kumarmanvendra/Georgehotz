--- conflicted
+++ resolved
@@ -211,7 +211,7 @@
 
     cache: Dict[str, Token] = {}
     ret = []
-<<<<<<< HEAD
+# <<<<<<< ptx_testing
     for _idx in expand_idxs(idxs):
       if len(upcast_dim) == 1:
         idx, valid = self.sts[i].expr_idxs((_idx[:upcast_dim[0]] + (Variable.num(0),) + _idx[upcast_dim[0]+1:]))
@@ -219,13 +219,13 @@
         # disallow unaligned access, fall back to float
         if idx.render() != ((idx//4)*4).render():
           print("UNALIGNED ACCESS !!!!!! BIG YUD IS ANGRY")
-=======
-    for _idx in _idxs:
-      if amt > 1:
-        idx, valid = self.sts[i].expr_idxs((_idx[:dim] + (expanded_nodes[dim][0],) + _idx[dim+1:]))
-        localtype = dtypes._float4 if amt == 4 else dtypes._float2
-        if idx.render() != ((idx//amt)*amt).render():
->>>>>>> 4f72eb82
+# =======
+#     for _idx in _idxs:
+#       if amt > 1:
+#         idx, valid = self.sts[i].expr_idxs((_idx[:dim] + (expanded_nodes[dim][0],) + _idx[dim+1:]))
+#         localtype = dtypes._float4 if amt == 4 else dtypes._float2
+#         if idx.render() != ((idx//amt)*amt).render():
+# >>>>>>> master
           idx, valid = self.sts[i].expr_idxs(_idx)
           localtype = dtypes.float
       else:
@@ -236,7 +236,7 @@
       key = f"{localtype}{idx.render()}{valid.render()}"
       print("loading", key)
       if key not in cache:
-<<<<<<< HEAD
+# <<<<<<< ptx_testing
         if const is not None:
           if localtype.itemsize < 4: # ptx doesn't support fp16,u8,s8 constants
             # assert ssa is not None
@@ -253,12 +253,12 @@
           cache[key] = self.uop(UOps.LOAD, Token(f"val{mnum(i)}_{len(cache)}", localtype), [], MemOp(i, idx, valid))
       ret.append(Token(cache[key].name, cache[key].dtype, _idx[upcast_dim[0]].b) if localtype == dtypes._float4 else cache[key])
     print(ret[0])
-=======
-        if isinstance(self.bufs[i].dtype, ImageDType): idx = to_image_idx(self.bufs[i].dtype.shape, idx, valid)
-        cache[key] = self.uop(UOps.LOAD, Token(f"val{mnum(i)}_{len(cache)}", localtype), [], MemOp(i, idx, valid)) if const is None else \
-                     self.uop(UOps.CONST, Token(f"acc{mnum(i)}_{len(cache)}", localtype), [], const)
-      ret.append(Token(cache[key].name, cache[key].dtype, expanded_nodes[dim].index(_idx[dim])) if localtype != dtypes.float else cache[key])
->>>>>>> 4f72eb82
+# =======
+#         if isinstance(self.bufs[i].dtype, ImageDType): idx = to_image_idx(self.bufs[i].dtype.shape, idx, valid)
+#         cache[key] = self.uop(UOps.LOAD, Token(f"val{mnum(i)}_{len(cache)}", localtype), [], MemOp(i, idx, valid)) if const is None else \
+#                      self.uop(UOps.CONST, Token(f"acc{mnum(i)}_{len(cache)}", localtype), [], const)
+#       ret.append(Token(cache[key].name, cache[key].dtype, expanded_nodes[dim].index(_idx[dim])) if localtype != dtypes.float else cache[key])
+# >>>>>>> master
     return ret
 
   def global_store(self, i, idxs:List[VariableOrNum], store:List[Token], ssa) -> None:
@@ -286,7 +286,7 @@
           store_offset_new[k] = self.uop(UOps.CAST, ssa("alu", dtypes._float4 if amt == 4 else dtypes._float2), out_tokens)
       store_offset = store_offset_new
 
-<<<<<<< HEAD
+# <<<<<<< ptx_testing
     # do stores
     print("global store", self, i, idxs, store, ssa)
     # print(store[0])
@@ -300,12 +300,12 @@
         self.uop(UOps.STORE, None, [tmp], MemOp(i, *self.sts[i].expr_idxs(idxs)))
       else:
         self.uop(UOps.STORE, None, [var], MemOp(i, *self.sts[i].expr_idxs(idxs)))
-=======
-    for idx, var in store_offset.items():
-      idx, valid = self.sts[i].expr_idxs(idx)
-      if isinstance(self.bufs[i].dtype, ImageDType): idx = to_image_idx(self.bufs[i].dtype.shape, idx, valid)
-      self.uop(UOps.STORE, None, [var], MemOp(i, idx, valid))
->>>>>>> 4f72eb82
+# =======
+#     for idx, var in store_offset.items():
+#       idx, valid = self.sts[i].expr_idxs(idx)
+#       if isinstance(self.bufs[i].dtype, ImageDType): idx = to_image_idx(self.bufs[i].dtype.shape, idx, valid)
+#       self.uop(UOps.STORE, None, [var], MemOp(i, idx, valid))
+# >>>>>>> master
 
   def linearize(self):
     # uops
@@ -496,7 +496,7 @@
       # Reorder sources to put constants first so get_grouped_maybe_float4 can fold the op
       srcs = sorted(x.src, key=lambda x: (x.realized.__class__ != RawConst) if x.__class__ == LazyBuffer else 0)
       x.src = tuple(srcs)
-<<<<<<< HEAD
+# <<<<<<< ptx_testing
     values = [self.ast_parse(v, acc, loaded_buffers, ssa) for v in x.src]
     if x.op.__class__ in {ReduceOps, FusedOps}:
       print("ALU OPERATIONNNNN")
@@ -517,22 +517,22 @@
         ordered_ret[k] = Token(j.name, j.dtype, o) if j.dtype == dtypes._float4 else j
     assert all(isinstance(x, Token) for x in ordered_ret), "some tokens didn't get scattered?"
     return cast(List[Token], ordered_ret)
-=======
-    if x not in self.saved_exprs:
-      values = [self.ast_parse(v, acc, loaded_buffers, ssa) for v in x.src]
-      if x.op.__class__ in {ReduceOps, FusedOps}:
-        ret = [(idx, self.uop(UOps.ALU, val[-1], list(val), {ReduceOps.SUM:BinaryOps.ADD, ReduceOps.MAX:BinaryOps.MAX, FusedOps.MULACC:FusedOps.MULACC}[x.op])) for idx, val in get_grouped_maybe_float4(*values, acc, grouping_allowed=self.supports_float4_alu)]
-      else:
-        ret = [(idx, self.uop(UOps.ALU, ssa('alu', dtypes._float4) if any(x.dtype == dtypes._float4 and x.offset is None for x in val) else ssa('alu'), list(val), x.op)) for idx, val in get_grouped_maybe_float4(*values, grouping_allowed=self.supports_float4_alu and x.op!=BinaryOps.CMPEQ)]
-      ordered_ret: List[Optional[Token]] = [None]*len(values[0])
-      # scatter
-      for i,j in ret:
-        for o,k in enumerate(i):
-          ordered_ret[k] = Token(j.name, j.dtype, o) if j.dtype == dtypes._float4 else j
-      assert all(isinstance(x, Token) for x in ordered_ret), "some tokens didn't get scattered?"
-      self.saved_exprs[x] = cast(List[Token], ordered_ret)
-    return self.saved_exprs[x]
->>>>>>> 4f72eb82
+# =======
+#     if x not in self.saved_exprs:
+#       values = [self.ast_parse(v, acc, loaded_buffers, ssa) for v in x.src]
+#       if x.op.__class__ in {ReduceOps, FusedOps}:
+#         ret = [(idx, self.uop(UOps.ALU, val[-1], list(val), {ReduceOps.SUM:BinaryOps.ADD, ReduceOps.MAX:BinaryOps.MAX, FusedOps.MULACC:FusedOps.MULACC}[x.op])) for idx, val in get_grouped_maybe_float4(*values, acc, grouping_allowed=self.supports_float4_alu)]
+#       else:
+#         ret = [(idx, self.uop(UOps.ALU, ssa('alu', dtypes._float4) if any(x.dtype == dtypes._float4 and x.offset is None for x in val) else ssa('alu'), list(val), x.op)) for idx, val in get_grouped_maybe_float4(*values, grouping_allowed=self.supports_float4_alu and x.op!=BinaryOps.CMPEQ)]
+#       ordered_ret: List[Optional[Token]] = [None]*len(values[0])
+#       # scatter
+#       for i,j in ret:
+#         for o,k in enumerate(i):
+#           ordered_ret[k] = Token(j.name, j.dtype, o) if j.dtype == dtypes._float4 else j
+#       assert all(isinstance(x, Token) for x in ordered_ret), "some tokens didn't get scattered?"
+#       self.saved_exprs[x] = cast(List[Token], ordered_ret)
+#     return self.saved_exprs[x]
+# >>>>>>> master
 
   @property
   def first_reduce(self) -> int: return [x!=y for x,y in zip(self.sts[0].shape[:self.shape_len-self.upcasted]+(0,), self.full_shape[:self.shape_len-self.upcasted]+(1,))].index(True)
