--- conflicted
+++ resolved
@@ -212,16 +212,8 @@
       else:
         rendered_idx = idx.render(render_ops, self.loop_uops)
       # TODO: let UPat check this once it's fast
-<<<<<<< HEAD
-      if hasattr(self, "if_cond"):
-        assert valid.min == 1, "todo"
-        stores.append(UOp(UOps.STORE, None, (buf_uop, rendered_idx, var, self.if_cond)))
-      elif valid.min == 1: stores.append(UOp(UOps.STORE, None, (buf_uop, rendered_idx, var)))
-      else: stores.append(UOp(UOps.STORE, None, (buf_uop, rendered_idx, var, valid.render(self.render_ops, self))))
-=======
       if valid.min == 1: stores.append(UOp(UOps.STORE, None, (buf_uop, rendered_idx, var)))
       else: stores.append(UOp(UOps.STORE, None, (buf_uop, rendered_idx, var, valid.render(render_ops, self.loop_uops))))
->>>>>>> 69f116a7
     return stores
 
   # render loop
@@ -335,13 +327,8 @@
       if self.opts.has_local:
         fake_idxs = [NumNode(0)]*len(self.sts[-1].shape)
         fake_idxs[self.global_dims+self.local_dims:self.global_dims+len(local_idxs)] = local_idxs[self.local_dims:]
-<<<<<<< HEAD
-        self.if_cond = create_lt_node(self.sts[-1].expr_idxs(fake_idxs)[0], 1).render(self.render_ops, self)
-        #barrier = UOp(UOps.IF, None, (self.if_cond, barrier))
-=======
         if_cond: UOp = create_lt_node(self.sts[-1].expr_idxs(fake_idxs)[0], 1).render(render_ops, self.loop_uops)
         barrier = UOp(UOps.IF, None, (if_cond, barrier))
->>>>>>> 69f116a7
 
       # create new late reduce local loops and replace local_idxs that have been used
       end_local_idxs = [Variable(f"tidx{i}", 0, self.full_shape[i]-1 if i >= self.first_reduce and i not in self.upcast_in_mid_reduce_axes else 0) for i in range(0, self.first_reduce+self.group_for_reduces)]  # noqa: E501
