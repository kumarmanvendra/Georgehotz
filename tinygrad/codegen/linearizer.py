--- conflicted
+++ resolved
@@ -225,19 +225,12 @@
         accumtype = dtypes.get_vector_type(dtypes.float, amt) if getenv('ACCUM_FLOAT', 1) else localtype
         if idx.render() != ((idx//amt)*amt).render():
           idx, valid = self.sts[i].expr_idxs(_idx)
-<<<<<<< HEAD
           localtype = self.bufs[i].dtype
           accumtype = dtypes.float if getenv('ACCUM_FLOAT', 1) else localtype
       else:
         idx, valid = self.sts[i].expr_idxs(_idx)
         localtype = self.bufs[i].dtype
         accumtype = dtypes.float if getenv('ACCUM_FLOAT', 1) else localtype
-=======
-          localtype = dtypes.float32
-      else:
-        idx, valid = self.sts[i].expr_idxs(_idx)
-        localtype = dtypes.float32
->>>>>>> 32be3955
       key = f"{localtype}{idx.render()}{valid.render()}"
       if key not in cache:
         if isinstance(self.bufs[i].dtype, ImageDType): idx = to_image_idx(self.bufs[i].dtype.shape, idx, valid)
