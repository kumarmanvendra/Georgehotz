from __future__ import annotations
from typing import List, Tuple, Any, Optional, cast, DefaultDict, Dict, Union, Sequence, Final, Set
import itertools, math, functools, operator
from collections import defaultdict
from enum import Enum, auto
from dataclasses import dataclass

from tinygrad.helpers import colored, ImageDType, DEBUG, dtypes, DType, prod, PtrDType, getenv, all_same
from tinygrad.ops import LazyOp, UnaryOps, ConstBuffer, MemBuffer, BufferOps
from tinygrad.ops import ReduceOps, BinaryOps, TernaryOps
from tinygrad.shape.shapetracker import ShapeTracker
from tinygrad.shape.symbolic import Variable, NumNode, VariableOrNum, Node, SumNode, MulNode, DivNode, ModNode, LtNode, AndNode, sym_rename
from tinygrad.codegen.kernel import LocalBuffer, Kernel
from tinygrad.lazy import vars_from_ast
from tinygrad.features.image import to_image_idx

# bottom ones are asm only
class UOps(Enum):
  LOOP = auto(); IF = auto(); END = auto(); SPECIAL = auto() # loops can be global, local, or other # noqa: E702
  DEFINE_GLOBAL = auto(); DEFINE_LOCAL = auto(); DEFINE_ACC = auto() # this defines buffers # noqa: E702
  LOAD = auto(); STORE = auto(); CONST = auto(); BARRIER = auto(); PHI = auto() # noqa: E702
  ALU = auto(); WMMA = auto(); CAST = auto(); GEP = auto() # noqa: E702

@dataclass(eq=False)
class UOp:
  uop: UOps
  dtype: Optional[DType]
  vin: Tuple[UOp, ...]
  arg: Any
  def __repr__(self): return f"{str(self.uop):20s}: {str(self.dtype) if self.dtype is not None else '':25s} {str([x.uop for x in self.vin]):32s} {self.arg}"

def get_grouped_dims(prefix, start_dim, local_dims, maxdim:int=0):
  local_idxs = loop_local_idxs = [Variable(f"{prefix}{start_dim+i}", 0, s-1) for i,s in enumerate(local_dims[0:maxdim-1] + (prod(local_dims[maxdim-1:]),) if len(local_dims) > maxdim else local_dims)]
  if maxdim != 0 and len(local_dims) > maxdim:
    dd = local_idxs[maxdim-1]
    nli = []
    for s in local_dims[maxdim-1:][::-1]:
      nli.append(dd % s)
      dd //= s
    local_idxs = local_idxs[0:maxdim-1] + nli[::-1]
  return local_idxs, [x for x in loop_local_idxs if not isinstance(x, NumNode)]

class Linearizer(Kernel):
  def uop_alu_idx(self, a:UOp, b, ops, ctx:Linearizer, op, dtype=dtypes.int32):
    render_b:UOp = cast(UOp, (NumNode(b) if not isinstance(b, Node) else b).render(ops, ctx))
    return self.uop(UOps.ALU, dtype, (a, render_b), op)

  # NOTE: the consts have to be cached for deduping of downstream uops to work
  def const(self, b:Union[int,float], dtype=dtypes.int32, insert_before=None) -> UOp: return self.uop(UOps.CONST, dtype, tuple(), b, insert_before=insert_before)

  render_ops: Any = { Variable: lambda self, ops, ctx: ctx.loop_uops[self.expr], NumNode: lambda self, ops, ctx: ctx.const(self.b),
                MulNode: lambda self, ops, ctx: ctx.uop_alu_idx(self.a.render(ops, ctx), self.b, ops, ctx, BinaryOps.MUL),
                DivNode: lambda self, ops, ctx: ctx.uop_alu_idx(self.a.render(ops, ctx), self.b, ops, ctx, BinaryOps.DIV),
                ModNode: lambda self, ops, ctx: ctx.uop_alu_idx(self.a.render(ops, ctx), self.b, ops, ctx, BinaryOps.MOD),
                LtNode: lambda self, ops, ctx: ctx.uop_alu_idx(self.a.render(ops, ctx), self.b, ops, ctx, BinaryOps.CMPLT, dtype=dtypes.bool),
    SumNode: lambda self,ops,ctx: functools.reduce(lambda a,b: ctx.uop_alu_idx(a, b, ops, ctx, BinaryOps.ADD), self.nodes[1:], self.nodes[0].render(ops,ctx)),
    AndNode: lambda self,ops,ctx: functools.reduce(lambda a,b: ctx.uop_alu_idx(a, b, ops, ctx, BinaryOps.MUL, dtype=dtypes.bool), self.nodes[1:], self.nodes[0].render(ops,ctx)) }

  def global_load(self, i:int, idxs:Sequence[Node], acc=None, barrier:Optional[UOp]=None) -> List[UOp]:
    buf = self.bufs[i]
    const = buf.val if isinstance(buf, ConstBuffer) else acc

    def rename_var(v: VariableOrNum, expr: str): return v if isinstance(v, NumNode) else Variable(expr, v.min, v.max)

    amt, dim = 1, None
    upcast_dim = self.get_upcast_dim(i)
    if len(upcast_dim) == 1 and len(float4_expand := idxs[upcast_dim[0]].expand()) in [4,2]:
      dim, amt = upcast_dim[0], len(float4_expand)

    expand_vars = tuple([rename_var(idx.expand_idx(), f"_uidx{j}") for j, idx in enumerate(idxs)])
    fake_idxs = [idx.substitute({idx.expand_idx(): ev}) for idx, ev in zip(idxs, expand_vars)]
    if dim is not None:
      g_idx, g_valid = self.sts[i].expr_idxs(fake_idxs[:dim] + [float4_expand[0]] + fake_idxs[dim+1:])
      if (g_idx // amt * amt).render() != g_idx.render():
        (g_idx, g_valid), amt, dim = self.sts[i].expr_idxs(fake_idxs), 1, None
    else:
      g_idx, g_valid = self.sts[i].expr_idxs(fake_idxs)
    localtype = dtypes.float32 if amt == 1 else dtypes.float.vec(amt)

    e_idxs, e_valids = g_idx.expand(expand_vars), g_valid.expand(expand_vars)

    ret = []
    invalid_value = 0 if dtypes.is_int(buf.dtype) else 0.0
    for idx, valid, rep_idx in zip(e_idxs, e_valids, Node.iter_idxs(expand_vars)):
      this_const, idx, valid = (invalid_value, NumNode(0), NumNode(1)) if valid.max == 0 else (const, idx, valid)
      key = f"{acc}{localtype}{this_const if this_const is not None and acc is None else (buf.idx if isinstance(buf, MemBuffer) else cast(LocalBuffer, buf).name)}{idx.render()}{valid.render()}"
      if key not in self.load_cache:
        if acc is not None:
          self.load_cache[key] = self.uop(UOps.DEFINE_ACC, localtype, (), this_const, cachable=False)
        elif this_const is not None:
          self.load_cache[key] = self.const(this_const, localtype)
          if valid.min == 0 and valid.max == 1:
            valid_rendered = valid.render(self.render_ops, self)
            self.load_cache[key] = self.uop(UOps.ALU, localtype, (valid_rendered, self.load_cache[key], self.const(invalid_value, localtype)), TernaryOps.WHERE)
        else:
          buf_uop = self.buf_uops[i]
          assert buf_uop is not None, f"buffer {i} wasn't UOped"
          if isinstance(buf.dtype, ImageDType):
            idx, valid = to_image_idx(buf.dtype.shape, idx, valid)
            rendered_idx = self.uop(UOps.CAST, dtypes.int.vec(2), (idx[0].render(self.render_ops, self), idx[1].render(self.render_ops, self)))
          else:
            rendered_idx = idx.render(self.render_ops, self)

          if valid.min == 0:
            valid_rendered = valid.render(self.render_ops, self)
            self.load_cache[key] = self.uop(UOps.LOAD, localtype, (buf_uop, rendered_idx, valid_rendered, self.const(invalid_value, localtype)) + ((barrier,) if barrier else ()))
          else:
            self.load_cache[key] = self.uop(UOps.LOAD, localtype, (buf_uop, rendered_idx) + ((barrier,) if barrier else ()))
      ret.append(self.uop(UOps.GEP, localtype.scalar(), (self.load_cache[key],), rep_idx[dim]) if dim is not None else self.load_cache[key])
    return ret

  def global_store(self, i:int, idxs:List[Node], store:List[UOp]) -> List[UOp]:
    buf = self.bufs[i]
    buf_uop = self.buf_uops[i]
    assert buf_uop is not None, f"buffer {i} wasn't UOped"

    expanded_nodes = [idx.expand() for idx in idxs]

    _idxs = [x[::-1] for x in itertools.product(*expanded_nodes[::-1])]
    store_offset = dict(zip(_idxs, store))

    # float4 grouping
    upcast_dim = self.get_upcast_dim(i)

    if len(upcast_dim) == 1 and len(expanded_nodes[upcast_dim[0]]) in [2,4]:
      grouped_store_offset = defaultdict(list)
      for k in store_offset:
        _idx = k[:upcast_dim[0]] + (expanded_nodes[upcast_dim[0]][0],) + k[upcast_dim[0]+1:]
        grouped_store_offset[_idx].append(store_offset[k])
      store_offset_new = {}
      for k,out_tokens in grouped_store_offset.items():
        amt = len(out_tokens)
        idx, valid = self.sts[i].expr_idxs(k)
        assert idx.render() == ((idx//amt)*amt).render(), "float4 stores are always aligned"
        store_offset_new[k] = self.uop(UOps.CAST, dtypes.float.vec(amt), tuple(out_tokens))
      store_offset = store_offset_new

    stores = []
    for idx, var in store_offset.items():
      idx, valid = self.sts[i].expr_idxs(idx)
      if isinstance(buf.dtype, ImageDType):
        idx, valid = to_image_idx(buf.dtype.shape, idx, valid)
        rendered_idx = self.uop(UOps.CAST, dtypes.int.vec(2), tuple(x.render(self.render_ops, self) for x in idx))
      else:
        rendered_idx = idx.render(self.render_ops, self)
      if valid.min == 1: stores.append(self.uop(UOps.STORE, None, (buf_uop, rendered_idx, var)))
      else: stores.append(self.uop(UOps.STORE, None, (buf_uop, rendered_idx, var, valid.render(self.render_ops, self))))
    return stores

  kernel_cnt: Final[DefaultDict[str, int]] = defaultdict(int)
  def linearize(self):
    # no new opts and we already ran? skip relinearizing
    if self.applied_opts == self.applied_opts_cache: return self

    # save backups
    sts_backup, gfr_backup, upc_backup = self.sts[:], self.group_for_reduce[:], self.upcasted

    # global uop cache
    self.saved_exprs: Dict[Tuple, UOp] = dict()

    # limit dims if we need to
    if self.opts.global_max and self.opts.local_max: self.limit_dims_to_max(self.opts.global_max, self.opts.local_max)

    # uops
    self.uops: List[UOp] = []
    self.buf_uops: List[Optional[UOp]] = [None]*len(self.bufs)
    self.loop_uops: Dict[str, UOp] = {}

    # add global buffers
    for i,buf in enumerate(self.bufs):
      if isinstance(buf, MemBuffer):
        self.buf_uops[i] = self.uop(UOps.DEFINE_GLOBAL, PtrDType(buf.dtype) if not isinstance(buf.dtype, ImageDType) else buf.dtype, (), (f"data{buf.idx}", buf.dtype))
    # add var vals
    for var in sorted(vars_from_ast(self.ast)):
      assert var.expr is not None
      self.loop_uops[var.expr] = self.uop(UOps.DEFINE_GLOBAL, dtypes.int32, (), (var.expr, dtypes._arg_int32))
    # define local buffers
    for lb in self.local_alias.values():
      self.buf_uops[self.bufs.index(lb)] = self.uop(UOps.DEFINE_LOCAL, PtrDType(dtypes.float32), (), (lb.name, self.sts[self.bufs.index(lb)].size()))
    # add a local buffer for multistage reduce. # TODO: use local alias
    if self.group_for_reduce:
      # TODO: the strides of this can be controlled
      self.sts.append(ShapeTracker.from_shape(tuple([1] * self.global_dims + list(self.full_shape[self.global_dims:self.global_dims+self.local_dims+len(self.group_for_reduce)]) + [1] * (self.shape_len - self.upcasted - len(self.group_for_reduce) - self.first_reduce) + [x[0] for x in self.upcasted_axis(0)])))
      self.bufs.append(LocalBuffer("temp", self.sts[-1].size()))
      self.buf_uops.append(self.uop(UOps.DEFINE_LOCAL, PtrDType(dtypes.float32), (), ("temp", self.sts[-1].size())))

    # kernel name (before late upcast)
    self.function_name = ("r_" if self.reduceop else "E_") + '_'.join([str(x) if isinstance(x, int) else sym_rename(x) for x in self.full_shape])
    self.display_name = ("r_" if self.reduceop else "E_") + colored('_', 'BLACK').join([colored(str(x), c) for x,c in zip(self.full_shape, self.colors())])

    # name the function something unique
    Linearizer.kernel_cnt[self.function_name] += 1
    suffix = f"{'n'+str(Linearizer.kernel_cnt[self.function_name]-1)}" if Linearizer.kernel_cnt[self.function_name] > 1 else ""
    self.function_name, self.display_name = self.function_name+suffix, self.display_name+colored(suffix, 'BLACK')

    # define indexes
    def push_to_first(s, global_dims):
      if (global_dims > 1): return [prod(s[:global_dims])] + list(s[global_dims:])
      else: return s
      
    self.reshape_and_permute(lambda x: push_to_first(x, self.global_dims), None)
    global_idxs, loop_global_idxs = get_grouped_dims("gidx", 0, self.full_shape[:self.global_dims], 3 if self.opts.has_local else 0)
    local_idxs, loop_local_idxs = get_grouped_dims("lidx", self.global_dims, self.full_shape[self.global_dims:self.first_reduce+len(self.group_for_reduce)], 3 if self.opts.has_local else 0)
    full_upcast_idxs = [Variable(None, 0, s-1) for s in self.full_shape[self.shape_len-self.upcasted:]]
    upcast_idxs = [Variable(None, 0, s-1) for s in self.output_shape[self.shape_len-self.upcasted:]]

    # global and local loops
    def render_loop(xx:List[Variable]) -> Tuple[UOp, ...]:
      new_loops = {x.expr:self.uop(UOps.LOOP, dtypes.int32, (
        self.const(x.min) if isinstance(x.min, int) else cast(Node, x.min).render(self.render_ops, self),
        self.const(x.max+1) if isinstance(x.max, int) else cast(Node, x.max+1).render(self.render_ops, self)), cachable=False) for x in xx if not isinstance(x, NumNode) and x.expr is not None}
      self.loop_uops.update(new_loops)
      return tuple(new_loops.values())

    # set global/local size
    self.global_size: Optional[List[int]] = None
    self.local_size: Optional[List[int]] = None
<<<<<<< HEAD
    global_loop_ctx: Tuple[UOp, ...] = tuple()
    if self.opts.no_global_loop:
      self.uops.append(UnaryOps.NOOP)
    elif self.dont_use_locals:
=======
    if self.dont_use_locals:
>>>>>>> 80e4ad8b
      self.global_size = [x.max+1 for x in loop_global_idxs][::-1]
      self.loop_uops.update({x.expr:self.uop(UOps.SPECIAL, dtypes.int32, (), (len(loop_global_idxs)-1-i, x.expr.replace("gidx", "idx"), x.max+1)) for i,x in enumerate(loop_global_idxs)})
    elif self.opts.has_local:
      self.global_size, self.local_size = [x.max+1 for x in loop_global_idxs][::-1], [x.max+1 for x in loop_local_idxs][::-1]
      self.global_size += [1]*(3-len(self.global_size))
      self.local_size += [1]*(3-len(self.local_size))
      self.loop_uops.update({x.expr:self.uop(UOps.SPECIAL, dtypes.int32, (), (len(loop_global_idxs)-1-i, x.expr, x.max+1)) for i,x in enumerate(loop_global_idxs)})
      self.loop_uops.update({x.expr:self.uop(UOps.SPECIAL, dtypes.int32, (), (len(loop_local_idxs)-1-i, x.expr, x.max+1)) for i,x in enumerate(loop_local_idxs)})
    else:
      render_loop(loop_global_idxs+loop_local_idxs)

    # parse AST
    loaded_buffers = {}
    acc: List[UOp] = []
    self.load_cache: Dict[str, UOp] = {}

    # reduce op
    fake_reduce_idxs: List[Variable] = []
    if self.reduceop is not None:
      # define indexes
      reduce_idxs = [Variable(f"ridx{i}", 0, self.full_shape[i]-1) for i in range(self.first_reduce+len(self.group_for_reduce), self.shape_len-self.upcasted)]
      fake_reduce_idxs = [x*0 for x in reduce_idxs]

      # define accumulator
      acc = self.global_load(0, global_idxs+local_idxs+fake_reduce_idxs+upcast_idxs, {ReduceOps.SUM: 0.0, ReduceOps.MAX: -math.inf}[cast(ReduceOps, self.reduceop.op)])

      if self.tensor_core:
        def calc_tc_idxs(local_size: int, aliases: List[List[int]]):
          replace_idxs = []
          for alias in aliases:
            full_var, full_var_sz = NumNode(0), 1
            if alias[0] != 0:
              for i in alias:
                next_var = local_idxs[-i] if i > 0 else Variable(None, 0, local_size-1)
                full_var += next_var * full_var_sz
                full_var_sz *= next_var.max+1
            replace_idxs.append(full_var)
          return replace_idxs
        replace_acc_idxs = calc_tc_idxs(self.tensor_core.thread_local_sizes[2], self.tensor_core.thread_local_aliases[2])
        for n in range(len(self.tensor_core.threads)):
          local_idxs[self.local_dims-len(self.tensor_core.threads)+n] = replace_acc_idxs[n] # replace locals
        for n in range(len(replace_acc_idxs)-len(self.tensor_core.threads)):
          upcast_idxs[n] = replace_acc_idxs[len(self.tensor_core.threads)+n] # replace upcasts

      # reduce loop
      loop_ctx = render_loop(reduce_idxs)

      # barrier for fast GEMM
      if self.tensor_core: self.uop(UOps.BARRIER, None, (), cachable=False)

      # compute local aliases
      locals_to_store = []
      for i in self.local_alias:
        localbuf_idx = self.bufs.index(self.local_alias[i])
        buf_idxs = [idx*0 if s == 0 else idx for idx,s in zip(global_idxs+local_idxs+reduce_idxs+full_upcast_idxs,self.sts[i].real_strides())]
        if self.tensor_core:
          min_alias_idx = min(self.local_alias.keys())
          replace_input_idxs = calc_tc_idxs(self.tensor_core.thread_local_sizes[i-min_alias_idx], self.tensor_core.thread_local_aliases[i-min_alias_idx])
          for n in range(len(self.tensor_core.threads)):
            buf_idxs[self.first_reduce-len(self.tensor_core.threads)+n] = replace_input_idxs[n] # replace locals
          for n in range(len(replace_input_idxs)-len(self.tensor_core.threads)):
            buf_idxs[self.shape_len-self.upcasted+n] = replace_input_idxs[len(self.tensor_core.threads)+n] # replace upcasts
        if DEBUG >= 3: print(f"{localbuf_idx} alias {i}: idxs=", buf_idxs)
        ll = self.global_load(i, buf_idxs)
        locals_to_store.append((localbuf_idx, buf_idxs, ll))

      # copy in any global buffers
      if self.tensor_core:
        wmma_sz = self.tensor_core.thread_local_sizes
        # calculate the number of local accumulator reduces and render WMMAs: this is bad... this needs to come from someplace else
        nx, ny, nacc = (len(locals_to_store[0][2])//wmma_sz[0]), (len(locals_to_store[1][2])//wmma_sz[1]), (len(acc)//wmma_sz[2])
        acc_reds = math.isqrt((nx*ny)//nacc)
        i, bx, by = 0, nx//acc_reds, ny//acc_reds
        for y in range(by):
          for x in range(bx):
            for j in range(acc_reds):
              op1, op2, op3 = locals_to_store[0][2][(x+(j*bx))*wmma_sz[0]:(x+(j*bx)+1)*wmma_sz[0]], locals_to_store[1][2][(y+(j*by))*wmma_sz[1]:(y+(j*by)+1)*wmma_sz[1]], acc[i:i+wmma_sz[2]]
              if self.opts.device != "HIP":
                ops = tuple(op1+op2+op3)
              else:
                ops = (self.uop(UOps.CAST, dtypes.half.vec(16), tuple(op1)),
                       self.uop(UOps.CAST, dtypes.half.vec(16), tuple(op2)),
                       self.uop(UOps.CAST, dtypes.float.vec(8), tuple(op3)))
              ret = self.uop(UOps.WMMA, dtypes.float.vec(2) if wmma_sz[2] == 2 else dtypes.float.vec(8), ops, (self.opts.device, self.tensor_core.dtype_in, self.tensor_core.dtype_out,))
              for z in range(cast(DType, ret.dtype).sz):
                acc[i+z] = self.uop(UOps.PHI, dtypes.float, (op3[z], self.uop(UOps.GEP, dtypes.float, (ret,), z)) + loop_ctx)
            i += wmma_sz[2]
      else:
        if locals_to_store:
          self.uop(UOps.BARRIER, None, (), cachable=False)
          for i, idxs, ll in locals_to_store: self.global_store(i, idxs, ll)
          self.uop(UOps.BARRIER, None, (), cachable=False)

        # load earlybufs
        loaded_buffers.update({b:self.global_load(self.bufs.index(self.local_alias[i]) if i in self.local_alias else i, global_idxs+local_idxs+reduce_idxs+full_upcast_idxs) for i,b in enumerate(self.bufs[1:], start=1) if b in self.earlybufs})

        # run early AST (with reduce)
        self.ast_parse(self.reduceop, acc, self.acc_offsets(self.full_buf_index), loaded_buffers, do_reduce=True, loop_ctx=loop_ctx)

      # end the reduce loop
      self.load_cache.clear()

      # end the local loop, do the local reduce
      if self.group_for_reduce:
        fake_global_idxs = [x*0 for x in global_idxs]
        stores = self.global_store(-1, fake_global_idxs+local_idxs+fake_reduce_idxs+upcast_idxs, acc)  # store accumulators
        barrier = self.uop(UOps.BARRIER, None, tuple(stores), cachable=False)
        if self.opts.has_local:
          fake_idxs = [NumNode(0)]*len(self.sts[-1].shape)
          fake_idxs[self.global_dims+self.local_dims:self.global_dims+len(local_idxs)] = local_idxs[self.local_dims:]
          if_cond: UOp = (self.sts[-1].expr_idxs(fake_idxs)[0]<1).render(self.render_ops, self)
          barrier = self.uop(UOps.IF, None, (if_cond, barrier), cachable=False)

        # create new late reduce local loops and replace local_idxs that have been used
        end_local_idxs = [Variable(f"tidx{i}", 0, self.full_shape[i]-1 if i >= self.first_reduce and i not in self.upcast_in_mid_reduce_axes else 0) for i in range(0, self.first_reduce+len(self.group_for_reduce))]
        local_idxs = local_idxs[:self.local_dims] + end_local_idxs[self.global_dims + self.local_dims:]

        # if any group_for_reduce items aren't reduces, upcast them here
        for j in self.upcast_in_mid_reduce_axes:
          self.reshape_and_permute(None, [i for i in range(self.shape_len) if i != j] + [j])
          self.upcast()
          self.group_for_reduce.pop()
          local_idxs = local_idxs[:-1]
          end_local_idxs = end_local_idxs[:-1]
          # regenerate upcast_idxs
          upcast_idxs = [Variable(None, 0, s-1) for s in self.output_shape[self.shape_len-self.upcasted:]]

        # NOTE: this structure is the same as the reduce op above

        # define late accumulator
        acc = self.global_load(-1, fake_global_idxs+local_idxs+fake_reduce_idxs+upcast_idxs, {ReduceOps.SUM: 0.0, ReduceOps.MAX: -math.inf}[cast(ReduceOps, self.reduceop.op)])

        # late reduce loop
        loop_ctx = render_loop(end_local_idxs)

        # load localbufs
        loaded_buffers[self.bufs[-1]] = self.global_load(-1, fake_global_idxs+local_idxs+fake_reduce_idxs+upcast_idxs, barrier=barrier)

        # there's no AST here (and there's no shape for the reduce LazyOp)
        self.ast_parse(LazyOp(self.reduceop.op, (LazyOp(BufferOps.MEM, (), self.bufs[-1]),)), acc, self.acc_offsets(-1), loaded_buffers, do_reduce=True, loop_ctx=loop_ctx)

        # end the late reduce loop
        self.load_cache.clear()

    # load latebufs
    loaded_buffers.update({b:self.global_load(i, global_idxs+local_idxs+fake_reduce_idxs+upcast_idxs) for i,b in enumerate(self.bufs) if b not in self.earlybufs and i != 0 and b.__class__ is not LocalBuffer})

    # run late AST
    val = self.ast_parse(self.ast, acc, None, loaded_buffers)

    # store
    self.global_store(0, global_idxs+local_idxs+fake_reduce_idxs+upcast_idxs, val)

    # graph helper functions
    @functools.lru_cache(None)
    def get_recursive_parents(x:UOp) -> Set[UOp]: return set.union(set(x.vin), *[get_recursive_parents(p) for p in x.vin])

    def get_recursive_children(x:UOp) -> Set[UOp]:
      deps = set([x])
      ssize = 0
      while ssize != len(deps):
        ssize = len(deps)
        for u in self.uops:
          if len(deps.intersection([x for x in u.vin if x.uop != UOps.PHI])):
            deps.add(u)
      return deps

    def replace_op(old:UOp, new:UOp):
      for u in self.uops:
        u.vin = tuple(new if x is old else x for x in u.vin)
      self.uops.remove(old)

    # fix loop scope, push CONST and ALU upward out of loop if it does not depend on the loop
    loop_stack: List[List[UOp]] = [[]]
    for u in self.uops:
      if not loop_stack[-1]: loop_stack[-1].append(u)
      elif u.uop == UOps.LOOP: loop_stack.append([u])
      elif u.uop not in [UOps.CONST, UOps.ALU]: loop_stack[-1].append(u)
      else:
        parents = get_recursive_parents(u)
        for i in reversed(range(len(loop_stack))):
          # check backwards and put the uop in the first encounter with some dependency
          if any(x in parents for x in loop_stack[i]) or i == 0:
            loop_stack[i].append(u)
            break
    self.uops = functools.reduce(operator.__add__, loop_stack, [])

    # uops optimization
    changed_something = True
    while changed_something:
      changed_something = False
      for u in self.uops:
        if u.uop == UOps.PHI and len(u.vin) == 3:
          # if the parents of the PHI node don't have the LOOP in their parents, it can be folded
          # TODO: ADD becomes a MUL, MAX can just become nothing
          if all(x.uop != UOps.LOOP for x in get_recursive_parents(UOp(u.uop, u.dtype, u.vin[0:2], u.arg))) and u.vin[1].arg == BinaryOps.ADD:
            if DEBUG >= 4: print(f"removing PHI node {u}")
            del self.saved_exprs[(u.uop, u.dtype, u.vin, u.arg)]
            # NOTE: assuming u.vin[2].vin[1] and u.vin[2].vin[0] have the same dtype
            loop_len = self.uop(UOps.ALU, u.vin[2].vin[1].dtype, (u.vin[2].vin[1], u.vin[2].vin[0]), BinaryOps.SUB, insert_before=self.uops.index(u))
            if loop_len.dtype != u.dtype: loop_len = self.uop(UOps.CAST, u.dtype, (loop_len,), insert_before=self.uops.index(u))
            replace_op(u, self.uop(UOps.ALU, u.dtype, (u.vin[1], loop_len,), BinaryOps.MUL, insert_before=self.uops.index(u)))
            changed_something = True

    # (recursively) remove childless uops
    # NOTE: DEFINE_GLOBAL should be removable, but we'd have to propagate that
    UOPS_W_SIDE_EFFECTS = {UOps.STORE, UOps.BARRIER, UOps.DEFINE_GLOBAL}
    while 1:
      has_child: Set[UOp] = set()
      for ru in self.uops:
        for vu in ru.vin:
          has_child.add(vu)
      nu: List[UOp] = [x for x in self.uops if x in has_child or x.uop in UOPS_W_SIDE_EFFECTS]
      if len(nu) == len(self.uops): break
      if DEBUG >= 4: print(f"reduced UOp count from {len(self.uops)} to {len(nu)}")
      self.uops = nu
      del nu

    # add UOps.END
    for u in self.uops:
      if u.uop == UOps.LOOP:
        # add END of loops after the last thing that (recursively) depends on them
        self.uop(UOps.END, None, (u,), cachable=False, insert_before=self.uops.index(sorted(list(get_recursive_children(u)), key=self.uops.index)[-1])+1)
      elif u.uop == UOps.IF:
        # END any if statements at the end of the uops
        self.uop(UOps.END, None, (u,), cachable=False)

    # maybe graph the uops
    if DEBUG >= 5:
      for u in self.uops:
        print(f"{self.uops.index(u):4d} {str(u.uop):20s}: {str(u.dtype) if u.dtype is not None else '':25s} {str([self.uops.index(x) for x in u.vin]):32s} {u.arg}")
    if getenv("GRAPHUOPS"):
      from tinygrad.graph import graph_uops
      graph_uops(self.uops)

    # restore backups
    self.sts, self.group_for_reduce, self.upcasted = sts_backup, gfr_backup, upc_backup

    # set cache and return
    self.applied_opts_cache = self.applied_opts[:]
    return self

  def uop(self, uop:UOps, dtype:Optional[DType], vin:Tuple[UOp, ...], arg:Any=None, cachable=True, insert_before=None, simplify=True) -> UOp:
    key = (uop, dtype, vin, arg)
    if simplify:
      if uop == UOps.PHI and len(vin) == 2: return vin[1]   # a phi without loops is a noop
      if uop == UOps.GEP and vin[0].uop == UOps.CONST: return self.const(vin[0].arg, dtype, insert_before)
      if uop == UOps.CAST and all(x.uop == UOps.CONST for x in vin) and all_same([x.arg for x in vin]): return self.const(vin[0].arg, dtype, insert_before)
      if uop == UOps.ALU:
        # rewrites. NOTE: the rewritten NEG op is still around...
        if arg == BinaryOps.ADD and vin[1].uop == UOps.ALU and vin[1].arg == UnaryOps.NEG: return self.uop(UOps.ALU, dtype, (vin[0], vin[1].vin[0]), BinaryOps.SUB, cachable=cachable, insert_before=insert_before)
        # constant folding
        if arg == UnaryOps.NEG and vin[0].uop == UOps.CONST: return self.const(-vin[0].arg, dtype, insert_before)
        # zero folding
        for x in [0,1]:
          if arg == BinaryOps.ADD and vin[x].uop == UOps.CONST and vin[x].arg == 0.0: return vin[1-x]
          if arg == BinaryOps.MUL and vin[x].uop == UOps.CONST and vin[x].arg == 1.0: return vin[1-x]
          if arg == BinaryOps.MUL and vin[x].uop == UOps.CONST and vin[x].arg == 0.0: return vin[x]
        if arg == BinaryOps.SUB and vin[1].uop == UOps.CONST and vin[1].arg == 0.0: return vin[0]
        if arg == BinaryOps.DIV and vin[1].uop == UOps.CONST and vin[1].arg == 1.0: return vin[0]

    # When insert_before is set, need to check if the cached expr is valid with the given insert place.
    if cachable and (expr:=self.saved_exprs.get(key, None)) is not None and (insert_before is None or self.uops.index(expr) <= insert_before): return expr
    ret = UOp(uop, dtype, vin, arg)
    if insert_before is not None:
      self.uops.insert(insert_before, ret)
    else:
      self.uops.append(ret)
    if cachable: self.saved_exprs[key] = ret
    return ret

  def ast_parse(self, x:LazyOp, acc: List[UOp], offs:Optional[List[int]], loaded_buffers:Dict[Union[MemBuffer, ConstBuffer, LocalBuffer], List[UOp]], do_reduce=False, loop_ctx=tuple()) -> List[UOp]:
    if x.op in BufferOps: return loaded_buffers[x.arg]
    if x.op == UnaryOps.NOOP: return self.ast_parse(cast(LazyOp, x.src[0]), acc, offs, loaded_buffers)
    if x.op == UnaryOps.CAST: return [self.uop(UOps.CAST, x.arg[0], (u,), x.arg) if not isinstance(x.arg[0], ImageDType) else u for u in self.ast_parse(cast(LazyOp, x.src[0]), acc, offs, loaded_buffers)]
    if x.op in ReduceOps and not do_reduce:
      assert offs is None, "not available if we aren't doing reduce"
      return acc
    # MULACC fusion. TODO: this is copied from Interpreted
    if x.op == ReduceOps.SUM and x.src[0].__class__ is LazyOp and x.src[0].op == BinaryOps.MUL:
      x = LazyOp(TernaryOps.MULACC, x.src[0].src, x.arg)
    if x.op == ReduceOps.SUM and x.src[0].__class__ is LazyOp and x.src[0].op == UnaryOps.CAST and x.src[0].src[0].__class__ is LazyOp and x.src[0].src[0].op == BinaryOps.MUL:
      x = LazyOp(TernaryOps.MULACC, x.src[0].src[0].src, x.arg)
    values = [self.ast_parse(cast(LazyOp, v), acc, offs, loaded_buffers, loop_ctx=loop_ctx) for v in x.src]
    ops = {ReduceOps.SUM:BinaryOps.ADD, ReduceOps.MAX:BinaryOps.MAX, TernaryOps.MULACC:TernaryOps.MULACC}
    if x.op in ops:
      ret = []
      input_acc = acc[:]
      for idx, val, off in zip([[i] for i in range(len(values[0]))], zip(*values), cast(List[int], offs)):
        acc[off] = self.uop(UOps.ALU, dtypes.float32, val+(acc[off],), ops[x.op])
        ret.append((idx, acc[off]))
      for off in range(len(acc)):
        if input_acc[off] != acc[off]:
          acc[off] = self.uop(UOps.PHI, dtypes.float32, (input_acc[off], acc[off]) + tuple(loop_ctx))
    else:
      ret = [(idx, self.uop(UOps.ALU, dtypes.float32, val, x.op)) for idx, val in zip([[i] for i in range(len(values[0]))], zip(*values))]
    ordered_ret: List[Optional[UOp]] = [None]*len(values[0])
    # scatter
    for i,j in ret:
      for k in i:
        ordered_ret[k] = j
    assert all(isinstance(x, UOp) for x in ordered_ret), "some tokens didn't get scattered?"
    return cast(List[UOp], ordered_ret)<|MERGE_RESOLUTION|>--- conflicted
+++ resolved
@@ -194,11 +194,9 @@
     self.function_name, self.display_name = self.function_name+suffix, self.display_name+colored(suffix, 'BLACK')
 
     # define indexes
-    def push_to_first(s, global_dims):
-      if (global_dims > 1): return [prod(s[:global_dims])] + list(s[global_dims:])
-      else: return s
-      
-    self.reshape_and_permute(lambda x: push_to_first(x, self.global_dims), None)
+    def push_to_first(s, global_dims): return ([prod(s[:global_dims])] + list(s[global_dims:]) if (global_dims > 1) else s)
+    
+    if self.opts.device == "WEBGL": self.reshape_and_permute(lambda x: push_to_first(x, self.global_dims), None)
     global_idxs, loop_global_idxs = get_grouped_dims("gidx", 0, self.full_shape[:self.global_dims], 3 if self.opts.has_local else 0)
     local_idxs, loop_local_idxs = get_grouped_dims("lidx", self.global_dims, self.full_shape[self.global_dims:self.first_reduce+len(self.group_for_reduce)], 3 if self.opts.has_local else 0)
     full_upcast_idxs = [Variable(None, 0, s-1) for s in self.full_shape[self.shape_len-self.upcasted:]]
@@ -215,14 +213,7 @@
     # set global/local size
     self.global_size: Optional[List[int]] = None
     self.local_size: Optional[List[int]] = None
-<<<<<<< HEAD
-    global_loop_ctx: Tuple[UOp, ...] = tuple()
-    if self.opts.no_global_loop:
-      self.uops.append(UnaryOps.NOOP)
-    elif self.dont_use_locals:
-=======
     if self.dont_use_locals:
->>>>>>> 80e4ad8b
       self.global_size = [x.max+1 for x in loop_global_idxs][::-1]
       self.loop_uops.update({x.expr:self.uop(UOps.SPECIAL, dtypes.int32, (), (len(loop_global_idxs)-1-i, x.expr.replace("gidx", "idx"), x.max+1)) for i,x in enumerate(loop_global_idxs)})
     elif self.opts.has_local:
