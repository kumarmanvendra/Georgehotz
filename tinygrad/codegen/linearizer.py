from typing import List, Tuple, Any, Optional, cast, DefaultDict, NamedTuple, TypeVar, Dict, Iterator, Union, Sequence
import itertools, math
from collections import defaultdict
from enum import Enum, auto

from tinygrad.helpers import dedup, colored, ImageDType, DEBUG, prod, dtypes, mnum, DType, all_same, partition, getenv
from tinygrad.ops import LazyOp, FlopCounter, get_lazyop_info, UnaryOps
from tinygrad.lazy import LazyBuffer
from tinygrad.ops import MovementOps, ReduceOps, BinaryOps, FusedOps
from tinygrad.runtime.lib import RawConst
from tinygrad.shape.shapetracker import ShapeTracker, strides_for_shape, View
from tinygrad.shape.symbolic import Variable, NumNode, Node, SumNode, MulNode
VariableOrNum = Union[Variable, NumNode, Node]

# bottom ones are asm only
class UOps(Enum): LOOP = auto(); DEFINE_LOCAL = auto(); LOAD = auto(); ALU = auto(); CONST = auto(); ENDLOOP = auto(); STORE = auto(); CAST = auto(); BARRIER = auto(); WMMA = auto(); \
                  SPECIAL = auto(); DEFINE_REGISTER = auto(); LABEL = auto(); COND_BRANCH = auto() # noqa: E702

def to_image_idx(base_shape:Tuple[int, ...], idxy:Node, valid:Node, validhacks=False) -> Tuple[Node, Node]:
  idy = (idxy//(4*base_shape[1]))
  if validhacks and valid.min == 0:
    idx = (idxy//4) + (idy*-base_shape[1])
    # find the ones in idx that didn't factorize and remove them (TODO: this is not universal)
    if isinstance(idx, SumNode):
      unfactored, idx_nodes = partition(idx.nodes, lambda x: isinstance(x, MulNode) and x.b == -base_shape[1])
      assert len(unfactored) <= 1
      idx = Variable.sum(idx_nodes)
      unfactored = (Variable.sum(unfactored) // base_shape[1])
      idy += unfactored
      # ugh really...handtuned garbage
      if idx.min >= (base_shape[1]*3)//4:
        idx -= base_shape[1]
        idy += 1
  else:
    idx = (idxy//4)%base_shape[1]
  if DEBUG >= 5: print("to_image_idx", base_shape, idx.min, idx.max, idy.min, idy.max, idx, idy)
  return idx, idy

class LocalBuffer(NamedTuple):
  name: str
  size: int
  dtype: DType = dtypes.float32
  realized: None = None
  def __str__(self): return f"localbuffer<{self.name}[{self.size}]>"

class Token(NamedTuple):
  name: str
  dtype: DType
  offset: Optional[int] = None
  def render(self, with_type=False):
    if with_type:
      assert self.offset is None
      return f"{self.dtype.name} {self.name}"
    if self.offset is None: return self.name
    assert self.dtype in [dtypes._float4, dtypes._float2]
    return self.name+"."+"xyzw"[int(self.offset)]
  def __repr__(self): return f"<{self.name}>" if self.offset is None and self.dtype == dtypes.float32 else f"<{self.name}:{self.dtype.name}:{self.offset}>"

# TODO: the next three functions are poorly written
def get_grouped_float4_idxs(acc:List[Token]) -> Optional[List[int]]:
  idxs: Optional[List[int]] = []
  for i,a in enumerate(acc):
    if idxs is None: break
    if i in idxs: continue
    if a.dtype.sz > 1 and a.offset == 0:
      idxs.append(i)
      friends: List[int] = []
      for j,b in enumerate(acc):
        if len(friends) == 3: break
        if j in idxs: continue
        if a.name == b.name and b.dtype.sz > 1 and b.offset == len(friends)+1:
          friends.append(j)
      if len(friends) == 3: idxs += friends
      else: idxs = None
    else:
      idxs = None
  return idxs

def to_float4(x:List[Token]) -> Optional[Token]:
  if all_same(x): return x[0]
  if all_same([y.name for y in x]) and all(y.dtype == dtypes._float4 and y.offset == i for i,y in enumerate(x)):
    return Token(x[0].name, dtypes._float4)
  return None

def get_grouped_maybe_float4(*values:List[Token], grouping_allowed=True):
  assert all_same([len(x) for x in values]), f"all values are not the same length {values}"
  # these use accumulators, we can only fold if the acc is a float4
  idxs = get_grouped_float4_idxs(values[-1]) if grouping_allowed else None
  if idxs is not None:
    new_idxs = []
    new_values = []
    for i in range(0, len(idxs), 4):
      nv = [to_float4([v[j] for j in idxs[i:i+4]]) for v in values]
      if any(x is None for x in nv): break
      new_idxs.append(idxs[i:i+4])
      new_values.append(nv)
    if len(new_values) == len(idxs)//4:
      return zip(new_idxs, new_values)
  return zip([[i] for i in range(len(values[0]))], zip(*values))

# TODO: generic visitor pattern?
def expand_node(idx:Node) -> List[Node]:
  if isinstance(idx, Variable):  return [idx] if idx.expr is not None else [Variable.num(j) for j in range(idx.min, idx.max+1)]
  elif isinstance(idx, NumNode): return [idx]
  elif isinstance(idx, MulNode): return [x*idx.b for x in expand_node(idx.a)]
  elif isinstance(idx, SumNode): return [Variable.sum(list(it)) for it in itertools.product(*[expand_node(x) for x in idx.nodes])]
  else: raise NotImplementedError(idx)

def expand_idxs(idxs:Sequence[Node]) -> Iterator[Tuple[Node, ...]]:
  for x in itertools.product(*[expand_node(idx) for idx in idxs[::-1]]):
    yield x[::-1]

class MemOp(NamedTuple):
  i: int
  idx: Variable
  valid: Variable

class UOp(NamedTuple):
  uop: UOps
  out: Optional[Token]
  vin: List[Token]
  arg: Any
  def __repr__(self): return f"{str(self.uop):20s}: {str(self.out) if self.out is not None else '':25s} {str(self.vin):32s} {self.arg}"

class Linearizer:
  supports_float4: bool = False
  supports_float4_alu: bool = False

  def __init__(self, ast:LazyOp, output_buffer:LazyBuffer):
    # NOTE: if there's a RESHAPE, we skip it. the output shape is set from the reduce op or a latebuf
    self.ast = ast.src[0] if ast.op == MovementOps.RESHAPE else ast

    # get the output buffers
    self.bufs = [output_buffer] + dedup(ast.buffers)

    # key for lookup in cache (can change, str might not be right)
    # bufs are needed because kernels like f(x) = x + x and f(x, y) = x + y have the same str(ast), but are different kernels.
    # mapping the buffers to integers is required because a-b != b-a (and how would you tell a and b apart?)
    self.key = (ast.map_buffers({x:i for i,x in enumerate(self.bufs)}).key, tuple([x.key for x in self.bufs]))

  def process(self) -> None:
    if hasattr(self, "sts"): return   # already processed

    # fetch lazyop info
    self.info: FlopCounter = get_lazyop_info(cast(LazyOp, self.ast))
    self.mem_estimate: int = sum(x.dtype.itemsize*(x.realized.size if x.realized is not None else prod(x.shape)) for x in self.bufs if x is not None)

    # there's only allowed to be one reduceop
    reduceops = [x for x in self.ast.get_lazyops() if x.op in ReduceOps]
    assert len(dedup(reduceops)) <= 1, "max one reduce op in an ast"
    self.reduceop = reduceops[0] if reduceops else None

    # get earlybufs, before the one reduce op
    self.earlybufs = dedup(self.reduceop.buffers) if self.reduceop else []

    # create new shapetrackers inside this kernel, we will permute them
    self.sts: List[ShapeTracker] = [x.st.copy() for x in self.bufs]
    for st in self.sts: st.simplify()

    # make the output buffer shape correct in here
    self.sts[0].reshape(self.info.shape)
    self.full_buf_index: int = self.bufs.index(self.earlybufs[0]) if len(self.earlybufs) > 0 else 0

    # move all reduce axes to the end
    reduce = list(enumerate(zip(self.full_shape, self.sts[0].shape)))
    permute = tuple([i for i,(s,n) in reduce if s == n] + [i for i,(s,n) in reduce if s != n])
    self.reshape_and_permute(None, permute)

    # parameters
    self.group_for_reduce: List[int] = []
    self.upcasted: int = 0
    self.local_dims: int = 0
    self.local_alias: Dict[int, LocalBuffer] = {}
    self.use_tensor_cores: bool = False
    self.exclude_local_upcast: int = 0

    # group simplifies
    self.simplify_ones()
    self.simplify_merge_adjacent()

    # print early
    if DEBUG >= 5: self.printbufs("early")

  def shape_offsets(self, i): return itertools.product(*[list(range(s)) for s in self.sts[i].shape[self.shape_len-self.upcasted:][::-1]]) if self.upcasted > 0 else [tuple()]
  def float4_axis(self, i): return [x-(self.shape_len-self.upcasted) for x in self.sts[i].unit_stride_axes() if x >= self.shape_len-self.upcasted and self.sts[i].shape[x]%4 == 0]

  def upcasted_axis(self, i):
    return list(zip(self.sts[i].shape[self.shape_len-self.upcasted:],
                    self.sts[i].real_strides()[self.shape_len-self.upcasted:],
                    [x!=y for x,y in zip(self.sts[0].shape[self.shape_len-self.upcasted:], self.full_shape[self.shape_len-self.upcasted:])]))

  # TODO: is there a better way to write this?
  def acc_offsets(self, i):
    if self.upcasted == 0: return [0]
    upcasted_i = self.upcasted_axis(i)
    acc_strides = [x*(1-upcasted_i[::-1][i][2]) for i,x in enumerate(strides_for_shape(tuple(1 if r else s for s,_,r in upcasted_i[::-1])))]
    return [sum(t) for t in itertools.product(*[[y*acc_strides[i] for y in range(x[0])] for i,x in enumerate(upcasted_i[::-1])])]

  def get_upcast_dim(self, i) -> List[int]:
    should_upcast = self.supports_float4 and (self.bufs[i].dtype in [dtypes.float32, dtypes.float16] or isinstance(self.bufs[i].dtype, ImageDType))
    return [x for x in self.sts[i].unit_stride_axes() if should_upcast and x >= self.shape_len-self.upcasted and self.sts[i].shape[x] > 1]

<<<<<<< HEAD
  def global_load(self, i:int, idxs:Sequence[VariableOrNum], const=None) -> List[Token]:
=======
  def global_load(self, i, idxs:Sequence[VariableOrNum], const=None) -> List[Token]:
    expanded_nodes = [expand_node(idx) for idx in idxs]
    _idxs = [x[::-1] for x in itertools.product(*expanded_nodes[::-1])]
>>>>>>> bb316a42
    upcast_dim = self.get_upcast_dim(i)

    amt = 1
    if len(upcast_dim) == 1 and len(expanded_nodes[upcast_dim[0]]) in [4,2]:
      dim, amt = upcast_dim[0], len(expanded_nodes[upcast_dim[0]])

    cache: Dict[str, Token] = {}
    ret = []
    for _idx in _idxs:
      if amt > 1:
        idx, valid = self.sts[i].expr_idxs((_idx[:dim] + (expanded_nodes[dim][0],) + _idx[dim+1:]))
        localtype = dtypes._float4 if amt == 4 else dtypes._float2
        if idx.render() != ((idx//amt)*amt).render():
          idx, valid = self.sts[i].expr_idxs(_idx)
          localtype = dtypes.float32
      else:
        idx, valid = self.sts[i].expr_idxs(_idx)
        localtype = dtypes.float32
      key = f"{localtype}{idx.render()}{valid.render()}"
      if key not in cache:
        if isinstance(self.bufs[i].dtype, ImageDType): idx = to_image_idx(self.bufs[i].dtype.shape, idx, valid)
        cache[key] = self.uop(UOps.LOAD, Token(f"val{mnum(i)}_{len(cache)}", localtype), [], MemOp(i, idx, valid)) if const is None else \
                     self.uop(UOps.CONST, Token(f"acc{mnum(i)}_{len(cache)}", localtype), [], const)
      ret.append(Token(cache[key].name, cache[key].dtype, expanded_nodes[dim].index(_idx[dim])) if localtype != dtypes.float else cache[key])
    return ret

  def global_store(self, i, idxs:List[VariableOrNum], store:List[Token], ssa) -> None:
    expanded_nodes = [expand_node(idx) for idx in idxs]
    _idxs = [x[::-1] for x in itertools.product(*expanded_nodes[::-1])]
    upcast_dim = self.get_upcast_dim(i)

    store_offset = dict(zip(_idxs, store))

    # float4 grouping
    if len(upcast_dim) == 1 and len(expanded_nodes[upcast_dim[0]]) in [2,4]:
      grouped_store_offset = defaultdict(list)
      for k in store_offset:
        _idx = k[:upcast_dim[0]] + (expanded_nodes[upcast_dim[0]][0],) + k[upcast_dim[0]+1:]
        grouped_store_offset[_idx].append(store_offset[k])
      store_offset_new = {}
      for k,out_tokens in grouped_store_offset.items():
        amt = len(out_tokens)
        idx, valid = self.sts[i].expr_idxs(k)
        assert idx.render() == ((idx//amt)*amt).render(), "float4 stores are always aligned"
        assert valid.min == 1, "stores are always valid"
        if all_same([x.name for x in out_tokens]) and tuple(range(amt)) == tuple(x.offset for x in out_tokens):
          store_offset_new[k] = Token(out_tokens[0].name, dtypes._float4 if amt == 4 else dtypes._float2)
        else:
          store_offset_new[k] = self.uop(UOps.CAST, ssa("alu", dtypes._float4 if amt == 4 else dtypes._float2), out_tokens)
      store_offset = store_offset_new

    for idx, var in store_offset.items():
      idx, valid = self.sts[i].expr_idxs(idx)
      if isinstance(self.bufs[i].dtype, ImageDType): idx = to_image_idx(self.bufs[i].dtype.shape, idx, valid)
      self.uop(UOps.STORE, None, [var], MemOp(i, idx, valid))

  def linearize(self):
    # uops
    self.uops: List[UOp] = []
    self.saved_exprs: Dict[LazyOp, List[Token]] = dict()

    # add a local buffer for multistage reduce
    if len(self.group_for_reduce):
      # TODO: the strides of this can be controlled
      self.sts.append(ShapeTracker(tuple([1] * self.first_reduce + self.group_for_reduce + [1] * (self.shape_len - self.upcasted - len(self.group_for_reduce) - self.first_reduce) + [x[0] for x in self.upcasted_axis(0)])))
      self.bufs.append(LocalBuffer("temp", self.sts[-1].size()))
      self.uop(UOps.DEFINE_LOCAL, None, [], ("temp", self.sts[-1].size()))

    # define local buffers
    for lb in self.local_alias.values():
      self.uop(UOps.DEFINE_LOCAL, None, [], (lb.name, self.sts[self.bufs.index(lb)].size()))

    # print
    if DEBUG >= 3: self.printbufs()

    # kernel name (before late upcast)
    self.function_name = ("r_" if self.reduceop else "E_") + '_'.join([str(x) for x in self.full_shape])
    self.display_name = ("r_" if self.reduceop else "E_") + colored('_', 'BLACK').join([colored(str(x), c) for x,c in zip(self.full_shape, self.colors())])

    # parse AST
    loaded_buffers = {}
    acc = []

    # ssa
    _ssa:DefaultDict[str,int] = defaultdict(int)
    def ssa(name, ltype=dtypes.float) -> Token:
      _ssa[name] += 1
      return Token(f"{name}{_ssa[name]-1}", ltype)

    # global loop
    global_idxs = [Variable(f"gidx{i}", 0, self.full_shape[i]-1) for i in range(0, self.first_reduce-self.local_dims)]
    self.uop(UOps.LOOP, None, [], (global_idxs, "global"))

    # local loop
    local_idxs = [Variable(f"lidx{i}", 0, self.full_shape[i]-1) for i in range(self.first_reduce-self.local_dims, self.first_reduce+len(self.group_for_reduce))]
    self.uop(UOps.LOOP, None, [], (local_idxs, "local"))

    # upcast indexes
    full_upcast_idxs = [Variable(None, 0, s-1) for s in self.full_shape[self.shape_len-self.upcasted:]]
    upcast_idxs = [Variable(None, 0, s-1) for s in self.output_shape[self.shape_len-self.upcasted:]]

    # reduce op
    fake_reduce_idxs = []
    if self.reduceop is not None:
      # define indexes
      reduce_idxs = [Variable(f"ridx{i}", 0, self.full_shape[i]-1) for i in range(self.first_reduce+len(self.group_for_reduce), self.shape_len-self.upcasted)]
      fake_reduce_idxs = [x*0 for x in reduce_idxs]

      # define accumulator
      acc = self.global_load(0, global_idxs+local_idxs+fake_reduce_idxs+upcast_idxs, {ReduceOps.SUM: 0.0, ReduceOps.MAX: -math.inf}[cast(ReduceOps, self.reduceop.op)])

      # reduce loop
      self.uop(UOps.LOOP, None, [], (reduce_idxs, "reduce"))

      # barrier for fast GEMM
      if self.use_tensor_cores: self.uop(UOps.BARRIER, None, [], ())

      # compute local aliases
      locals_to_store = []
      for i in self.local_alias:
        strides = self.sts[i].real_strides()
        extra_locals = [lidx for lidx,st in zip(local_idxs[self.exclude_local_upcast:], strides[len(global_idxs)+self.exclude_local_upcast:self.first_reduce]) if st == 0]
        this_upcast_idxs: List[Node] = []
        for j,v in enumerate(full_upcast_idxs):
          if strides[len(global_idxs)+len(local_idxs)+len(reduce_idxs)+j] == 0:
            if DEBUG >= 4: print("upcasting stride 0")
            this_upcast_idxs.append(Variable.num(0))
          elif (elc:=[el for el in extra_locals if v.min == el.min and v.max == el.max]):
            if DEBUG >= 4: print(f"upcasting matched stride {elc[0]}")
            this_upcast_idxs.append(elc[0])
            extra_locals.remove(elc[0])
          elif (elc:=[el for el in extra_locals if v.min == el.min and (v.max+1)%(el.max+1) == 0]):
            tacc = Variable.num(0)
            rem = v.max+1
            while len(elc) and rem%(elc[0].max+1) == 0:
              if DEBUG >= 4: print(f"upcasting partial stride {rem} {elc[0]} left: {elc[1:]}")
              rem = rem//(elc[0].max+1)
              tacc += (elc[0] * rem)
              extra_locals.remove(elc[0])
              elc = [el for el in extra_locals if v.min == el.min and rem%(el.max+1) == 0]
            if DEBUG >= 4 and rem > 1: print(f"failed upcasting partial stride {rem} extra locals {extra_locals}")
            this_upcast_idxs.append(tacc + Variable(None, 0, rem-1))
          else:
            if DEBUG >= 4: print(f"failed upcasting stride {v} extra locals {extra_locals}")
            this_upcast_idxs.append(v)
        idxs = global_idxs+local_idxs+reduce_idxs+this_upcast_idxs
        ll = self.global_load(i, idxs)
        locals_to_store.append((self.bufs.index(self.local_alias[i]), idxs, ll))

      # copy in any global buffers
      if self.use_tensor_cores:
        i = 0
        for y0,y1 in zip(locals_to_store[1][2][::2], locals_to_store[1][2][1::2]):
          for x0,x1 in zip(locals_to_store[0][2][::2], locals_to_store[0][2][1::2]):
            self.uop(UOps.WMMA, None, [x0, x1, y0, y1, acc[i], acc[i+1]], ())
            i += 2
      else:
        if locals_to_store:
          self.uop(UOps.BARRIER, None, [], ())
          for i, idxs, ll in locals_to_store: self.global_store(i, idxs, ll, ssa)
          self.uop(UOps.BARRIER, None, [], ())

        # load earlybufs
        loaded_buffers.update({b:self.global_load(self.bufs.index(self.local_alias[i]) if i in self.local_alias else i, global_idxs+local_idxs+reduce_idxs+full_upcast_idxs) for i,b in enumerate(self.bufs) if b in self.earlybufs and i != 0})

        # run early AST (with reduce)
        self.ast_parse(self.reduceop, [acc[off] for off in self.acc_offsets(self.full_buf_index)], loaded_buffers, ssa, do_reduce=True)

      # end the reduce loop
      self.uop(UOps.ENDLOOP, None, [], (reduce_idxs, "reduce"))

      # end the local loop, do the local reduce
      if self.group_for_reduce:
        fake_global_idxs = [x*0 for x in global_idxs]
        self.global_store(-1, fake_global_idxs+local_idxs+fake_reduce_idxs+upcast_idxs, acc, ssa)  # store accumulators
        self.uop(UOps.BARRIER, None, [], ())
        self.uop(UOps.ENDLOOP, None, [], (local_idxs, "local"))

        # local indexs are over, 0 them out
        local_idxs = [x*0 for x in local_idxs]

        # if any group_for_reduce items aren't reduces, upcast them here
        for j in self.upcast_in_mid_reduce_axes:
          self.reshape_and_permute(None, [i for i in range(self.shape_len) if i != j] + [j])
          self.upcast()
          self.group_for_reduce.pop()
          local_idxs = local_idxs[:-1]
          # regenerate upcast_idxs
          upcast_idxs = [Variable(None, 0, s-1) for s in self.output_shape[self.shape_len-self.upcasted:]]

        # NOTE: this structure is the same as the reduce op above

        # define late accumulator
        acc = self.global_load(-1, fake_global_idxs+local_idxs+fake_reduce_idxs+upcast_idxs, {ReduceOps.SUM: 0.0, ReduceOps.MAX: -math.inf}[cast(ReduceOps, self.reduceop.op)])

        # late reduce loop
        end_local_idxs = [Variable(f"tidx{i}", 0, self.full_shape[i]-1 if i >= self.first_reduce else 0) for i in range(0, self.first_reduce+len(self.group_for_reduce))]
        self.uop(UOps.LOOP, None, [], (end_local_idxs, "late_reduce"))

        # load localbufs
        loaded_buffers["LOCAL_BUFFER"] = self.global_load(-1, end_local_idxs+fake_reduce_idxs+upcast_idxs)

        # there's no AST here (and there's no shape for the reduce LazyOp)
        self.ast_parse(LazyOp(self.reduceop.op, ("LOCAL_BUFFER",)), [acc[off] for off in self.acc_offsets(-1)], loaded_buffers, ssa, do_reduce=True) # type: ignore

        # end the late reduce loop
        self.uop(UOps.ENDLOOP, None, [], (end_local_idxs, "late_reduce"))

    # load latebufs
    loaded_buffers.update({b:self.global_load(i, global_idxs+local_idxs+fake_reduce_idxs+upcast_idxs) for i,b in enumerate(self.bufs) if b not in self.earlybufs and i != 0 and b.__class__ is not LocalBuffer})

    # run late AST
    val = self.ast_parse(self.ast, acc, loaded_buffers, ssa)

    # store
    self.global_store(0, global_idxs+local_idxs+fake_reduce_idxs+upcast_idxs, val, ssa)

    if not self.group_for_reduce:
      # end the global+local loop
      self.uop(UOps.ENDLOOP, None, [], (global_idxs+local_idxs, "global+local"))
    else:
      # end the global loop
      self.uop(UOps.ENDLOOP, None, [], (global_idxs, "global"))

  _OT = TypeVar("_OT")
  def uop(self, uop:UOps, out:_OT, vin:List[Token], arg:Any=None) -> _OT:
    self.uops.append(UOp(uop, cast(Optional[Token], out), vin, arg))
    if DEBUG >= 4: print(self.uops[-1])
    return out

  def ast_parse(self, x, acc, loaded_buffers, ssa, do_reduce=False) -> List[Token]:
    if x.__class__ is not LazyOp: return loaded_buffers[x]
    if x.op in [UnaryOps.NOOP, UnaryOps.CAST]: return self.ast_parse(x.src[0], acc, loaded_buffers, ssa)  # cast isn't an ALU op
    if x.op in ReduceOps and not do_reduce: return acc
    # MULACC fusion. TODO: this is copied from Interpreted
    if x.op == ReduceOps.SUM and x.src[0].__class__ is LazyOp and x.src[0].op == BinaryOps.MUL:
      x = LazyOp(FusedOps.MULACC, x.src[0].src, x.arg)
    if x.op == ReduceOps.SUM and x.src[0].__class__ is LazyOp and x.src[0].op == UnaryOps.CAST and x.src[0].src[0].__class__ is LazyOp and x.src[0].src[0].op == BinaryOps.MUL:
      x = LazyOp(FusedOps.MULACC, x.src[0].src[0].src, x.arg)
    if x.op in {BinaryOps.ADD, BinaryOps.MUL}:
      # Reorder sources to put constants first so get_grouped_maybe_float4 can fold the op
      srcs = sorted(x.src, key=lambda x: (x.realized.__class__ != RawConst) if x.__class__ == LazyBuffer else 0)
      x.src = tuple(srcs)
    if x not in self.saved_exprs:
      values = [self.ast_parse(v, acc, loaded_buffers, ssa) for v in x.src]
      if x.op.__class__ in {ReduceOps, FusedOps}:
        ret = [(idx, self.uop(UOps.ALU, val[-1], list(val), {ReduceOps.SUM:BinaryOps.ADD, ReduceOps.MAX:BinaryOps.MAX, FusedOps.MULACC:FusedOps.MULACC}[x.op])) for idx, val in get_grouped_maybe_float4(*values, acc, grouping_allowed=self.supports_float4_alu)]
      else:
        ret = [(idx, self.uop(UOps.ALU, ssa('alu', dtypes._float4) if any(x.dtype == dtypes._float4 and x.offset is None for x in val) else ssa('alu'), list(val), x.op)) for idx, val in get_grouped_maybe_float4(*values, grouping_allowed=self.supports_float4_alu and x.op!=BinaryOps.CMPEQ)]
      ordered_ret: List[Optional[Token]] = [None]*len(values[0])
      # scatter
      for i,j in ret:
        for o,k in enumerate(i):
          ordered_ret[k] = Token(j.name, j.dtype, o) if j.dtype == dtypes._float4 else j
      assert all(isinstance(x, Token) for x in ordered_ret), "some tokens didn't get scattered?"
      self.saved_exprs[x] = cast(List[Token], ordered_ret)
    return self.saved_exprs[x]

  @property
  def first_reduce(self) -> int: return [x!=y for x,y in zip(self.sts[0].shape[:self.shape_len-self.upcasted]+(0,), self.full_shape[:self.shape_len-self.upcasted]+(1,))].index(True)

  @property
  def output_shape(self) -> Tuple[int, ...]: return self.sts[0].shape

  @property
  def full_shape(self) -> Tuple[int, ...]: return self.sts[self.full_buf_index].shape

  @property
  def full_unupcasted_shape(self) -> Tuple[int, ...]: return self.full_shape[:self.shape_len-self.upcasted]

  @property
  def shape_len(self) -> int: return len(self.sts[0].shape)

  @property
  def upcast_in_mid_reduce_axes(self) -> List[int]: return [j for j in range(self.first_reduce, self.first_reduce+len(self.group_for_reduce)) if self.full_shape[j] == self.sts[0].shape[j]]

  # there's seven chunks of the shape
  # blue   -- global dims
  # cyan   -- local dims
  #  *** self.first_reduce
  # green  -- reduce-local dims
  # white  -- reduce-late upcasted dim (self.upcast_in_mid_reduce_axes)
  # red    -- reduce loops
  #  *** self.upcasted
  # purple -- reduce upcasted
  # yellow -- normal upcasted dimensions
  def colors(self) -> List[str]:
    # up to first_reduce, they are all global (blue)
    colors = ["blue"] * (self.first_reduce-self.local_dims)
    # except the local_dims, these are non-reduce locals (cyan)
    colors += ["cyan"] * (self.local_dims)
    # between first_reduce and first_reduce + group_for_reduce, they are either local (cyan), or late upcasted (green)
    colors += ["white" if i in self.upcast_in_mid_reduce_axes else "green" for i in range(self.first_reduce, self.first_reduce + len(self.group_for_reduce))]
    # between first_reduce + group_for_reduce and upcasted, they are reduce (red)
    colors += ["red"] * ((self.shape_len-self.upcasted) - (self.first_reduce + len(self.group_for_reduce)))
    # upcasted dimensions are reduce (magenta) or normal (yellow)
    colors += ["magenta" if self.full_shape[i] != self.sts[0].shape[i] else "yellow" for i in range(self.shape_len-self.upcasted, self.shape_len)]
    assert len(colors) == self.shape_len, "colors size mismatch"
    return colors

  def colored_shape(self) -> str: return ' '.join(colored(f"{s:4d}", color) for s,color in zip(self.full_shape, self.colors()))
  def printbufs(self, prefix=""):
    for i in range(len(self.sts)):
      print(prefix, f"{i:3d} {str(self.bufs[i].realized) if self.bufs[i].realized is not None else str(self.bufs[i]):47s}", self.sts[i].views)
    print(self.colored_shape())

  # ******************** base simplifiers ********************

  # apply reshape and permute to all shapetrackers
  def reshape_and_permute(self, new_shape_fxn, axis):
    for st in self.sts:
      if new_shape_fxn is not None: st.reshape(tuple(new_shape_fxn(st.shape)))
      if axis is not None: st.permute(tuple(axis))

  # drops the final dimension
  def upcast(self):
    assert self.full_shape[-1] != 1, "can't upcast a dimension with size 1"
    self.upcasted += 1

  # axis : the axis to pull from
  # amount : the amount to take
  # top : if you want to pull that amount from the top
  # insert_before : place to insert the new stuff
  def shift_to(self, axis, amount, top=False, insert_before=None):
    if insert_before is None: insert_before = self.shape_len
    move_axis = axis if top else axis+1
    if move_axis < insert_before: insert_before += 1
    self.reshape_and_permute(
      lambda x: list(x[0:axis]) + (([amount, x[axis]//amount] if top else [x[axis]//amount, amount]) if x[axis] > 1 else [1,1]) + list(x[axis+1:]),
      [i for i in range(insert_before) if i != move_axis] + [move_axis] + [i for i in range(insert_before, self.shape_len+1) if i != move_axis])

  # ******************** complex simplifiers ********************

  def simplify_ones(self):
    # remove places where the shape is all ones
    # TODO: this should be factored in to multi shape stride
    if self.shape_len == 0: return
    all_ones = [all(st.shape[i]==1 for st in self.sts) for i in range(self.shape_len)]
    # keep at least 1 one
    if all(all_ones): all_ones[-1] = False
    self.reshape_and_permute(lambda shape: [x for i,x in enumerate(shape) if not all_ones[i]], None)

  def simplify_merge_adjacent(self):
    if self.shape_len == 0: return
    shapes, strides = [x.shape for x in self.sts], [x.real_strides() for x in self.sts]

    # merge dimensions if we can, multi get_shape_strides
    # TODO: does this always preserve the reduce dimension, NO
    # TODO: move this into shapetracker, with tests!
    rets = [[(shapes[j][0], strides[j][0])] for j in range(len(shapes))]
    for i in range(1, len(shapes[0])):
      can_merge = []
      for j in range(len(shapes)):
        # TODO: added the always mergeability of 1s, is this right? if so, add to shapetracker in the 1 case
        can_merge.append(strides[j][i] is not None and ((strides[j][i] != 0 and rets[j][-1][1] == shapes[j][i]*cast(int, strides[j][i])) or (strides[j][i] == 0 and rets[j][-1][1] == 0)))
      # more can merge than this
      mergeable = all(can_merge) and i != self.first_reduce
      for j in range(len(shapes)):
        if mergeable: rets[j][-1] = (rets[j][-1][0] * shapes[j][i], strides[j][i])
        else: rets[j].append((shapes[j][i], strides[j][i]))

    # do the reshapes
    for i,x in enumerate(rets): self.sts[i].reshape(tuple([y[0] for y in x]))

  # ******************** GPU simplifiers ********************

  def required_optimizations(self, early_only=False):
    for buf_index,buf in enumerate(self.bufs):
      unit_stride_axes_mul_4 = [i for i in self.sts[buf_index].unit_stride_axes(ignore_valid=True) if self.sts[buf_index].shape[i]%4 == 0]
      if (not early_only or buf in self.earlybufs) and self.bufs[buf_index].dtype.__class__ is ImageDType:
        assert len(unit_stride_axes_mul_4) >= 1, f"needs a unit stride axis in {self.bufs[buf_index]}"
        if all(x < (self.shape_len-self.upcasted) for x in unit_stride_axes_mul_4) and unit_stride_axes_mul_4[0] not in self.upcast_in_mid_reduce_axes:
          self.shift_to(unit_stride_axes_mul_4[0], 4)
          self.upcast()

  def limit_global_dims(self, limit):
    # sometimes, there's more dimensions than len(self.lang.gid).
    # compact all the dimensions into the first
    # NOTE: this might make multiview shapetrackers
    if limit and (self.first_reduce-self.local_dims) > limit:
      num_to_merge = ((self.first_reduce-self.local_dims) - limit)+1
      self.reshape_and_permute(lambda x: (prod(x[0:num_to_merge]),)+x[num_to_merge:], None)
      if DEBUG >= 3: print("reshaped to", self.full_shape, "due to too many global dimensions")

  def alias_buffer(self, i, pattern):
    assert len(pattern) == len(self.sts[i].shape), f"must include a pattern for each shape {pattern} {self.sts[i].shape}"

    bst = 1
    real_strides = self.sts[i].real_strides()
    shp, stride = [(s if p != 0 else 1) for s,p in zip(self.sts[i].shape, pattern)], [0]*len(pattern)
    for priority in range(1, max(pattern)+1):  # priority. 0 is non local and ignored
      for j,p in enumerate(pattern):
        if priority == p and real_strides[j] != 0:
          stride[j] = bst
          bst *= shp[j]

    self.sts.append(ShapeTracker(tuple(shp), [View(tuple(shp), tuple(stride))]))
    self.bufs.append(LocalBuffer(name=f"ldata{i}", size=self.sts[-1].size()))
    if DEBUG >= 4: print("aliasing buffer", self.sts[i])
    self.local_alias[i] = self.bufs[-1]

  def hand_coded_optimizations(self):
    if getenv("NOOPT"): return

    # if there's images in the earlybufs, we have to make an axis the 4 loading one
    self.required_optimizations(early_only=True)

    # simplify
    self.simplify_ones()

    # should use tensor cores?
    # first, confirm it's a straightforward mulacc on a device with real locals
    tensor_cores_allowed = getenv("TC", 1) != 0 and (getenv("TC", 1) == 2 or (self.bufs[0].device == "METAL" and getenv("CI", "") != "true"))
    if tensor_cores_allowed and self.reduceop and self.reduceop.op == ReduceOps.SUM and \
       isinstance(self.reduceop.src[0], LazyOp) and self.reduceop.src[0].op == BinaryOps.MUL and \
       isinstance(self.reduceop.src[0].src[0], LazyBuffer) and isinstance(self.reduceop.src[0].src[1], LazyBuffer) and hasattr(self, 'lang') and len(self.lang.lid):
      buf0 = self.bufs.index(self.reduceop.src[0].src[0])
      buf1 = self.bufs.index(self.reduceop.src[0].src[1])
      buf0_strides = self.sts[buf0].real_strides()
      buf1_strides = self.sts[buf1].real_strides()
      axis_buf0 = [(i,self.full_shape[i],buf1_strides[i]) for i,s in enumerate(buf0_strides) if s == 0 and self.full_shape[i]%8 == 0]
      axis_buf1 = [(i,self.full_shape[i],buf0_strides[i]) for i,s in enumerate(buf1_strides) if s == 0 and self.full_shape[i]%8 == 0]
      if len(axis_buf0) and len(axis_buf1) and self.full_shape[self.first_reduce]%8 == 0 and (self.shape_len-self.first_reduce) == 1:
        if DEBUG >= 3: print("TENSOR CORES", axis_buf0, axis_buf1)
        self.use_tensor_cores = getenv("TC", 1) == 1  # TC=2 will do the shape ops without the WMMA

        # TODO: select axis in smart way
        s0, s1 = axis_buf0[-1][0], axis_buf1[-1][0]
        global_count = self.first_reduce

        # upcast first
        if self.full_shape[self.first_reduce] > 8: self.shift_to(self.first_reduce, 8)
        self.upcast()

        # 2 locals
        self.shift_to(s1, 8, insert_before=self.first_reduce)  # axis 2
        self.shift_to(s0, 8, insert_before=self.first_reduce)  # axis 3

        # permuted+upcast for tensor cores
        self.shift_to(global_count, 4, insert_before=self.first_reduce)
        self.shift_to(global_count+1, 4, insert_before=self.first_reduce)
        self.shift_to(self.first_reduce-1, 2)
        self.upcast()

        # final global upcast
        for ax in [s1, s0]:
          for upc in [4,3,2]:
            if self.full_shape[ax]%upc == 0:
              self.shift_to(ax, upc)
              self.upcast()
              break

        # alias buffer
        self.local_dims = self.first_reduce - global_count
        alias_pattern = [0]*global_count + [2] * self.local_dims + [0] * (self.shape_len-self.upcasted-self.first_reduce) + [1,1] + [3] * (self.upcasted-2)
        self.alias_buffer(buf0, alias_pattern)
        self.alias_buffer(buf1, alias_pattern)

        # very late upcast to run group at the same time. only if actually using real tensor cores, otherwise local isn't a simdgroup
        if self.use_tensor_cores:
          self.shift_to(s0, 2, insert_before=self.first_reduce-self.local_dims)
          self.local_dims += 1
          self.exclude_local_upcast += 1

        # early exit
        return

    # are we grouping? (requires local shape support)
    if not self.float4_axis(0) and self.first_reduce <= 2 and self.first_reduce + 1 <= self.shape_len and prod(self.sts[0].shape[:self.first_reduce]) <= 2048:
      # TODO: use 1024 if it's allowed in a smarter way
      for sz in (([256, 16]) if prod(self.sts[0].shape[:self.first_reduce]) <= 32 else [16]):
        if all(st.shape[self.first_reduce] % sz == 0 or st.shape[self.first_reduce] == 1 for st in self.sts):
          self.shift_to(self.first_reduce, sz, top=True, insert_before=self.first_reduce + len(self.group_for_reduce))
          self.group_for_reduce.append(sz)
          break

    # are we upcasting in mid reduce? (only for images)
    if self.bufs[0].dtype.name.startswith('image') and not self.float4_axis(0) and self.group_for_reduce and self.first_reduce <= 2 and prod(self.sts[0].shape) > 1:
      axes = self.sts[0].unit_stride_axes()
      assert len(axes) == 1, f"wrong number of stride 1 axis : {axes}"
      if self.sts[0].shape[axes[0]]%4 == 0:
        self.shift_to(axes[0], 4, insert_before=self.first_reduce + len(self.group_for_reduce))   # insert at the end of the grouped axis
        self.group_for_reduce.append(4)

    # now do everything required
    self.required_optimizations()

    # simplify (sets first_reduce)
    self.simplify_ones()

    # use more opencl indexing if the output buffer is an image and we have room
    if self.bufs[0].dtype.name.startswith('image') and self.first_reduce+len(self.group_for_reduce) < 3:
      base_shape = self.bufs[0].dtype.shape
      if (base_shape[0]*base_shape[1]) % self.sts[0].shape[0] == 0 and self.sts[0].shape[0]//base_shape[0] != 0:
        if DEBUG >= 4: print("split opencl", base_shape, self.sts[0].shape)
        self.reshape_and_permute(lambda x: [base_shape[0], x[0]//base_shape[0]]+list(x[1:]), None)
        self.simplify_ones()

    # no more opt if we are grouping
    if self.group_for_reduce: return

    # **** below this line need to be optional and benchmarked ****

    # potentially do more upcasts of non reduce axes based on a heuristic
    upcasted_axis = set()
    while prod(self.sts[0].shape[:self.first_reduce]) >= 1024:
      xb_choices = []
      for axis, upcast_amount in itertools.product(range(self.first_reduce), [3,4]):   # consider all the non reduce axes, and a 3 or 4 reduce
        # if we haven't upcasted it, it mods, and some buffer has stride 0 on axis while having no stride 0 in the upcasted axis already
        if axis not in upcasted_axis and self.full_shape[axis]%upcast_amount == 0 and any(self.sts[buf_index].views[-1].strides[axis] == 0 and not any(x[1] == 0 for x in self.upcasted_axis(buf_index)) for buf_index in range(len(self.sts))):
          xb_choices.append((sum(st.views[-1].strides[axis]>0 for st in self.sts), sum(st.views[-1].strides[axis] for st in self.sts), axis, upcast_amount))
      if len(xb_choices):
        xb_choices = sorted(xb_choices)
        if DEBUG >= 4: print(f"float4 merging axis : {xb_choices}")
        self.shift_to(xb_choices[0][2], amount=xb_choices[0][3])
        self.upcast()
        self.simplify_ones()
        upcasted_axis.add(xb_choices[0][2])
      else:
        break

    # if last dim is small(ish) and it's a reduce dim, upcast the reduce (loop unrolling). no simplify needed since it's just an upcast. NOTE: careful, this has broken VALIDHACKS
    if self.first_reduce < (self.shape_len-self.upcasted) and (len(list(self.shape_offsets(self.full_buf_index))) <= 4 or not any(r for _,_,r in self.upcasted_axis(self.full_buf_index))):
      if (s:=self.full_unupcasted_shape[-1]) <= 32:
        self.upcast()
        # if it's small, upcast a second reduce dimension too
        if self.first_reduce < (self.shape_len-self.upcasted) and s <= 3 and self.full_unupcasted_shape[-1] <= 3: self.upcast()
      else:
        for splits in [4]:
          if self.full_unupcasted_shape[-1]%splits == 0:
            self.shift_to(len(self.full_unupcasted_shape)-1, splits, insert_before=len(self.full_unupcasted_shape))
            self.upcast()
            break

    # if nothing at all is upcasted and it's easy to, do an upcast
    # TODO: this is breaking the tests
    for splits in [4]:
      if self.upcasted == 0 and len(self.full_unupcasted_shape) > 0 and self.full_unupcasted_shape[-1] % splits == 0:
        self.shift_to(len(self.full_unupcasted_shape)-1, splits, insert_before=len(self.full_unupcasted_shape))
        self.upcast()

    # **** local groups ****

    for axis in range(self.first_reduce - self.local_dims - 1, -1, -1):
      local_size = prod(self.full_shape[self.first_reduce-self.local_dims:self.first_reduce])
      if self.full_shape[axis] == 1: continue
      last_try = self.local_dims == 0 and axis == 0
      if any(self.sts[buf_index].views[-1].strides[axis] == 0 for buf_index in range(len(self.sts))) or last_try:
        for sz in [x for x in (([32] if last_try else []) + [16,8,4,3]) if self.full_shape[axis] % x == 0 and local_size*x <= 128]:
          self.shift_to(axis, sz, insert_before=self.first_reduce-self.local_dims)
          self.local_dims += 1
          break
      if self.local_dims >= 3: break
    self.simplify_ones()
<|MERGE_RESOLUTION|>--- conflicted
+++ resolved
@@ -200,13 +200,9 @@
     should_upcast = self.supports_float4 and (self.bufs[i].dtype in [dtypes.float32, dtypes.float16] or isinstance(self.bufs[i].dtype, ImageDType))
     return [x for x in self.sts[i].unit_stride_axes() if should_upcast and x >= self.shape_len-self.upcasted and self.sts[i].shape[x] > 1]
 
-<<<<<<< HEAD
   def global_load(self, i:int, idxs:Sequence[VariableOrNum], const=None) -> List[Token]:
-=======
-  def global_load(self, i, idxs:Sequence[VariableOrNum], const=None) -> List[Token]:
     expanded_nodes = [expand_node(idx) for idx in idxs]
     _idxs = [x[::-1] for x in itertools.product(*expanded_nodes[::-1])]
->>>>>>> bb316a42
     upcast_dim = self.get_upcast_dim(i)
 
     amt = 1
