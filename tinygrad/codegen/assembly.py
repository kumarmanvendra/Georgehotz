--- conflicted
+++ resolved
@@ -129,21 +129,12 @@
             ins.append(AssemblyInstruction(UOps.CONST, newreg(var, dtype=dtypes.int32, scalar=True), [], 0))
             ins.append(AssemblyInstruction(UOps.LABEL, None, [], "$loop_"+var.expr))
       elif uop == UOps.ENDLOOP:
-<<<<<<< HEAD
-        #if args[1] not in ["global", "local"]:
-        for var in reversed(args[0]):
-          if not isinstance(var, NumNode):  # TODO: why is this coming through?
-            ins.append(AssemblyInstruction(UOps.ALU, tor[var], [tor[var], 1], BinaryOps.ADD))
-            pred = render_alu(BinaryOps.CMPLT, tor[var], var.max+1, dtypes.bool)
-            ins.append(AssemblyInstruction(UOps.COND_BRANCH, None, [pred], ("$loop_"+var.expr, True)))
-=======
         if args[1] not in ["global", "local", "global+local"]:
           for var in reversed(args[0]):
             if not isinstance(var, NumNode):  # TODO: why is this coming through?
               ins.append(AssemblyInstruction(UOps.ALU, tor[var], [tor[var], 1], BinaryOps.ADD))
               pred = render_alu(BinaryOps.CMPLT, tor[var], var.max+1, dtypes.bool)
               ins.append(AssemblyInstruction(UOps.COND_BRANCH, None, [pred], ("$loop_"+var.expr, True)))
->>>>>>> d58a9603
       elif uop == UOps.CAST and newvar is not None:
         # TODO: we should reconsider outputting CAST in the linearizer. these are needless copies
         out = newreg(newvar)
