--- conflicted
+++ resolved
@@ -96,14 +96,8 @@
           ins.append(AssemblyInstruction(UOps.ALU, new_reg, [reg], UnaryOps.NOOP))
           reg = new_reg
         return tor[f"buf{args.i}"], reg, off
-<<<<<<< HEAD
-      else:
-        reg = render_alu(BinaryOps.ADD, render_cast(reg, dtypes.uint64), tor[f"buf{args.i}" if self.dedup_bufs[args.i].__class__ is not LocalBuffer else self.dedup_bufs[args.i].name], dtype=dtypes.uint64)
-        return reg, None, off
-=======
-      reg = render_alu(BinaryOps.ADD, render_cast(reg, dtypes.uint64), tor[f"buf{args.i}"], dtype=dtypes.uint64)
+      reg = render_alu(BinaryOps.ADD, render_cast(reg, dtypes.uint64), tor[f"buf{args.i}" if self.dedup_bufs[args.i].__class__ is not LocalBuffer else self.dedup_bufs[args.i].name], dtype=dtypes.uint64)
       return reg, None, off
->>>>>>> 32be3955
 
     ins = []
     ins += [AssemblyInstruction(UOps.SPECIAL, newreg(f"buf{i}", dtype=dtypes.uint64, scalar=True), [], f"buf{i}") for i,x in enumerate(self.dedup_bufs) if ASTRunner.buf_is_kernel_arg(x)]
