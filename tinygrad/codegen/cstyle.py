--- conflicted
+++ resolved
@@ -116,13 +116,10 @@
           elif args[1] == "local" and lang.lid:
             kk(add_gl_dimension(args, i, var, local_size, lang.lid))
           else:
-<<<<<<< HEAD
             if args[1] in ["global", "local"]:
               if not nloop: kk("FIRST_LOOP_PRAGMA_REPLACEME")
               nloop += 1
-=======
             if getenv("NOUNROLL"): kk("#pragma unroll(1)")   # prevent loop unrolling
->>>>>>> 4f72eb82
             kk(f"for (int {var.expr} = {var.min}; {var.expr} <= {var.max}; ++{var.expr}) {{")
       depth += 1
     elif uop == UOps.BARRIER:
@@ -204,7 +201,6 @@
     self.linearize()
 
     prg, global_size, local_size = uops_to_cstyle(self.uops, self.bufs, self.lang)
-    # print(global_size, local_size)
 
     # painfully name the function something unique
     if prg in CStyleCodegen.kernel_name_cache: function_name, display_name = CStyleCodegen.kernel_name_cache[prg]
