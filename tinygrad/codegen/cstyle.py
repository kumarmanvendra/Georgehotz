--- conflicted
+++ resolved
@@ -2,11 +2,7 @@
 import math, collections
 from tinygrad.codegen.linearizer import Linearizer, UOps, UOp, LocalBuffer
 from tinygrad.ops import ASTRunner, Op, UnaryOps, BinaryOps, FusedOps
-<<<<<<< HEAD
-from tinygrad.helpers import partition, ImageDType, DEBUG, dtypes, colored, getenv, prod
-=======
-from tinygrad.helpers import ImageDType, dtypes, colored
->>>>>>> 71513823
+from tinygrad.helpers import ImageDType, dtypes, colored, getenv, prod
 from tinygrad.runtime.lib import RawConst
 from tinygrad.shape.symbolic import DivNode, AndNode, render_python, NumNode, Variable
 from tinygrad.lazy import LazyBuffer
@@ -141,38 +137,6 @@
       kk(f"{newvar.render(True)} = {lang.render_const(args, newvar.dtype)};")
     elif uop == UOps.ALU:
       assert newvar is not None
-<<<<<<< HEAD
-      if newvar in vin:
-        kk(f"{newvar.render()} = {code_for_op[args](*[x.render() for x in vin])};")
-      else:
-        kk(f"{newvar.render(True)} = {code_for_op[args](*[x.render() for x in vin])};")
-    elif uop == UOps.LOAD and newvar is not None:
-      # TODO: merge with CONST?
-      if bufs[args.i] is not None and isinstance(bufs[args.i].realized, RawConst):
-        assert newvar.dtype == dtypes.float, "const can't be float4"
-        x = bufs[args.i].realized._buf
-        if math.isnan(x): val = "NAN"
-        elif math.isinf(x): val = ("-" if x < 0 else "") + "INFINITY"
-        else: val = f"{x}" +  ("f" if not dtypes.is_int(bufs[args.i].dtype) else "")
-      elif isinstance(bufs[args.i].dtype, ImageDType):
-        assert newvar.dtype == dtypes._float4, f"image must be float4 {newvar}"
-        prekernel.add("const sampler_t smp = CLK_NORMALIZED_COORDS_FALSE | CLK_ADDRESS_CLAMP | CLK_FILTER_NEAREST;\n")
-        idx, idy = to_image_idx(bufs[args.i].dtype.shape, args.idx, args.valid)
-        val = f"read_imagef({bufnames[args.i]}, smp, (int2)({idx.render(render_cl)}, {idy.render(render_cl)}))"
-      else:
-        if lang.uses_vload and bufs[args.i].dtype == dtypes.float16:
-          if newvar.dtype == dtypes._float4:
-            val = f"vload_half4(0, {bufnames[args.i]}+{(args.idx).render(render_cl)})"
-          else:
-            val = f"vload_half({args.idx.render(render_cl)}, {bufnames[args.i]})"
-        else:
-          if newvar.dtype in [dtypes._float4, dtypes._float2]:
-            val = f"({newvar.dtype.name})(*(({lang.smem_prefix if isinstance(bufs[args.i], LocalBuffer) else lang.buffer_prefix}{bufs[args.i].dtype.name}{newvar.dtype.sz}*)({bufnames[args.i]}+{args.idx.render(render_cl, strip_parens=True)})))"
-          else:
-            val = f"*({bufnames[args.i]}+{args.idx.render(render_cl, strip_parens=True)})"
-      # NOTE: if min and max are both 0, it should be a CONST in the Linearizer
-      if args.valid.min == 1: kk(f"{newvar.render(True)} = {val};")
-=======
       kk(f"{newvar.render(newvar not in vin)} = {code_for_op[args](*[x.render() for x in vin])};")
     elif uop == UOps.LOAD:
       assert newvar is not None
@@ -181,38 +145,16 @@
         val = lang.render_const(0.0, newvar.dtype)
       elif isinstance(bufs[args.i].realized, RawConst):
         val = lang.render_const(bufs[args.i].realized._buf, newvar.dtype)
->>>>>>> 71513823
       else:
         val = lang.render_load(newvar.dtype, bufnames[args.i], bufs[args.i].dtype, args.idx, isinstance(bufs[args.i], LocalBuffer))
       if args.valid.min == 0 and args.valid.max == 1: val = f"({args.valid.render(render_cl)}) ? ({val}) : {lang.render_const(0.0, newvar.dtype)}"
       kk(f"{newvar.render(True)} = {val};")
     elif uop == UOps.STORE:
       assert args.valid.min == 1, "store must be valid"
-<<<<<<< HEAD
-      if lang.uses_vload and bufs[args.i].dtype == dtypes.float16:
-        kk(f"vstore_half({vin[0].render()}, {args.idx.render(render_cl)}, {bufnames[args.i]});")
-      else:
-        kk(f"*({bufnames[args.i]}+{args.idx.render(render_cl, strip_parens=True)}) = {vin[0].render()};")
-    elif uop == UOps.CAST and newvar is not None and newvar.dtype == dtypes._float4:
-      kk(f"{newvar.render(True)} = {lang.float4}({','.join([x.render() for x in vin])});")
-    elif uop == UOps.CAST and newvar is not None and newvar.dtype == dtypes._float2:
-      assert lang.float4 is not None
-      kk(f"{newvar.render(True)} = {lang.float4.replace('float4', 'float2')}({','.join([x.render() for x in vin])});")
-    elif uop == UOps.STORE and len(vin) != 0 and vin[0].dtype in [dtypes._float4, dtypes._float2] and vin[0].offset is None:
-      assert args.valid.min == 1, "store must be valid"
-      if isinstance(bufs[args[0]].dtype, ImageDType):
-        idx, idy = to_image_idx(bufs[args.i].dtype.shape, args[1], args[2])
-        kk(f"write_imagef({bufnames[args.i]}, (int2)({idx.render(render_cl)}, {idy.render(render_cl)}), {vin[0].render()});")
-      elif lang.uses_vload and bufs[args.i].dtype == dtypes.float16:
-        kk(f"vstore_half4({vin[0].render()}, {args.idx.render(render_cl)}, {bufnames[args.i]});")
-      else:
-        kk(f"*(({lang.smem_prefix if isinstance(bufs[args.i], LocalBuffer) else lang.buffer_prefix}{bufs[args.i].dtype.name}{vin[0].dtype.sz}*)({bufnames[args.i]}+{args.idx.render(render_cl, strip_parens=True)})) = ({bufs[args.i].dtype.name}{vin[0].dtype.sz}){vin[0].render()};")
-=======
       # TODO: instead of dtypes.float, a base type
       kk(lang.render_store(bufnames[args.i], bufs[args.i].dtype, vin[0].render(), vin[0].dtype if vin[0].offset is None else dtypes.float, args.idx, isinstance(bufs[args.i], LocalBuffer)))
     elif uop == UOps.CAST and newvar is not None and newvar.dtype == dtypes._float4:
       kk(f"{newvar.render(True)} = {lang.float4}({','.join([x.render() for x in vin])});")
->>>>>>> 71513823
     elif uop == UOps.DEFINE_LOCAL:
       kk(lang.smem_prefix + f"float {args[0]}[{args[1]}];")
     else:
