--- conflicted
+++ resolved
@@ -1,15 +1,9 @@
 from typing import Final, Dict, ClassVar, List, Optional, NamedTuple, DefaultDict, Tuple, Union
 import math, collections
 from tinygrad.codegen.linearizer import Linearizer, UOps, UOp, LocalBuffer
-<<<<<<< HEAD
-from tinygrad.ops import ASTRunner, Op, UnaryOps, BinaryOps, FusedOps
-from tinygrad.helpers import ImageDType, dtypes, colored, getenv, prod
-from tinygrad.runtime.lib import RawBuffer, RawConst
-=======
 from tinygrad.ops import ASTRunner, UnaryOps, BinaryOps, FusedOps
 from tinygrad.helpers import ImageDType, dtypes, colored, getenv, prod, DType
-from tinygrad.runtime.lib import RawConst
->>>>>>> 32be3955
+from tinygrad.runtime.lib import RawBuffer, RawConst
 from tinygrad.shape.symbolic import DivNode, AndNode, render_python, NumNode, Variable
 
 # div is different in cl than python
@@ -78,11 +72,11 @@
   def render_conditional(self, cond: str, x:str, y:str) -> str:
     return f"({cond})?({x}):{y}"
 
-  def render_kernel(self, kernel:List[str], bufs:List[Union[LocalBuffer,LazyBuffer]], bufnames:List[str], global_size:List[int], local_size:List[int], prekernel:List[str]) -> Tuple[str,List[int],List[int]]:
+  def render_kernel(self, kernel:List[str], bufs:List[Union[LocalBuffer,RawBuffer]], bufnames:List[str], global_size:List[int], local_size:List[int], prekernel:List[str]) -> Tuple[str,List[int],List[int]]:
     tmp = "const sampler_t smp = CLK_NORMALIZED_COORDS_FALSE | CLK_ADDRESS_CLAMP | CLK_FILTER_NEAREST;\n" if any(isinstance(x.dtype, ImageDType) for x in bufs) else ""
     buftypes = [(i,f"{'read_only' if i > 0 else 'write_only'} image2d_t" if x.dtype.name.startswith('image') else
                 ("const " if i > 0 else "")+self.buffer_prefix+x.dtype.name+"*"+self.buffer_suffix) for i,x in enumerate(bufs)
-                if not isinstance(x, LocalBuffer) and not isinstance(x.realized, RawConst)]
+                if ASTRunner.buf_is_kernel_arg(x)]
     prg = ''.join([f"{self.kernel_prefix} void KERNEL_NAME_PLACEHOLDER(",] +
     [', '.join([f'{t} {bufnames[i]}' for i,t in buftypes] + self.extra_args)] +
     [") {\n" + tmp] + ['\n'.join(kernel), "\n}"])
@@ -114,16 +108,8 @@
   local_size.append(var.max+1)
   return f"{{ {prefix} {var.expr} = {xid[min(len(xid), len(args[0]))-1-i]};  /* {var.max+1} */"
 
-<<<<<<< HEAD
 def uops_to_cstyle(uops:List[UOp], bufs:List[Union[LocalBuffer,RawBuffer]], lang:CStyleLanguage) -> Tuple[str, List[int], List[int]]:
-  prekernel: Set[str] = set()
-  kernel = []
-  global_size = []
-  local_size = []
-=======
-def uops_to_cstyle(uops:List[UOp], bufs:List[Union[LocalBuffer,LazyBuffer]], lang:CStyleLanguage) -> Tuple[str, List[int], List[int]]:
   kernel,global_size,local_size,prekernel = [],[],[],[]
->>>>>>> 32be3955
   pend_close = None
   bufnames = [b.name if isinstance(b, LocalBuffer) else f"data{i}" for i,b in enumerate(bufs)]
   depth = 0
@@ -199,19 +185,7 @@
     else:
       raise RuntimeError(f"failed to render {uop}")
 
-<<<<<<< HEAD
-  if any(isinstance(x.dtype, ImageDType) for x in bufs): prekernel.add("const sampler_t smp = CLK_NORMALIZED_COORDS_FALSE | CLK_ADDRESS_CLAMP | CLK_FILTER_NEAREST;\n")
-  buftypes = [(i,f"{'read_only' if i > 0 else 'write_only'} image2d_t" if x.dtype.name.startswith('image') else
-               ("const " if i > 0 else "")+lang.buffer_prefix+x.dtype.name+"*"+lang.buffer_suffix) for i,x in enumerate(bufs) if ASTRunner.buf_is_kernel_arg(x)]
-  prg = ''.join([f"{lang.kernel_prefix} void KERNEL_NAME_PLACEHOLDER(",] +
-    [', '.join([f'{t} {bufnames[i]}' for i,t in buftypes] + lang.extra_args)] +
-    [") {\n"] + list(prekernel) + ['\n'.join(kernel), "\n}"])
-
-  if lang.half_prekernel and any(x.dtype == dtypes.float16 for x in bufs): prg = ''.join([f"{lang.half_prekernel}", "\n", prg])
-  return prg, global_size, local_size
-=======
   return lang.render_kernel(kernel, bufs, bufnames, global_size, local_size, prekernel)
->>>>>>> 32be3955
 
 class CStyleCodegen(Linearizer):
   lang: ClassVar[CStyleLanguage] = CStyleLanguage()
