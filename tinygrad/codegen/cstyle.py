from typing import Final, Dict, Callable, ClassVar, List, Optional, NamedTuple, DefaultDict, Tuple, Set, Union
import math, collections
from tinygrad.codegen.linearizer import Linearizer, UOps, UOp, LocalBuffer
from tinygrad.ops import ASTRunner, Op, UnaryOps, BinaryOps, FusedOps
<<<<<<< HEAD
from tinygrad.helpers import partition, ImageDType, DEBUG, dtypes, colored
from tinygrad.runtime.lib import RawBuffer, RawConst
from tinygrad.shape.symbolic import DivNode, AndNode, render_python, NumNode, Variable, Node, SumNode, MulNode
=======
from tinygrad.helpers import ImageDType, dtypes, colored, getenv, prod
from tinygrad.runtime.lib import RawConst
from tinygrad.shape.symbolic import DivNode, AndNode, render_python, NumNode, Variable
>>>>>>> e2f6b09f
from tinygrad.lazy import LazyBuffer

# div is different in cl than python
render_cl = render_python.copy()
render_cl[DivNode] = lambda self,ops,ctx: f"({self.a.render(ops, ctx)}/{self.b})"
render_cl[AndNode] = lambda self,ops,ctx: f"({'&&'.join(sorted([x.render(ops,ctx) for x in self.nodes]))})"

class CStyleLanguage(NamedTuple):
  kernel_prefix: str = ""
  buffer_prefix: str = ""
  buffer_suffix: str = ""
  smem_prefix: str = ""
  barrier: str = ""
  gid: List[str] = []
  lid: List[str] = []
  extra_args: List[str] = []
  float4: Optional[str] = None
  half_prekernel: Optional[str] = None
  uses_vload: bool = False

  # returns a str expression of the casted xs with the given type
  def render_cast(self, x:List[str], var_dtype) -> str:
    assert len(x) == var_dtype.sz, f"cast is wrong size {len(x)} != {var_dtype.sz}"
    assert self.float4 is not None, "cast is not supported on this platform"
    if var_dtype == dtypes._float4: return f"{self.float4}({','.join(x)})"
    elif var_dtype == dtypes._float2: return f"{self.float4.replace('float4', 'float2')}({','.join(x)})"
    raise NotImplementedError(f"no cast for {var_dtype}")

  # returns a str expression of the const with the given type
  def render_const(self, x:Union[float,int], var_dtype) -> str:
    if math.isnan(x): val = "NAN"
    elif math.isinf(x): val = ("-" if x < 0 else "") + "INFINITY"
    else: val = f"{x}" + ("" if dtypes.is_int(var_dtype) else "f")
    return self.render_cast([val]*var_dtype.sz, var_dtype) if var_dtype.sz > 1 else val

  # returns a str expression of the loaded value with the output type
  def render_load(self, output_dtype, buf_name, buf_dtype, idx, local=False) -> str:
    if isinstance(buf_dtype, ImageDType):
      assert output_dtype == dtypes._float4, "images must be float4"
      return f"read_imagef({buf_name}, smp, (int2)({idx[0].render(render_cl)}, {idx[1].render(render_cl)}))"
    elif self.uses_vload and buf_dtype == dtypes.float16:
      return f"vload_half{'' if output_dtype.sz == 1 else str(output_dtype.sz)}(0, {buf_name}+{idx.render(render_cl, strip_parens=True)})"
    elif output_dtype.sz > 1:
      return f"({output_dtype.name})(*(({self.smem_prefix if local else self.buffer_prefix}{buf_dtype.name}{output_dtype.sz}*)({buf_name}+{idx.render(render_cl, strip_parens=True)})))"
    else:
      return f"{buf_name}[{idx.render(render_cl)}]"

  # returns a str statement that does the store
  def render_store(self, buf_name, buf_dtype, var_name, var_dtype, idx, local=False) -> str:
    if isinstance(buf_dtype, ImageDType):
      assert var_dtype == dtypes._float4, "images must be float4"
      return f"write_imagef({buf_name}, (int2)({idx[0].render(render_cl)}, {idx[1].render(render_cl)}), {var_name});"
    elif self.uses_vload and buf_dtype == dtypes.float16:
      return f"vstore_half{'' if var_dtype.sz == 1 else str(var_dtype.sz)}({var_name}, 0, {buf_name}+{idx.render(render_cl, strip_parens=True)});"
    elif var_dtype.sz > 1:
      return f"*(({self.smem_prefix if local else self.buffer_prefix}{buf_dtype.name}{var_dtype.sz}*)({buf_name}+{idx.render(render_cl, strip_parens=True)})) = ({buf_dtype.name}{var_dtype.sz}){var_name};"
    else:
      return f"{buf_name}[{idx.render(render_cl)}] = {var_name};"

code_for_op: Final[Dict[Op, Callable]] = {
  UnaryOps.EXP2: lambda x: f"exp2({x})",
  UnaryOps.LOG2: lambda x: f"log2({x})",
  UnaryOps.SIN: lambda x: f"sin({x})",
  UnaryOps.SQRT: lambda x: f"sqrt({x})",
  BinaryOps.ADD: lambda a,b: f"({a}+{b})", BinaryOps.SUB: lambda a,b: f"({a}-{b})",
  BinaryOps.MUL: lambda a,b: f"({a}*{b})", BinaryOps.DIV: lambda a,b: f"({a}/{b})",
  BinaryOps.MAX: lambda a,b: f"max({a},{b})",
  BinaryOps.CMPEQ: lambda a,b: f"({a}=={b})", FusedOps.MULACC: lambda a,b,c: f"(({a}*{b})+{c})"
}

<<<<<<< HEAD
def uops_to_cstyle(uops:List[UOp], bufs:List[Union[LocalBuffer,LazyBuffer]], input_bufs: List[RawBuffer], bufmap:List[int], lang:CStyleLanguage) -> Tuple[str, List[int], List[int]]:
=======
def add_gl_dimension(args, i, var, local_size, xid):
  # for M1 tensor core stuff, support > 3 dims
  if i >= 2 and len(args[0]) > len(xid):
    # do this on the x dim for warps
    if len(local_size) == 2: local_size.append(1)
    local_size[-1] *= var.max+1
    lidx = Variable(xid[0], 0, prod(x.max+1 for x in args[0][2:])-1)
    lidx = (lidx//((lidx.max+1)//local_size[-1]))%(var.max+1)
    assert lidx.max == var.max and lidx.min == var.min
    return f"{{ int {var.expr} = {lidx.render(render_cl)};  /* {var.max+1} */"
  else:
    local_size.append(var.max+1)
    return f"{{ int {var.expr} = {xid[min(len(xid), len(args[0]))-1-i]};  /* {var.max+1} */"

def uops_to_cstyle(uops:List[UOp], bufs:List[Union[LocalBuffer,LazyBuffer]], lang:CStyleLanguage) -> Tuple[str, List[int], List[int]]:
>>>>>>> e2f6b09f
  prekernel: Set[str] = set()
  kernel = []
  global_size = []
  local_size = []
  pend_close = None

  bufnames = [b.name if isinstance(b, LocalBuffer) else f"data{bufmap[i]}" for i,b in enumerate(bufs)]

  depth = 0
  def kk(s): kernel.append("  "*depth+s)

  for uop,newvar,vin,args in uops:
    if uop == UOps.LOOP:
      for i,var in enumerate(args[0]):
        if isinstance(var, NumNode):
          if args[1] == "global" and lang.gid: global_size.append(1)
          if args[1] == "local" and lang.lid: local_size.append(1)
          # one number, not an index
          kk("{")
        else:
          if args[1] == "global" and lang.gid:
            kk(add_gl_dimension(args, i, var, global_size, lang.gid))
          elif args[1] == "local" and lang.lid:
            kk(add_gl_dimension(args, i, var, local_size, lang.lid))
          else:
            if getenv("NOUNROLL"): kk("#pragma unroll(1)")   # prevent loop unrolling
            kk(f"for (int {var.expr} = {var.min}; {var.expr} <= {var.max}; ++{var.expr}) {{")
      depth += 1
    elif uop == UOps.BARRIER:
      kk(lang.barrier)
    elif uop == UOps.ENDLOOP:
      if args[1] == "local" and len(lang.lid):
        # TODO: this is a bit of a hack. the local loop isn't real on the GPU
        kk(f"if ({Variable.sum(args[0]).render(render_cl)} == 0) {{")
        pend_close = "}"*(len(args[0])+1) + f" /* {args[1]} */"
      else:
        if args[1] == "global" and pend_close:
          depth -= 1
          kk(pend_close)
          pend_close = None
        depth -= 1
        kk("}"*len(args[0]) + f" /* {args[1]} */")
    elif uop == UOps.WMMA:
      # ((lidx2*32)+(lidx3*4)+(lidx4*16)+(lidx5*8)+(lidx6*2))
      kk("{ simdgroup_float8x8 a,b,c;")
      kk(f"a.thread_elements()[0] = {vin[0].render()}; a.thread_elements()[1] = {vin[1].render()};")
      kk(f"b.thread_elements()[0] = {vin[2].render()}; b.thread_elements()[1] = {vin[3].render()};")
      kk(f"c.thread_elements()[0] = {vin[4].render()}; c.thread_elements()[1] = {vin[5].render()};")
      kk("simdgroup_multiply_accumulate(c, a, b, c);")
      kk(f"{vin[4].render()} = c.thread_elements()[0]; {vin[5].render()} = c.thread_elements()[1]; }}")
    elif uop == UOps.CONST:
      assert newvar is not None
      kk(f"{newvar.render(True)} = {lang.render_const(args, newvar.dtype)};")
    elif uop == UOps.ALU:
      assert newvar is not None
      kk(f"{newvar.render(newvar not in vin)} = {code_for_op[args](*[x.render() for x in vin])};")
    elif uop == UOps.LOAD:
      assert newvar is not None
      # valids are handled here
      if args.valid.max == 0:
        val = lang.render_const(0.0, newvar.dtype)
      elif isinstance(bufs[args.i].realized, RawConst):
        val = lang.render_const(bufs[args.i].realized._buf, newvar.dtype)
      else:
        val = lang.render_load(newvar.dtype, bufnames[args.i], bufs[args.i].dtype, args.idx, isinstance(bufs[args.i], LocalBuffer))
      if args.valid.min == 0 and args.valid.max == 1: val = f"({args.valid.render(render_cl)}) ? ({val}) : {lang.render_const(0.0, newvar.dtype)}"
      kk(f"{newvar.render(True)} = {val};")
    elif uop == UOps.STORE:
      assert args.valid.min == 1, "store must be valid"
      # TODO: instead of dtypes.float, a base type
      kk(lang.render_store(bufnames[args.i], bufs[args.i].dtype, vin[0].render(), vin[0].dtype if vin[0].offset is None else dtypes.float, args.idx, isinstance(bufs[args.i], LocalBuffer)))
    elif uop == UOps.CAST and newvar is not None and newvar.dtype.sz > 1:
      kk(f"{newvar.render(True)} = {lang.render_cast([x.render() for x in vin], newvar.dtype)};")
    elif uop == UOps.DEFINE_LOCAL:
      kk(lang.smem_prefix + f"float {args[0]}[{args[1]}];")
    else:
      raise RuntimeError(f"failed to render {uop}")

  if any(isinstance(x.dtype, ImageDType) for x in bufs): prekernel.add("const sampler_t smp = CLK_NORMALIZED_COORDS_FALSE | CLK_ADDRESS_CLAMP | CLK_FILTER_NEAREST;\n")
  buftypes = [(i,f"{'read_only' if i > 0 else 'write_only'} image2d_t" if x.dtype.name.startswith('image') else
               ("const " if i > 0 else "")+lang.buffer_prefix+x.dtype.name+"*"+lang.buffer_suffix) for i,x in enumerate(input_bufs)]
  prg = ''.join([f"{lang.kernel_prefix} void KERNEL_NAME_PLACEHOLDER(",] +
    [', '.join([f'{t} data{i}' for i,t in buftypes] + lang.extra_args)] +
    [") {\n"] + list(prekernel) + ['\n'.join(kernel), "\n}"])

  if lang.half_prekernel and any(x.dtype == dtypes.float16 for x in bufs): prg = ''.join([f"{lang.half_prekernel}", "\n", prg])
  return prg, global_size, local_size

class CStyleCodegen(Linearizer):
  lang: ClassVar[CStyleLanguage] = CStyleLanguage()
  supports_constant_folding: bool = True
  supports_float4: bool = True
  supports_float4_alu: bool = True

  # for renaming
  kernel_cnt: Final[DefaultDict[str, int]] = collections.defaultdict(int)
  kernel_name_cache: Final[Dict[str, Tuple[str, str]]] = {}

  def codegen(self):
    self.process()
    self.hand_coded_optimizations()
    self.limit_global_dims(len(self.lang.gid))  # NOTE: this is optional now
    self.linearize()

    prg, global_size, local_size = uops_to_cstyle(self.uops, self.bufs, self.input_bufs, self.bufmap, self.lang)

    # painfully name the function something unique
    if prg in CStyleCodegen.kernel_name_cache: function_name, display_name = CStyleCodegen.kernel_name_cache[prg]
    else:
      CStyleCodegen.kernel_cnt[self.function_name] += 1
      suffix = f"{'n'+str(CStyleCodegen.kernel_cnt[self.function_name]-1)}" if CStyleCodegen.kernel_cnt[self.function_name] > 1 else ""
      CStyleCodegen.kernel_name_cache[prg] = function_name, display_name = self.function_name+suffix, self.display_name+colored(suffix, 'BLACK')

    return ASTRunner(function_name, prg.replace("KERNEL_NAME_PLACEHOLDER", function_name),
      global_size[::-1], local_size[::-1],
      op_estimate=self.info.flops, mem_estimate=self.mem_estimate, display_name=display_name)<|MERGE_RESOLUTION|>--- conflicted
+++ resolved
@@ -2,15 +2,9 @@
 import math, collections
 from tinygrad.codegen.linearizer import Linearizer, UOps, UOp, LocalBuffer
 from tinygrad.ops import ASTRunner, Op, UnaryOps, BinaryOps, FusedOps
-<<<<<<< HEAD
-from tinygrad.helpers import partition, ImageDType, DEBUG, dtypes, colored
+from tinygrad.helpers import ImageDType, dtypes, colored, getenv, prod
 from tinygrad.runtime.lib import RawBuffer, RawConst
-from tinygrad.shape.symbolic import DivNode, AndNode, render_python, NumNode, Variable, Node, SumNode, MulNode
-=======
-from tinygrad.helpers import ImageDType, dtypes, colored, getenv, prod
-from tinygrad.runtime.lib import RawConst
 from tinygrad.shape.symbolic import DivNode, AndNode, render_python, NumNode, Variable
->>>>>>> e2f6b09f
 from tinygrad.lazy import LazyBuffer
 
 # div is different in cl than python
@@ -81,9 +75,6 @@
   BinaryOps.CMPEQ: lambda a,b: f"({a}=={b})", FusedOps.MULACC: lambda a,b,c: f"(({a}*{b})+{c})"
 }
 
-<<<<<<< HEAD
-def uops_to_cstyle(uops:List[UOp], bufs:List[Union[LocalBuffer,LazyBuffer]], input_bufs: List[RawBuffer], bufmap:List[int], lang:CStyleLanguage) -> Tuple[str, List[int], List[int]]:
-=======
 def add_gl_dimension(args, i, var, local_size, xid):
   # for M1 tensor core stuff, support > 3 dims
   if i >= 2 and len(args[0]) > len(xid):
@@ -98,8 +89,7 @@
     local_size.append(var.max+1)
     return f"{{ int {var.expr} = {xid[min(len(xid), len(args[0]))-1-i]};  /* {var.max+1} */"
 
-def uops_to_cstyle(uops:List[UOp], bufs:List[Union[LocalBuffer,LazyBuffer]], lang:CStyleLanguage) -> Tuple[str, List[int], List[int]]:
->>>>>>> e2f6b09f
+def uops_to_cstyle(uops:List[UOp], bufs:List[Union[LocalBuffer,LazyBuffer]], input_bufs: List[RawBuffer], bufmap:List[int], lang:CStyleLanguage) -> Tuple[str, List[int], List[int]]:
   prekernel: Set[str] = set()
   kernel = []
   global_size = []
