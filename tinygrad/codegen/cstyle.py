from typing import Final, Dict, ClassVar, List, Optional, NamedTuple, DefaultDict, Tuple, Union
import math, collections
from tinygrad.codegen.linearizer import Linearizer, UOps, UOp, MemOp, ConstOp
from tinygrad.ops import ASTRunner, UnaryOps, BinaryOps, TernaryOps
from tinygrad.helpers import ImageDType, dtypes, colored, getenv, prod, DType
from tinygrad.shape.symbolic import DivNode, AndNode, render_python, NumNode, Variable

# div is different in cl than python
render_cl = render_python.copy()
render_cl[DivNode] = lambda self,ops,ctx: f"({self.a.render(ops, ctx)}/{self.b})"
render_cl[AndNode] = lambda self,ops,ctx: f"({'&&'.join(sorted([x.render(ops,ctx) for x in self.nodes]))})"

class CStyleLanguage(NamedTuple):
  size_prefix: str = "int"
  generic_var_prefix: str = ""
  kernel_prefix: str = ""
  buffer_prefix: str = ""
  buffer_suffix: str = ""
  smem_prefix: str = ""
  barrier: str = ""
  gid: List[str] = []
  lid: List[str] = []
  extra_args: List[str] = []
  make_vector_prefix: Optional[str] = ''
  half_prekernel: Optional[str] = None
  uses_vload: bool = False
  external_local_bufs: bool = False
  uses_ptr_arithmetic: bool = False
  code_for_op: Dict = {
    UnaryOps.EXP2: lambda x: f"exp2({x})",
    UnaryOps.LOG2: lambda x: f"log2({x})",
    UnaryOps.SIN: lambda x: f"sin({x})",
    UnaryOps.SQRT: lambda x: f"sqrt({x})",
    BinaryOps.ADD: lambda a,b: f"({a}+{b})", BinaryOps.SUB: lambda a,b: f"({a}-{b})",
    BinaryOps.MUL: lambda a,b: f"({a}*{b})", BinaryOps.DIV: lambda a,b: f"({a}/{b})",
    BinaryOps.MAX: lambda a,b: f"max({a},{b})",
    BinaryOps.CMPEQ: lambda a,b: f"({a}=={b})", TernaryOps.MULACC: lambda a,b,c: f"(({a}*{b})+{c})",
    TernaryOps.WHERE: lambda a,b,c: f"({a}!=0?{b}:{c})"
  }

  # returns a str expression of the casted xs with the given type
  def render_cast(self, x:List[str], var_dtype) -> str:
    if not var_dtype.is_vector_type: prefix = f'{var_dtype.name}' 
    else: prefix = f'{self.make_vector_prefix}{var_dtype.name.replace(" ", "_")}'
    return f"({prefix})({','.join(x)})"

  # returns a str expression of the const with the given type
  def render_const(self, x:Union[float,int], var_dtype) -> str:
    if math.isnan(x): val = "NAN"
    elif math.isinf(x): val = ("-" if x < 0 else "") + "INFINITY"
    else: val = f"{x}" + ("f" if isinstance(x, float) else "")
    return self.render_cast([val]*var_dtype.sz, var_dtype) if var_dtype.sz > 1 else val

  # returns a str expression of the loaded value with the output type
  def render_load(self, output_dtype, buf_name, buf_dtype, idx, local=False) -> str:
    if isinstance(buf_dtype, ImageDType):
      assert output_dtype == dtypes._float4, "images must be float4"
      return f"read_imagef({buf_name}, smp, (int2)({idx[0].render(render_cl)}, {idx[1].render(render_cl)}))"
    if self.uses_vload and buf_dtype == dtypes.float16:
      return f"vload_half{'' if output_dtype.sz == 1 else str(output_dtype.sz)}(0, {buf_name}+{idx.render(render_cl, strip_parens=True)})"
    if output_dtype.sz > 1:
      return f"({output_dtype.name})(*(({self.smem_prefix if local else self.buffer_prefix}{buf_dtype.name}{output_dtype.sz}*)({buf_name}+{idx.render(render_cl, strip_parens=True)})))"
<<<<<<< HEAD
    return f"{buf_name}[{idx.render(render_cl)}]"
  
  def render_local(self, name:str, size:int, dtype:str = 'float'): 
    return self.smem_prefix + f"{dtype} {name}[{size}];"
  
=======
    return f"*({buf_name}+{idx.render(render_cl, strip_parens=True)})" if self.uses_ptr_arithmetic else f"{buf_name}[{idx.render(render_cl)}]"

  def render_local(self, name:str, size:int):
    return self.smem_prefix + f"float {name}[{size}];"

>>>>>>> d963024a
  def render_for(self, expr: str, _min:int, _max:int) -> str:
    return f"for (int {expr} = {_min}; {expr} <= {_max}; ++{expr}) {{"

  def render_conditional(self, cond: str, x:str, y:str) -> str:
    return f"({cond})?({x}):{y}"

  def render_kernel(self, kernel:List[str], bufs:List[Tuple[str,DType]], global_size:List[int], local_size:List[int], prekernel:List[str]) -> Tuple[str,List[int],List[int]]:
    tmp = "const sampler_t smp = CLK_NORMALIZED_COORDS_FALSE | CLK_ADDRESS_CLAMP | CLK_FILTER_NEAREST;\n" if any(isinstance(dtype, ImageDType) for _,dtype in bufs) else ""
    buftypes = [(name,f"{'read_only' if i > 0 else 'write_only'} image2d_t" if dtype.name.startswith('image') else
                ("const " if i > 0 else "")+self.buffer_prefix+dtype.name+"*"+self.buffer_suffix) for i,(name,dtype) in enumerate(bufs)]
    prg = ''.join([f"{self.kernel_prefix} void KERNEL_NAME_PLACEHOLDER(",] +
    [', '.join([f'{t} {name}' for name,t in buftypes] + self.extra_args)] +
    [") {\n" + tmp] + ['\n'.join(kernel), "\n}"])
    if self.half_prekernel and any(dtype == dtypes.float16 for _,dtype in bufs): prg = ''.join([f"{self.half_prekernel}", "\n", prg])

    return prg, global_size[::-1], local_size[::-1]

  # returns a str statement that does the store
  def render_store(self, buf_name:str, buf_dtype:DType, var_name:str, var_dtype:DType, idx, local=False) -> str:
    if isinstance(buf_dtype, ImageDType):
      assert var_dtype == dtypes._float4, "images must be float4"
      return f"write_imagef({buf_name}, (int2)({idx[0].render(render_cl)}, {idx[1].render(render_cl)}), {var_name});"
    if self.uses_vload and buf_dtype == dtypes.float16:
      return f"vstore_half{'' if var_dtype.sz == 1 else str(var_dtype.sz)}({var_name}, 0, {buf_name}+{idx.render(render_cl, strip_parens=True)});"
    if var_dtype.sz > 1:
      return f"*(({self.smem_prefix if local else self.buffer_prefix}{buf_dtype.name}{var_dtype.sz}*)({buf_name}+{idx.render(render_cl, strip_parens=True)})) = ({buf_dtype.name}{var_dtype.sz}){var_name};"
    return f"*({buf_name}+{idx.render(render_cl, strip_parens=True)}) = {var_name};" if self.uses_ptr_arithmetic else f"{buf_name}[{idx.render(render_cl)}] = {var_name};"

def add_gl_dimension(prefix: str, args, i:int, var, local_size:List[int], xid:List[str]):
  # for M1 tensor core stuff, support > 3 dims
  if i >= 2 and len(args[0]) > len(xid):
    # do this on the x dim for warps
    if len(local_size) == 2: local_size.append(1)
    local_size[-1] *= var.max+1
    lidx = Variable(xid[0], 0, prod(x.max+1 for x in args[0][2:])-1)
    lidx = (lidx//((lidx.max+1)//local_size[-1]))%(var.max+1)
    assert lidx.max == var.max and lidx.min == var.min
    return f"{{ {prefix} {var.expr} = {lidx.render(render_cl)};  /* {var.max+1} */"
  local_size.append(var.max+1)
  return f"{{ {prefix} {var.expr} = {xid[min(len(xid), len(args[0]))-1-i]};  /* {var.max+1} */"

def uops_to_cstyle(uops:List[UOp], lang:CStyleLanguage) -> Tuple[str, List[int], List[int]]:
  kernel,global_size,local_size,prekernel = [],[],[],[]
  pend_close = None
  bufs = []
  depth = 0
  def kk(s): kernel.append("  "*depth+s)

  for uop,newvar,vin,args in uops:
    if uop == UOps.LOOP:
      for i,var in enumerate(args[0]):
        if isinstance(var, NumNode):
          if args[1] == "global" and lang.gid: global_size.append(1)
          if args[1] == "local" and lang.lid: local_size.append(1)
          # one number, not an index
          kk("{")
        else:
          if args[1] == "global" and lang.gid:
            kk(add_gl_dimension(lang.size_prefix, args, i, var, global_size, lang.gid))
          elif args[1] == "local" and lang.lid:
            kk(add_gl_dimension(lang.size_prefix, args, i, var, local_size, lang.lid))
          else:
            if getenv("NOUNROLL"): kk("#pragma unroll(1)")   # prevent loop unrolling
            kk(lang.render_for(var.expr, var.min, var.max))
      depth += 1
    elif uop == UOps.BARRIER:
      kk(lang.barrier)
    elif uop == UOps.ENDLOOP:
      if args[1] == "local" and len(lang.lid):
        # TODO: this is a bit of a hack. the local loop isn't real on the GPU
        kk(f"if ({Variable.sum(args[0]).render(render_cl)} == 0) {{")
        pend_close = "}"*(len(args[0])+1) + f" /* {args[1]} */"
      else:
        if args[1] == "global" and pend_close:
          depth -= 1
          kk(pend_close)
          pend_close = None
        depth -= 1
        kk("}"*len(args[0]) + f" /* {args[1]} */")
    elif uop == UOps.WMMA:
      # ((lidx2*32)+(lidx3*4)+(lidx4*16)+(lidx5*8)+(lidx6*2))
      kk("{ simdgroup_float8x8 a,b,c;")
      kk(f"a.thread_elements()[0] = {vin[0].render()}; a.thread_elements()[1] = {vin[1].render()};")
      kk(f"b.thread_elements()[0] = {vin[2].render()}; b.thread_elements()[1] = {vin[3].render()};")
      kk(f"c.thread_elements()[0] = {vin[4].render()}; c.thread_elements()[1] = {vin[5].render()};")
      kk("simdgroup_multiply_accumulate(c, a, b, c);")
      kk(f"{vin[4].render()} = c.thread_elements()[0]; {vin[5].render()} = c.thread_elements()[1]; }}")
    elif uop == UOps.ALU:
      assert newvar is not None
      kk(f"{lang.generic_var_prefix if newvar not in vin else ''}{newvar.render(newvar not in vin and lang.generic_var_prefix == '')} = {lang.code_for_op[args](*[x.render() for x in vin])};")
    elif uop == UOps.LOAD:
      assert newvar is not None and isinstance(args, (MemOp, ConstOp))
      # valids are handled here
      if args.valid.max == 0:
        val = lang.render_const(args.invalid_value, newvar.dtype)
      elif isinstance(args, ConstOp):
        val = lang.render_const(args.value, newvar.dtype)
      else:
        val = lang.render_load(newvar.dtype, args.name, args.memory_dtype, args.idx, args.local)
      if args.valid.min == 0 and args.valid.max == 1: val = lang.render_conditional(args.valid.render(render_cl), val, lang.render_const(args.invalid_value, newvar.dtype))
      kk(f"{lang.generic_var_prefix}{newvar.render(lang.generic_var_prefix == '')} = {val};")
    elif uop == UOps.STORE:
      assert args.valid.min == 1 and isinstance(args, MemOp), "store must be valid and to memory"
      # TODO: instead of dtypes.float, a base type
<<<<<<< HEAD
      kk(lang.render_store(args.name, args.dtype, vin[0].render(), vin[0].dtype if vin[0].offset is None else dtypes.float, args.idx, args.local))
    elif uop == UOps.CAST and newvar is not None:
      kk(f"{lang.generic_var_prefix}{newvar.render(lang.generic_var_prefix == '')} = {lang.render_cast([x.render() for x in vin], newvar.dtype)};")
=======
      kk(lang.render_store(args.name, args.memory_dtype, vin[0].render(), vin[0].dtype if vin[0].offset is None else dtypes.float, args.idx, args.local))
    elif uop == UOps.CAST and newvar is not None and newvar.dtype.sz > 1:
      kk(f"{newvar.render(True)} = {lang.render_cast([x.render() for x in vin], newvar.dtype)};")
>>>>>>> d963024a
    elif uop == UOps.DEFINE_LOCAL:
      dtype = 'float' if len(args)==2 else args[2].name
      if lang.external_local_bufs:
        prekernel.append(lang.render_local(args[0], args[1], dtype))
      else:
        kk(lang.render_local(args[0], args[1], dtype))
    elif uop == UOps.DEFINE_GLOBAL:
      bufs.append(args)
    else:
      raise RuntimeError(f"failed to render {uop}")

  return lang.render_kernel(kernel, bufs, global_size, local_size, prekernel)

class CStyleCodegen(Linearizer):
  lang: ClassVar[CStyleLanguage] = CStyleLanguage()
  supports_constant_folding: bool = True
  supported_vector_sizes: Dict[DType, List[int]] = {dtypes.float: [2,4,8]}
  supported_vector_sizes_alu: Dict[DType, List[int]] = {dtypes.float: [2,4,8]}
  uses_float32_calculations = True

  # for renaming
  kernel_cnt: Final[DefaultDict[str, int]] = collections.defaultdict(int)
  kernel_name_cache: Final[Dict[str, Tuple[str, str]]] = {}

  def codegen(self):
    self.process()
    if not getenv("KOPT"): self.hand_coded_optimizations()
    #self.limit_global_dims(len(self.lang.gid))  # NOTE: this is optional now
    self.linearize()

    prg, global_size, local_size = uops_to_cstyle(self.uops, self.lang)

    # painfully name the function something unique
    if prg in CStyleCodegen.kernel_name_cache: function_name, display_name = CStyleCodegen.kernel_name_cache[prg]
    else:
      CStyleCodegen.kernel_cnt[self.function_name] += 1
      suffix = f"{'n'+str(CStyleCodegen.kernel_cnt[self.function_name]-1)}" if CStyleCodegen.kernel_cnt[self.function_name] > 1 else ""
      CStyleCodegen.kernel_name_cache[prg] = function_name, display_name = self.function_name+suffix, self.display_name+colored(suffix, 'BLACK')

    return ASTRunner(function_name, prg.replace("KERNEL_NAME_PLACEHOLDER", function_name),
      global_size, local_size,
      op_estimate=self.info.flops, mem_estimate=self.mem_estimate, display_name=display_name)<|MERGE_RESOLUTION|>--- conflicted
+++ resolved
@@ -60,19 +60,11 @@
       return f"vload_half{'' if output_dtype.sz == 1 else str(output_dtype.sz)}(0, {buf_name}+{idx.render(render_cl, strip_parens=True)})"
     if output_dtype.sz > 1:
       return f"({output_dtype.name})(*(({self.smem_prefix if local else self.buffer_prefix}{buf_dtype.name}{output_dtype.sz}*)({buf_name}+{idx.render(render_cl, strip_parens=True)})))"
-<<<<<<< HEAD
-    return f"{buf_name}[{idx.render(render_cl)}]"
-  
-  def render_local(self, name:str, size:int, dtype:str = 'float'): 
+    return f"*({buf_name}+{idx.render(render_cl, strip_parens=True)})" if self.uses_ptr_arithmetic else f"{buf_name}[{idx.render(render_cl)}]"
+
+  def render_local(self, name:str, size:int, dtype: str = float):
     return self.smem_prefix + f"{dtype} {name}[{size}];"
-  
-=======
-    return f"*({buf_name}+{idx.render(render_cl, strip_parens=True)})" if self.uses_ptr_arithmetic else f"{buf_name}[{idx.render(render_cl)}]"
-
-  def render_local(self, name:str, size:int):
-    return self.smem_prefix + f"float {name}[{size}];"
-
->>>>>>> d963024a
+
   def render_for(self, expr: str, _min:int, _max:int) -> str:
     return f"for (int {expr} = {_min}; {expr} <= {_max}; ++{expr}) {{"
 
@@ -177,15 +169,9 @@
     elif uop == UOps.STORE:
       assert args.valid.min == 1 and isinstance(args, MemOp), "store must be valid and to memory"
       # TODO: instead of dtypes.float, a base type
-<<<<<<< HEAD
-      kk(lang.render_store(args.name, args.dtype, vin[0].render(), vin[0].dtype if vin[0].offset is None else dtypes.float, args.idx, args.local))
+      kk(lang.render_store(args.name, args.memory_dtype, vin[0].render(), vin[0].dtype if vin[0].offset is None else dtypes.float, args.idx, args.local))
     elif uop == UOps.CAST and newvar is not None:
       kk(f"{lang.generic_var_prefix}{newvar.render(lang.generic_var_prefix == '')} = {lang.render_cast([x.render() for x in vin], newvar.dtype)};")
-=======
-      kk(lang.render_store(args.name, args.memory_dtype, vin[0].render(), vin[0].dtype if vin[0].offset is None else dtypes.float, args.idx, args.local))
-    elif uop == UOps.CAST and newvar is not None and newvar.dtype.sz > 1:
-      kk(f"{newvar.render(True)} = {lang.render_cast([x.render() for x in vin], newvar.dtype)};")
->>>>>>> d963024a
     elif uop == UOps.DEFINE_LOCAL:
       dtype = 'float' if len(args)==2 else args[2].name
       if lang.external_local_bufs:
