--- conflicted
+++ resolved
@@ -193,32 +193,6 @@
             if s0_exists and s1 < s0: s0 -= 1
             s1_exists = False
 
-<<<<<<< HEAD
-        # tensor core (6 ops) -- creates the (2,2,4,2) pattern, an upcasted 2, and a unrolled 8
-        self.apply_opt(Opt(OptOps.UNROLL, 0, 8))
-        self.apply_opt(Opt(OptOps.UPCAST, s0, 2))
-        fix(self.apply_opt(Opt(OptOps.LOCAL, s1, 8)), s1)
-        fix(self.apply_opt(Opt(OptOps.LOCAL, s0, 4)), s0)
-        self.apply_opt(Opt(OptOps.LOCAL, self.global_dims, 4))
-        self.apply_opt(Opt(OptOps.LOCAL, self.global_dims+1, 2))
-
-        # final optional global upcast
-        if s1_exists:
-          s1_div = [upc for upc in [5,4,3,2,1] if self.full_shape[s1]%upc == 0][0]
-          if s1_div != 1: fix(self.apply_opt(Opt(OptOps.UPCAST, s1, s1_div)), s1)
-        if s0_exists:
-          s0_div = [upc for upc in [5,4,3,2,1] if self.full_shape[s0]%upc == 0][0]
-          if s0_div != 1: fix(self.apply_opt(Opt(OptOps.UPCAST, s0, s0_div)), s0)
-
-        # very late (optional) upcast to run group at the same time. only if actually using real tensor cores, otherwise local isn't a simdgroup
-        self.use_tensor_cores = use_tensor_cores == 1  # TC=2 will do the shape ops without the WMMA
-        if self.use_tensor_cores and s0_exists:
-          for upc in [4,2]:
-            if self.full_shape[s0] % upc == 0:
-              self.apply_opt(Opt(OptOps.LASTLOCAL, s0, upc))
-              self.exclude_local_upcast += 1
-              break
-=======
         # tensor core -- unroll the reduce dim, upcast input, then create the correct thread pattern
         self.apply_opt(Opt(OptOps.UNROLL, 0, tc.dims[2]))
         self.apply_opt(Opt(OptOps.UPCAST, s0 if tc.upcast_dim == 0 else s1, (tc.dims[0]*tc.dims[2])//prod([a[1] for a in tc.threads])))
@@ -244,7 +218,6 @@
               if self.full_shape[s0] % upc == 0:
                 self.apply_opt(Opt(OptOps.LASTLOCAL, s0, upc))
                 break
->>>>>>> 12dd165d
 
         # alias buffer
         alias_pattern = [0]*(self.global_dims+(self.local_dims-len(tc.threads))) + [2]*(len(tc.threads)) + [0]*(self.shape_len-self.upcasted-self.first_reduce) + [1,1] + [3]*(self.upcasted-2)
