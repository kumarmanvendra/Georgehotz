--- conflicted
+++ resolved
@@ -799,13 +799,8 @@
   elif uop.op in {UOps.SHAPETRACKER, UOps.SWIZZLE}: st = uop.arg
   # everything else inherits shape
   else:
-<<<<<<< HEAD
-    assert op in {UOps.ALU, UOps.CAST, UOps.BITCAST, UOps.CONTRACT, UOps.EXPAND, UOps.ASSIGN, *BUFFER_UOPS}, f"bad UOp in intermediate uops {uop}"
-    st = (src_sts:=[sts[x] for x in src if x.has_st])[0]
-=======
-    assert uop.op in {UOps.ALU, UOps.CAST, UOps.BITCAST, UOps.CONTRACT, UOps.EXPAND, *BUFFER_UOPS}, f"bad UOp in intermediate uops {uop}"
+    assert uop.op in {UOps.ALU, UOps.CAST, UOps.BITCAST, UOps.CONTRACT, UOps.EXPAND, UOps.ASSIGN, *BUFFER_UOPS}, f"bad UOp in intermediate uops {uop}"
     st = (src_sts:=[sts[x] for x in uop.src if x.has_st])[0]
->>>>>>> 7ca9ffa4
     if not all_same(shapes:=[x.shape for x in src_sts]):
       if all_same(sizes:=[prod(x) for x in shapes]): raise AssertionError(f"found implicit reshape {shapes}")
       raise AssertionError(f"found implicit expand {sizes}")
