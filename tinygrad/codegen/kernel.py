from __future__ import annotations
import os, math, itertools
from typing import NamedTuple, Optional, List, Tuple, cast, Dict, Union
from tinygrad.lazy import vars_from_ast
from tinygrad.ops import LazyOp, FlopCounter, get_lazyop_info, UnaryOps, BinaryOps, ReduceOps, MemBuffer, ConstBuffer, BufferOps, Device, Compiled
from tinygrad.helpers import dedup, dtypes, colored, ImageDType, DType, ansilen, getenv, prod, DEBUG, round_up
from tinygrad.shape.shapetracker import ShapeTracker, get_contraction
from tinygrad.shape.symbolic import sint
from tinygrad.shape.view import View, strides_for_shape
from dataclasses import dataclass
from enum import Enum, auto

class OptOps(Enum):
  UPCAST = auto(); UPCASTMID = auto(); UNROLL = auto(); LOCAL = auto(); LASTLOCAL = auto(); GROUP = auto(); GROUPTOP = auto(); NOLOCALS = auto(); PADTO = auto() # noqa: E702
  def __lt__(self, x:OptOps): return self.value < x.value

@dataclass(frozen=True, order=True)
class Opt:
  op: OptOps
  axis: Optional[int] = None
  amt: Optional[int] = None
  def __repr__(self): return f"Opt(op={self.op}, axis={self.axis}, amt={self.amt})"

@dataclass(frozen=True)
class TensorCore:
  device: str
  dims: List[int]
  dtype_in: DType
  dtype_out: DType
  threads: List[Tuple[int,int]] # list of (TC dim,amt) that construct the warp thread structure
  upcast_dim: int # which TC dim to upcast
  thread_local_aliases: List[List[List[int]]] # a list of [threads_1, ..., threads_n, upcast_1(unrolled), upcast_2(upcast)] defining the alias (-1 is upcast, 1-n is warp threads) for each TC dim
  thread_local_sizes: List[int] # in each thread, the number of elements stored in registers for each TC dim
  arch: Optional[str] = None
  def __str__(self): return f"tensor_core<{self.device}, {self.dims}, {self.dtype_in}, {self.dtype_out}>"

tensor_cores: Dict[str, List[TensorCore]] = {
  "METAL": [
    TensorCore(device="METAL", dims=[8,8,8], dtype_in=dtypes.float, dtype_out=dtypes.float, upcast_dim=0, threads=[(0,2),(1,4),(0,2),(1,2)], thread_local_sizes=[2,2,2], thread_local_aliases= [ [[4],[0],[2],[0],[-1, 1, 3],[0]], [[0],[3],[0],[1],[2, 4],[-1]], [[4],[3],[2],[1],[0],[-1]] ], arch="arm64"),
    TensorCore(device="METAL", dims=[8,8,8], dtype_in=dtypes.half,  dtype_out=dtypes.half,  upcast_dim=0, threads=[(0,2),(1,4),(0,2),(1,2)], thread_local_sizes=[2,2,2], thread_local_aliases= [ [[4],[0],[2],[0],[-1, 1, 3],[0]], [[0],[3],[0],[1],[2, 4],[-1]], [[4],[3],[2],[1],[0],[-1]] ], arch="arm64"),
  ],
  "HIP": [
    TensorCore(device="HIP", dims=[16,16,16], dtype_in=dtypes.half, dtype_out=dtypes.float, upcast_dim=1, threads=[(0,16),(1,2)], thread_local_sizes=[16,16,8], thread_local_aliases=[ [[0],[0],[-1],[1]], [[0],[1],[-1],[0]], [[0],[1],[0],[2,-1]] ]),
    TensorCore(device="HIP", dims=[16,16,16], dtype_in=dtypes.half, dtype_out=dtypes.half,  upcast_dim=1, threads=[(0,16),(1,2)], thread_local_sizes=[16,16,8], thread_local_aliases=[ [[0],[0],[-1],[1]], [[0],[1],[-1],[0]], [[0],[1],[0],[2,-1]] ]),
  ]
}

class LocalBuffer(NamedTuple):
  name: str
  size: int
  dtype: DType = dtypes.float32
  realized: None = None
  def __str__(self): return f"localbuffer<{self.name}[{self.size}]>"

class LinearizerOptions(NamedTuple):
  device: str = ""
  # TODO: make this generic with a list of supported types
  supports_float4: bool = True
  supports_float4_alu: bool = True
  has_local: bool = True
  has_shared: bool = True
  # NOTE: these two should be in z,y,x(reversed) order for cstyle backends, they are flipped when kernel is rendered
  global_max: Optional[List[int]] = None
  local_max: Optional[List[int]] = None

class Kernel:
  def __init__(self, ast:LazyOp, opts:Optional[LinearizerOptions]=None):
    self.opts = opts if opts else (cast(Compiled, Device[Device.DEFAULT]).linearizer_opts if isinstance(Device[Device.DEFAULT], Compiled) else LinearizerOptions())
    self.ast = ast

    # fetch lazyop info
    self.info: FlopCounter = get_lazyop_info(self.ast)

    # there's only allowed to be one reduceop
    reduceops = [x for x in self.ast.get_lazyops() if x.op in ReduceOps]
    assert len(dedup(reduceops)) <= 1, "max one reduce op in an ast"
    self.reduceop = reduceops[0] if reduceops else None

    # create new shapetrackers inside this kernel, we will permute them
    self.bufs: List[Union[MemBuffer, ConstBuffer, LocalBuffer]] = [MemBuffer(0, self.info.dtype, ShapeTracker.from_shape(self.info.shape))] + dedup([x.arg for x in self.ast.get_lazyops() if x.op in BufferOps])

    # get earlybufs, before the one reduce op
    self.earlybufs = [x.arg for x in self.reduceop.get_lazyops() if x.op in BufferOps] if self.reduceop else []
    self.full_buf_index: int = self.bufs.index(self.earlybufs[0]) if self.earlybufs else 0

    # create the (permuted) shapetrackers
    self.sts: List[ShapeTracker] = [x.st for x in cast(List[Union[MemBuffer, ConstBuffer]], self.bufs)]

    # move all reduce axes to the end
    reduce = list(enumerate(zip(self.full_shape, self.sts[0].shape)))
    permute = tuple([i for i,(s,n) in reduce if s == n] + [i for i,(s,n) in reduce if s != n])
    self.reshape_and_permute(None, permute)

    # parameters for optimization
    self.applied_opts: List[Opt] = []
    self.group_for_reduce: List[int] = []
    self.upcasted: int = 0
    self.local_dims: int = 0
    self.local_alias: Dict[int, LocalBuffer] = {}
    self.tensor_core: Optional[TensorCore] = None
    self.dont_use_locals: bool = False

    # group simplifies
    self.simplify_ones()
    self.simplify_merge_adjacent()

    # cache
    self.applied_opts_cache: Optional[List[Opt]] = None

  def copy(self):
    ret = type(self).__new__(type(self))

    # base linearizer params
    ret.opts, ret.ast = self.opts, self.ast

    # things downstream of the AST
    # NOTE: we copy bufs for local buffers and sts for optimizations
    ret.info, ret.reduceop, ret.bufs, ret.earlybufs, ret.full_buf_index, ret.sts = \
      self.info, self.reduceop, self.bufs[:], self.earlybufs, self.full_buf_index, self.sts[:]

    # parameters for optimizations
    ret.applied_opts, ret.group_for_reduce, ret.upcasted, ret.local_dims, ret.local_alias, ret.tensor_core, ret.dont_use_locals = \
      self.applied_opts[:], self.group_for_reduce[:], self.upcasted, self.local_dims, self.local_alias.copy(), self.tensor_core, self.dont_use_locals

    # uncached since linearize didn't run
    ret.applied_opts_cache = None

    return ret

  @property
  def membufs(self) -> List[MemBuffer]: return [x for x in self.bufs if isinstance(x, MemBuffer)]

  # TODO: these need more tests or it might silently be no-op
  def shape_offsets(self, i:int): return itertools.product(*[list(range(cast(int, s))) for s in self.sts[i].shape[self.shape_len-self.upcasted:][::-1]]) if self.upcasted > 0 else [tuple()]
  def float4_axis(self, i:int): return [x-(self.shape_len-self.upcasted) for x in self.sts[i].unit_stride_axes() if x >= self.shape_len-self.upcasted and self.sts[i].shape[x]%4 == 0]

  def upcasted_axis(self, i:int):
    return list(zip(self.sts[i].shape[self.shape_len-self.upcasted:],
                    self.sts[i].real_strides()[self.shape_len-self.upcasted:],
                    [x!=y for x,y in zip(self.sts[0].shape[self.shape_len-self.upcasted:], self.full_shape[self.shape_len-self.upcasted:])]))

<<<<<<< HEAD
  def get_upcast_dim(self, i) -> List[int]:
=======
  # TODO: is there a better way to write this?
  def acc_offsets(self, i:int) -> List[int]:
    if self.upcasted == 0: return [0]
    upcasted_i = self.upcasted_axis(i)
    acc_strides = [x*(1-upcasted_i[::-1][i][2]) for i,x in enumerate(strides_for_shape(tuple(1 if r else s for s,_,r in upcasted_i[::-1])))]
    return [sum(t) for t in itertools.product(*[[y*acc_strides[i] for y in range(x[0])] for i,x in enumerate(upcasted_i[::-1])])]

  def get_upcast_dim(self, i:int) -> List[int]:
>>>>>>> 7169de57
    should_upcast = self.opts.supports_float4 and (self.bufs[i].dtype in [dtypes.float32, dtypes.float16] or isinstance(self.bufs[i].dtype, ImageDType))
    return [x for x in self.sts[i].unit_stride_axes() if should_upcast and x >= self.shape_len-self.upcasted and self.sts[i].shape[x] > 1]

  @property
  def first_reduce(self) -> int: return [x!=y for x,y in zip(self.sts[0].shape[:self.shape_len-self.upcasted]+(0,), self.full_shape[:self.shape_len-self.upcasted]+(1,))].index(True)

  @property
  def output_shape(self) -> Tuple[sint, ...]: return self.sts[0].shape

  @property
  def full_shape(self) -> Tuple[sint, ...]: return self.sts[self.full_buf_index].shape

  @property
  def full_unupcasted_shape(self) -> Tuple[sint, ...]: return self.full_shape[:self.shape_len-self.upcasted]

  @property
  def shape_len(self) -> int: return len(self.sts[0].shape)

  @property
  def upcast_in_mid_reduce_axes(self) -> List[int]: return [j for j in range(self.first_reduce, self.first_reduce+len(self.group_for_reduce)) if self.full_shape[j] == self.sts[0].shape[j]]

  @property
  def global_dims(self) -> int: return self.first_reduce-self.local_dims

  # there's eight chunks of the shape
  # blue   -- global dims
  # cyan   -- local dims (warp ones first)
  #  *** self.first_reduce
  # green  -- reduce-local dims
  # white  -- reduce-late upcasted dim (self.upcast_in_mid_reduce_axes)
  # red    -- reduce loops
  #  *** self.upcasted
  # purple -- reduce upcasted
  # yellow -- normal upcasted dimensions
  def colors(self) -> List[str]:
    # first non local non reduce dims are global (blue)
    colors = ["blue"] * self.global_dims if not self.dont_use_locals else ["BLUE"] * self.global_dims
    # after global are local_dims; warp ones used in tensor cores must be closest to first_reduce (cyan)
    colors += ["cyan"] * self.local_dims
    # between first_reduce and first_reduce + group_for_reduce, they are either upcast mid reduce (white), or late upcasted (green)
    colors += ["white" if i in self.upcast_in_mid_reduce_axes else "green" for i in range(self.first_reduce, self.first_reduce + len(self.group_for_reduce))]
    # between first_reduce + group_for_reduce and upcasted, they are reduce (red)
    colors += ["red"] * ((self.shape_len-self.upcasted) - (self.first_reduce + len(self.group_for_reduce)))
    # upcasted dimensions are reduce (magenta) or normal (yellow)
    colors += ["magenta" if self.full_shape[i] != self.sts[0].shape[i] else "yellow" for i in range(self.shape_len-self.upcasted, self.shape_len)]
    assert len(colors) == self.shape_len, "colors size mismatch"
    return colors

  def colored_shape(self, pad:Optional[int]=None, dense=False) -> str:
    ret = ' '.join(colored(s, color) for s,color in zip([f"{s:4d}" if isinstance(s, int) and not dense else s for s in self.full_shape], self.colors()))
    if pad: ret += ' '*(pad-ansilen(ret))
    return ret

  # ******************** base simplifiers ********************

  # apply reshape and permute to all shapetrackers
  def reshape_and_permute(self, new_shape_fxn, axis):
    new_sts = []
    for st in self.sts:
      if new_shape_fxn is not None: st = st.reshape(tuple(new_shape_fxn(st.shape)))
      if axis is not None: st = st.permute(tuple(axis))
      new_sts.append(st)
    self.sts = new_sts

  # drops the final dimension
  def upcast(self):
    assert self.full_shape[-1] != 1, "can't upcast a dimension with size 1"
    self.upcasted += 1

  # axis : the axis to pull from
  # amount : the amount to take
  # top : if you want to pull that amount from the top
  # insert_before : place to insert the new stuff
  def shift_to(self, axis, amount, top=False, insert_before=None):
    if insert_before is None: insert_before = self.shape_len
    move_axis = axis if top else axis+1
    if move_axis < insert_before: insert_before += 1
    self.reshape_and_permute(
      lambda x: list(x[0:axis]) + (([amount, x[axis]//amount] if top else [x[axis]//amount, amount]) if x[axis] > 1 else [1,1]) + list(x[axis+1:]),
      [i for i in range(insert_before) if i != move_axis] + [move_axis] + [i for i in range(insert_before, self.shape_len+1) if i != move_axis])

  # ******************** complex simplifiers ********************

  def simplify_ones(self) -> bool:
    # remove places where the shape is all ones
    # TODO: this should be factored in to multi shape stride
    if self.shape_len == 0: return False
    all_ones = [s==1 for s in self.full_shape]
    self.local_dims -= sum(all_ones[self.first_reduce-self.local_dims:self.first_reduce])
    self.upcasted -= sum(all_ones[self.shape_len-self.upcasted:])
    self.reshape_and_permute(lambda shape: [x for i,x in enumerate(shape) if not all_ones[i]], None)
    return any(all_ones)

  def simplify_merge_adjacent(self):
    if self.shape_len == 0: return
    shapes, strides = [x.shape for x in self.sts], [x.real_strides() for x in self.sts]

    # if it's an image, insert fake strides such that this fusion doesn't happen across image axes
    if isinstance(self.bufs[0].dtype, ImageDType):
      base_shape = self.bufs[0].dtype.shape
      if shape_idx_groups := get_contraction(self.output_shape, base_shape):
        special_strides: Tuple[int, ...] = tuple()
        for i,g in enumerate(shape_idx_groups):
          shape_piece = tuple(self.output_shape[x] for x in g)
          assert prod(shape_piece) == base_shape[i], f"get_contraction was wrong? {shape_piece} != {base_shape[i]}"
          special_strides += strides_for_shape(shape_piece)
        # adding the fake image shape
        shapes.append(self.output_shape)
        strides.append(special_strides)

    # merge dimensions if we can, multi get_shape_strides
    # TODO: does this always preserve the reduce dimension, NO
    # TODO: move this into shapetracker, with tests!
    rets = [[(shapes[j][0], strides[j][0])] for j in range(len(shapes))]
    for i in range(1, len(shapes[0])):
      can_merge = []
      for j in range(len(shapes)):
        # TODO: added the always mergeability of 1s, is this right? if so, add to shapetracker in the 1 case
        can_merge.append(strides[j][i] is not None and ((strides[j][i] != 0 and rets[j][-1][1] == shapes[j][i]*cast(int, strides[j][i])) or (strides[j][i] == 0 and rets[j][-1][1] == 0)))
      # more can merge than this
      mergeable = all(can_merge) and i != self.first_reduce
      for j in range(len(shapes)):
        if mergeable: rets[j][-1] = (rets[j][-1][0] * shapes[j][i], strides[j][i])
        else: rets[j].append((shapes[j][i], strides[j][i]))

    # do the reshapes
    for i,x in enumerate(rets[:len(self.sts)]): self.sts[i] = self.sts[i].reshape(tuple([y[0] for y in x]))

  # ******************** GPU simplifiers ********************

  def _limit_size(self, x: Tuple[int], max_size: List) -> Tuple[int, ...]:
    new_shape,dims = list(x), len(x)
    for i in range(dims):
      next_idx = (i + 1) % dims
      while new_shape[i] > max_size[i]:
        new_shape[i] = new_shape[i] // 2
        if (new_shape[next_idx] <= max_size[next_idx]):
          new_shape[next_idx] = new_shape[next_idx] * 2
        else:
          next_idx = (next_idx + 1) % dims
          new_shape[next_idx] = new_shape[next_idx] * 2
    return tuple(new_shape)

  def limit_dims_to_max(self, global_max: List[int], local_max: List[int]):
    # Check the global allocation limit, current the global_size will be flipped during codegen
    # and then padded right with 1s if its length < 3 which makes this part a bit awkward to write
    global_dims = self.first_reduce-self.local_dims
    if global_dims > 0:
      if global_max:
        tmp = global_max[:global_dims] + (local_max[:self.local_dims] if local_max else [])
        if max(global_max) < max(self.full_shape[:global_dims]): self.reshape_and_permute(lambda x: self._limit_size(x, tmp + [math.inf] * (len(self.full_shape)-len(tmp))), None)
        assert max(global_max) >= max(self.full_shape[:global_dims]), f"device max allocation {max(self.full_shape[:global_dims])} exceeds global dim maximum {max(global_max)}"
      for i in range(global_dims-1):
        if i < len(global_max) and self.full_shape[i] > global_max[i]:
          order = list(range(len(self.full_shape)))
          order[i], order[global_dims-1] = order[global_dims-1], order[i]
          self.reshape_and_permute(None, order)
          if DEBUG >= 3: print("permuted global dim", order, "due to allocation exceeds global limit")

  def alias_buffer(self, i, pattern):
    assert len(pattern) == len(self.sts[i].shape), f"must include a pattern for each shape {pattern} {self.sts[i].shape}"

    bst = 1
    real_strides = self.sts[i].real_strides()
    shp, stride = [(s if p != 0 else 1) for s,p in zip(self.sts[i].shape, pattern)], [0]*len(pattern)
    for priority in range(1, max(pattern)+1):  # priority. 0 is non local and ignored
      for j,p in enumerate(pattern):
        if priority == p and real_strides[j] != 0:
          stride[j] = bst
          bst *= shp[j]

    self.sts.append(ShapeTracker((View.create(tuple(shp), tuple(stride)),)))
    self.bufs.append(LocalBuffer(name=f"ldata{i}", size=self.sts[-1].size()))
    if DEBUG >= 4: print("aliasing buffer", self.sts[i])
    self.local_alias[i] = cast(LocalBuffer, self.bufs[-1])

  # ******************** high level optimizers ********************

  def apply_tensor_cores(self, use_tensor_cores=1, extra_opts:Optional[List[Opt]]=None):
    if use_tensor_cores and self.opts.has_local and self.reduceop and self.reduceop.op == ReduceOps.SUM and self.opts.device in tensor_cores:
      for tc in tensor_cores[self.opts.device]:
        if not((tc.arch is None or tc.arch == os.uname().machine) and isinstance(self.reduceop.src[0], LazyOp)): continue
        has_cast = tc.dtype_in != tc.dtype_out

        if has_cast and not(isinstance(self.reduceop.src[0], LazyOp) and self.reduceop.src[0].op == UnaryOps.CAST and self.reduceop.src[0].arg[0] == tc.dtype_out): continue
        mul_op = self.reduceop.src[0].src[0] if has_cast else self.reduceop.src[0]

        if not(isinstance(mul_op, LazyOp) and mul_op.op == BinaryOps.MUL): continue
        if not(isinstance(mul_op.src[0], LazyOp) and mul_op.src[0].op == BufferOps.MEM and mul_op.src[0].arg.dtype == tc.dtype_in): continue
        if not(isinstance(mul_op.src[1], LazyOp) and mul_op.src[1].op == BufferOps.MEM and mul_op.src[1].arg.dtype == tc.dtype_in): continue
        buf0, buf1 = self.bufs.index(cast(MemBuffer, mul_op.src[0].arg)), self.bufs.index(cast(MemBuffer, mul_op.src[1].arg))
        buf0_strides, buf1_strides = self.sts[buf0].real_strides(), self.sts[buf1].real_strides()
        axis_buf0 = [(i,self.full_shape[i],buf1_strides[i]) for i,s in enumerate(buf0_strides[:self.first_reduce]) if s == 0 and self.full_shape[i]%tc.dims[0] == 0]
        axis_buf1 = [(i,self.full_shape[i],buf0_strides[i]) for i,s in enumerate(buf1_strides[:self.first_reduce]) if s == 0 and self.full_shape[i]%tc.dims[1] == 0]

        if not(axis_buf0 and axis_buf1 and self.full_shape[self.first_reduce]%tc.dims[2] == 0 and self.full_shape[self.first_reduce] >= tc.dims[2] and (self.shape_len-self.first_reduce) == 1): continue

        if DEBUG >= 3: print("TENSOR CORES", axis_buf0, axis_buf1, tc)

        s0, s1 = axis_buf0[-1][0], axis_buf1[-1][0] # TODO: select axis in smart way
        s0_exists, s1_exists = True, True
        assert s0 != s1 and self.full_shape[s0]%tc.dims[0] == 0 and self.full_shape[s1]%tc.dims[1] == 0
        def fix(needed, ax):
          nonlocal s0, s1, s0_exists, s1_exists
          if not needed: return
          if s0_exists and ax == s0:
            if s1_exists and s0 < s1: s1 -= 1
            s0_exists = False
          elif s1_exists and ax == s1:
            if s0_exists and s1 < s0: s0 -= 1
            s1_exists = False

        # tensor core -- unroll the reduce dim, upcast input, then create the correct thread pattern
        self.apply_opt(Opt(OptOps.UNROLL, 0, tc.dims[2]))
        self.apply_opt(Opt(OptOps.UPCAST, s0 if tc.upcast_dim == 0 else s1, (tc.dims[0]*tc.dims[2])//prod([a[1] for a in tc.threads])))
        for (tc_dim, tc_amt) in tc.threads:
          fix(self.apply_opt(Opt(OptOps.LASTLOCAL, s0 if tc_dim == 0 else s1, tc_amt)), s0 if tc_dim == 0 else s1)

        # assert tensor core and prevent extra_opts from altering the key shape structure
        if use_tensor_cores == 1: self.tensor_core = tc # TC=2 will do the shape ops without the WMMA

        if extra_opts is not None:
          for opt in extra_opts:
            self.apply_opt(opt)
        else:
          # hand-coded TC opts
          if s1_exists:
            s1_div = [upc for upc in [5,4,3,2,1] if self.full_shape[s1]%upc == 0][0]
            if s1_div != 1: fix(self.apply_opt(Opt(OptOps.UPCAST, s1, s1_div)), s1)
          if s0_exists:
            s0_div = [upc for upc in [5,4,3,2,1] if self.full_shape[s0]%upc == 0][0]
            if s0_div != 1: fix(self.apply_opt(Opt(OptOps.UPCAST, s0, s0_div)), s0)
          if self.tensor_core and s0_exists:
            for upc in [4,2]:
              if self.full_shape[s0] % upc == 0:
                self.apply_opt(Opt(OptOps.LASTLOCAL, s0, upc))
                break

        # alias buffer
        alias_pattern = [0]*(self.global_dims+(self.local_dims-len(tc.threads))) + [2]*(len(tc.threads)) + [0]*(self.shape_len-self.upcasted-self.first_reduce) + [1,1] + [3]*(self.upcasted-2)
        self.alias_buffer(buf0, alias_pattern)
        self.alias_buffer(buf1, alias_pattern)
        return True
    return False

  def apply_opt(self, opt:Opt):
    assert not self.dont_use_locals or opt.op not in {OptOps.LOCAL, OptOps.LASTLOCAL, OptOps.GROUP, OptOps.GROUPTOP, OptOps.UPCASTMID}, "not using locals"
    self.applied_opts.append(opt)
    if opt.axis is not None:
      axis = opt.axis + (self.first_reduce if opt.op == OptOps.UNROLL else (self.first_reduce+len(self.group_for_reduce) if opt.op == OptOps.GROUP or opt.op == OptOps.GROUPTOP else 0))
    else:
      axis = -1
    if opt.amt is not None:
      amt = opt.amt if opt.amt != 0 else self.full_shape[axis]
      assert isinstance(amt, int) and amt != 1, "shift/padto of amt 1 or Node is meaningless"
      if opt.op != OptOps.PADTO: assert self.full_shape[axis] % amt == 0, "no longer valid shift"
    else:
      amt = -1
    if opt.op == OptOps.LOCAL:        # cyan
      assert self.opts.has_local, "target does not support local"
      assert axis < self.first_reduce, "can't local a reduce"
      assert not(self.tensor_core), "can't local with tensor cores"
      self.shift_to(axis, amt, insert_before=self.first_reduce)
      self.local_dims += 1
    elif opt.op == OptOps.LASTLOCAL:  # cyan
      assert self.opts.has_local, "target does not support local"
      assert axis < self.first_reduce, "can't local a reduce"
      self.shift_to(axis, amt, insert_before=self.first_reduce-self.local_dims)
      self.local_dims += 1
    elif opt.op == OptOps.GROUP:      # green
      assert self.opts.has_local and self.opts.has_shared, "target does not support local or shared mem"
      assert axis >= self.first_reduce + len(self.group_for_reduce) and axis < self.shape_len-self.upcasted, "must be reduce axis to group"
      assert not(self.tensor_core), "can't group with tensor cores"
      self.shift_to(axis, amt, insert_before=self.first_reduce + len(self.group_for_reduce))
      self.group_for_reduce.append(amt)
    elif opt.op == OptOps.GROUPTOP:   # green
      assert self.opts.has_local and self.opts.has_shared, "target does not support local or shared mem"
      assert axis >= self.first_reduce + len(self.group_for_reduce) and axis < self.shape_len-self.upcasted, "must be reduce axis to group"
      assert not(self.tensor_core), "can't group with tensor cores"
      self.shift_to(axis, amt, top=True, insert_before=self.first_reduce + len(self.group_for_reduce))
      self.group_for_reduce.append(amt)
    elif opt.op == OptOps.UNROLL:     # purple
      assert axis < self.shape_len-self.upcasted, "can't upcasted already upcasted"
      assert amt <= 32, "don't unroll more than 32"
      self.shift_to(axis, amt, insert_before=None)
      self.upcast()
    elif opt.op == OptOps.UPCAST:     # yellow
      assert axis < self.first_reduce, "upcast is for non-reduce"
      assert amt <= 8, "don't upcast more than 8"
      self.shift_to(axis, amt, insert_before=None)
      self.upcast()
    elif opt.op == OptOps.UPCASTMID:  # white
      assert self.bufs[0].dtype.name.startswith('image') and not self.float4_axis(0) and self.group_for_reduce and self.first_reduce <= 2 and prod(self.sts[0].shape) > 1, "invalid upcast mid reduce"
      axes = self.sts[0].unit_stride_axes()
      assert len(axes) == 1, f"wrong number of stride 1 axis : {axes}"
      assert axes[0] == axis, "wrong axis"
      assert amt == 4, "don't upcast mid anything but 4"
      self.shift_to(axis, amt, insert_before=self.first_reduce + len(self.group_for_reduce))
      self.group_for_reduce.append(amt)
    elif opt.op == OptOps.NOLOCALS:
      assert self.opts.has_local, "target does not support local, so this optimization is meaningless"
      assert self.local_dims == 0 and len(self.group_for_reduce) == 0, "can't have no locals with locals"
      assert not self.dont_use_locals, "already not using locals"
      self.dont_use_locals = True
    elif opt.op == OptOps.PADTO:
      assert not vars_from_ast(self.ast), "does not work with symbolic shape"
      assert all(op.op is not ReduceOps.MAX for op in self.ast.get_lazyops()), "cannot pad with MAX"
      padded = False
      for i,st in enumerate(self.sts):
        if self.sts[i].shape[axis] != 1:
          assert self.sts[i].shape[axis] > amt//2, "pad adds more than double the work"
          if (ru := round_up(self.sts[i].shape[axis], amt) - self.sts[i].shape[axis]):
            # pad right seems to be faster
            self.sts[i] = st.pad(((0,0),) * axis + ((0,ru),) + ((0,0),) * (len(st.shape)-axis-1))
            padded = True
      assert padded, "nothing was padded"
    return self.simplify_ones()

  def required_optimizations(self, early_only=False):
    for buf_index,buf in enumerate(self.bufs):
      unit_stride_axes_mul_4 = [i for i in self.sts[buf_index].unit_stride_axes(ignore_valid=True) if self.sts[buf_index].shape[i]%4 == 0]
      if (not early_only or buf in self.earlybufs) and self.bufs[buf_index].dtype.__class__ is ImageDType:
        assert len(unit_stride_axes_mul_4) >= 1, f"needs a unit stride axis in {self.bufs[buf_index]}"
        if all(x < (self.shape_len-self.upcasted) for x in unit_stride_axes_mul_4) and unit_stride_axes_mul_4[0] not in self.upcast_in_mid_reduce_axes:
          if unit_stride_axes_mul_4[0] < self.first_reduce:
            self.apply_opt(Opt(OptOps.UPCAST, unit_stride_axes_mul_4[0], 4))
          else:
            self.apply_opt(Opt(OptOps.UNROLL, unit_stride_axes_mul_4[0]-self.first_reduce, 4))

  def hand_coded_optimizations(self):
    # if there's images in the earlybufs, we have to make an axis the 4 loading one
    self.required_optimizations(early_only=True)

    # should use matvec - TODO: adjust/tune based on the wide vs tall/large vs small mat
    MV_BLOCKSIZE, MV_THREADS_PER_ROW, MV_ROWS_PER_THREAD = getenv("MV_BLOCKSIZE", 4), getenv("MV_THREADS_PER_ROW", 8), getenv("MV_ROWS_PER_THREAD", 4)
    if self.opts.has_local and getenv("MV",1) != 0 and (MV_BLOCKSIZE > 1 or MV_THREADS_PER_ROW > 1 or MV_ROWS_PER_THREAD > 1) and  \
        self.reduceop and self.reduceop.op == ReduceOps.SUM and len(self.full_shape) >= 2 and self.opts.has_shared and \
        isinstance(self.reduceop.src[0], LazyOp) and self.reduceop.src[0].op == BinaryOps.MUL and \
        self.reduceop.src[0].src[0].op == BufferOps.MEM and self.reduceop.src[0].src[1].op == BufferOps.MEM:
      buf0 = self.bufs.index(self.reduceop.src[0].src[0].arg)
      buf1 = self.bufs.index(self.reduceop.src[0].src[1].arg)
      buf0_strides = self.sts[buf0].real_strides()
      buf1_strides = self.sts[buf1].real_strides()
      def has_expanded_axis(s, st): return any(x > 1 and y == 0 for x,y in zip(s,st))
      if buf0_strides[self.first_reduce] == 1 and not (has_expanded_axis(self.sts[buf0].shape, buf0_strides) and has_expanded_axis(self.sts[buf1].shape, buf1_strides)):
        for global_idx in range(self.global_dims):
          if self.full_shape[self.first_reduce]%MV_THREADS_PER_ROW == 0 and self.full_shape[global_idx]%(MV_BLOCKSIZE*MV_ROWS_PER_THREAD) == 0:
            if DEBUG >= 3: print(f"MATVEC: full_shape={self.full_shape} first_reduce={self.first_reduce} buf0_strides={buf0_strides} blocksize={MV_BLOCKSIZE} threads_per_row={MV_THREADS_PER_ROW} rows_per_thread={MV_ROWS_PER_THREAD}")
            if MV_THREADS_PER_ROW > 1:
              self.apply_opt(Opt(OptOps.GROUP, 0, MV_THREADS_PER_ROW))
            if MV_BLOCKSIZE > 1:
              self.apply_opt(Opt(OptOps.LOCAL, global_idx, MV_BLOCKSIZE))
            if MV_ROWS_PER_THREAD > 1:
              self.apply_opt(Opt(OptOps.UPCAST, global_idx, MV_ROWS_PER_THREAD))
            return

    if self.opts.has_local and self.opts.has_shared and all(isinstance(s, int) for s in self.sts[0].shape[:self.first_reduce]):
      # are we grouping? (requires local shape support)
      if not self.float4_axis(0) and self.first_reduce <= 2 and self.first_reduce + 1 <= self.shape_len and prod(self.sts[0].shape[:self.first_reduce]) <= 2048:
        # TODO: use 1024 if it's allowed in a smarter way
        for sz in (([256, 16]) if prod(self.sts[0].shape[:self.first_reduce]) <= 32 else [16]):
          if all(st.shape[self.first_reduce] % sz == 0 or st.shape[self.first_reduce] == 1 for st in self.sts):
            self.apply_opt(Opt(OptOps.GROUPTOP, 0, sz))
            break

      # are we upcasting in mid reduce? (only for images)
      if self.bufs[0].dtype.name.startswith('image') and not self.float4_axis(0) and self.group_for_reduce and self.first_reduce <= 2 and prod(self.sts[0].shape) > 1:
        axes = self.sts[0].unit_stride_axes()
        assert len(axes) == 1, f"wrong number of stride 1 axis : {axes}"
        if self.sts[0].shape[axes[0]]%4 == 0:
          self.apply_opt(Opt(OptOps.UPCASTMID, axes[0], 4))

    # now do everything required
    self.required_optimizations()

    # no more opt if we are grouping
    if self.group_for_reduce: return

    # **** below this line need to be optional and benchmarked ****

    # TODO: doing extra upcasts with images doesn't work for some reason (maybe has to do with to_image_idx)
    # to trigger the above bug, remove prod(self.full_shape[self.shape_len - self.upcasted:]) from the below
    # expression and run test/test_ops.py with IMAGE=2
    # if there are small dims with lots of valid masks, upcast them (they might be from Tensor.stack)
    # this can be made much smarter
    to_upcast: List[int] = []
    # upcast leading axes first (hack-ish for winograd; we actually want to upcast masked axes with low stride first)
    for axis in range(self.first_reduce):
      # we might want to be able to split axes that are masked, or refuse to merge them in simplify_merge_adjacent
      # for now skip upcasting here if there is a symbolic axis
      if isinstance(self.full_shape[axis], int) and self.full_shape[axis] <= 7 and any(st.axis_is_masked(axis) for st in self.sts) and \
        prod(self.full_shape[self.shape_len - self.upcasted:]) * prod(self.full_shape[j] for j in to_upcast) * self.full_shape[axis] <= 7 * 7:
        if DEBUG >= 4: print(f"upcasting masked axis : {axis}")
        to_upcast.append(axis)
    for axis in to_upcast[::-1]:
      self.apply_opt(Opt(OptOps.UPCAST, axis, 0))

    # potentially do more upcasts of non reduce axes based on a heuristic
    upcasted_axis = set()
    while prod(self.sts[0].shape[:self.first_reduce]) >= 1024:
      xb_choices = []
      for axis, upcast_amount in itertools.product(range(self.first_reduce), [3,4]):   # consider all the non reduce axes, and a 3 or 4 reduce
        # if we haven't upcasted it, it's not symbolic, it mods, and some buffer has stride 0 on axis while having no stride 0 in the upcasted axis already
        if axis not in upcasted_axis and isinstance(self.full_shape[axis], int) and self.full_shape[axis]%upcast_amount == 0 and any(st.views[-1].strides[axis] == 0 and not any(x[1] == 0 for x in self.upcasted_axis(buf_index)) for buf_index, st in enumerate(self.sts)):
          xb_choices.append((sum(st.views[-1].strides[axis]>0 for st in self.sts), sum(st.views[-1].strides[axis] for st in self.sts), axis, upcast_amount))
      if xb_choices:
        xb_choices = sorted(xb_choices)
        if DEBUG >= 4: print(f"float4 merging axis : {xb_choices}")
        self.apply_opt(Opt(OptOps.UPCAST, xb_choices[0][2], xb_choices[0][3]))
        upcasted_axis.add(xb_choices[0][2])
      else:
        break

    # if last dim is small(ish) and it's a reduce dim, upcast the reduce (loop unrolling). no simplify needed since it's just an upcast. NOTE: careful, this has broken VALIDHACKS
    if self.first_reduce < (self.shape_len-self.upcasted) and (len(list(self.shape_offsets(self.full_buf_index))) <= 4 or not any(r for _,_,r in self.upcasted_axis(self.full_buf_index))) and (self.upcasted == 0 or prod(self.full_shape[-self.upcasted:]) < 64):
      if (s:=self.full_unupcasted_shape[-1]) <= 32 and isinstance(s, int):  # NOTE: cannot loop unroll symbolic axis
        self.apply_opt(Opt(OptOps.UNROLL, len(self.full_unupcasted_shape)-1-self.first_reduce, 0))
        # if it's small, upcast a second reduce dimension too
        if self.first_reduce < (self.shape_len-self.upcasted) and s <= 3 and (s2:=self.full_unupcasted_shape[-1]) <= 3 and isinstance(s2, int):
          self.apply_opt(Opt(OptOps.UNROLL, len(self.full_unupcasted_shape)-1-self.first_reduce, 0))
      else:
        for splits in [4]:
          if self.full_unupcasted_shape[-1]%splits == 0:
            self.apply_opt(Opt(OptOps.UNROLL, len(self.full_unupcasted_shape)-1-self.first_reduce, splits))
            break

    # if nothing at all is upcasted and it's easy to, do an upcast
    # TODO: this is breaking the tests
    for splits in [4]:
      if self.upcasted == 0 and self.full_unupcasted_shape and self.full_unupcasted_shape[-1] % splits == 0:
        self.apply_opt(Opt(OptOps.UPCAST, len(self.full_unupcasted_shape)-1, splits))

    # **** local groups ****

    if self.opts.has_local:
      if getenv("NOLOCALS") and self.local_dims == 0 and not self.group_for_reduce:
        self.apply_opt(Opt(OptOps.NOLOCALS))
      else:
        # prioritize making expand axes local
        local_axis_ranking = [(any(self.sts[buf_index].views[-1].strides[axis] == 0 for buf_index in range(len(self.sts))), axis) for axis in range(len(self.full_shape[:self.first_reduce]))]
        to_local: List[Tuple[int, int]] = []
        for _, axis in sorted(local_axis_ranking, key=lambda x: (-x[0], -x[1])):
          local_size = prod(sz for _, sz in to_local)
          local_sz: Optional[int] = next((x for x in ([32] * (axis == 0) + [16, 8, 4, 3, 2]) if self.full_shape[axis] % x == 0 and local_size * x <= 128), None)
          if local_sz is not None: to_local.append((axis, local_sz))
        deleted_shape = 0
        for axis, local_sz in sorted(to_local[:3]):
          axis = axis - deleted_shape
          will_delete_shape = local_sz == self.full_shape[axis]
          self.apply_opt(Opt(OptOps.LOCAL, axis, local_sz))
          if will_delete_shape: deleted_shape += 1<|MERGE_RESOLUTION|>--- conflicted
+++ resolved
@@ -139,9 +139,6 @@
                     self.sts[i].real_strides()[self.shape_len-self.upcasted:],
                     [x!=y for x,y in zip(self.sts[0].shape[self.shape_len-self.upcasted:], self.full_shape[self.shape_len-self.upcasted:])]))
 
-<<<<<<< HEAD
-  def get_upcast_dim(self, i) -> List[int]:
-=======
   # TODO: is there a better way to write this?
   def acc_offsets(self, i:int) -> List[int]:
     if self.upcasted == 0: return [0]
@@ -150,7 +147,6 @@
     return [sum(t) for t in itertools.product(*[[y*acc_strides[i] for y in range(x[0])] for i,x in enumerate(upcasted_i[::-1])])]
 
   def get_upcast_dim(self, i:int) -> List[int]:
->>>>>>> 7169de57
     should_upcast = self.opts.supports_float4 and (self.bufs[i].dtype in [dtypes.float32, dtypes.float16] or isinstance(self.bufs[i].dtype, ImageDType))
     return [x for x in self.sts[i].unit_stride_axes() if should_upcast and x >= self.shape_len-self.upcasted and self.sts[i].shape[x] > 1]
 
