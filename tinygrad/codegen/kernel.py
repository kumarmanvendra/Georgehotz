from __future__ import annotations
import itertools, functools
from dataclasses import dataclass, replace
from collections import defaultdict
from typing import Optional, List, Tuple, cast, Dict, Final, DefaultDict

from tinygrad.ops import BinaryOps, UNSAFE_PAD_OPS, KernelInfo, BUFFER_UOPS, UOp, UOps, print_uops, type_verify
from tinygrad.device import Device
from tinygrad.renderer import Renderer, TensorCore, Program
from tinygrad.dtype import DType, ImageDType, PtrDType
from tinygrad.helpers import all_same, colored, ansilen, dedup, getenv, prod, DEBUG, TC_OPT, USE_TC, AMX, round_up, all_int, \
                             get_contraction, to_function_name, diskcache_put, ContextVar
from tinygrad.shape.shapetracker import ShapeTracker
from tinygrad.shape.symbolic import Variable, sint
from tinygrad.shape.view import strides_for_shape
from tinygrad.codegen.uopgraph import linearize_uop, full_graph_rewrite
from tinygrad.codegen.lowerer import ast_to_uop
from enum import Enum, auto

class OptOps(Enum):
  TC = auto(); UPCAST = auto(); UPCASTMID = auto(); UNROLL = auto(); LOCAL = auto() # noqa: E702
  GROUP = auto(); GROUPTOP = auto(); NOLOCALS = auto(); PADTO = auto(); SWAP = auto() # noqa: E702
  def __lt__(self, x:OptOps): return self.value < x.value

class KernelOptError(Exception): pass

def check(cond:bool, msg:str=""):
  if not cond: raise KernelOptError(msg)

@dataclass(frozen=True, order=True)
class Opt:
  op: OptOps
  axis: Optional[int] = None
  amt: Optional[int] = None
  def __repr__(self): return f"Opt(op={self.op}, axis={self.axis}, amt={self.amt})"
  def real_axis(self, k:Kernel):
    if self.axis is None: return -1
    if self.op is OptOps.UNROLL: return k.first_reduce+self.axis
    if self.op in {OptOps.GROUP, OptOps.GROUPTOP}: return k.first_reduce+k.group_for_reduces+self.axis
    return self.axis

@dataclass
class TensorCoreOptions:
  axes: Tuple[int, ...] # the location of the original N and M axes if still in the shape
  axes_exist: Tuple[bool, ...] # true if the original N and M axes are still in the shape
  axis_pads: Tuple[Tuple[int, int], ...]
  def fix_axes(self, removed_axis:int): # adjust the TC axes if necesssary when a dimension is removed
    axes, axes_exist = list(self.axes), list(self.axes_exist)
    for tc_dim in [i for i in range(2) if axes_exist[i]]:
      if removed_axis < axes[tc_dim]: axes[tc_dim] -= 1
      elif removed_axis == axes[tc_dim]: axes_exist[tc_dim] = False
    self.axes, self.axes_exist = tuple(axes), tuple(axes_exist)

class Kernel:
  def __init__(self, ast:UOp, opts:Optional[Renderer]=None):
    if ast.op is UOps.SINK: self.ast = ast

    self.opts = opts if opts is not None else Device[Device.DEFAULT].renderer
    try: uop_sts_map = verify_ast(self.ast)
    except AssertionError as e:
      print("INVALID AST")
      print(self.ast)
      raise e

    @functools.lru_cache(None)
    def ordered_parents(op:UOp) -> List[UOp]: return dedup([item for x in op.src for item in ordered_parents(x)] + [op])
    self.reduceops = dedup([x for x in ordered_parents(self.ast) if x.op is UOps.REDUCE_AXIS])

    self.vars: List[Variable] = self.ast.variables()
    self.bufs: List[UOp] = [x for x in self.ast.parents if x.op in BUFFER_UOPS]

    # get earlybufs, before any reduceops
    earlybufs: List[UOp] = [x for reduceop in self.reduceops for x in reduceop.parents if x.op in BUFFER_UOPS]
    self.full_buf_index: int = self.bufs.index(earlybufs[0]) if earlybufs else 0
    # NOTE: full_shape can be wrong if there's a tree of reduces

    # create new shapetrackers inside this kernel, we will permute them
    self.sts: List[ShapeTracker] = [x.st_arg for x in self.bufs]

    # add the shapetrackers for each reduce
    # we use this to track which axes are reduced in each reduce
    for x in self.reduceops:
      self.sts.append(uop_sts_map[x])
      self.sts.append(uop_sts_map[x.src[0]])

    # move all reduce axes to the end
    reduce = list(enumerate(zip(self.full_shape, self.output_shape)))
    permute = tuple([i for i,(s,n) in reduce if s == n] + [i for i,(s,n) in reduce if s != n])
    self.reshape_and_permute(None, permute)

    # parameters for optimization
    self.applied_opts: List[Opt] = []
    self.group_for_reduces: int = 0
    self.upcasted: int = 0
    self.local_dims: int = 0
    self.tensor_core: Optional[TensorCore] = None
    self.tensor_core_opts: Optional[TensorCoreOptions] = None
    self.use_tensor_cores: int = 0
    # the local aliased buffers for A and B
    self.bufs_for_tensor_core: Dict[UOp, Tuple[int, int]] = {}
    self.dont_use_locals: bool = False

    # group simplifies
    self.simplify_ones()
    self.simplify_merge_adjacent()

  def copy(self):
    ret = type(self).__new__(type(self))

    # base linearizer params
    ret.opts, ret.ast = self.opts, self.ast

    # things downstream of the AST
    ret.reduceops, ret.vars, ret.bufs, ret.full_buf_index = \
      self.reduceops, self.vars, self.bufs, self.full_buf_index
    ret.sts = self.sts[:len(ret.bufs)+len(ret.reduceops)*2] # NOTE: must redo the local buffers with TC in beam

    # parameters for optimizations
    ret.applied_opts, ret.group_for_reduces, ret.upcasted, ret.local_dims, ret.dont_use_locals = \
      self.applied_opts[:], self.group_for_reduces, self.upcasted, self.local_dims, self.dont_use_locals
    ret.tensor_core, ret.tensor_core_opts, ret.bufs_for_tensor_core, ret.use_tensor_cores = \
      self.tensor_core, self.tensor_core_opts, self.bufs_for_tensor_core, self.use_tensor_cores

    return ret

  @property
  def membufs(self) -> List[UOp]: return list({x.src[0].key:x.src[0] for x in self.bufs if x.op in {UOps.LOAD, UOps.STORE}}.values())

  # TODO: these need more tests or it might silently be no-op
  def float4_axis(self, i:int): return [x-self.first_upcast for x in self.sts[i].unit_stride_axes() if x >= self.first_upcast and self.sts[i].shape[x]%4 == 0]  # noqa: E501

  def upcasted_axis(self, i:int) -> List[Tuple[int, Optional[sint], bool]]:
    upcasted_shape, upcasted_stride = self.sts[i].shape[self.first_upcast:], self.sts[i].real_strides()[self.first_upcast:]
    assert all_int(upcasted_shape), f"cannot upcast a symbolic amount {upcasted_shape=}"
    return list(zip(upcasted_shape, upcasted_stride,
                    [x!=y for x,y in zip(self.sts[0].shape[self.first_upcast:], self.full_shape[self.first_upcast:])]))

  @property
  def first_reduce(self) -> int:
    return [x!=y for x,y in zip(self.sts[0].shape[:self.first_upcast]+(0,), self.full_shape[:self.first_upcast]+(1,))].index(True)

  @property
  def first_upcast(self) -> int: return self.shape_len-self.upcasted

  @property
  def reduceop(self) -> Optional[UOp]: return self.reduceops[0] if len(self.reduceops) > 0 else None

  @property
  def output_shape(self) -> Tuple[sint, ...]: return self.sts[0].shape

  @property
  def full_shape(self) -> Tuple[sint, ...]: return self.sts[self.full_buf_index].shape

  @property
  def full_unupcasted_shape(self) -> Tuple[sint, ...]: return self.full_shape[:self.first_upcast]

  @property
  def shape_len(self) -> int: return len(self.sts[0].shape)

  @property
  def upcast_in_mid_reduce_axes(self) -> List[int]:
    return [j for j in range(self.first_reduce, self.first_reduce+self.group_for_reduces) if self.full_shape[j] == self.sts[0].shape[j]]

  @property
  def global_dims(self) -> int: return self.first_reduce-self.local_dims

  # there's eight chunks of the shape
  # blue   -- global dims
  # cyan   -- local dims (warp ones first)
  #  *** self.first_reduce
  # green  -- reduce-local dims
  # white  -- reduce-late upcasted dim (self.upcast_in_mid_reduce_axes)
  # red    -- reduce loops
  #  *** self.upcasted
  # purple -- reduce upcasted
  # yellow -- normal upcasted dimensions
  def colors(self) -> List[str]:
    # first non local non reduce dims are global (blue)
    colors = ["blue"] * self.global_dims if not self.dont_use_locals else ["BLUE"] * self.global_dims
    # after global are local_dims; warp ones used in tensor cores must be closest to first_reduce (cyan)
    colors += ["cyan"] * self.local_dims
    # between first_reduce and first_reduce + group_for_reduces, they are either upcast mid reduce (white), or late upcasted (green)
    colors += ["white" if i in self.upcast_in_mid_reduce_axes else "green" for i in range(self.first_reduce, self.first_reduce + self.group_for_reduces)]  # noqa: E501
    # between first_reduce + group_for_reduces and upcasted, they are reduce (red)
    colors += ["red"] * (self.first_upcast - (self.first_reduce + self.group_for_reduces))
    # upcasted dimensions are reduce (magenta) or normal (yellow)
    colors += ["magenta" if self.full_shape[i] != self.sts[0].shape[i] else "yellow" for i in range(self.first_upcast, self.shape_len)]
    assert len(colors) == self.shape_len, "colors size mismatch"
    return colors

  def colored_shape(self, pad:Optional[int]=None, dense=False) -> str:
    ret = ' '.join(colored(s, color) for s,color in zip([f"{s:4d}" if isinstance(s, int) and not dense else s for s in self.full_shape], self.colors()))  # noqa: E501
    if pad: ret += ' '*(pad-ansilen(ret))
    return ret

  # ******************** base simplifiers ********************

  # apply reshape and permute to all shapetrackers
  def reshape_and_permute(self, new_shape_fxn, axis):
    new_sts = []
    for st in self.sts:
      if new_shape_fxn is not None: st = st.reshape(tuple(new_shape_fxn(st.shape)))
      if axis is not None: st = st.permute(tuple(axis))
      new_sts.append(st)
    self.sts = new_sts

  # drops the final dimension
  def upcast(self):
    check(self.full_shape[-1] != 1, "can't upcast a dimension with size 1")
    self.upcasted += 1

  # axis : the axis to pull from
  # amount : the amount to take
  # top : if you want to pull that amount from the top
  # insert_before : place to insert the new stuff
  def shift_to(self, axis, amount, top=False, insert_before=None):
    if insert_before is None: insert_before = self.shape_len
    move_axis = axis if top else axis+1
    if move_axis < insert_before: insert_before += 1
    self.reshape_and_permute(
      lambda x: x[0:axis] + (((amount, x[axis]//amount) if top else (x[axis]//amount, amount)) if x[axis] > 1 else (1,1)) + x[axis+1:],
      [i for i in range(insert_before) if i != move_axis] + [move_axis] + [i for i in range(insert_before, self.shape_len+1) if i != move_axis])

  # ******************** complex simplifiers ********************

  def simplify_ones(self) -> bool:
    # remove places where the shape is all ones
    # TODO: this should be factored in to multi shape stride
    if self.shape_len == 0: return False
    all_ones = [s==1 for s in self.full_shape]
    self.local_dims -= sum(all_ones[self.first_reduce-self.local_dims:self.first_reduce])
    self.upcasted -= sum(all_ones[self.first_upcast:]) # TODO: no necessary since upcasted axis can't be un-upcasted
    self.reshape_and_permute(lambda shape: [x for i,x in enumerate(shape) if not all_ones[i]], None)
    return any(all_ones)

  def simplify_merge_adjacent(self):
    if self.shape_len == 0: return
    shapes, strides = [x.shape for x in self.sts], [x.real_strides() for x in self.sts]

    # if it's an image, insert fake strides such that this fusion doesn't happen across image axes
    if isinstance(self.membufs[0].dtype, ImageDType):
      base_shape = self.membufs[0].dtype.shape
      if shape_idx_groups := get_contraction(self.output_shape, base_shape):
        special_strides: Tuple[sint, ...] = tuple()
        for i,g in enumerate(shape_idx_groups):
          shape_piece = tuple(self.output_shape[x] for x in g)
          assert prod(shape_piece) == base_shape[i], f"get_contraction was wrong? {shape_piece} != {base_shape[i]}"
          special_strides += strides_for_shape(shape_piece)
        # adding the fake image shape
        shapes.append(self.output_shape)
        strides.append(special_strides)

    # merge dimensions if we can, multi _merge_dims
    # NOTE: this does not always preserve the reduce dimension
    # TODO: move this into shapetracker, with tests!
    # TODO: how does this work with multi-reduce?
    rets = [[(s[0], st[0])] for s,st in zip(shapes, strides)]
    for i in range(1, len(shapes[0])):
      can_merge = []
      for s,st,ret in zip(shapes, strides, rets):
        # TODO: added the always mergeability of 1s, is this right? if so, add to shapetracker in the 1 case
        si, sti, last_st = s[i], st[i], ret[-1][1]
        can_merge.append((sti is not None) and ((sti != 0 and last_st == si*sti) or (sti == 0 and last_st == 0)))
      # more can merge than this
      mergeable = all(can_merge) and i != self.first_reduce
      for j,(s,st) in enumerate(zip(shapes, strides)):
        if mergeable: rets[j][-1] = (rets[j][-1][0] * s[i], st[i])
        else: rets[j].append((s[i], st[i]))

    # do the reshapes
    for i,x in enumerate(rets[:len(self.sts)]): self.sts[i] = self.sts[i].reshape(tuple([y[0] for y in x]))

  # ******************** high level optimizers ********************

  def _create_tc_opts(self, reduceop:UOp, tc:TensorCore, axis:int, opt_level:int) -> Optional[TensorCoreOptions]:
    has_cast = tc.dtype_in != tc.dtype_out
    if has_cast and not (reduceop.src[0].op is UOps.CAST and reduceop.src[0].dtype == tc.dtype_out): return None

    mul_op = reduceop.src[0].src[0] if has_cast else reduceop.src[0]
    if mul_op.arg is not BinaryOps.MUL: return None

    def buf_index(src:UOp) -> Optional[int]:
      # TODO: apply tc even if the sources are not from LOAD
      if src.op is UOps.LOAD and src.dtype == tc.dtype_in: return self.bufs.index(src)
      try:
        if opt_level >= 1 and src.op is UOps.CAST and src.dtype == tc.dtype_in: return self.bufs.index(src.src[0])
      except ValueError: return None
      return None
    if (buf0:=buf_index(mul_op.src[0])) is None or (buf1:=buf_index(mul_op.src[1])) is None: return None

    buf0_strides, buf1_strides = self.sts[buf0].real_strides(), self.sts[buf1].real_strides()
    axis_buf0 = [(i,self.full_shape[i],buf1_strides[i]) for i,s in enumerate(buf0_strides[:self.first_reduce]) if s == 0]
    axis_buf1 = [(i,self.full_shape[i],buf0_strides[i]) for i,s in enumerate(buf1_strides[:self.first_reduce]) if s == 0]
    if not (axis_buf0 and axis_buf1 and ((self.shape_len-self.first_reduce) == 1 or (opt_level >= 1))): return None

    axis_choices = list(itertools.product(axis_buf0, axis_buf1, range(self.first_reduce, self.shape_len)))
    if not (axis < len(axis_choices)): return None

    s0, s1, s2 = axis_choices[-(axis+1)][0][0], axis_choices[-(axis+1)][1][0], axis_choices[-(axis+1)][2]  # s0 is n, s1 is m, s2 is k
    axis_pads = tuple((x, tc.dims[i]) for i, x in enumerate([s0, s1, s2]) if self.full_shape[x]%tc.dims[i] != 0)
    if axis_pads and (opt_level < 2): return None
    self.bufs_for_tensor_core[reduceop] = (buf0, buf1)
    if DEBUG >= 3: print("TENSOR CORES", axis_buf0, axis_buf1, tc)
    return TensorCoreOptions(axes=(s0, s1, s2), axes_exist=(True, True), axis_pads=axis_pads)

  def _apply_tc_opt(self, use_tensor_cores:int, axis:int, opt_level:int) -> bool:
    if use_tensor_cores and (self.opts.has_local or (self.opts.device == "CLANG" and AMX)) and self.reduceop is not None \
      and self.reduceop.arg[0] is BinaryOps.ADD:
      for tc in self.opts.tensor_cores:
        tensor_core_opts = [self._create_tc_opts(reduceop, tc, axis, opt_level) for reduceop in self.reduceops]
        # can only fuse reduces with the same tc options
        assert all_same(tensor_core_opts)
        if tensor_core_opts[0] is None: continue
        # tensor core -- unroll the reduce dim, upcast input, then create the correct thread pattern
        self.tensor_core_opts = tc_opts = tensor_core_opts[0]

        # attempt to pad the tensor axes that require it
        try:
          for axis, dim in tc_opts.axis_pads: self.apply_opt(Opt(OptOps.PADTO, axis, dim), append_opt=False) # PADTO might fail
        except KernelOptError: continue
        if self.opts.device in {"AMD", "HIP"}:
          # NOTE: AMD requires locals first
          self.apply_opt(Opt(OptOps.UNROLL, tc_opts.axes[2]-self.first_reduce, tc.dims[2]), append_opt=False)
          for (tc_dim, tc_amt) in tc.threads: self.apply_opt(Opt(OptOps.LOCAL, tc_opts.axes[tc_dim], tc_amt), append_opt=False)
          for i, sz in enumerate([prod(x) for x in [[x[1] for x in tc.threads if x[0]==dim] for dim in range(2)]]): # upcast non-local'd N, M
            if tc.dims[i] > sz: self.apply_opt(Opt(OptOps.UPCAST, tc_opts.axes[i], tc.dims[i]//sz), append_opt=False)
        elif self.opts.device == "METAL" or self.opts.suffix == "INTEL":
          self.apply_opt(Opt(OptOps.UNROLL, tc_opts.axes[2]-self.first_reduce, tc.dims[2]), append_opt=False)
          for i, sz in enumerate([prod(x) for x in [[x[1] for x in tc.threads if x[0]==dim] for dim in range(2)]]): # upcast non-local'd N, M
            if tc.dims[i] > sz: self.apply_opt(Opt(OptOps.UPCAST, tc_opts.axes[i], tc.dims[i]//sz), append_opt=False)
          for (tc_dim, tc_amt) in tc.threads: self.apply_opt(Opt(OptOps.LOCAL, tc_opts.axes[tc_dim], tc_amt), append_opt=False)
        elif self.opts.device == "CLANG":
          for (i, sz) in tc.threads: self.apply_opt(Opt(OptOps.UPCAST, tc_opts.axes[i], sz), append_opt=False)
        elif self.opts.device in {"CUDA", "NV"}:
          self.apply_opt(Opt(OptOps.UNROLL, tc_opts.axes[2]-self.first_reduce, 8), append_opt=False)
          self.apply_opt(Opt(OptOps.UNROLL, tc_opts.axes[2]-self.first_reduce, 2), append_opt=False)
          # NOTE: LOCALS and UPCAST can be swapped here. it doesn't seem faster
          self.apply_opt(Opt(OptOps.UPCAST, tc_opts.axes[1], 2), append_opt=False)
          self.apply_opt(Opt(OptOps.UPCAST, tc_opts.axes[0], 2), append_opt=False)
          for (tc_dim, tc_amt) in tc.threads: self.apply_opt(Opt(OptOps.LOCAL, tc_opts.axes[tc_dim], tc_amt), append_opt=False)
        self.tensor_core = tc
        self.use_tensor_cores = use_tensor_cores  # TC=2 will do the shape ops without the WMMA
        return True
    return False

  def apply_tensor_cores(self, use_tensor_cores=1, extra_opts:Optional[List[Opt]]=None, axis:int=0, tc_opt:Optional[int]=None) -> bool:
    """ Attempts to apply a tensor core optimization to the kernel.  If one exists and applies properly, return true, otherwise return false.
    Tensor cores are optimized instructions that matrix multiply-accumulate across a wave of threads: D(M, N) = A(M, K) * B(K, N) + C(M, N).

    Keyword arguments:
    use_tensor_cores -- controls how tensor cores are applied (default 1)
      0: will disable any tensor core matching
      1: enable tensor cores
      2: apply tensor core shape but don't use UOp.WMMA
    extra_opts -- additional Opt's to apply after the tensor core instead of the hand-coded additional Opt's (default None)
    tc_opt -- controls which kinds of kernels may be eligible for tensor cores application (default 2 during BEAM, 0 otherwise)
      0: applies to only kernels with a single reduce axis and direct UOps.LOAD into BinaryOps.MUL
      1: allows kernels with multiple reduce axes and also multiplication of UOps.CAST'd buffers
      2: allows kernels with M, N, K axes that are not multiples of the tensor core dimensions by applying padding those axes as needed
    """
    if tc_opt is None: tc_opt = TC_OPT.value
    if not self.opts.tensor_cores and use_tensor_cores != 2: return False
    try: # check TC first and apply hand-coded opts if successful
      self.apply_opt(Opt(OptOps.TC, axis, tc_opt))

      if (tc_opts:=self.tensor_core_opts) is not None:
        if extra_opts is not None:
          for opt in extra_opts: self.apply_opt(opt)
        else:
          if (self.opts.device == "CLANG" and AMX): return True # skip hand-coded TC opts if CLANG, upcasting will make kernel slower
          # hand-coded TC opts
          def late_upcast_tc(tc_dim: int):
            if tc_opts.axes_exist[tc_dim]:
              ax_div = [upc for upc in [5,4,3,2,1] if self.full_shape[tc_opts.axes[tc_dim]]%upc == 0][0]
              if ax_div != 1: self.apply_opt(Opt(OptOps.UPCAST, tc_opts.axes[tc_dim], ax_div))
          late_upcast_tc(1) # attempt to upcast M
          late_upcast_tc(0) # attempt to upcast N

          if self.tensor_core and tc_opts.axes_exist[0]: # attempt to local N
            for upc in [4,2]:
              if self.full_shape[tc_opts.axes[0]] % upc == 0:
                self.apply_opt(Opt(OptOps.LOCAL, tc_opts.axes[0], upc))
                break
      return True
    except KernelOptError:
      return False

  def apply_opt(self, opt:Opt, append_opt:bool=True):
    check(not self.dont_use_locals or opt.op not in {OptOps.LOCAL, OptOps.GROUP, OptOps.GROUPTOP, OptOps.UPCASTMID}, "not using locals")

    if opt.op is OptOps.TC:
      check(len(self.applied_opts) == 0, "tensor core opts must be first") # TODO: things like PADTO might be fine
      check(opt.axis is not None and opt.amt is not None, "tensor core opts must have an axis and amt")
      check((use_tensor_cores:=USE_TC.value) == 2 or len(self.opts.tensor_cores) > 0, "must have tensor cores or TC=2")
      check(self._apply_tc_opt(use_tensor_cores, cast(int, opt.axis), cast(int, opt.amt)), "no tensor core available")
      self.applied_opts.append(opt)
      return

    axis = opt.real_axis(self)
    check(axis < len(self.full_shape), "invalid axis")

    if opt.op is OptOps.SWAP: amt = cast(int, opt.amt)  # amt is an axis in the SWAPs
    elif opt.amt is not None:
      amt = opt.amt if opt.amt != 0 else self.full_shape[axis]
      check(isinstance(amt, int) and amt != 1, "shift/padto of amt 1 or Node is meaningless")
      if opt.op is not OptOps.PADTO: check(self.full_shape[axis] % amt == 0, "no longer valid shift")
    else: amt = -1

    if self.reduceop and (opt.op in {OptOps.GROUP, OptOps.GROUPTOP} or (self.group_for_reduces and opt.op not in {OptOps.NOLOCALS, OptOps.PADTO})):
      acc_sz = cast(DType, self.reduceop.dtype).itemsize
      upcast_sz = prod([a for a,b in zip(self.full_shape[self.first_upcast:], self.sts[0].shape[self.first_upcast:]) if a == b])
      local_sz = prod(self.full_shape[self.first_reduce-self.local_dims:self.first_reduce+self.group_for_reduces])
      smem_sz = amt*acc_sz*upcast_sz*local_sz
      check(smem_sz <= self.opts.shared_max, f"exceeds maximum shared memory size: needs {smem_sz}, max {self.opts.shared_max}")

    if opt.op is OptOps.LOCAL:    # cyan
      check(self.opts.has_local, "target does not support local")
      check(axis < self.global_dims, "local is for globals")
      self.shift_to(axis, amt, insert_before=self.first_reduce)
      self.local_dims += 1
    elif opt.op in {OptOps.GROUP, OptOps.GROUPTOP}:   # green
      check(self.opts.has_local and self.opts.has_shared, "target does not support local or shared mem")
      check(self.first_reduce + self.group_for_reduces <= axis < self.first_upcast, "must be reduce axis to group")
      check(not self.tensor_core, "can't group with tensor cores")
      check(len(reduce_axes:=[i for r in self.reduceops for i in r.arg[1]]) == len(set(reduce_axes)), "can't group with parallel reduces")
      self.shift_to(axis, amt, top=(opt.op is OptOps.GROUPTOP), insert_before=self.first_reduce + self.group_for_reduces)
      self.group_for_reduces += 1
    elif opt.op is OptOps.UNROLL:                     # purple
      check(axis < self.first_upcast, "can't upcasted already upcasted")
      check(amt <= 32, "don't unroll more than 32")
      # TODO: fix upcast_count to put purples before yellows. broken because of METAL tensor cores
      #upcast_count = sum(x == y for x,y in zip(self.full_shape[-self.upcasted:], self.output_shape[-self.upcasted:])) if self.upcasted else 0
      #self.shift_to(axis, amt, insert_before=None if upcast_count == 0 else self.shape_len-upcast_count)
      if self.full_shape[axis] == amt and axis == self.first_reduce: self.local_dims += 1 # first_reduce will ++, so offset loss in simplify_ones
      if self.full_shape[axis] == amt and axis < self.first_reduce+self.group_for_reduces: self.group_for_reduces -= 1 # fully unrolling a GROUP
      self.shift_to(axis, amt, insert_before=None)
      self.upcast()
    elif opt.op is OptOps.UPCAST:                     # yellow
      check(axis < self.first_reduce, "upcast is for non-reduce")
      check(not (self.tensor_core and self.global_dims <= axis < self.global_dims+len(self.tensor_core.threads)), "can't upcast TC locals")
      check(amt <= 16, "don't upcast more than 16")
      self.shift_to(axis, amt, insert_before=None)
      self.upcast()
    elif opt.op is OptOps.UPCASTMID:                  # white
      check(cast(DType, self.bufs[0].src[0].dtype).name.startswith('image') and not self.float4_axis(0) and self.group_for_reduces != 0 and self.first_reduce <= 2 and prod(self.sts[0].shape) > 1, "invalid upcast mid reduce")  # noqa: E501
      axes = self.sts[0].unit_stride_axes()
      check(len(axes) == 1, f"wrong number of stride 1 axis : {axes}")
      check(axes[0] == axis, "wrong axis")
      check(amt == 4, "don't upcast mid anything but 4")
      self.shift_to(axis, amt, insert_before=self.first_reduce + self.group_for_reduces)
      self.group_for_reduces += 1
    elif opt.op is OptOps.NOLOCALS:
      check(self.opts.has_local and not self.dont_use_locals, "NOLOCALS is meaningless if target does not support local or already not using locals")
      check(self.local_dims == 0 and self.group_for_reduces == 0, "can't have no locals with locals")
      self.dont_use_locals = True
    elif opt.op is OptOps.SWAP:
      check(axis < amt and amt < self.global_dims, f"swap is only for globals with axis < amt, getting {amt=}, {axis=}, {self.global_dims=}")
      permute = list(range(self.shape_len))
      permute[axis], permute[amt] = permute[amt], permute[axis]
      self.reshape_and_permute(None, tuple(permute))
    elif opt.op is OptOps.PADTO:
      check(not self.vars, "does not work with symbolic shape")
      check(axis < self.first_upcast, "cannot pad upcasted")
      # ok to pad SUM if all parent ops have f(0) = 0
      if self.first_reduce <= axis:
        check((r:=cast(UOp, self.reduceop)).arg[0] is BinaryOps.ADD and \
            all(op.arg not in UNSAFE_PAD_OPS for sop in r.src for op in sop.parents), "cannot pad")
      padded = False
      for i,st in enumerate(self.sts):
        if self.sts[i].shape[axis] == 1: continue  # reduced
        check(self.sts[i].shape[axis] > amt//4, f"pad adds more than quadruple the work {self.sts[i].shape[axis]=} > {amt//4=}")
        if (ru := round_up(cast(int, self.sts[i].shape[axis]), amt) - self.sts[i].shape[axis]):
          # pad right seems to be faster
          self.sts[i] = st.pad(((0,0),) * axis + ((0,ru),) + ((0,0),) * (len(st.shape)-axis-1))
          padded = True
      check(padded, "nothing was padded")

    if append_opt: self.applied_opts.append(opt)
    if self.simplify_ones() and self.tensor_core_opts:
      self.tensor_core_opts.fix_axes(axis) # fix up axes in TC opts if required after simplify_ones()

  def required_optimizations(self) -> Kernel:
    if isinstance(self.membufs[0].dtype, ImageDType):
      unit_stride_axes_mul_4 = [i for i in self.sts[0].unit_stride_axes(ignore_valid=True) if self.sts[0].shape[i]%4 == 0]
      assert len(unit_stride_axes_mul_4) >= 1, f"needs a unit stride axis in {self.bufs[0]}"
      if len(unit_stride_axes_mul_4) and all(x < self.first_upcast for x in unit_stride_axes_mul_4) and unit_stride_axes_mul_4[0] not in self.upcast_in_mid_reduce_axes:  # noqa: E501
        self.apply_opt(Opt(OptOps.UPCAST, unit_stride_axes_mul_4[0], 4))
    return self

  def hand_coded_optimizations(self) -> Kernel:
    self.required_optimizations()

    # should use matvec - TODO: adjust/tune based on the wide vs tall/large vs small mat
    MV_BLOCKSIZE, MV_THREADS_PER_ROW, MV_ROWS_PER_THREAD = getenv("MV_BLOCKSIZE", 4), getenv("MV_THREADS_PER_ROW", 8), getenv("MV_ROWS_PER_THREAD", 4)
    if self.opts.has_local and getenv("MV",1) != 0 and (MV_BLOCKSIZE > 1 or MV_THREADS_PER_ROW > 1 or MV_ROWS_PER_THREAD > 1) and  \
        self.reduceop is not None and self.reduceop.arg[0] is BinaryOps.ADD and len(self.full_shape) >= 2 and self.opts.has_shared and \
        (mulop:=self.reduceop.src[0]).arg is BinaryOps.MUL and mulop.src[0].op is UOps.LOAD and mulop.src[1].op is UOps.LOAD:
      st0, st1 = self.sts[self.bufs.index(mulop.src[0])], self.sts[self.bufs.index(mulop.src[1])]
      strides0, strides1 = st0.real_strides(), st1.real_strides()
      def has_expanded_axis(shape, strides): return any(s > 1 and st == 0 for s,st in zip(shape,strides))
      if strides0[self.first_reduce] == 1 and not (has_expanded_axis(st0.shape, strides0) and has_expanded_axis(st1.shape, strides1)):
        for global_idx in range(self.global_dims):
          if self.full_shape[self.first_reduce]%MV_THREADS_PER_ROW == 0 and self.full_shape[global_idx]%(MV_BLOCKSIZE*MV_ROWS_PER_THREAD) == 0:
            if DEBUG >= 3:
              print(f"MATVEC: {self.full_shape=} {self.first_reduce=} {strides0=} {MV_BLOCKSIZE=} {MV_THREADS_PER_ROW=} {MV_ROWS_PER_THREAD=}")
            if MV_THREADS_PER_ROW > 1: self.apply_opt(Opt(OptOps.GROUP, 0, MV_THREADS_PER_ROW))
            if MV_BLOCKSIZE > 1: self.apply_opt(Opt(OptOps.LOCAL, global_idx, MV_BLOCKSIZE))
            if MV_ROWS_PER_THREAD > 1: self.apply_opt(Opt(OptOps.UPCAST, global_idx, MV_ROWS_PER_THREAD))
            return self

    if self.opts.has_local and self.opts.has_shared and all_int(self.sts[0].shape[:self.first_reduce]):
      # are we grouping? (requires local shape support)
      if not self.float4_axis(0) and self.first_reduce <= 2 and self.first_reduce + 1 <= self.shape_len and prod(self.sts[0].shape[:self.first_reduce]) <= 2048:  # noqa: E501
        # TODO: use 1024 if it's allowed in a smarter way
        for sz in ([256, 16] if prod(self.sts[0].shape[:self.first_reduce]) <= 32 else [16]):
          if all(st.shape[self.first_reduce] % sz == 0 or st.shape[self.first_reduce] == 1 for st in self.sts):
            try: # may fail due to excessive smem usage
              self.apply_opt(Opt(OptOps.GROUPTOP, 0, sz))
              break
            except KernelOptError: pass

      # are we upcasting in mid reduce? (only for images)
      if cast(DType, self.bufs[0].src[0].dtype).name.startswith('image') and not self.float4_axis(0) and self.group_for_reduces and self.first_reduce <= 2 and prod(self.sts[0].shape) > 1:  # noqa: E501
        axes = self.sts[0].unit_stride_axes()
        assert len(axes) == 1, f"wrong number of stride 1 axis : {axes}"
        if self.sts[0].shape[axes[0]]%4 == 0:
          self.apply_opt(Opt(OptOps.UPCASTMID, axes[0], 4))

    # upcast float4 images
    for buf_index,buf in enumerate(self.bufs):
      unit_stride_axes_mul_4 = [i for i in self.sts[buf_index].unit_stride_axes(ignore_valid=True) if self.sts[buf_index].shape[i]%4 == 0]
      if buf.src[0].dtype.__class__ is ImageDType:
        #assert len(unit_stride_axes_mul_4) >= 1, f"needs a unit stride axis in {self.bufs[buf_index]}"
        if len(unit_stride_axes_mul_4) and all(x < self.first_upcast for x in unit_stride_axes_mul_4) and unit_stride_axes_mul_4[0] not in self.upcast_in_mid_reduce_axes:  # noqa: E501
          if unit_stride_axes_mul_4[0] < self.first_reduce:
            self.apply_opt(Opt(OptOps.UPCAST, unit_stride_axes_mul_4[0], 4))
          else:
            self.apply_opt(Opt(OptOps.UNROLL, unit_stride_axes_mul_4[0]-self.first_reduce, 4))

    # no more opt if we are grouping
    if self.group_for_reduces: return self

    # **** below this line need to be optional and benchmarked ****

    # TODO: doing extra upcasts with images doesn't work for some reason (maybe has to do with to_image_idx)
    # to trigger the above bug, remove prod(self.full_shape[self.first_upcast:]) from the below
    # expression and run test/test_ops.py with IMAGE=2
    # if there are small dims with lots of valid masks, upcast them (they might be from Tensor.stack)
    # this can be made much smarter
    to_upcast: List[int] = []
    # upcast leading axes first (hack-ish for winograd; we actually want to upcast masked axes with low stride first)
    for axis in range(self.first_reduce):
      # we might want to be able to split axes that are masked, or refuse to merge them in simplify_merge_adjacent
      # for now skip upcasting here if there is a symbolic axis
      if isinstance(self.full_shape[axis], int) and self.full_shape[axis] <= 7 and any(st.axis_is_masked(axis) for st in self.sts) and \
        prod(self.full_shape[self.first_upcast:]) * prod(self.full_shape[j] for j in to_upcast) * self.full_shape[axis] <= 7 * 7:
        if DEBUG >= 4: print(f"upcasting masked axis : {axis}")
        to_upcast.append(axis)
    for axis in to_upcast[::-1]: self.apply_opt(Opt(OptOps.UPCAST, axis, 0))

    # potentially do more upcasts of non reduce axes based on a heuristic
    upcasted_axis = set()
    while prod(self.sts[0].shape[:self.first_reduce]) >= 1024:
      xb_choices = []
      for axis, upcast_amount in itertools.product(range(self.first_reduce), [3,4]):   # consider all the non reduce axes, and a 3 or 4 reduce
        # if we haven't upcasted it, it's not symbolic, it mods, and buffer has stride 0 on axis while having no stride 0 in the upcasted axis already
        if axis not in upcasted_axis and isinstance(self.full_shape[axis], int) and self.full_shape[axis]%upcast_amount == 0 and any(st.views[-1].strides[axis] == 0 and not any(x[1] == 0 for x in self.upcasted_axis(buf_index)) for buf_index, st in enumerate(self.sts)):  # noqa: E501
          xb_choices.append((sum(st.views[-1].strides[axis]>0 for st in self.sts), sum(st.views[-1].strides[axis] for st in self.sts), axis, upcast_amount))  # noqa: E501
      if xb_choices:
        xb_choices = sorted(xb_choices)
        if DEBUG >= 4: print(f"float4 merging axis : {xb_choices}")
        self.apply_opt(Opt(OptOps.UPCAST, xb_choices[0][2], xb_choices[0][3]))
        upcasted_axis.add(xb_choices[0][2])
      else: break

    # if last dim is small(ish) and it's a reduce dim, upcast the reduce (loop unrolling). no simplify needed since it's just an upcast.
    if self.first_reduce < self.first_upcast and (prod(self.full_shape[self.first_upcast:]) <= 4 or not any(r for _,_,r in self.upcasted_axis(self.full_buf_index))) and (self.upcasted == 0 or prod(self.full_shape[-self.upcasted:]) < 64):  # noqa: E501
      if (s:=self.full_unupcasted_shape[-1]) <= 32 and isinstance(s, int):  # NOTE: cannot loop unroll symbolic axis
        self.apply_opt(Opt(OptOps.UNROLL, len(self.full_unupcasted_shape)-1-self.first_reduce, 0))
        # if it's small, upcast a second reduce dimension too
        if self.first_reduce < self.first_upcast and s <= 3 and (s2:=self.full_unupcasted_shape[-1]) <= 3 and isinstance(s2, int):
          self.apply_opt(Opt(OptOps.UNROLL, len(self.full_unupcasted_shape)-1-self.first_reduce, 0))
      else:
        for splits in [4]:
          if self.full_unupcasted_shape[-1]%splits == 0:
            self.apply_opt(Opt(OptOps.UNROLL, len(self.full_unupcasted_shape)-1-self.first_reduce, splits))
            break

    # if nothing at all is upcasted and it's easy to, do an upcast
    # TODO: this is breaking the tests
    for splits in [4]:
      if self.upcasted == 0 and self.full_unupcasted_shape and self.full_unupcasted_shape[-1] % splits == 0:
        self.apply_opt(Opt(OptOps.UPCAST, len(self.full_unupcasted_shape)-1, splits))

    # **** local groups ****

    if self.opts.has_local:
      if getenv("NOLOCALS") and self.local_dims == 0 and not self.group_for_reduces:
        self.apply_opt(Opt(OptOps.NOLOCALS))
      else:
        # prioritize making expand axes local
        local_axis_ranking = [(any(self.sts[buf_index].views[-1].strides[axis] == 0 for buf_index in range(len(self.sts))), axis) for axis in range(len(self.full_shape[:self.first_reduce]))]  # noqa: E501
        to_local: List[Tuple[int, int]] = []
        for _, axis in sorted(local_axis_ranking, key=lambda x: (-x[0], -x[1])):
          local_size = prod(sz for _, sz in to_local)
          local_sz: Optional[int] = next((x for x in ([32] * (axis == 0) + [16, 8, 4, 3, 2]) if self.full_shape[axis] % x == 0 and local_size * x <= 128), None)  # noqa: E501
          if local_sz is not None: to_local.append((axis, local_sz))
        deleted_shape = 0
        for axis, local_sz in sorted(to_local[:3]):
          axis = axis - deleted_shape
          will_delete_shape = local_sz == self.full_shape[axis]
          self.apply_opt(Opt(OptOps.LOCAL, axis, local_sz))
          if will_delete_shape: deleted_shape += 1

    return self

  # **** kernel outputs ****

  kernel_cnt: Final[DefaultDict[str, int]] = defaultdict(int)
  @functools.cached_property
  def name(self) -> str:
    # kernel name (before late upcast)
    name = ("r" if self.reduceop else ("C" if all(x.op in BUFFER_UOPS for x in self.ast.parents) else "E")) + \
                 (f"{len(self.ast.src)}_" if len(self.ast.src) > 1 else "_") + \
                 colored('_', 'BLACK').join([colored(str(x), c) for x,c in zip(self.full_shape, self.colors())])

    # name the function something unique
    Kernel.kernel_cnt[(function_name := to_function_name(name))] += 1
    suffix = f"{'n'+str(Kernel.kernel_cnt[function_name]-1)}" if Kernel.kernel_cnt[function_name] > 1 else ""
    return name+colored(suffix, 'BLACK')

  def get_optimized_ast(self) -> UOp:
    # set the shapetrackers to the optimized ones, fixup reduceop
    # transformed to the final UOp
    @functools.lru_cache(None)
    def fixup_ast(op:UOp, apply_to_st=None) -> UOp:
      arg = op.arg
      if op.op in BUFFER_UOPS:
        # for locals, we use the ShapeTracker that's in the srcs
        st = op.st_arg if op.src[0].op is UOps.DEFINE_LOCAL else self.sts[self.bufs.index(op)]
        st_uop = (st if apply_to_st is None else apply_to_st(st)).to_uop()
        if op.op is UOps.VALID: return replace(op, src=(st_uop,))
        if op.op is UOps.STORE: return replace(op, src=(op.src[0], st_uop, fixup_ast(op.src[2], apply_to_st)))
        return replace(op, src=(op.src[0], st_uop, *[fixup_ast(x, apply_to_st) for x in op.src[2:]]))
      if op.op is UOps.REDUCE_AXIS:
        reduce_idx = len(self.bufs) + self.reduceops.index(op)*2
        alu_op: BinaryOps = op.arg[0]
        axis = tuple(i for i in range(self.first_reduce+self.group_for_reduces, self.shape_len)
                    if self.sts[reduce_idx].shape[i] != self.sts[reduce_idx+1].shape[i])
        if op in self.bufs_for_tensor_core and (tc := self.tensor_core):
          rsrc = op.src[0]
          if rsrc.op is UOps.CAST: rsrc = rsrc.src[0]
          assert rsrc.op is UOps.ALU and rsrc.arg is BinaryOps.MUL

          def fix_st(warp_dims, tcd_dims, tcd_expand, pattern_1, pattern_2, st1):
            wd, tcd = self.global_dims, self.first_upcast
            assert st1.shape[wd:wd+len(warp_dims)] == warp_dims, f"warp dims wrong: {st1.shape[wd:wd+len(warp_dims)]=} != {warp_dims=}"
            assert st1.shape[tcd:tcd+len(tcd_dims)] == tcd_dims, f"tcd dims wrong: {st1.shape[tcd:tcd+len(tcd_dims)]=} != {tcd_dims=}"
            new_shape = st1.shape[:tcd] + tcd_expand + st1.shape[tcd+len(tcd_dims):]  # expand the tcd
            permaxis = list(range(wd)) + [y + (wd if x == 0 else tcd) for x,y in pattern_1] + list(range(wd+len(warp_dims), tcd)) + \
                                         [y + (wd if x == 0 else tcd) for x,y in pattern_2] + list(range(tcd+len(tcd_expand), len(new_shape)))
            return st1.reshape(new_shape).simplify().permute(tuple(permaxis)).reshape(st1.shape).simplify()

          threads = prod(t[1] for t in tc.threads)
          if self.opts.device in {"AMD", "HIP"}:
            reduce_axes, upcast_axes = [0], [[(0, 16)], [(0, 16)], [(1, 8)]]
            # https://gpuopen.com/learn/wmma_on_rdna3/
            fix_st1 = functools.partial(fix_st, (8,2,2), (16,8), (16,2,4), ((1,2), (0,2), (1,1), (0,1)), ((1,0), (0,0)))
            fix_st2 = None
          elif self.opts.device == "METAL":
            reduce_axes, upcast_axes = [0], [[(1, 2)], [(1, 2)], [(1, 2)]]
            fix_st1 = functools.partial(fix_st, (2,4,2,2), (8,2), (2,2,2,2), ((1,1), (0,1), (1,0), (0,3)), ((0,0), (0,2), (1,3), (1,2)))
            fix_st2 = functools.partial(fix_st, (2,4,2,2), (8,2), (2,2,2,2), ((0,0), (1,1), (1,2), (0,2), (1,0)), ((0,1), (0,3), (1,3)))
          elif self.opts.device == "CLANG":
            reduce_axes, upcast_axes = [], [[(1,tc.dims[0])],[(0,tc.dims[1])],[(1, tc.dims[2]), (0, tc.dims[2])]]
            threads, fix_st1, fix_st2 = threads // tc.dims[2], None, None
          elif self.opts.device in {"CUDA", "NV"}:
            reduce_axes, upcast_axes = [0, 1], [[(0, 8)], [(2, 2), (3, 2)], [(2, 2), (3, 2)]]
            # https://docs.nvidia.com/cuda/parallel-thread-execution/#warp-level-matrix-fragment-mma-16816-float
            fix_st1 = functools.partial(fix_st, (2,2,2,2,2), (8,2,2,2), (2,2,2,2,2,2),
              ((1,1), (1,0), (0,2), (0,3), (0,4)), ((1,3), (1,4), (1,2), (0,0), (0,1), (1,5)))
            fix_st2 = functools.partial(fix_st, (2,2,2,2,2), (8,2,2,2), (2,2,2,2,2,2),
              ((1,1), (1,0), (1,5), (0,0), (0,1)), ((0,4), (0,2), (1,4), (0,3), (1,3), (1,2)))
          elif self.opts.suffix == "INTEL":
            reduce_axes, upcast_axes = [0], [[(0, 16)], [(0, 16)], [(1, 8)]]
            fix_st1 = functools.partial(fix_st, (8,), (16,8), (8,2,8), ((1,0),), ((1,2), (1,1), (0,0)))
            fix_st2 = None
          else:
            raise RuntimeError("unsupported device for tensor cores")

          assert apply_to_st is None, "double tensor core? not supported"
          wmma_arg = (str(tc), tc.dims, tc.dtype_in, tc.dtype_out, self.opts.device, threads,
                      tuple(tuple((self.first_upcast+ax, sz) for ax, sz in up) for up in upcast_axes),
                      tuple(self.first_upcast+ax for ax in reduce_axes))
          if self.use_tensor_cores >= 2:
            if self.use_tensor_cores == 3:
              # TC=3, emulate the warp addressing with locals
              ex_shape = tuple(1 if i < self.global_dims or (i >= self.first_reduce and i < self.first_upcast) else s \
                              for i,s in enumerate(self.full_shape))
              srcs = []
              for i,(src,fix_st_fxn) in enumerate(zip(rsrc.src, [fix_st1, fix_st2])):
                st_load = [self.sts[self.bufs.index(op)].real_strides() for op in rsrc.parents if op.op is UOps.LOAD]
                local_shape = tuple(s if max(cast(int, x[i]) for x in st_load) != 0 else 1 for i,s in enumerate(ex_shape))
                st_uop = ShapeTracker.from_shape(local_shape).expand(ex_shape).to_uop()
                membuf = UOp(UOps.DEFINE_LOCAL, PtrDType(tc.dtype_in), (), (f"temp{-(-1-i)}", st_uop.arg.real_size()))
                local_store = fixup_ast(UOp(UOps.STORE, tc.dtype_in, (membuf, st_uop, src)), fix_st_fxn)
                srcs.append(UOp(UOps.LOAD, tc.dtype_in, (membuf, st_uop, local_store)))
            else:
              # for TC=2, we can't do the shapetracker fixup
              srcs = [fixup_ast(rsrc.src[0]), fixup_ast(rsrc.src[1])]
            # MUL/SUM instead of WMMA
            ret = UOp(UOps.REDUCE_AXIS, tc.dtype_out, (srcs[0].alu(BinaryOps.MUL, srcs[1]).cast(tc.dtype_out),), (alu_op, wmma_arg[-1]))
          else:
            ret = UOp(UOps.WMMA, tc.dtype_out, (fixup_ast(rsrc.src[0], fix_st1), fixup_ast(rsrc.src[1], fix_st2)), wmma_arg)
          new_reduce_axes = tuple(i for i in axis if i-self.first_upcast not in reduce_axes)
          return replace(op, src=(ret,), arg=(alu_op, new_reduce_axes)) if new_reduce_axes else ret
        if self.group_for_reduces:
          start = UOp(UOps.REDUCE_AXIS, op.dtype, (fixup_ast(op.src[0], apply_to_st),), arg=(alu_op, axis))
          second_axis = tuple(i for i in range(self.first_reduce, self.first_reduce+self.group_for_reduces) \
                      if self.sts[reduce_idx].shape[i] != self.sts[reduce_idx+1].shape[i])
          # NOTE: if there's a grouped reduce, but no reduce axes for this reduce, we can skip it
          if len(second_axis) == 0: return start
          local_shape = (1,) * self.global_dims + self.full_shape[self.global_dims:self.global_dims+self.local_dims] + \
            tuple([self.full_shape[i] if self.sts[reduce_idx].shape[i] != self.sts[reduce_idx+1].shape[i] else 1 \
              for i in range(self.first_reduce, self.first_reduce+self.group_for_reduces)]) + \
            (1,) * (self.shape_len - self.upcasted - self.group_for_reduces - self.first_reduce) + tuple([x[0] for x in self.upcasted_axis(0)])
          st_uop = ShapeTracker.from_shape(local_shape).to_uop()
          local_buffer = UOp(UOps.DEFINE_LOCAL, PtrDType(cast(DType, op.dtype)), (), (f"temp{self.reduceops.index(op)+1}", st_uop.arg.real_size()))
          local_load = UOp(UOps.LOAD, op.dtype, (local_buffer, st_uop, UOp.store(local_buffer, st_uop, start)))
          grouped_reduce = UOp(UOps.REDUCE_AXIS, op.dtype, (local_load,), arg=(op.arg[0], second_axis))
          if op is self.reduceops[-1]: return grouped_reduce
          st_uop = ShapeTracker.from_shape(tuple([1 if i in second_axis else a for i,a in enumerate(local_shape)])).to_uop()
          return UOp(UOps.LOAD, op.dtype, (local_buffer, st_uop, UOp.store(local_buffer, st_uop, grouped_reduce)))
        arg = (alu_op, axis)
      elif op.op is UOps.SINK:
        arg = KernelInfo(self.local_dims, self.upcasted, self.dont_use_locals)
      return replace(op, src=tuple(fixup_ast(x, apply_to_st) for x in op.src), arg=arg)
    return fixup_ast(self.ast)

  # **** this is the lowerer ****

  def linearize(self) -> Kernel:
    modified_ast = self.get_optimized_ast()

    if DEBUG >= 3:
      print(self.name)
      if getenv("RAWAST"): print(self.ast)
      print(modified_ast)
      print(self.applied_opts)
    verify_ast(modified_ast)

    self.uops:List[UOp] = linearize_uop(full_graph_rewrite(ast_to_uop(modified_ast, self.opts), self.opts))
    if DEBUG >= 5: print_uops(self.uops)
    if getenv("GRAPHUOPS"):
      from tinygrad.engine.graph import graph_uops
      graph_uops(self.uops)
    return self

  def to_program(self, name_override:Optional[str]=None) -> Program:
    self.linearize()
    src = self.opts.render(name:=to_function_name(ansiname:=(name_override if name_override is not None else self.name)), self.uops)

    if getenv("RUN_PROCESS_REPLAY"):
      table_name = f"process_replay_{getenv('GITHUB_RUN_ID', 'HEAD')}_{getenv('GITHUB_RUN_ATTEMPT')}"
      diskcache_put(table_name, str(id(self)), (self.ast, self.opts, self.applied_opts, name, src, {k:v.value for k,v in ContextVar._cache.items()}))

    # group non-local bufs by the op type (LOAD or STORE) and the buffer arg. take the max access of that buffer in bytes
    # TODO: these max and min don't work on symbolic, and results are very wrong.
    mem_bytes = sum(max(cast(DType, x.src[0].dtype).itemsize * x.st_arg.real_size() for x in group)
      for _, group in itertools.groupby([x for x in self.ast.parents if x.op in BUFFER_UOPS and x.src[0].op is UOps.DEFINE_GLOBAL],
                        key=lambda x: (x.op, x.src[0].arg)))
    return Program(ansiname, src, self.opts.device, self.uops, mem_estimate=mem_bytes,
                   global_size=[1,1,1] if self.opts.has_local else None, local_size=[1,1,1] if self.opts.has_local else None)

# the living definition of intermediate UOps

def _assert_valid_uop(uop:UOp, st:ShapeTracker, sts:Dict[UOp, ShapeTracker]) -> None:
  if uop in sts: return
  op, _, src, arg = uop.op, uop.dtype, uop.src, uop.arg
  # NOTE: UOps.DEFINE_GLOBAL, UOps.DEFINE_LOCAL, UOps.CONST don't have shape
  if op in {UOps.DEFINE_LOCAL, UOps.DEFINE_GLOBAL, UOps.CONST}: return
  # restore globals from the two stage reduce
  if op is UOps.LOAD and src[0].op is UOps.DEFINE_LOCAL:
    _assert_valid_uop(local_reduce:=src[2].src[2], uop.st_arg, sts)
    sts[uop] = sts[local_reduce]
    return
  for x in src: _assert_valid_uop(x, st, sts)
  # only reduceuop is allowed to change shape, limited to turning n to 1
  if op in {UOps.REDUCE_AXIS, UOps.WMMA}: st = ShapeTracker.from_shape(sts[src[0]].reduce(arg[-1]))
  else:
    assert op in {UOps.SHAPETRACKER, UOps.ALU, UOps.CAST, UOps.BITCAST, *BUFFER_UOPS}, f"bad UOp in intermediate uops {uop}"
    # movementops are pushed to the edges with SHAPETRACKER
    # elementwise inherits shape
<<<<<<< HEAD
    st = arg if op is UOps.SHAPETRACKER else (sts[src[0]] if src[0].op is UOps.VALID else sts[src[-1]])
    for x in (src[1:] if op in BUFFER_UOPS else (src[0:1] if len(src) and src[0].op is UOps.VALID else src)):
=======
    st = arg if op is UOps.SHAPETRACKER else sts[src[uop.st_loc if op in BUFFER_UOPS else -1]]
    for x in (src[1:] if op in BUFFER_UOPS else src):
>>>>>>> 7df4373f
      if sts[x].shape != st.shape:
        if prod(sts[x].shape) == prod(st.shape): raise AssertionError(f"found implicit reshape {x.op} {op} {sts[x].shape} != {st.shape}")
        raise AssertionError(f"found implicit expand {x.op} {sts[x].shape} != {op} {st.shape} {prod(sts[x].shape)} != {prod(st.shape)}")
  sts[uop] = st

def verify_ast(ast:UOp) -> Dict[UOp, ShapeTracker]:
  assert ast.op is UOps.SINK and all(x.op is UOps.STORE for x in ast.src), "must be SINK"
  assert len(set(x.st_arg.size for x in ast.src)) == 1, "outputs must be exactly the same size"
  sts: Dict[UOp, ShapeTracker] = {}
  for out in ast.src: _assert_valid_uop(out, out.st_arg, sts)
  shape_dims = [sorted(dedup(dims)) for dims in zip(*[x.shape for x in sts.values()])]
  assert all(len(x) == 1 or (len(x) == 2 and x[0] == 1) for x in shape_dims), f"shapes must have either 1 or n in each dimension, {shape_dims}"
  type_verify(list(sts))
  return sts<|MERGE_RESOLUTION|>--- conflicted
+++ resolved
@@ -791,13 +791,8 @@
     assert op in {UOps.SHAPETRACKER, UOps.ALU, UOps.CAST, UOps.BITCAST, *BUFFER_UOPS}, f"bad UOp in intermediate uops {uop}"
     # movementops are pushed to the edges with SHAPETRACKER
     # elementwise inherits shape
-<<<<<<< HEAD
-    st = arg if op is UOps.SHAPETRACKER else (sts[src[0]] if src[0].op is UOps.VALID else sts[src[-1]])
-    for x in (src[1:] if op in BUFFER_UOPS else (src[0:1] if len(src) and src[0].op is UOps.VALID else src)):
-=======
     st = arg if op is UOps.SHAPETRACKER else sts[src[uop.st_loc if op in BUFFER_UOPS else -1]]
-    for x in (src[1:] if op in BUFFER_UOPS else src):
->>>>>>> 7df4373f
+    for x in (src[0:1] if len(src) and src[0].op is UOps.VALID else src[1:] if op in BUFFER_UOPS else src):
       if sts[x].shape != st.shape:
         if prod(sts[x].shape) == prod(st.shape): raise AssertionError(f"found implicit reshape {x.op} {op} {sts[x].shape} != {st.shape}")
         raise AssertionError(f"found implicit expand {x.op} {sts[x].shape} != {op} {st.shape} {prod(sts[x].shape)} != {prod(st.shape)}")
