--- conflicted
+++ resolved
@@ -2,11 +2,7 @@
 from copy import deepcopy
 from tinygrad.lazy import vars_from_ast
 from tinygrad.ops import Device, Compiled, MemBuffer
-<<<<<<< HEAD
-from tinygrad.helpers import prod, getenv, ImageDType
-=======
-from tinygrad.helpers import prod, getenv, flatten
->>>>>>> 49bcfec3
+from tinygrad.helpers import prod, getenv, ImageDType, flatten
 from tinygrad.codegen.linearizer import Linearizer
 from tinygrad.runtime.lib import RawBuffer
 from collections import defaultdict
