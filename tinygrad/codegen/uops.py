--- conflicted
+++ resolved
@@ -317,193 +317,6 @@
     sink = UOp(UOps.SINK, None, tuple(x for x in sink.vin if x.uop is not UOps.NOOP))
     add_parents(sink)
 
-<<<<<<< HEAD
-  def remove_childless(self, keep:Set[UOp]):
-    while 1:
-      has_child: Set[UOp] = set()
-      for ru in self.uops:
-        for vu in ru.vin:
-          has_child.add(vu)
-      nu: List[UOp] = [x for x in self.uops if x in has_child or x in keep]
-      if len(nu) == len(self.uops): break
-      if DEBUG >= 4: print(f"reduced UOp count from {len(self.uops)} to {len(nu)}")
-      self.uops = nu
-    self.saved_exprs = {k:v for k,v in self.saved_exprs.items() if v in nu}
-
-  # optional
-  def type_verify(self):
-    for u in self.uops:
-      uop, arg, vin, dtype = u.uop, u.arg, u.vin, u.dtype
-      if uop in {UOps.CONST, UOps.DEFINE_ACC}:
-        if uop is UOps.DEFINE_ACC: arg = arg[0]
-        assert dtype is not None and type(arg) is type(dtypes.as_const(arg, dtype)), f"type of {arg=} does not match {dtype}"
-      if uop is UOps.ALU:
-        if arg in UnaryOps:
-          assert dtype == vin[0].dtype, f"{arg} dtype mismatch {dtype=} != {vin[0].dtype=}"
-        elif arg in (BinaryOps.CMPLT, BinaryOps.CMPEQ):
-          assert dtype == dtypes.bool, f"{arg} output dtype mismatch {dtype=} != {dtypes.bool}"
-          assert vin[0].dtype == vin[1].dtype, f"{arg} dtype mismatch {dtype=} != {vin[0].dtype=} != {vin[1].dtype=}"
-        elif arg in BinaryOps:
-          assert dtype == vin[0].dtype == vin[1].dtype, f"{arg} dtype mismatch {dtype=} != {vin[0].dtype=} != {vin[1].dtype=}"
-        elif arg == TernaryOps.WHERE:
-          assert vin[0].dtype == dtypes.bool, f"{arg} selector dtype mismatch {vin[0].dtype=} != {dtypes.bool}"
-          assert dtype == vin[1].dtype == vin[2].dtype, f"{arg} choice dtype mismatch {dtype=} != {vin[1].dtype=} != {vin[2].dtype=}"
-
-  def get_recursive_children(self, x:UOp) -> Set[UOp]:
-    deps = set([x])
-    ssize = 0
-    while ssize != len(deps):
-      ssize = len(deps)
-      for u in self.uops:
-        if len(deps.intersection([x for x in u.vin if x.uop is not UOps.PHI])):
-          deps.add(u)
-    return deps
-
-  def add_ends(self):
-    for u in self.uops:
-      if u.uop is UOps.LOOP:
-        # add END of loops after the last thing that (recursively) depends on them
-        insert_before = self.uops.index(sorted(list(self.get_recursive_children(u)), key=self.uops.index)[-1])+1
-        self.add(UOps.ENDLOOP, None, (u,), insert_before=insert_before)
-      elif u.uop is UOps.IF:
-        # add END of if after the barrier of the store of the result
-        barriers = ([i for i in range(self.uops.index(u), len(self.uops)-1) if self.uops[i].uop is UOps.BARRIER \
-                and self.uops[i+1].uop is UOps.LOAD and all([x.vin[0] in self.uops[i+1].vin for x in self.uops[i].vin])] + [None])[0]
-        self.add(UOps.ENDIF, None, (u,), insert_before=barriers)
-
-  def fix_loop_scope(self, get_recursive_parents:Callable[..., Set[UOp]]):
-    loop_stack: List[List[UOp]] = [[]]
-    # push uops upward out of loop if it does not depend on the loop
-    for u in self.uops:
-      if not loop_stack[-1]: loop_stack[-1].append(u)
-      elif u.uop is UOps.LOOP: loop_stack.append([u])
-      elif u.uop not in [UOps.CONST, UOps.ALU, UOps.CAST, UOps.LOAD]: loop_stack[-1].append(u)
-      else:
-        parents = get_recursive_parents(u, with_phi=True)
-        # don't push any local buffer because there might have STORE and BARRIER (not considered as parent) between DEFINE_LOCAL and here
-        for i in reversed(range(len(loop_stack))):
-          # check backwards and put the uop in the first encounter with some dependency
-          if any(x in parents for x in loop_stack[i]) or i == 0:
-            loop_stack[i].append(u)
-            break
-    self.uops = flatten(loop_stack)
-
-  def replace_op(self, old, new):
-    for v in self.uops: v.vin = tuple(new if x is old else x for x in v.vin)
-    self.uops.remove(old)
-
-  def simplify_phi_loops(self, get_recursive_parents):
-    def alu_opposite(arg, x, y):
-      if arg is BinaryOps.ADD: return x - y
-      elif arg is BinaryOps.MUL: return Node.__floordiv__(x, y, False)
-      else: raise RuntimeError("unhandled alu")
-    def to_symbolic(u: UOp):
-      if u.uop is UOps.CONST: return NumNode(int(u.arg))
-      elif u.uop in {UOps.LOOP, UOps.SPECIAL}:
-        if u not in seen_vars: seen_vars[u] = u.arg[1] if u.uop is UOps.SPECIAL else "loop{}".format(len(seen_vars))
-        return Variable(seen_vars[u], u.vin[0].arg, u.vin[1].arg-1) if u.uop is UOps.LOOP else Variable(seen_vars[u], 0, u.arg[2]-1)
-      elif u.uop is UOps.ALU and u.arg is BinaryOps.ADD: return to_symbolic(u.vin[0]) + to_symbolic(u.vin[1])
-      elif u.uop is UOps.ALU and u.arg is BinaryOps.MUL: return to_symbolic(u.vin[0]) * to_symbolic(u.vin[1])
-      else: raise RuntimeError("unhandled op: {}".format(u))
-    def loop_factor(with_loop: UOp, factored: Node, loop_op, round_up=False):
-      if with_loop == loop_op: return factored
-      elif with_loop.uop is UOps.ALU:
-        next_with_loop = next(v for v in with_loop.vin if v == loop_op or loop_op in get_recursive_parents(v))
-        non_loop = to_symbolic(next(v for v in with_loop.vin if v != next_with_loop and loop_op not in get_recursive_parents(v)))
-        if round_up and with_loop.arg is BinaryOps.MUL: factored = factored + (non_loop - 1)
-        return loop_factor(next_with_loop, alu_opposite(with_loop.arg, factored, non_loop), loop_op)
-    def const(x, insert_before=None): return self.add(UOps.CONST, dtypes.int32, tuple(), x, insert_before=insert_before)
-    def neg(x): return self.add(UOps.ALU, dtypes.int32, (x,), UnaryOps.NEG)
-    def max(x, y): return self.add(UOps.ALU, dtypes.int32, (x, y), BinaryOps.MAX)
-    def uop_alu_idx(a: UOp, b, op, dtype=dtypes.int32):
-      render_b: UOp = cast(UOp, (NumNode(b) if not isinstance(b, Node) else b).render(render_ops))
-      return self.add(UOps.ALU, dtype, (a, render_b), op)
-    seen_vars: Dict[UOp,str] = {}
-    render_ops = {Variable: lambda self, ops, _: next(op for op, name in seen_vars.items() if name == self.expr),
-                  NumNode: lambda self, ops, _: const(self.b),
-                  MulNode: lambda self, ops, _: uop_alu_idx(self.a.render(ops, self), self.b, BinaryOps.MUL),
-                  DivNode: lambda self, ops, _: uop_alu_idx(self.a.render(ops, self), self.b, BinaryOps.DIV),
-                  SumNode: lambda self, ops, _:
-                  functools.reduce(lambda a, b: uop_alu_idx(a, b, BinaryOps.ADD), self.nodes[1:], self.nodes[0].render(ops, self))}
-
-    allowed_ops = {UOps.CONST, UOps.SPECIAL, UOps.ALU, UOps.LOOP, UOps.DEFINE_ACC}
-    allowed_alus = {BinaryOps.MUL, BinaryOps.ADD, BinaryOps.CMPLT, TernaryOps.WHERE}
-    for loop_op in reversed([op for op in self.uops if op.uop is UOps.LOOP]):
-      phis = set([u for u in self.get_recursive_children(loop_op) if u.uop is UOps.PHI])
-      wheres = set([u for phi in phis for u in get_recursive_parents(phi) if u.arg == TernaryOps.WHERE])
-      if (any([u.uop is not UOps.CONST for u in loop_op.vin])
-        or any([u.uop not in allowed_ops or (u.uop is UOps.ALU and u.arg not in allowed_alus) for phi in phis for u in get_recursive_parents(phi)])
-        or any([where.vin[2].arg != 0 or where.vin[0].vin[1].uop is not UOps.CONST for where in wheres])
-        or any(len([op for op in get_recursive_parents(where) if op.uop is UOps.LOOP]) == 0 for where in wheres)): continue
-      if DEBUG >= 4 and (len(phis) > 0 or len(wheres) > 0): print("simplified {} PHI and {} WHERE in loop".format(len(phis), len(wheres)))
-      loop_length = loop_op.vin[1].arg - loop_op.vin[0].arg
-      for u in self.uops:
-        if u.arg is BinaryOps.ADD and len(wheres.intersection(get_recursive_parents(u))) and len(phis.intersection(self.get_recursive_children(u))):
-          u.vin = tuple([const(vin.arg*loop_length, insert_before=self.uops.index(u)) if vin.uop is UOps.CONST else vin for vin in list(u.vin)])
-      for where in sorted(wheres, key=lambda x: self.uops.index(x)):
-        comp_lt, comp_gt = where.vin[0].vin[0], where.vin[0].vin[1]
-        factored = loop_factor(comp_lt, NumNode(int(comp_gt.arg)), loop_op, round_up=(comp_gt.arg > 0))
-        final_value = factored - NumNode(loop_op.vin[0].arg) if (comp_gt.arg > 0) else NumNode(loop_op.vin[1].arg-1) - factored
-        self.uops, after_split_ops = self.uops[:(where_index:=self.uops.index(where))], self.uops[where_index:]
-        rendered = final_value.render(render_ops)
-        min_clamped = max(rendered, const(0)) if (final_value.min < 0) else rendered
-        max_clamped = neg(max(const(-1*loop_length), neg(min_clamped))) if (final_value.max > loop_length) else min_clamped
-        maybe_cast = self.add(UOps.CAST, where.dtype, (max_clamped,)) if where.dtype != dtypes.int32 else max_clamped
-        final_op = self.add(UOps.ALU, where.dtype, (maybe_cast, where.vin[1]), BinaryOps.MUL)
-        self.uops = self.uops + after_split_ops
-        self.replace_op(where, final_op)
-      for phi in phis:
-        self.replace_op(phi, phi.vin[1])
-        self.uops.remove((accumulator:=phi.vin[0]))
-        for alu_with_accum in [op for op in self.uops if accumulator in op.vin]:
-          self.replace_op(alu_with_accum, next(op for op in alu_with_accum.vin if op != accumulator))
-      get_recursive_parents.cache_clear()
-
-  def fix_to_store_directly(self):
-    replaced_stores: Dict[UOp,UOp] = {}
-    for u in self.uops:
-      if u.uop is not UOps.STORE or (val:=u.vin[-1]).uop is not UOps.CAST or cast(DType,val.dtype).count == 1: continue
-
-      vins = val.vin
-      while all(el.uop is UOps.PHI for el in vins): vins = tuple([el.vin[0] for el in vins])
-      if all(el.uop is UOps.GEP for el in vins) and len(set(el.vin[0] for el in vins)) == 1 and val.dtype == vins[0].vin[0].dtype:
-        # Check that accesses are in order.
-        if all(i==el.arg for i,el in enumerate(vins)):
-          replaced_stores[u] = vins[0].vin[0]
-
-    for prev,new in replaced_stores.items():
-      try: self.uops.remove(prev.vin[-1])  # remove the old upcast NOTE: the upcast's vins become childless now
-      except ValueError: pass  # already removed
-      self.uops[self.uops.index(prev)].vin = (prev.vin[0],prev.vin[1],new) # replace with the float4 value
-
-  def uops_optimization(self, get_recursive_parents):
-    for u in self.uops:
-      if u.uop is UOps.PHI and len(u.vin) == 3:
-        # if the parents of the PHI node don't have the LOOP in their parents, it can be folded
-        # TODO: ADD becomes a MUL, MAX can just become nothing
-        # NOTE: ADD -> MUL does not fold, this maintains original MULACC code path
-        if all(x.uop is not UOps.LOOP for x in get_recursive_parents(UOp(u.uop, u.dtype, u.vin[0:2], u.arg))) \
-          and u.vin[1].arg is BinaryOps.ADD and u.vin[1].vin[0].arg is not BinaryOps.MUL:
-          if DEBUG >= 4: print(f"removing PHI node {u}")
-          del self.saved_exprs[(u.uop, u.dtype, u.vin, u.arg)]
-          # NOTE: assuming u.vin[2].vin[1] and u.vin[2].vin[0] have the same dtype
-          loop_len = self.add(UOps.ALU, u.vin[2].vin[1].dtype, (u.vin[2].vin[1], u.vin[2].vin[0]), BinaryOps.SUB,
-                              insert_before=self.uops.index(u))
-          if loop_len.dtype != u.dtype: loop_len = self.add(UOps.CAST, u.dtype, (loop_len,),
-                                                            insert_before=self.uops.index(u))
-          new = self.add(UOps.ALU, u.dtype, (u.vin[1], loop_len,), BinaryOps.MUL, insert_before=self.uops.index(u))
-          self.replace_op(u, new)
-          return True
-
-  def optimize_loops(self):
-    # get PHI node loop scope, link anything using a DEFINE_ACC to the loop as a "parent"
-    acc_scope: DefaultDict[UOp, List[UOp]] = defaultdict(list)
-    for u in self.uops:
-      if u.uop is UOps.PHI: acc_scope[u.vin[0]] += u.vin[2:]
-
-    # graph helper functions
-=======
->>>>>>> 8a0d1ca7
     @functools.lru_cache(None)
     def get_recursive_children(x:UOp, include_self=False) -> Set[UOp]:
       if x.uop is UOps.SINK: return set()
