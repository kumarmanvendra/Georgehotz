--- conflicted
+++ resolved
@@ -264,10 +264,6 @@
       flops += (mults * (2 if u.arg == TernaryOps.MULACC else 1)) * u.dtype.count
     elif u.op is UOps.WMMA and u not in dont_count:
       assert u.arg[1] is not None
-<<<<<<< HEAD
-      if u.arg[5] == "INTEL": flops += 2 * prod(u.arg[1]) // 8 * mults
-=======
       if u.arg[4] == "INTEL": flops += 2 * prod(u.arg[1]) // 8 * mults
->>>>>>> 94a986fb
       else: flops += 2 * prod(u.arg[1]) // 32 * mults
   return flops, mem