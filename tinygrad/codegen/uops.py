--- conflicted
+++ resolved
@@ -434,14 +434,9 @@
     while queue:
       p,x = heapq.heappop(queue)
       if DEBUG >= 7: print(p,x)
-<<<<<<< HEAD
       if len(x.src) and x.src[-1].op is UOps.IF: x.src = tuple(x.src[:-1])
-      if x.op is UOps.DEFINE_ACC and len(x.src):
-        idx = min([self._uops.index(l) for l in x.src])
-=======
       if x.op is UOps.DEFINE_ACC and len(x.src) > 1:
         idx = min([self._uops.index(l) for l in x.src if l.op is UOps.RANGE])
->>>>>>> c4fdb9c7
         self._uops.insert(idx, x)
       else:
         self._uops.append(x)
