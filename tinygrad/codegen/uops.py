--- conflicted
+++ resolved
@@ -1,9 +1,5 @@
 from __future__ import annotations
-<<<<<<< HEAD
-from typing import List, Set, Optional, Tuple, Any, Dict, Callable
-=======
-from typing import List, Set, Optional, Tuple, Any
->>>>>>> cfd23f39
+from typing import List, Set, Optional, Tuple, Any, Callable
 from tinygrad.helpers import DEBUG, flatten
 from tinygrad.dtype import dtypes, DType
 from tinygrad.ops import UnaryOps, BinaryOps, TernaryOps
@@ -37,14 +33,8 @@
         deps.add(u)
   return deps
 
-<<<<<<< HEAD
-UOPS_W_SIDE_EFFECTS = {UOps.STORE, UOps.BARRIER, UOps.DEFINE_GLOBAL}
+UOPS_W_SIDE_EFFECTS = {UOps.STORE}
 def remove_childless_uops(uops:List[UOp], extra_uops_to_not_remove={}) -> List[UOp]:
-  # NOTE: DEFINE_GLOBAL should be removable, but we'd have to propagate that
-=======
-UOPS_W_SIDE_EFFECTS = {UOps.STORE}
-def remove_childless_uops(uops:List[UOp]) -> List[UOp]:
->>>>>>> cfd23f39
   while 1:
     has_child: Set[UOp] = set()
     for ru in uops:
@@ -92,25 +82,15 @@
         assert vin[0].dtype == dtypes.bool, f"{arg} selector dtype mismatch {vin[0].dtype=} != {dtypes.bool}"
         assert dtype == vin[1].dtype == vin[2].dtype, f"{arg} choice dtype mismatch {dtype=} != {vin[1].dtype=} != {vin[2].dtype=}"
 
-<<<<<<< HEAD
-def uops_alu_resolve(u:UOp, vars:Dict[str, Variable], alt_resolve:Optional[Callable[[UOp, [str, Variable]], Optional[sint]]]=None) -> sint:
-=======
-def uops_alu_resolve(u:UOp) -> sint:
->>>>>>> cfd23f39
+def uops_alu_resolve(u:UOp, alt_resolve:Optional[Callable[[UOp], Optional[sint]]]=None) -> sint:
   if u.uop == UOps.CONST: return u.arg
   elif u.uop == UOps.DEFINE_VAR: return u.arg
   elif u.uop == UOps.ALU and u.arg == BinaryOps.MUL:
-<<<<<<< HEAD
-    return uops_alu_resolve(u.vin[0], vars, alt_resolve) * uops_alu_resolve(u.vin[1], vars, alt_resolve)
+    return uops_alu_resolve(u.vin[0], alt_resolve) * uops_alu_resolve(u.vin[1], alt_resolve)
   elif u.uop == UOps.ALU and u.arg == BinaryOps.ADD:
-    return uops_alu_resolve(u.vin[0], vars, alt_resolve) + uops_alu_resolve(u.vin[1], vars, alt_resolve)
-  elif alt_resolve is not None and ((alt_resolved:=alt_resolve(u, vars)) is not None):
+    return uops_alu_resolve(u.vin[0], alt_resolve) + uops_alu_resolve(u.vin[1], alt_resolve)
+  elif alt_resolve is not None and ((alt_resolved := alt_resolve(u)) is not None):
     return alt_resolved
-=======
-    return uops_alu_resolve(u.vin[0]) * uops_alu_resolve(u.vin[1])
-  elif u.uop == UOps.ALU and u.arg == BinaryOps.ADD:
-    return uops_alu_resolve(u.vin[0]) + uops_alu_resolve(u.vin[1])
->>>>>>> cfd23f39
   else:
     raise RuntimeError(f"ALU resolve fail @ {u.uop}")
 
