from __future__ import annotations
<<<<<<< HEAD
import functools
from typing import List, Set, Optional, Tuple, Any, Dict, DefaultDict, Callable
=======
import functools, math
from typing import List, Set, Optional, Tuple, Any, Dict, DefaultDict
>>>>>>> aa9b013d
from collections import defaultdict
from tinygrad.helpers import DEBUG, flatten, all_same
from tinygrad.dtype import dtypes, DType
from tinygrad.ops import UnaryOps, BinaryOps, TernaryOps
from tinygrad.shape.symbolic import sint, Variable, factor_exprs, MaxNode, NumNode
from enum import Enum, auto
from dataclasses import dataclass

# bottom ones are asm only
class UOps(Enum):
  LOOP = auto(); IF = auto(); ENDLOOP = auto(); ENDIF = auto(); SPECIAL = auto() # loops can be global, local, or other # noqa: E702
  DEFINE_GLOBAL = auto(); DEFINE_VAR = auto(); DEFINE_LOCAL = auto(); DEFINE_ACC = auto() # this defines buffers # noqa: E702
  LOAD = auto(); STORE = auto(); CONST = auto(); BARRIER = auto(); PHI = auto() # noqa: E702
  ALU = auto(); WMMA = auto(); CAST = auto(); GEP = auto() # noqa: E702

@dataclass(eq=False)
class UOp:
  uop: UOps
  dtype: Optional[DType]
  vin: Tuple[UOp, ...]
  arg: Any
  def __repr__(self):
    return f"{str(self.uop):20s}: {str(self.dtype) if self.dtype is not None else '':25s} {str([x.uop for x in self.vin]):32s} {self.arg}"

<<<<<<< HEAD
def uop_alu_resolve(u:UOp, alt_resolve:Optional[Callable[[UOp], Optional[sint]]]=None) -> sint:
=======
def exec_alu(arg, dtype, p):
  if arg == TernaryOps.WHERE: ret = p[1] if p[0] else p[2]
  elif arg == UnaryOps.LOG2: ret = math.log2(p[0]) if p[0] > 0 else -math.inf if p[0] == 0 else math.nan
  elif arg == UnaryOps.EXP2:
    try: ret = math.exp(p[0]*math.log(2))
    except OverflowError: ret = math.inf
  elif arg == UnaryOps.SQRT: ret = math.sqrt(p[0]) if p[0] >= 0 else math.nan
  elif arg == UnaryOps.SIN: ret = math.sin(p[0])
  elif arg == UnaryOps.NEG: ret = -p[0]
  elif arg == BinaryOps.MUL: ret = p[0]*p[1]
  elif arg == BinaryOps.ADD: ret = p[0]+p[1]
  elif arg == BinaryOps.SUB: ret = p[0]-p[1]
  elif arg == BinaryOps.XOR: ret = p[0]^p[1]
  elif arg == BinaryOps.MAX: ret = max(p[0], p[1])
  elif arg == BinaryOps.CMPEQ: ret = p[0] == p[1]
  elif arg == BinaryOps.CMPLT: ret = p[0] < p[1]
  elif arg == BinaryOps.DIV: ret = p[0]//p[1] if dtypes.is_int(dtype) else (p[0]/p[1] if p[1] != 0 else math.nan)
  elif arg == BinaryOps.MOD: ret = p[0]%p[1]
  return ret
  #else: raise NotImplementedError(f"no support for {arg}")
  #if not dtypes.is_int(dtype): return ret
  #adjusted = 0 if dtypes.is_unsigned(dtype) else 2 ** (dtype.itemsize * 8 - 1)
  #return (ret + adjusted) % 2 ** (dtype.itemsize * 8) - adjusted

def uop_alu_resolve(u:UOp) -> sint:
>>>>>>> aa9b013d
  if u.uop == UOps.CONST: return u.arg
  elif u.uop == UOps.DEFINE_VAR: return u.arg
  elif u.uop == UOps.ALU and u.arg == BinaryOps.MUL:
    return uop_alu_resolve(u.vin[0], alt_resolve) * uop_alu_resolve(u.vin[1], alt_resolve)
  elif u.uop == UOps.ALU and u.arg == BinaryOps.ADD:
    return uop_alu_resolve(u.vin[0], alt_resolve) + uop_alu_resolve(u.vin[1], alt_resolve)
  elif alt_resolve is not None and ((alt_resolved := alt_resolve(u)) is not None):
    return alt_resolved
  else:
    raise RuntimeError(f"ALU resolve fail @ {u.uop}")

class UOpGraph:
  def __init__(self):
    # list of uops
    self.uops: List[UOp] = []

    # global uop cache
    self.saved_exprs: Dict[Tuple, UOp] = dict()

  def __iter__(self): return iter(self.uops)

  def vars(self) -> List[Variable]: return [x.arg for x in self.uops if x.uop is UOps.DEFINE_VAR]

  def graph(self):
    from tinygrad.features.graph import graph_uops
    graph_uops(self.uops)

  def print(self):
    for u in self.uops:
      print(f"{self.uops.index(u):4d} {str(u.uop):20s}: {str(u.dtype) if u.dtype is not None else '':25s} {str([self.uops.index(x) for x in u.vin]):32s} {u.arg}")  # noqa: E501

  def add(self, uop:UOps, dtype:Optional[DType]=None, vin:Tuple[UOp, ...]=tuple(), arg:Any=None, cachable=True, insert_before=None, simplify=True) -> UOp:  # noqa: E501
    if simplify:
      if uop is UOps.PHI and len(vin) == 2: return vin[1]   # a phi without loops is a noop
      if uop is UOps.GEP and vin[0].uop is UOps.CONST: return self.add(UOps.CONST, dtype, arg=vin[0].arg, insert_before=insert_before)
      if uop is UOps.CAST and all(x.uop is UOps.CONST for x in vin) and all_same([x.arg for x in vin]):
        return self.add(UOps.CONST, dtype, arg=vin[0].arg, insert_before=insert_before)
      if uop is UOps.ALU:
        # rewrites. NOTE: the rewritten NEG op is still around...
        if arg is BinaryOps.ADD and vin[1].uop is UOps.ALU and vin[1].arg is UnaryOps.NEG:
          return self.add(UOps.ALU, dtype, (vin[0], vin[1].vin[0]), BinaryOps.SUB, cachable, insert_before)
        # constant folding
        if arg is UnaryOps.NEG and vin[0].uop is UOps.CONST: return self.add(UOps.CONST, dtype, arg=-vin[0].arg, insert_before=insert_before)
        if arg is TernaryOps.WHERE and vin[1] == vin[2]: return vin[1] # a conditional with the same results either way is a noop
        if arg is TernaryOps.WHERE and vin[0].uop is UOps.CONST: return vin[1] if vin[0].arg else vin[2]
        if arg is BinaryOps.MUL and vin[0].uop is UOps.CONST and vin[1].uop is UOps.CONST and dtype is not None and dtypes.is_float(dtype):
          return self.add(UOps.CONST, dtype, arg=vin[0].arg * vin[1].arg, insert_before=insert_before)
        # zero folding
        for x in [0,1]:
          if arg is BinaryOps.ADD and vin[x].uop is UOps.CONST and vin[x].arg == 0.0: return vin[1-x]
          if arg is BinaryOps.MUL and vin[x].uop is UOps.CONST and vin[x].arg == 1.0: return vin[1-x]
          if arg is BinaryOps.MUL and vin[x].uop is UOps.CONST and vin[x].arg == 0.0: return vin[x]
        if arg is BinaryOps.SUB and vin[1].uop is UOps.CONST and vin[1].arg == 0.0: return vin[0]
        if arg is BinaryOps.DIV and vin[1].uop is UOps.CONST and vin[1].arg == 1.0: return vin[0]

    key = (uop, dtype, vin, arg)
    if insert_before is None: insert_before = len(self.uops)
    # check if the cached expr is valid with the given insert place.
    if cachable and (expr:=self.saved_exprs.get(key, None)) is not None and self.uops.index(expr) <= insert_before: return expr
    ret = UOp(uop, dtype, vin, arg)
    self.uops.insert(insert_before, ret)
    if cachable: self.saved_exprs[key] = ret
    return ret

  def remove_childless(self, extra_ops_to_ignore=set()):
    UOPS_W_SIDE_EFFECTS = {UOps.DEFINE_GLOBAL, UOps.STORE}

    while 1:
      has_child: Set[UOp] = set()
      for ru in self.uops:
        for vu in ru.vin:
          has_child.add(vu)
      nu: List[UOp] = [x for x in self.uops if x in has_child or x.uop in UOPS_W_SIDE_EFFECTS or x.uop in extra_ops_to_ignore]
      if len(nu) == len(self.uops): break
      if DEBUG >= 4: print(f"reduced UOp count from {len(self.uops)} to {len(nu)}")
      self.uops = nu

  # optional
  def type_verify(self):
    for u in self.uops:
      uop, arg, vin, dtype = u.uop, u.arg, u.vin, u.dtype
      if uop == UOps.ALU:
        if arg in UnaryOps:
          assert dtype == vin[0].dtype, f"{arg} dtype mismatch {dtype=} != {vin[0].dtype=}"
        elif arg in (BinaryOps.CMPLT, BinaryOps.CMPEQ):
          assert dtype == dtypes.bool, f"{arg} output dtype mismatch {dtype=} != {dtypes.bool}"
          assert vin[0].dtype == vin[1].dtype, f"{arg} dtype mismatch {dtype=} != {vin[0].dtype=} != {vin[1].dtype=}"
        elif arg in BinaryOps:
          assert dtype == vin[0].dtype == vin[1].dtype, f"{arg} dtype mismatch {dtype=} != {vin[0].dtype=} != {vin[1].dtype=}"
        elif arg == TernaryOps.WHERE:
          assert vin[0].dtype == dtypes.bool, f"{arg} selector dtype mismatch {vin[0].dtype=} != {dtypes.bool}"
          assert dtype == vin[1].dtype == vin[2].dtype, f"{arg} choice dtype mismatch {dtype=} != {vin[1].dtype=} != {vin[2].dtype=}"

  def get_recursive_children(self, x:UOp) -> Set[UOp]:
    deps = set([x])
    ssize = 0
    while ssize != len(deps):
      ssize = len(deps)
      for u in self.uops:
        if len(deps.intersection([x for x in u.vin if x.uop != UOps.PHI])):
          deps.add(u)
    return deps

  def add_ends(self):
    for u in self.uops:
      if u.uop is UOps.LOOP:
        # add END of loops after the last thing that (recursively) depends on them
        self.add(UOps.ENDLOOP, None, (u,), cachable=False, insert_before=self.uops.index(sorted(list(self.get_recursive_children(u)), key=self.uops.index)[-1])+1)  # noqa: E501
      elif u.uop is UOps.IF:
        # END any if statements at the end of the uops
        self.add(UOps.ENDIF, None, (u,), cachable=False)

  def fix_loop_scope(self, get_recursive_parents):
    loop_stack: List[List[UOp]] = [[]]
    # push uops upward out of loop if it does not depend on the loop
    for u in self.uops:
      if not loop_stack[-1]: loop_stack[-1].append(u)
      elif u.uop == UOps.LOOP: loop_stack.append([u])
      elif u.uop not in [UOps.CONST, UOps.ALU, UOps.CAST, UOps.LOAD]: loop_stack[-1].append(u)
      else:
        parents = get_recursive_parents(u, with_phi=True)
        # don't push any local buffer because there might have STORE and BARRIER (not considered as parent) between DEFINE_LOCAL and here
        if any(u.uop == UOps.DEFINE_LOCAL for u in parents): loop_stack[-1].append(u)
        else:
          for i in reversed(range(len(loop_stack))):
            # check backwards and put the uop in the first encounter with some dependency
            if any(x in parents for x in loop_stack[i]) or i == 0:
              loop_stack[i].append(u)
              break
    self.uops = flatten(loop_stack)

  def loop_fold_resolve(self, u: UOp, state:Dict[str, Variable]):
    resolve = lambda uop: uop_alu_resolve(uop, lambda u: self.loop_fold_resolve(u, state))
    if u.uop == UOps.LOOP:
      state["_loopidx"] = Variable("_loopidx", resolve(u.vin[0]), resolve(u.vin[1]) - 1)
      return state["_loopidx"]
    elif u.uop == UOps.SPECIAL: return state[u.arg[1]]
    elif u.uop == UOps.DEFINE_ACC: return u.arg
    elif u.uop == UOps.ALU and u.arg == BinaryOps.CMPLT:
      left, right = resolve(u.vin[0]), resolve(u.vin[1])
      loop_var = state["_loopidx"]
      factored, sign_flipped = factor_exprs(left, right, loop_var, round_up=True)
      if sign_flipped:
        factored, sign_flipped = factor_exprs(left, right, loop_var, round_up=False)
      min_clamp, max_clamp = NumNode(0), NumNode(loop_var.max - loop_var.min + 1)
      raw_val = (loop_var.max - factored) if sign_flipped else (factored - loop_var.min)
      clamped = MaxNode(MaxNode(raw_val, min_clamp) * -1, max_clamp * -1) * -1
      return clamped
    elif u.uop == UOps.ALU and u.arg == TernaryOps.WHERE:
      summation = resolve(u.vin[0])
      loop_var = state["_loopidx"]
      return (summation * resolve(u.vin[1])) + (summation - (loop_var.max - loop_var.min + 1)) * resolve(u.vin[2])
    elif u.uop == UOps.PHI: return resolve(u.vin[1])
    else: return None


  def remove_loops(self, get_recursive_parents, render_ops, ctx):
    def loop_exponent(op):
      if op.uop == UOps.ALU and op.arg == BinaryOps.MUL: return sum([loop_exponent(child) for child in op.vin])
      elif op.uop == UOps.ALU or op.uop == UOps.PHI: return max([loop_exponent(child) for child in op.vin])
      elif op.uop == UOps.LOOP: return 1
      else: return 0

    keep_removing_loops = True
    while keep_removing_loops:
      keep_removing_loops = False
      for loop_end_idx, op in enumerate(self.uops):
        if op.uop is not UOps.ENDLOOP: continue
        loop_start_idx = self.uops.index(op.vin[0])
        loop_ops = self.uops[loop_start_idx:loop_end_idx]
        phi_op = next((op for op in loop_ops if op.uop == UOps.PHI), None)
        if (phi_op is None or not dtypes.is_int(phi_op.dtype)
          or (any([op.uop not in [UOps.LOOP, UOps.ALU, UOps.PHI, UOps.ENDLOOP] for op in loop_ops]))
          or not (any([op.uop == UOps.ALU and op.arg == BinaryOps.CMPLT for op in loop_ops])) #non-cmplt not supported
          or loop_exponent(phi_op) > 1
          or (any([op.uop not in [UOps.CONST, UOps.SPECIAL, UOps.LOOP, UOps.DEFINE_ACC, UOps.ALU] for op in get_recursive_parents(phi_op)]))):
          break
        if DEBUG >= 4: print(f"removing loop")
        vars = {op.arg[1]: Variable(op.arg[1], 0, op.arg[2] - 1) for op in self.uops if op.uop is UOps.SPECIAL}
        after_loop_ops = self.uops[loop_end_idx+1:]
        self.uops = self.uops[:loop_start_idx]
        rendered = self.loop_fold_resolve(phi_op, vars).render(render_ops, ctx)
        for op in after_loop_ops:
          op.vin = tuple([rendered if op == phi_op else op for op in list(op.vin)])
        self.uops = self.uops + after_loop_ops
        self.remove_childless({UOps.ENDIF, UOps.ENDLOOP})
        keep_removing_loops = True
        break


  def uoptimize(self, render_ops, ctx):
    # get PHI node loop scope, link anything using a DEFINE_ACC to the loop as a "parent"
    acc_scope: DefaultDict[UOp, List[UOp]] = defaultdict(list)
    for u in self.uops:
      if u.uop == UOps.PHI:
        acc_scope[u.vin[0]] += u.vin[2:]

    # graph helper functions
    @functools.lru_cache(None)
    def get_recursive_parents(x:UOp, with_phi=False) -> Set[UOp]:
      return set.union(set(x.vin), *[get_recursive_parents(p, with_phi) for p in x.vin], set(acc_scope[x]) if with_phi else set())

    # fix loop scope, push uops upward out of loop if it does not depend on the loop
    self.fix_loop_scope(get_recursive_parents)

    # uops optimization
    changed_something = True
    while changed_something:
      changed_something = False
      for u in self.uops:
        if u.uop is UOps.PHI and len(u.vin) == 3:
          # if the parents of the PHI node don't have the LOOP in their parents, it can be folded
          # TODO: ADD becomes a MUL, MAX can just become nothing
          # NOTE: ADD -> MUL does not fold, this maintains original MULACC code path
          if all(x.uop is not UOps.LOOP for x in get_recursive_parents(UOp(u.uop, u.dtype, u.vin[0:2], u.arg))) \
          and u.vin[1].arg is BinaryOps.ADD and u.vin[1].vin[0].arg is not BinaryOps.MUL:
            if DEBUG >= 4: print(f"removing PHI node {u}")
            del self.saved_exprs[(u.uop, u.dtype, u.vin, u.arg)]
            # NOTE: assuming u.vin[2].vin[1] and u.vin[2].vin[0] have the same dtype
            loop_len = self.add(UOps.ALU, u.vin[2].vin[1].dtype, (u.vin[2].vin[1], u.vin[2].vin[0]), BinaryOps.SUB, insert_before=self.uops.index(u))
            if loop_len.dtype != u.dtype: loop_len = self.add(UOps.CAST, u.dtype, (loop_len,), insert_before=self.uops.index(u))
            new = self.add(UOps.ALU, u.dtype, (u.vin[1], loop_len,), BinaryOps.MUL, insert_before=self.uops.index(u))
            # replace u with new
            for v in self.uops: v.vin = tuple(new if x is u else x for x in v.vin)
            self.uops.remove(u)
            changed_something = True

    # (recursively) remove childless uops
    self.remove_childless()

    # add UOps.END*
    self.add_ends()

    self.remove_loops(get_recursive_parents, render_ops, ctx)

    # verify the uop types
    self.type_verify()

  def flops_mem(self) -> Tuple[sint, sint]:
    flops: sint = 0
    mem: sint = 0
    mults: sint = 1
    mult_stack = []
    for u in self.uops:
      if u.uop is UOps.LOOP:
        mult_stack.append(mults)
        mults *= uop_alu_resolve(u.vin[1])
      if u.uop is UOps.ENDLOOP:
        mults = mult_stack.pop(-1)
      if u.uop is UOps.ALU:
        flops += mults
      if u.uop is UOps.LOAD:
        assert u.dtype is not None
        mem += u.dtype.itemsize * mults
      if u.uop is UOps.STORE:
        assert u.vin[2].dtype is not None
        mem += u.vin[2].dtype.itemsize * mults
      if u.uop is UOps.WMMA:
        if u.arg.startswith("__metal_wmma"): flops += 2*(8*8*8)//32 * mults
        elif u.arg == "__hip_wmma_f16_f16" or u.arg == "__builtin_amdgcn_wmma_f32_16x16x16_f16_w32": flops += 2*(16*16*16)//32 * mults
        elif u.arg == "__cuda_mma_m16n8k16_f16_f32": flops += 2*(8*16*16)//32 * mults
        else: raise Exception("not implemented")
    return flops, mem
<|MERGE_RESOLUTION|>--- conflicted
+++ resolved
@@ -1,11 +1,6 @@
 from __future__ import annotations
-<<<<<<< HEAD
-import functools
+import functools, math
 from typing import List, Set, Optional, Tuple, Any, Dict, DefaultDict, Callable
-=======
-import functools, math
-from typing import List, Set, Optional, Tuple, Any, Dict, DefaultDict
->>>>>>> aa9b013d
 from collections import defaultdict
 from tinygrad.helpers import DEBUG, flatten, all_same
 from tinygrad.dtype import dtypes, DType
@@ -30,9 +25,6 @@
   def __repr__(self):
     return f"{str(self.uop):20s}: {str(self.dtype) if self.dtype is not None else '':25s} {str([x.uop for x in self.vin]):32s} {self.arg}"
 
-<<<<<<< HEAD
-def uop_alu_resolve(u:UOp, alt_resolve:Optional[Callable[[UOp], Optional[sint]]]=None) -> sint:
-=======
 def exec_alu(arg, dtype, p):
   if arg == TernaryOps.WHERE: ret = p[1] if p[0] else p[2]
   elif arg == UnaryOps.LOG2: ret = math.log2(p[0]) if p[0] > 0 else -math.inf if p[0] == 0 else math.nan
@@ -49,7 +41,7 @@
   elif arg == BinaryOps.MAX: ret = max(p[0], p[1])
   elif arg == BinaryOps.CMPEQ: ret = p[0] == p[1]
   elif arg == BinaryOps.CMPLT: ret = p[0] < p[1]
-  elif arg == BinaryOps.DIV: ret = p[0]//p[1] if dtypes.is_int(dtype) else (p[0]/p[1] if p[1] != 0 else math.nan)
+  elif arg == BinaryOps.DIV: ret = int(p[0]/p[1]) if dtypes.is_int(dtype) else (p[0]/p[1] if p[1] != 0 else math.nan) # python // rounds towards negative infinity, c integer division rounds towards 0, use int in python instead of //
   elif arg == BinaryOps.MOD: ret = p[0]%p[1]
   return ret
   #else: raise NotImplementedError(f"no support for {arg}")
@@ -57,8 +49,7 @@
   #adjusted = 0 if dtypes.is_unsigned(dtype) else 2 ** (dtype.itemsize * 8 - 1)
   #return (ret + adjusted) % 2 ** (dtype.itemsize * 8) - adjusted
 
-def uop_alu_resolve(u:UOp) -> sint:
->>>>>>> aa9b013d
+def uop_alu_resolve(u:UOp, alt_resolve:Optional[Callable[[UOp], Optional[sint]]]=None) -> sint:
   if u.uop == UOps.CONST: return u.arg
   elif u.uop == UOps.DEFINE_VAR: return u.arg
   elif u.uop == UOps.ALU and u.arg == BinaryOps.MUL:
