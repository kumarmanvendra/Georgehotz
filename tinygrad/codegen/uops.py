--- conflicted
+++ resolved
@@ -173,19 +173,11 @@
       src=[UPat(UOps.CONST, name="mval"), UPat(UOps.RANGE, src=(UPat(name="loop_start"), UPat(name="loop_end")))])]),
       UPat(UOps.CONST, name="compval"))), UPat(UOps.CONST, name="multconst"), UPat(UOps.CONST, 0))), loop_collapse),
   # sum collapse to mul (with possible GEP)
-<<<<<<< HEAD
-  (UPat(UOps.PHI, vin=(UPat(UOps.DEFINE_ACC, name="phi_input", vin=(UPat(UOps.RANGE, name="loop"), UPat(UOps.CONST))),
-      UPat(UOps.ALU, BinaryOps.ADD, vin=(UPat(name="val1"), UPat(name="val2"))))), sum_collapse),
-  (UPat(UOps.PHI, vin=(UPat(UOps.GEP, name="phi_input",
-                            vin=(UPat(UOps.DEFINE_ACC, vin=(UPat(UOps.RANGE, name="loop"), UPat(UOps.CONST))),)),
-      UPat(UOps.ALU, BinaryOps.ADD, vin=(UPat(name="val1"), UPat(name="val2"))))), sum_collapse),
-=======
-  (UPat(UOps.PHI, src=(UPat(UOps.DEFINE_ACC, name="phi_input", src=(UPat(UOps.RANGE, name="loop"),)),
+  (UPat(UOps.PHI, src=(UPat(UOps.DEFINE_ACC, name="phi_input", src=(UPat(UOps.RANGE, name="loop"), UPat(UOps.CONST))),
       UPat(UOps.ALU, BinaryOps.ADD, src=(UPat(name="val1"), UPat(name="val2"))))), sum_collapse),
   (UPat(UOps.PHI, src=(UPat(UOps.GEP, name="phi_input",
-                            src=(UPat(UOps.DEFINE_ACC, src=(UPat(UOps.RANGE, name="loop"),)),)),
+                            src=(UPat(UOps.DEFINE_ACC, src=(UPat(UOps.RANGE, name="loop"), UPat(UOps.CONST))),)),
       UPat(UOps.ALU, BinaryOps.ADD, src=(UPat(name="val1"), UPat(name="val2"))))), sum_collapse),
->>>>>>> 7c3b8772
   # deal with UNMUL
   (UPat(UOps.ALU, BinaryOps.MUL, [UPat(UOps.CONST, name="c1"),
                                                    UPat(UOps.UNMUL, src=[UPat(UOps.CONST, name="c2"), UPat(name="v")])]),
@@ -198,21 +190,12 @@
   (UPat(UOps.GEP, name="root", src=(UPat(UOps.CONST, name="c"),)), lambda root, c: UOp.const(root.dtype, c.arg)),
   (UPat(UOps.CAST, name="root", src=UPat(UOps.CONST, name="c")), lambda root, c: UOp.const(root.dtype, c.arg)),
   # a phi on a DEFINE_ACC without loops or a CONST is a noop. this is for correctness, not just speed
-<<<<<<< HEAD
-  (UPat(UOps.PHI, vin=(UPat(UOps.DEFINE_ACC, name="acc"), UPat(name="acc"))), lambda acc: acc.vin[-1]),
-  (UPat(UOps.PHI, vin=(UPat(UOps.DEFINE_ACC, vin=(UPat(UOps.CONST),)), UPat(name="x"))), lambda x: x),
-  (UPat(UOps.PHI, vin=(UPat(UOps.CONST), UPat(name="x"))), lambda x: x),
-  # a DEFINE_ACC without inputs is a const + GEP on a const is the const
-  (UPat(UOps.DEFINE_ACC, name="root", vin=(UPat(UOps.CONST),)), lambda root: root.vin[-1]),
-  (UPat(UOps.GEP, name="root", vin=(UPat(UOps.CONST, name="x"),)), lambda root,x: UOp.const(root.dtype, x.arg)),
-=======
-  (UPat(UOps.PHI, src=(UPat(UOps.DEFINE_ACC, name="acc"), UPat(name="acc"))), lambda acc: UOp.const(acc.dtype, acc.arg[0])),
-  (UPat(UOps.PHI, src=(UPat(UOps.DEFINE_ACC, src=tuple()), UPat(name="x"))), lambda x: x),
+  (UPat(UOps.PHI, src=(UPat(UOps.DEFINE_ACC, name="acc"), UPat(name="acc"))), lambda acc: acc.vin[-1]),
+  (UPat(UOps.PHI, src=(UPat(UOps.DEFINE_ACC, src=(UPat(UOps.CONST),)), UPat(name="x"))), lambda x: x),
   (UPat(UOps.PHI, src=(UPat(UOps.CONST), UPat(name="x"))), lambda x: x),
   # a DEFINE_ACC without inputs is a const + GEP on a const is the const
-  (UPat(UOps.DEFINE_ACC, name="root", src=tuple()), lambda root: UOp.const(root.dtype, root.arg[0])),
+  (UPat(UOps.DEFINE_ACC, name="root", src=(UPat(UOps.CONST),)), lambda root: root.vin[-1]),
   (UPat(UOps.GEP, name="root", src=(UPat(UOps.CONST, name="x"),)), lambda root,x: UOp.const(root.dtype, x.arg)),
->>>>>>> 7c3b8772
   # max -2147483648
   (UOp.max(UOp.var('x'), UOp.const(dtypes.int, -2147483648)), lambda x: x),
   # -(-x) -> x
@@ -420,13 +403,8 @@
     while queue:
       p,x = heapq.heappop(queue)
       if DEBUG >= 7: print(p,x)
-<<<<<<< HEAD
       if x.uop is UOps.DEFINE_ACC and x.vin[0].uop is UOps.RANGE:
         idx = min([self._uops.index(l) for l in x.vin if l.uop is UOps.RANGE])
-=======
-      if x.op is UOps.DEFINE_ACC and len(x.src):
-        idx = min([self._uops.index(l) for l in x.src])
->>>>>>> 7c3b8772
         self._uops.insert(idx, x)
       else:
         self._uops.append(x)
