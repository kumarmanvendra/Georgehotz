from __future__ import annotations
from typing import Iterator, Optional, Tuple, Any, Dict, List, DefaultDict, Set, Callable, Union, cast, TypeVar, TYPE_CHECKING
import functools, itertools, heapq, math
from collections import defaultdict
from enum import Enum, auto
from dataclasses import dataclass, field
from tinygrad.dtype import ConstType, dtypes, DType, PtrDType, ImageDType
from tinygrad.shape.symbolic import sint, Variable
from tinygrad.ops import UnaryOps, BinaryOps, TernaryOps, ReduceOps, exec_alu
from tinygrad.helpers import prod, DEBUG, getenv, flatten, all_same, dedup

if TYPE_CHECKING:
  from tinygrad.renderer import Renderer

# the order of these UOps controls the order of the toposort
class UOps(Enum):
  # ops that aren't rendered
  SINK = auto(); VAR = auto(); EXPAND = auto(); CONTRACT = auto(); TC = auto() # noqa: E702
  DEFINE_GLOBAL = auto(); DEFINE_VAR = auto(); DEFINE_LOCAL = auto(); DEFINE_ACC = auto() # noqa: E702
  CONST = auto(); SPECIAL = auto() # noqa: E702
  NOOP = auto(); UNMUL = auto(); GEP = auto() # noqa: E702
  # math ops
  CAST = auto(); BITCAST = auto(); VECTORIZE = auto() # noqa: E702
  ALU = auto(); REDUCE = auto(); WMMA = auto() # noqa: E702
  # memory/assignment ops
  LOAD = auto(); STORE = auto(); PHI = auto() # noqa: E702
  # control flow ops
  BARRIER = auto(); IF = auto(); RANGE = auto() # noqa: E702
  # these two are not graph nodes
  ENDRANGE = auto(); ENDIF = auto() # noqa: E702

END_FOR_UOP = {UOps.IF:(UOps.STORE, UOps.ENDIF), UOps.RANGE:(UOps.PHI, UOps.ENDRANGE)}

def ufix(dtype: Optional[DType], x): return UOp.const(dtype, x) if not isinstance(x, UOp) else x
@dataclass(frozen=True, eq=False)
class UOp:
  op: UOps
  dtype: Optional[DType] = None
  src: Tuple[UOp, ...] = tuple()
  arg: Any = None
  def commutative(self) -> bool:
    return self.op is UOps.ALU and self.arg in {BinaryOps.ADD, BinaryOps.MUL, BinaryOps.MAX, BinaryOps.CMPNE, BinaryOps.XOR}
  @functools.cached_property
  def cmp_tuple(self):
    # NOTE: this sort of DEFINE_VAR shouldn't have to be here. only for PTX
    return (self.op.value, (self.arg if self.op is not UOps.DEFINE_VAR else self.arg.expr) if self.op is not UOps.ALU else \
            self.arg.value, self.dtype, self.src)
  def __lt__(self, x:UOp): return self.cmp_tuple < x.cmp_tuple
  def __repr__(self):
    return f"{str(self.op):20s}: {str(self.dtype) if self.dtype is not None else '':25s} {str([x.op for x in self.src]):32s} {self.arg}"
  def cast(self, dtype=None): return UOp(UOps.CAST, dtype, (self,))
  def name(self, name:Optional[str]): return UOp(UOps.VAR, src=(self,), arg=name)
  def __neg__(self): return UOp.alu(UnaryOps.NEG, self)
  def __add__(self, x): return UOp.alu(BinaryOps.ADD, self, ufix(self.dtype, x))
  def __radd__(self, x): return UOp.alu(BinaryOps.ADD, ufix(self.dtype, x), self)
  def __sub__(self, x): return UOp.alu(BinaryOps.ADD, self, -ufix(self.dtype, x))
  def __mul__(self, x): return UOp.alu(BinaryOps.MUL, self, ufix(self.dtype, x))
  def __rmul__(self, x): return UOp.alu(BinaryOps.MUL, ufix(self.dtype, x), self)
  def __floordiv__(self, x): return UOp.alu(BinaryOps.IDIV, self, ufix(self.dtype, x))
  def __truediv__(self, x): return UOp.alu(BinaryOps.MUL, self, UOp.alu(UnaryOps.RECIP, ufix(self.dtype, x)))
  def __mod__(self, x): return UOp.alu(BinaryOps.MOD, self, ufix(self.dtype, x))
  def ne(self, x): return UOp.alu(BinaryOps.CMPNE, self, ufix(self.dtype, x))
  def eq(self, x): return -self.ne(x)
  def lt(self, x): return UOp.alu(BinaryOps.CMPLT, self, ufix(self.dtype, x))
  def ge(self, x): return -self.lt(x)
  def max(self, x): return UOp.alu(BinaryOps.MAX, self, x)
  def min(self, x): return -UOp.alu(BinaryOps.MAX, -self, -x)
  @staticmethod
  @functools.lru_cache(maxsize=None)
  def const(dtype:Optional[DType], b:ConstType|Variable):
    if isinstance(b, Variable): return UOp(UOps.DEFINE_VAR, dtype, (), b)
    return UOp(UOps.CONST, dtype, arg=dtypes.as_const(b, dtype) if dtype is not None else b)
  @staticmethod
  def alu(arg, *src:UOp): return UOp(UOps.ALU, dtypes.bool if arg in {BinaryOps.CMPLT, BinaryOps.CMPNE} else src[-1].dtype, src, arg)
  @staticmethod
  def load(*src:UOp, dtype:Optional[DType]=None, **kwargs): return UOp(UOps.LOAD, dtype, tuple(src)+tuple(kwargs.values()))
  @staticmethod
  def store(*src:UOp, **kwargs): return UOp(UOps.STORE, None, tuple(src)+tuple(kwargs.values()))
  @staticmethod
  def var(name:Optional[str]=None, dtype:Optional[DType]=None): return UOp(UOps.VAR, dtype=dtype, arg=name)
  @staticmethod
  def cvar(name:Optional[str]=None, dtype:Optional[DType]=None): return UOp(UOps.CONST, dtype=dtype).name(name)
  @functools.cached_property
  def parents(self) -> Set[UOp]: return set.union(set(self.src), *[x.parents for x in self.src])
  @property  # parents with self
  def sparents(self) -> Set[UOp]: return set([self]).union(self.parents)
  def vars(self) -> Set[UOp]: return set([x for x in set.union(set([self]), self.parents) if x.op is UOps.DEFINE_VAR])
  def divides(self, v):
    if self.op is UOps.CONST:
      return self.arg%v == 0
    if self.op is UOps.ALU:
      if self.arg is BinaryOps.ADD: return all(x.divides(v) for x in self.src)
      if self.arg is BinaryOps.MUL: return any(x.divides(v) for x in self.src)
    return False # generic false if we aren't sure

def type_verify(uops):
  for u in uops:
    uop, arg, src, dtype = u.op, u.arg, u.src, u.dtype
    if uop in {UOps.CONST, UOps.DEFINE_ACC}:
      if uop is UOps.DEFINE_ACC:
        assert dtype is not None and src[0].dtype == dtype.scalar(), f"type of {src[0].dtype=} must be a scalar {dtype.scalar()}"
        arg = src[0].arg
      assert dtype is not None and type(arg) is type(dtypes.as_const(arg, dtype)), f"type of {arg=} does not match {dtype}"
    if uop in {UOps.CAST, UOps.BITCAST, UOps.VECTORIZE}: assert arg is None and dtype is not None # type is the output type, not an arg
    if uop is UOps.CAST: assert dtype.count == 1 and len(src) == dtype.count
    if uop is UOps.VECTORIZE:
      assert dtype.count > 1 and len(src) == dtype.count, f"dtype vectorization mismatch {dtype.count=} != {len(src)=}"
      assert dtype == src[0].dtype.vec(len(src)), f"{dtype=} must be {src[0].dtype.vec(len(src))}"
    if uop is UOps.LOAD and len(src) > 3 and src[2].op is UOps.ALU: assert src[2].dtype == dtypes.bool and src[3].dtype == dtype
    if uop is UOps.STORE:
      assert dtype is None, f"{uop} dtype must be None, got {dtype}"
      if len(src) == 4: assert src[3].dtype == dtypes.bool, f"gate dtype mismatch {src[3].dtype} != {dtypes.bool}"
    if uop is UOps.ALU:
      if arg in UnaryOps:
        assert dtype == src[0].dtype, f"{arg} dtype mismatch {dtype=} != {src[0].dtype=}"
      elif arg in {BinaryOps.CMPLT, BinaryOps.CMPNE}:
        assert dtype == dtypes.bool, f"{arg} output dtype mismatch {dtype=} != {dtypes.bool}"
        assert src[0].dtype == src[1].dtype, f"{arg} dtype mismatch {dtype=} != {src[0].dtype=} != {src[1].dtype=}"
      elif arg is BinaryOps.IDIV:
        assert dtypes.is_int(src[0].dtype) and dtypes.is_int(src[1].dtype), \
            f"input dtype mismatch {dtypes.int} != {src[0].dtype=} != {src[1].dtype=}"
        assert dtypes.is_int(dtype), f"{arg} output dtype mismatch {dtype=} != {dtypes.int}"
      elif arg in {BinaryOps.SHL, BinaryOps.SHR}:
        # the distance to shift isn't typechecked
        assert dtype == src[0].dtype, f"{arg} dtype mismatch {dtype=} != {src[0].dtype=}"
      elif arg in BinaryOps:
        assert dtype == src[0].dtype == src[1].dtype, f"{arg} dtype mismatch {dtype=} != {src[0].dtype=} != {src[1].dtype=}"
      elif arg == TernaryOps.WHERE:
        assert src[0].dtype == dtypes.bool, f"{arg} selector dtype mismatch {src[0].dtype=} != {dtypes.bool}"
        assert dtype == src[1].dtype == src[2].dtype, f"{arg} choice dtype mismatch {dtype=} != {src[1].dtype=} != {src[2].dtype=}"

def uop_alu_resolve(u:UOp) -> sint:
  if u.op is UOps.CONST: return u.arg
  if u.op is UOps.DEFINE_VAR: return u.arg
  if u.op is UOps.SPECIAL: return u.arg[2]-1
  if u.op is UOps.ALU and u.arg is BinaryOps.MUL: return uop_alu_resolve(u.src[0]) * uop_alu_resolve(u.src[1])
  if u.op is UOps.ALU and u.arg is BinaryOps.SHL: return uop_alu_resolve(u.src[0]) * (2**cast(int, uop_alu_resolve(u.src[1])))
  if u.op is UOps.ALU and u.arg is BinaryOps.ADD: return uop_alu_resolve(u.src[0]) + uop_alu_resolve(u.src[1])
  raise RuntimeError(f"ALU resolve fail @ {u.op}")

# *** simplification logic ***

@dataclass(frozen=True)
class UPat:
  op: Optional[Union[UOps, Set[UOps]]] = None
  arg: Any = None
  src: Optional[Union[Tuple[UPat, ...], List[UPat], UPat]] = None
  name: Optional[str] = None
  dtype: Optional[Union[DType, Set[DType]]] = None
  allow_len: Set[int] = field(default_factory=set)
  allow_any_len: bool = False

  @staticmethod
  def compile(u: UOp, name:Optional[str]=None) -> UPat:
    if u.op is UOps.VAR: return UPat(name=name or u.arg, dtype=u.dtype) if len(u.src) == 0 else UPat.compile(u.src[0], name or u.arg)
    return UPat(u.op, u.arg, (list if u.commutative() else tuple)([UPat.compile(src) for src in u.src]) if u.src != () else None,
                name, u.dtype, allow_any_len=(isinstance(name, str) and 'allow_any_len' in name))

T = TypeVar("T")
def __unmatch(m1:Union[T, Set[T]], m2:T) -> bool: return m2 not in m1 if isinstance(m1, set) else m2 != m1

def _match(uop:UOp, pat:UPat, store:Dict[str, UOp]) -> List[Dict[str, UOp]]:
  if pat.name is not None and store.setdefault(pat.name, uop) is not uop: return []
  if pat.arg is not None and __unmatch(pat.arg, uop.arg): return []
  if pat.dtype is not None and uop.dtype is not None and __unmatch(pat.dtype, uop.dtype): return []
  if pat.op is not None and __unmatch(pat.op, uop.op): return []
  if pat.src is None: return [store]
  # only one if it's a tuple
  # try all permutations if it's a list
  # repeat if it's a UPat
  res: List[Dict[str, UOp]] = []
  for vp in itertools.permutations(pat.src) if isinstance(pat.src,list) else ([pat.src] if isinstance(pat.src,tuple) else [(pat.src,)*len(uop.src)]):
    if len(uop.src) != len(vp) and (len(uop.src) not in pat.allow_len) and not pat.allow_any_len: return []
    new_stores = [store.copy()]
    for uu, vv in zip(uop.src, vp): new_stores = [rstore for nstore in new_stores for rstore in _match(uu, vv, nstore)]
    res.extend(new_stores)
  return res

class PatternMatcher:
  def __init__(self, patterns:List[Tuple[Union[UPat, UOp], Callable]]):
    self.patterns = patterns
    self.pdict: DefaultDict[Tuple[UOps, Any], List[Tuple[UPat, Callable]]] = defaultdict(list)
    # uop is required, arg is optional
    for p,fxn in self.patterns:
      if isinstance(p, UOp): p = UPat.compile(p)
      assert p.op is not None
      if isinstance(p.op, set):
        for uop in p.op: self.pdict[(uop, p.arg)].append((p, fxn))
      else:
        self.pdict[(p.op, p.arg)].append((p, fxn))

  def rewrite(self, uop:UOp) -> Optional[UOp]:
    for p,fxn in itertools.chain(self.pdict[(uop.op, uop.arg)], self.pdict[(uop.op, None)]):
      if (matches := _match(uop, p, {})) and (ret:=fxn(**matches[0])) is not None: return ret # NOTE: if it returns None, we keep trying to match
    return None

def sum_collapse(phi_input, loop, val1, val2):
  for v1,v2 in [(val1, val2), (val2, val1)]:
    if loop not in v1.parents:
      loop_range = loop.src[1]-loop.src[0]
      ret = v1*loop_range.cast(v1.dtype)
      return UOp(UOps.PHI, phi_input.dtype, (phi_input, v2))+ret
  return None

def loop_collapse(loop_start, loop_end, compval, idx, mval, multconst, rng):
  if getenv("DISABLE_LOOP_COLLAPSE") or not rng.arg[1]: return None  # must be a REDUCE
  if mval.arg >= 0 or loop_start.arg != 0:
    # TODO: support and test this with other mvals and loop_starts
    if DEBUG >= 1: print(f"WARNING, NOT FOLDING: mval:{mval.arg} loop_start:{loop_start.arg}")
    return None
  comprange = UOp.min(loop_end, UOp.max(UOp.alu(BinaryOps.IDIV, idx-compval-mval, mval) + (loop_end-loop_start), loop_start))
  return UOp(UOps.UNMUL, multconst.dtype, (comprange.cast(multconst.dtype) * multconst, loop_end-loop_start))

def expand_nodes(parents, expands:List[UOp], base) -> List[UOp]:
  # get children and define_accs
  children = defaultdict(list)
  define_accs = []
  for p in parents:
    if p.op is UOps.PHI:
      define_accs.append(p.src[0])
    for x in p.src:
      children[x].append(p)

  # get nodes on the path from root to the expand node
  on_path: Dict[UOp, None] = {}
  search = expands[:]
  while len(search):
    t = search.pop(0)
    for cc in children[t]:
      if cc in on_path: continue
      on_path[cc] = None
      search.append(cc)

  # toposort the nodes on the path
  # TODO: library!
  in_degree: DefaultDict[UOp, int] = defaultdict(int)
  for n in on_path:
    for x in children[n]:
      in_degree[x] += 1
  toposort: List[UOp] = []
  search2 = [p for p in on_path if in_degree[p] == 0]
  seen: Set[UOp] = set()
  while len(search2):
    n = search2.pop(0)
    if n in seen: continue
    toposort.append(n)
    for x in children[n]:
      in_degree[x] -= 1
      if in_degree[x] == 0:
        search2.append(x)

  # get replacements by index
  replacements: Dict[int, List[int]] = {}
  for r in expands:
    if r.arg in replacements: assert len(replacements[r.arg]) == len(r.src)
    else: replacements[r.arg] = list(range(0, len(r.src)))

  # get nodes on the path from root to the expand node
  rps = list(itertools.product(*replacements.values()))

  acc_number = 0
  replaces: List[Dict[UOp, UOp]] = []
  for rp in rps:
    rpk = dict(zip(replacements.keys(), rp))
    replace = {r:r.src[rpk[r.arg]] for r in expands}
    for d in define_accs:
      replace[d] = UOp(d.op, d.dtype, d.src, d.arg + (acc_number,))
      acc_number += 1
    replaces.append(replace)

  for cc in toposort:
    if cc.op is UOps.BARRIER:
      super_replace = UOp(cc.op, cc.dtype, sum([tuple(replace.get(x, x) for x in cc.src) for replace in replaces], ()), cc.arg)
      for replace in replaces:
        replace[cc] = super_replace
    else:
      for replace in replaces:
        if cc in replace:
          # NOTE: handle expands that are already replaced
          tcc = replace[cc]
          replace[cc] = UOp(tcc.op, tcc.dtype, tuple(replace.get(x, x) for x in tcc.src), tcc.arg)
        else:
          replace[cc] = UOp(cc.op, cc.dtype, tuple(replace.get(x, x) for x in cc.src), cc.arg)

  return [x.get(base, base) for x in replaces]

def get_reduce_acc(op, dtype):
  if op is ReduceOps.SUM: return 0.0 if dtypes.is_float(dtype) else 0
  if op is ReduceOps.MAX:
    if dtypes.is_int(dtype): return 0 if dtypes.is_unsigned(dtype) else -2**(dtype.itemsize*8-1)
    return -math.inf if dtypes.is_float(dtype) else False

acc_number = 0
def replace_reduce(root):
  global acc_number
  expands = [x for x in root.src[1:] if x.op is UOps.EXPAND]

  # NOTE: this is making an assumption about root.src[1], i think root.src[1] should just be moved here
  # never mind, this IF is entirely wrong. you have to check if there's no RANGEs or EXPANDs
  #if len(expands) == 0: return root.src[0]

  # add other expands for float4. TODO: should be a faster way
  expand_args = [x.arg for x in expands]
  new_expands = [x for x in root.parents if x.op is UOps.EXPAND and x.arg in expand_args]
  expands = dedup(expands + new_expands)

  if len(expands):
    new_uops = expand_nodes(root.parents, expands, root.src[0])
  else:
    new_uops = [root.src[0]]

  # TODO: DEFINE_ACC should have a const input
  const = UOp.const(root.dtype.scalar(), get_reduce_acc(root.arg, root.dtype.scalar()))
  acc = UOp(UOps.DEFINE_ACC, root.dtype, (const,) + tuple(x for x in root.src[1:] if x not in expands), (acc_number,))
  acc_number += 1
  ret = acc
  for xx in new_uops: ret = UOp.alu({ReduceOps.SUM:BinaryOps.ADD, ReduceOps.MAX:BinaryOps.MAX}[cast(ReduceOps, root.arg)], ret, xx)
  return UOp(UOps.PHI, ret.dtype, (acc, ret))

def replace_contract(root:UOp):
  parents = root.parents
  expands: List[UOp] = [x for x in parents if x.op is UOps.EXPAND and x.arg == root.arg[0]]
  assert all_same([root.arg[1]] + [len(x.src) for x in expands])
  ret = expand_nodes(parents, expands, root.src[0])
  if len(ret) == 1: ret = ret*root.arg[1]   # TODO: why is this needed?
  return UOp(UOps.VECTORIZE, cast(DType, root.dtype), tuple(ret))

def cast_reduce(cst):
  if cst.dtype.scalar() == cst.dtype: return None  # not for normal CAST. TODO: the merging one shouldn't be CAST
  if not all_same([(x.arg, x.src[1:]) for x in cst.src]): return None
  fst_red = cst.src[0]
  red = UOp(UOps.VECTORIZE, cst.dtype, tuple(x.src[0] for x in cst.src))
  return UOp(UOps.REDUCE, red.dtype, (red,) + fst_red.src[1:], fst_red.arg)

contractor = PatternMatcher([
  (UPat(UOps.CONTRACT, name="root"), replace_contract),
  # CAST after REDUCEs -> one REDUCE (breaks TestConv.test_two_binops_no_rerun)
  (UPat(UOps.VECTORIZE, name="cst", src=UPat(UOps.REDUCE)), cast_reduce),
])

# ***** reduce+image handling *****

def fix_image_idx(ls:UOp):
  if ls.src[1].dtype is None or ls.src[1].dtype.count != 1: return None
  if not isinstance(ls.src[0].dtype, ImageDType): return None
  assert ls.op is not UOps.STORE or cast(DType, ls.src[2].dtype).count == 4, "image store must be float4"
  idxy = ls.src[1]
  #if not idxy.divides(4): raise RuntimeError("image index must divide 4")
  base_shape = ls.src[0].dtype.shape
  idx, idy = (idxy // 4) % base_shape[1], (idxy // (4 * base_shape[1]))
  image_idx = UOp(UOps.VECTORIZE, cast(DType, idxy.dtype).vec(2), (idx, idy))
  if ls.op is UOps.LOAD and cast(DType, ls.dtype).count == 1:
    cconst = (UOp(UOps.VECTORIZE, cast(DType, ls.dtype).vec(4), src=(ls.src[3], ls.src[3], ls.src[3], ls.src[3])),) if len(ls.src) >= 3 else ()
    loaded = UOp(ls.op, cast(DType, ls.dtype).vec(4), (ls.src[0], image_idx) + ls.src[2:3] + cconst, ls.arg)
    subidx = idxy%4
    ret = UOp.const(ls.dtype, 0)
    for i in range(4): ret = UOp.alu(TernaryOps.WHERE, subidx.ne(i), ret, UOp(UOps.GEP, ls.dtype, (loaded,), i))
    return ret
  return UOp(ls.op, ls.dtype, (ls.src[0], image_idx) + ls.src[2:], ls.arg)

reducer = PatternMatcher([
  (UPat(UOps.REDUCE, name="root"), replace_reduce),
  # image indexing. TODO: why can't this just go after the float stuff?
  (UPat({UOps.LOAD, UOps.STORE}, name="ls"), fix_image_idx),
])

# ***** float4 handling *****

def float4_expand_load(load, buf, ex, idx=UOp.const(dtypes.int, 0), idx2=None):
  if len(ex.src) != 4: return None
  if tuple(x.arg for x in ex.src if x.op is UOps.CONST) != tuple(range(len(ex.src))): return None
  if buf.dtype != PtrDType(dtypes.float) and not isinstance(buf.dtype, ImageDType): return None
  if idx2 is not None: idx = idx + idx2
  if not idx.divides(len(ex.src)): return None

  if load.dtype.scalar() != load.dtype: return None  # how does this happen?
  vec_load = UOp(UOps.LOAD, load.dtype.vec(len(ex.src)), (buf, idx))
  return UOp(UOps.EXPAND, load.dtype, tuple(UOp(UOps.GEP, load.dtype, (vec_load,), i) for i in range(len(ex.src))), ex.arg)

def float4_contract_store(buf, ex, var, store_allow_any_len, idx=UOp.const(dtypes.int, 0), idx2=None, idx3=None):
  if len(ex.src) not in [2, 4]: return None
  if tuple(x.arg for x in ex.src if x.op is UOps.CONST) != tuple(range(len(ex.src))): return None
  if buf.dtype != PtrDType(dtypes.float) and not isinstance(buf.dtype, ImageDType): return None
  if idx2 is not None: idx = idx + idx2
  if idx3 is not None: idx = idx + idx3
  if not idx.divides(len(ex.src)): return None

  new_var = UOp(UOps.CONTRACT, var.dtype.vec(len(ex.src)), (var,), (ex.arg, len(ex.src)))
  return UOp(UOps.STORE, None, (buf, idx, new_var) + store_allow_any_len.src[3:])

def no_float4_alu(alu):
  alus = tuple(UOp(UOps.ALU, alu.dtype.scalar(),
                   tuple(UOp(UOps.GEP, s.dtype.scalar(), (s,), i) for s in alu.src), alu.arg) for i in range(alu.dtype.count))
  return UOp(UOps.VECTORIZE, alu.dtype, alus)

float4_folding = PatternMatcher([
  (UOp(UOps.STORE, dtype=dtypes.float, src=(UOp.var("buf"), UOp.var("idx")+
    (UOp(UOps.EXPAND, src=tuple(UOp.const(dtypes.int, i) for i in range(4))).name("ex")+UOp.var("idx2")), UOp.var("var"))).name("store"),
    lambda buf, store, idx, idx2, ex, var: UOp(UOps.STORE, store.dtype, (buf, idx+idx2+ex, var), store.arg)),
  # float(2,4) load
  (UOp(UOps.LOAD, dtype=dtypes.float, src=(UOp.var("buf"),
    UOp(UOps.EXPAND).name("ex")+UOp.var("idx")+UOp.var("idx2"))).name("load"),
    float4_expand_load),
  (UOp(UOps.LOAD, dtype=dtypes.float, src=(UOp.var("buf"),
    UOp(UOps.EXPAND).name("ex")+UOp.var("idx"))).name("load"), float4_expand_load),
  (UOp(UOps.LOAD, dtype=dtypes.float, src=(UOp.var("buf"),
    UOp(UOps.EXPAND).name("ex"))).name("load"), float4_expand_load),
  # float(2,4) store
  # TODO: fold ADDs into one UOp and remove add chains
  (UOp(UOps.STORE, src=(UOp.var("buf"),
    UOp(UOps.EXPAND).name("ex")+UOp.var("idx")+UOp.var("idx2")+UOp.var("idx3"), UOp.var("var"))).name("store_allow_any_len"),
    float4_contract_store),
  (UOp(UOps.STORE, src=(UOp.var("buf"),
    UOp(UOps.EXPAND).name("ex")+UOp.var("idx")+UOp.var("idx2"), UOp.var("var"))).name("store_allow_any_len"),
    float4_contract_store),
  (UOp(UOps.STORE, src=(UOp.var("buf"),
    UOp(UOps.EXPAND).name("ex")+UOp.var("idx"), UOp.var("var"))).name("store_allow_any_len"), float4_contract_store),
  (UOp(UOps.STORE, src=(UOp.var("buf"),
    UOp(UOps.EXPAND).name("ex"), UOp.var("var"))).name("store_allow_any_len"), float4_contract_store),
  # no ALU on float4 (float4 constructor doesn't work in METAL/GPU)
  (UPat(UOps.ALU, dtype={dtypes.float.vec(2), dtypes.float.vec(4), dtypes.bool.vec(2), dtypes.bool.vec(4)}, name="alu"), no_float4_alu),
])

# ***** tensor core handling *****

# this is symbolic 2.0
constant_folder = PatternMatcher([
  # VECTORIZE/GEP
  (UOp(UOps.GEP, src=(UOp(UOps.VECTORIZE).name("cast"),)).name("gep"), lambda gep, cast: cast.src[gep.arg]),
  (UOp(UOps.VECTORIZE, dtypes.float.vec(2), tuple(UOp(UOps.GEP, dtypes.float, src=(UOp.var('x'),), arg=i) for i in range(2))), lambda x: x),
  (UOp(UOps.VECTORIZE, dtypes.float.vec(4), tuple(UOp(UOps.GEP, dtypes.float, src=(UOp.var('x'),), arg=i) for i in range(4))), lambda x: x),
  # ALU before CONTRACT
  (UOp(UOps.CONTRACT, src=(UOp(UOps.ALU).name("alu"),)).name("contract"),
   lambda contract, alu: UOp(alu.op, contract.dtype,
      tuple(UOp(UOps.CONTRACT, x.dtype.vec(contract.dtype.count), (x,), contract.arg) for x in alu.src), alu.arg)),
  # tensor core cleanups
  (UOp.var("add") + UOp(UOps.WMMA).name("wmma"),
    lambda add, wmma: UOp(wmma.op, wmma.dtype, (wmma.src[0], wmma.src[1], wmma.src[2]+add), wmma.arg)),
  # arange loop folding (early)
  (UPat(UOps.ALU, TernaryOps.WHERE, src=(UPat(UOps.ALU, BinaryOps.CMPLT, src=(
    UPat(UOps.ALU, BinaryOps.ADD, src=[UPat(name="idx"), UPat(UOps.ALU, BinaryOps.MUL, src=[UPat(UOps.CONST, name="mval"),
      UPat(UOps.RANGE, name="rng", src=(UPat(name="loop_start"), UPat(name="loop_end")))])]),
      UPat(UOps.CONST, name="compval"))), UPat(UOps.CONST, name="multconst"), UPat(UOps.CONST, 0))), loop_collapse),
  (UPat(UOps.ALU, TernaryOps.WHERE, src=(UPat(UOps.ALU, BinaryOps.CMPLT, src=(
    UPat(UOps.ALU, BinaryOps.ADD, src=[UPat(name="idx"), UPat(UOps.ALU, UnaryOps.NEG, src=[
      UPat(UOps.RANGE, name="rng", src=(UPat(name="loop_start"), UPat(name="loop_end")))])]),
      UPat(UOps.CONST, name="compval"))), UPat(UOps.CONST, name="multconst"), UPat(UOps.CONST, 0))),
      lambda **kwargs: loop_collapse(mval=UOp.const(dtypes.int, -1), **kwargs)),
  # sum collapse to mul (with possible GEP)
  (UPat(UOps.PHI, src=(UPat(UOps.DEFINE_ACC, name="phi_input", src=[UPat(UOps.CONST), UPat(UOps.RANGE, name="loop")]),
                       UPat(UOps.ALU, BinaryOps.ADD, src=(UPat(name="val1"), UPat(name="val2"))))), sum_collapse),
  (UPat(UOps.PHI, src=(UPat(UOps.GEP, name="phi_input", src=(UPat(UOps.DEFINE_ACC, src=[UPat(UOps.CONST), UPat(UOps.RANGE, name="loop")]),)),
                       UPat(UOps.ALU, BinaryOps.ADD, src=(UPat(name="val1"), UPat(name="val2"))))), sum_collapse),
  # deal with UNMUL
  (UPat(UOps.ALU, BinaryOps.MUL, [UPat(UOps.CONST, name="c1"), UPat(UOps.UNMUL, src=[UPat(UOps.CONST, name="c2"), UPat(name="v")])]),
   lambda c1,c2,v: v if c1.arg == c2.arg else None),
  (UOp(UOps.UNMUL, src=(UOp.const(None, 0).name('zero'), UOp.var())), lambda zero: zero),
  (UOp(UOps.UNMUL).name('unmul').cast().name('root'), lambda root,unmul: UOp(UOps.UNMUL, root.dtype, (unmul.src[0].cast(root.dtype), unmul.src[1]))),
  # max on special can go away (TODO: special should be variable, same thing applies)
  (UOp.max(UOp.cvar('c'), UOp(UOps.SPECIAL).name('s')), lambda c,s: c if (s.arg[2]-1) <= c.arg else None),
  # const rules
  (UPat(UOps.GEP, name="root", src=(UPat(UOps.CONST, name="c"),)), lambda root, c: UOp.const(root.dtype, c.arg)),
  (UPat(UOps.CAST, name="root", src=UPat(UOps.CONST, name="c")), lambda root, c: UOp.const(root.dtype, c.arg)),
  (UPat(UOps.VECTORIZE, name="root", src=UPat(UOps.CONST, name="c")), lambda root, c: UOp.const(root.dtype, c.arg)),
  # a phi on a DEFINE_ACC without loops or a CONST is a noop. this is for correctness, not just speed
  (UPat(UOps.PHI, src=(UPat(UOps.DEFINE_ACC, name="acc"), UPat(name="acc"))), lambda acc: UOp.cast(acc.src[0], acc.dtype)),
  (UPat(UOps.PHI, src=(UPat(UOps.DEFINE_ACC, src=(UPat(UOps.CONST),)), UPat(name="x"))), lambda x: x),
  (UPat(UOps.PHI, src=(UPat(UOps.CONST), UPat(name="x"))), lambda x: x),
  # a DEFINE_ACC without inputs is a const + GEP on a const is the const
  (UPat(UOps.DEFINE_ACC, name="root", src=(UPat(UOps.CONST),)), lambda root: UOp.cast(root.src[0], root.dtype)),
  (UPat(UOps.GEP, name="root", src=(UPat(UOps.CONST, name="x"),)), lambda root,x: UOp.const(root.dtype, x.arg)),
  # max -2147483648
  (UOp.max(UOp.var('x'), UOp.const(dtypes.int, -2147483648)), lambda x: x),
  # bool < False is always false, True < bool is always false
  (UOp.var().lt(UOp.const(dtypes.bool, False)), lambda: UOp.const(dtypes.bool, False)),
  (UOp.const(dtypes.bool, True).lt(UOp.var()), lambda: UOp.const(dtypes.bool, False)),
  # a conditional with the same results either way is a noop, also fold const conditionals
  (UOp.alu(TernaryOps.WHERE, UOp.var(), UOp.var("val"), UOp.var("val")), lambda val: val),
  (UOp.alu(TernaryOps.WHERE, UOp.cvar('gate'), UOp.var('c0'), UOp.var('c1')), lambda gate, c0, c1: c0 if gate.arg else c1),
  # ** constant folding **
  (UPat(UOps.ALU, name="root", src=UPat(UOps.CONST)), lambda root: UOp.const(root.dtype, exec_alu(root.arg, root.dtype, [x.arg for x in root.src]))),
  # ** self folding **
  (-(-UOp.var('x')), lambda x: x),    # -(-x) -> x
  (UOp.var('x') + 0, lambda x: x),    # x+0 -> x
  (UOp.var('x') - 0, lambda x: x),    # x-0 -> x
  (UOp.var('x') * 1, lambda x: x),    # x*1 -> x
  (UOp.var('x') * -1, lambda x: -x),  # x*-1 -> -x
  (UOp.var('x') // UOp.var('x'), lambda x: UOp.const(x.dtype, 1)), # x//x -> 1
  (UOp.var('x') // 1, lambda x: x),   # x//1 -> x
  (UOp.var('x') // -1, lambda x: -x), # x//-1 -> -x
  (UOp.var('x') / UOp.var('x'), lambda x: UOp.const(x.dtype, 1)), # x/x -> 1
  (UOp.var('x') / UOp.cvar('c'), lambda x,c: x*exec_alu(UnaryOps.RECIP, c.dtype, [c.arg])),    # x/c -> x*(1/c)
  (UOp.var('x', dtype=dtypes.bool).max(UOp.const(dtypes.bool, False)), lambda x: x),  # max(x, False) -> x
  # ** zero folding **
  #x*0 -> 0 or 0*x -> 0
  #if x is nan or inf it should render the nan value.
  # NOTE: this can be wrong for loaded NaN
  (UOp.var('x') * 0, lambda x: UOp.const(x.dtype, float('nan') if isinstance(x.arg, float) and (math.isnan(x.arg) or math.isinf(x.arg)) else 0)),
  (UOp.var('x') - UOp.var('x'), lambda x: UOp.const(x.dtype, 0)),   # x-x -> 0
  # ** load/store folding **
  (UOp.store(UOp.var("buf"), UOp.var("idx"), UOp.load(UOp.var("buf"), UOp.var("idx"))), lambda buf,idx:UOp(UOps.NOOP)),
  # ** two stage add/sub folding **
  ((UOp.var('x') + UOp.cvar('c1')) + UOp.cvar('c2'), lambda x,c1,c2: x+UOp.const(x.dtype, exec_alu(BinaryOps.ADD, x.dtype, [c1.arg, c2.arg]))),
  ((UOp.var('x') - UOp.cvar('c1')) + UOp.cvar('c2'), lambda x,c1,c2: x+UOp.const(x.dtype, exec_alu(BinaryOps.ADD, x.dtype, [c2.arg, -c1.arg]))),
  # *** rules from symbolic ***
  # two stage mul, (x*c1)*c2 = x*(c1*c2)
  ((UOp.var("x") * UOp.cvar("c1")) * UOp.cvar("c2"), lambda x,c1,c2: x*UOp.const(x.dtype, exec_alu(BinaryOps.MUL, x.dtype, [c1.arg, c2.arg]))),
  # x%1 -> 0
  (UOp.var("x") % UOp.const(None, 1), lambda x: UOp.const(x.dtype, 0)),
  # (x*c0)+(x*c1) -> x*(c0+c1)
  (UOp.var("x") * UOp.cvar("c0") + UOp.var("x") * UOp.cvar("c1"), lambda x,c0,c1: x*exec_alu(BinaryOps.ADD, x.dtype, [c0.arg, c1.arg])),
  # (x*c0)+(y*c0) -> (x+y)*c0
  #((UOp.var("x") * UOp.cvar("c0")) + (UOp.var("y") * UOp.cvar("c0")), lambda x,y,c0: c0*(x+y)),
  # (x*c0)//c0 -> x
  ((UOp.var("x") * UOp.cvar("c0")) // UOp.cvar("c0"), lambda x,c0: x if c0.arg != 0 else None),
  # (x*x2)/x2 -> x
  ((UOp.var("x") * UOp.var("x2")) / UOp.var("x2"), lambda x,x2: x),
  # (x//c0)//c1 -> x//(c0*c1)
  ((UOp.var("x") // UOp.cvar("c0")) // UOp.cvar("c1"), lambda x,c0,c1: x//UOp.const(x.dtype, exec_alu(BinaryOps.MUL, x.dtype, [c0.arg, c1.arg]))),
  # (x/x1)/x2 -> x/(x1*x2)
  ((UOp.var("x") / UOp.var("x2")) / UOp.var("x3"), lambda x,x2,x3: x/(x2*x3)),
  # c0 + x < c1 -> x < c1 - c0
  ((UOp.cvar("c0") + UOp.var("x")).lt(UOp.cvar("c1")),
    lambda x,c0,c1: UOp.lt(x, UOp.const(x.dtype, exec_alu(BinaryOps.ADD, x.dtype, [c1.arg, -c0.arg])))),
  # (x+x*c0)-> x*(c0+1)
  (UOp.var("x") + UOp.var("x") * UOp.cvar("c0"), lambda x,c0: x*UOp.const(x.dtype, c0.arg+1)),
  # x!=0 -> (bool)x
  (UOp.var("x").ne(0), lambda x: x.cast(dtypes.bool)),
  # bool != 1 -> not bool
  (UOp.var("x", dtype=dtypes.bool).ne(1), lambda x: -x),
  # TODO: can do the invert of this (flip alt/load) when we fix double ops
  (UOp.store(UOp.var("buf"), UOp.var("idx"), UOp.alu(TernaryOps.WHERE, UOp.var("gate"), UOp.var("alt"), UOp.load(UOp.var("buf"), UOp.var("idx")))),
   lambda buf, idx, gate, alt: UOp.store(buf, idx, alt, gate)),
  # store float4/float2 directly (remove VECTORIZE/GEP)
  (UOp.store(UOp.var("buf"), UOp.var("idx"), UOp(UOps.VECTORIZE, src=tuple(
    UOp(UOps.GEP, arg=i, src=(UOp.var("val"),)) for i in range(4)))), UOp.store),
  (UOp.store(UOp.var("buf"), UOp.var("idx"), UOp(UOps.VECTORIZE, src=tuple(
    UOp(UOps.GEP, arg=i, src=(UOp.var("val"),)) for i in range(2)))), UOp.store),
  # VECTORIZE-PHI-GEP -> PHI-VECTORIZE
  (UPat(UOps.VECTORIZE, name="root", src=tuple(
    UPat(UOps.PHI, src=(UPat(UOps.GEP, i, src=(UPat(name="val"),)), UPat(name=f"v{i}"))) for i in range(4))),
    lambda root, val, v0, v1, v2, v3: UOp(UOps.PHI, root.dtype, (val, UOp(UOps.VECTORIZE, val.dtype, (v0, v1, v2, v3))))),
  (UPat(UOps.VECTORIZE, name="root", src=tuple(
    UPat(UOps.PHI, src=(UPat(UOps.GEP, i, src=(UPat(name="val"),)), UPat(name=f"v{i}"))) for i in range(2))),
    lambda root, val, v0, v1: UOp(UOps.PHI, root.dtype, (val, UOp(UOps.VECTORIZE, val.dtype, (v0, v1))))),
  # NEG/CMPLT -> CMPLT
  (UOp.lt(-UOp.var('x'), UOp.cvar('c', dtypes.int)), lambda c,x: UOp.lt(UOp.const(c.dtype, -c.arg), x)),
  # cast NOOP (NOTE: it's str to deal with PtrDType)
  (UPat(UOps.CAST, name="root"), lambda root: root.src[0] if str(root.dtype) == str(root.src[0].dtype) else None),
  (UPat(UOps.VECTORIZE, name="root"), lambda root: root.src[0] if str(root.dtype) == str(root.src[0].dtype) else None),
  # fold gated LOAD/STORE
  (UOp.load(UOp.var("buf"), UOp.var("idx"), UOp.const(dtypes.bool, True), UOp.cvar("var")), lambda buf,idx,var: UOp.load(buf, idx, dtype=var.dtype)),
  (UOp.load(UOp.var("buf"), UOp.var("idx"), UOp.const(dtypes.bool, True), UOp.cvar("var"), UOp.var("barrier")),
   lambda buf,idx,var,barrier: UOp.load(buf, idx, barrier, dtype=var.dtype)),
  (UOp.load(UOp.var(), UOp.var(), UOp.const(dtypes.bool, False), UOp.cvar("var")), lambda var: var),
  (UOp.load(UOp.var(), UOp.var(), UOp.const(dtypes.bool, False), UOp.cvar("var"), UOp.var()), lambda var: var),
  (UOp.store(UOp.var("buf"), UOp.var("idx"), UOp.var("val"), UOp.const(dtypes.bool, True)), UOp.store),
  (UOp.store(UOp.var(), UOp.var(), UOp.var(), UOp.const(dtypes.bool, False)), lambda: UOp(UOps.NOOP)),
  # remove NOOPs from SINK
  (UPat(UOps.SINK, name="root"),
    lambda root: UOp(UOps.SINK, root.dtype, a, root.arg) if len(a:=tuple(x for x in root.src if x.op is not UOps.NOOP)) != len(root.src) else None)
])

constant_folder_w_f4 = PatternMatcher(constant_folder.patterns + float4_folding.patterns)

# *** uop graph ***

def get_children_dfs(u:UOp, children:Dict[UOp, List[UOp]], in_degree:Dict[UOp, int]):
  if u in children: return
  children[u] = []
  for x in u.src:
    get_children_dfs(x, children, in_degree)
    children[x].append(u)
  in_degree[u] = len(u.src)

def graph_rewrite(sink:UOp, pm:PatternMatcher) -> UOp:
  nodes: Dict[Tuple, UOp] = {}
  replace: Dict[UOp, UOp] = {}
  def __inner_rewrite(n:UOp) -> UOp:
    if n in replace: return replace[n]
    replace_source = (n.op, n.dtype, tuple(__inner_rewrite(y) for y in n.src), n.arg)
    if found := nodes.get(replace_source): replace[n] = found
    else: nodes[replace_source] = replace[n] = __inner_rewrite(new_x) if (new_x := pm.rewrite(x:=UOp(*replace_source))) else x
    return replace[n]
  return __inner_rewrite(sink)

class UOpGraph:
  def __init__(self, sinks:List[UOp], opts:Optional[Renderer]=None):
    self.sinks: List[UOp] = sinks
    # used by linearizer
    self._uops: Optional[List[UOp]] = None
    self.opts = opts
    self.folder = constant_folder if opts is None or not opts.supports_float4 else constant_folder_w_f4

  def __reduce__(self): return self.__class__, (self.sinks, self.opts)
  def __iter__(self) -> Iterator[UOp]: return iter(self.uops)
  def __getitem__(self, index) -> UOp: return self.uops[index]

  def vars(self) -> List[Variable]: return sorted([x.arg for x in self.uops if x.op is UOps.DEFINE_VAR], key=lambda v: v.expr)
  def globals(self) -> List[Tuple[int, bool]]: return [x.arg for x in self.uops if x.op is UOps.DEFINE_GLOBAL]

  @property
  def uops(self) -> List[UOp]:
    if self._uops is None: self.linearize()
    return cast(List[UOp], self._uops)

  def graph(self):
    from tinygrad.engine.graph import graph_uops
    graph_uops(self.uops)

  def print(self):
    for i,u in enumerate(self):
      print(f"{i:4d} {str(u.op):20s}: {str(u.dtype) if u.dtype is not None else '':25s} " f"{str([self.uops.index(x) for x in u.src]):32s} {u.arg}")

  cnt = 0
  def linearize(self, extra_pm:Optional[PatternMatcher]=None, do_type_verify=True):
    global acc_number
    acc_number = 0

    # NOTE: relinearizering should be okay
    #assert self._uops is None, "already linearized"

    # fixup gated stores with an IF block to save extra local loads
    @functools.lru_cache(None)
    def _dfs(u:UOp, gate:UOp) -> UOp:
      if u.op is UOps.LOAD and u.src[-1].op is UOps.BARRIER:
        if_uop = UOp(UOps.IF, None, (gate, u.src[-1]))
        return UOp(u.op, u.dtype, u.src[:-1]+(if_uop,), u.arg)
      if (replace_source:=tuple(_dfs(x, gate) for x in u.src)) != u.src: return UOp(u.op, u.dtype, replace_source, u.arg)
      return u
    for i, s in enumerate(self.sinks[:]):
      # breaks for TC. maybe move WMMA to the lowerer?
      if all(x.op is not UOps.TC for x in s.parents):
        if s.op is UOps.STORE and len(s.src) == 4 and (rw:=_dfs(s, s.src[3])) != s: self.sinks[i] = UOp(rw.op, rw.dtype, rw.src[:3], rw.arg)
    sink = UOp(UOps.SINK, None, tuple(self.sinks))

    # do graph rewrite
    sink = graph_rewrite(sink, self.folder)
    if extra_pm: sink = graph_rewrite(sink, PatternMatcher(self.folder.patterns+extra_pm.patterns))

    UOpGraph.cnt += 1
    if UOpGraph.cnt != getenv("DEBUG_EXPAND", 0):
      # do contracts/reduces
      sink = graph_rewrite(sink, contractor)
      sink = graph_rewrite(sink, reducer)

      # do upcasts (after reduce unrolls and rewrites) ... one at a time
      # TODO: shouldn't need to be one at a time anymore
      while 1:
        all_parents = set([sink]).union(sink.parents)
        expands = list(sorted(x for x in all_parents if x.op is UOps.EXPAND))
        if not expands: break
        local_expands = [x for x in expands if x.arg == expands[0].arg]
        new_nodes = expand_nodes(all_parents, local_expands, sink)
        sink = UOp(UOps.SINK, None, tuple(flatten([x.src for x in new_nodes])))  # merge the sinks

      # do graph rewrite (2)
      sink = graph_rewrite(sink, self.folder)

    # filter nodes that don't link to a sink
    # BFS toposort
    children: Dict[UOp, List[UOp]] = {}
    in_degree: Dict[UOp, int] = {}
    get_children_dfs(sink, children, in_degree)

    @functools.lru_cache(None)
    def get_recursive_children(x:UOp, end:UOps, include_self=False) -> Set[UOp]:
      if x.op is UOps.SINK: return set()
      return set.union(set((x,)) if include_self else set(), *([get_recursive_children(u, end, True) for u in children[x] if x.op is not end]))

    # scope children impact the toposort and END* insertion
    scope_children = {p:get_recursive_children(p, END_FOR_UOP[p.op][0]) for p in reversed(in_degree) if p.op in END_FOR_UOP}

    queue:List[Tuple[int, UOp]] = []
    def push(u:UOp):
      priority = 0
      # prefer uops that are loop children
      for l, ss in scope_children.items():
        if l.op is UOps.RANGE and u in ss: priority -= l.arg[0]*1000 + l.arg[1]
      heapq.heappush(queue, (priority, u))

    for u in children:
      if in_degree[u] == 0: push(u)

    self._uops = []
    while queue:
      p,x = heapq.heappop(queue)
      if DEBUG >= 7: print(p,x)
      if x.op is UOps.DEFINE_ACC and len(x.src) > 1:
        idx = min([self._uops.index(l) for l in x.src if l.op is UOps.RANGE])
        self._uops.insert(idx, x)
      else: self._uops.append(x)
      for u in children[x]:
        in_degree[u] -= 1
        if in_degree[u] == 0: push(u)

    for u in (self._uops):
      if u.op in END_FOR_UOP: self._uops.insert(max([self._uops.index(l) for l in scope_children[u]])+1, UOp(END_FOR_UOP[u.op][1], None, (u,)))

    assert self._uops[-1].op is UOps.SINK, f"didn't end with SINK, ended with {self._uops[-1]}"
    self._uops = self._uops[:-1]

<<<<<<< HEAD
    if do_type_verify:
      try:
        type_verify(self.uops)
      except AssertionError as e:
        self.print()
        self.graph()
        raise e
=======
    if getenv("FUZZ_UOPS"):
      from test.external.fuzz_uops import fuzz_uops
      self._fuzz_paths = fuzz_uops(self)
    if do_type_verify: type_verify(self.uops)
>>>>>>> 9504db1a

  # *** checker functions ***

  def flops_mem(self, ignore_indexing=False) -> Tuple[sint, sint]:
    flops: sint = 0
    mem: sint = 0
    mults: sint = 1
    mult_stack = []
    dont_count: Set[UOp] = set()
    if ignore_indexing:
      for u in self.uops:
        if u.op is UOps.LOAD:
          dont_count = dont_count.union(u.src[1].sparents)
          if len(u.src) > 3: dont_count = dont_count.union(u.src[2].sparents)
        elif u.op is UOps.STORE:
          dont_count = dont_count.union(u.src[1].sparents)
          if len(u.src) > 3: dont_count = dont_count.union(u.src[3].sparents)
    for u in self.uops:
      if u.op is UOps.RANGE:
        mult_stack.append(mults)
        mults *= uop_alu_resolve(u.src[1])
      elif u.op is UOps.ENDRANGE:
        mults = mult_stack.pop(-1)
      elif u.op is UOps.LOAD:
        assert u.dtype is not None
        mem += u.dtype.itemsize * mults
      elif u.op is UOps.STORE:
        assert u.src[2].dtype is not None
        mem += u.src[2].dtype.itemsize * mults
      elif u.op is UOps.ALU and u not in dont_count:
        flops += mults * (2 if u.arg == TernaryOps.MULACC else 1)
      elif u.op is UOps.WMMA and u not in dont_count:
        assert u.arg[1] is not None
        flops += 2 * prod(u.arg[1]) // 32 * mults
    return flops, mem<|MERGE_RESOLUTION|>--- conflicted
+++ resolved
@@ -700,7 +700,9 @@
     assert self._uops[-1].op is UOps.SINK, f"didn't end with SINK, ended with {self._uops[-1]}"
     self._uops = self._uops[:-1]
 
-<<<<<<< HEAD
+    if getenv("FUZZ_UOPS"):
+      from test.external.fuzz_uops import fuzz_uops
+      self._fuzz_paths = fuzz_uops(self)
     if do_type_verify:
       try:
         type_verify(self.uops)
@@ -708,12 +710,6 @@
         self.print()
         self.graph()
         raise e
-=======
-    if getenv("FUZZ_UOPS"):
-      from test.external.fuzz_uops import fuzz_uops
-      self._fuzz_paths = fuzz_uops(self)
-    if do_type_verify: type_verify(self.uops)
->>>>>>> 9504db1a
 
   # *** checker functions ***
 
