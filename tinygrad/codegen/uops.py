--- conflicted
+++ resolved
@@ -73,15 +73,11 @@
   @staticmethod
   @functools.lru_cache(maxsize=None)
   def _const(dtype:Optional[DType], b:ConstType|Variable):
-<<<<<<< HEAD
-    if isinstance(b, Variable): return UOp(UOps.DEFINE_VAR, dtype, (), b)
+    # TODO: fix dtype of b.max after Variable is just an UOp
+    if isinstance(b, Variable): return UOp(UOps.DEFINE_VAR, dtype, (UOp.const(dtypes.int, b.min), UOp.const(dtypes.int, cast(int,b.max))), b)
     if dtype is not None and dtype != dtype.scalar():
       return UOp(UOps.VECTORIZE, dtype, src=tuple(
         UOp(UOps.CONST, dtype.scalar(), arg=dtypes.as_const(b, dtype.scalar())) for _ in range(dtype.count)))
-=======
-    # TODO: fix dtype of b.max after Variable is just an UOp
-    if isinstance(b, Variable): return UOp(UOps.DEFINE_VAR, dtype, (UOp.const(dtypes.int, b.min), UOp.const(dtypes.int, cast(int,b.max))), b)
->>>>>>> b026312a
     return UOp(UOps.CONST, dtype, arg=dtypes.as_const(b, dtype) if dtype is not None else b)
   @staticmethod
   def alu(arg, *src:UOp): return UOp(UOps.ALU, dtypes.bool if arg in {BinaryOps.CMPLT, BinaryOps.CMPNE} else src[-1].dtype, src, arg)
