from __future__ import annotations
import functools, math, operator, itertools
from typing import List, Set, Optional, Tuple, Any, Dict, DefaultDict, Callable, cast
from collections import defaultdict
from tinygrad.helpers import DEBUG, flatten, prod
from tinygrad.dtype import dtypes, DType
from tinygrad.ops import UnaryOps, BinaryOps, TernaryOps
from tinygrad.shape.symbolic import sint, Variable, Node, NumNode, MulNode, DivNode, SumNode
from enum import Enum, auto
from dataclasses import dataclass

# bottom ones are asm only
class UOps(Enum):
  LOOP = auto(); IF = auto(); ENDLOOP = auto(); ENDIF = auto(); SPECIAL = auto() # loops can be global, local, or other # noqa: E702
  DEFINE_GLOBAL = auto(); DEFINE_VAR = auto(); DEFINE_LOCAL = auto(); DEFINE_ACC = auto() # this defines buffers # noqa: E702
  LOAD = auto(); STORE = auto(); CONST = auto(); BARRIER = auto(); PHI = auto() # noqa: E702
  ALU = auto(); WMMA = auto(); CAST = auto(); BITCAST = auto(); GEP = auto(); NOOP = auto() # noqa: E702

@dataclass(eq=False)
class UOp:
  uop: UOps
  dtype: Optional[DType] = None
  vin: Tuple[UOp, ...] = tuple()
  arg: Any = None
  def __repr__(self):
    return f"{str(self.uop):20s}: {str(self.dtype) if self.dtype is not None else '':25s} {str([x.uop for x in self.vin]):32s} {self.arg}"
  @staticmethod
  def const(dtype, val): return UOp(UOps.CONST, dtype, arg=dtypes.as_const(val, dtype))

def hook_overflow(dv, fxn):
  def wfxn(*args):
    try: return fxn(*args)
    except OverflowError: return dv
  return wfxn

python_alu = {
  UnaryOps.LOG2: lambda x: math.log2(x) if x > 0 else -math.inf if x == 0 else math.nan,
  UnaryOps.EXP2: hook_overflow(math.inf, lambda x: math.exp(x*math.log(2))),
  UnaryOps.SQRT: lambda x: math.sqrt(x) if x >= 0 else math.nan, UnaryOps.SIN: math.sin,
  UnaryOps.NEG: lambda x: (not x) if isinstance(x, bool) else -x,
  BinaryOps.MUL: operator.mul, BinaryOps.ADD: operator.add, BinaryOps.SUB: operator.sub, BinaryOps.XOR: operator.xor,
  BinaryOps.MAX: max, BinaryOps.CMPEQ: operator.eq, BinaryOps.CMPLT: operator.lt, BinaryOps.MOD: operator.mod,
  BinaryOps.DIV: lambda x,y: int(x/y) if isinstance(x, int) else (x/y if y != 0 else math.nan),
  TernaryOps.WHERE: lambda x,y,z: y if x else z}

truncate: Dict[DType, Callable] = {
  dtypes.bool: lambda x: bool(x),
  **{dt:lambda x: x for dt in dtypes.fields().values() if dtypes.is_float(dt)},
  **{dt:functools.partial(lambda vv,x: x&vv, (1 << (dt.itemsize*8))-1) for dt in dtypes.fields().values() if dtypes.is_unsigned(dt)},
  **{dt:functools.partial(lambda vv,aa,x: ((x+aa)&vv)-aa, (1 << (dt.itemsize*8))-1, 1 << (dt.itemsize*8-1)) \
     for dt in dtypes.fields().values() if dtypes.is_int(dt) and not dtypes.is_unsigned(dt)}}
def exec_alu(arg, dtype, p): return truncate[dtype](python_alu[arg](*p))

def uop_alu_resolve(u:UOp) -> sint:
  if u.uop is UOps.CONST: return u.arg
  elif u.uop is UOps.DEFINE_VAR: return u.arg
  elif u.uop is UOps.ALU and u.arg == BinaryOps.MUL: return uop_alu_resolve(u.vin[0]) * uop_alu_resolve(u.vin[1])
  elif u.uop is UOps.ALU and u.arg == BinaryOps.ADD: return uop_alu_resolve(u.vin[0]) + uop_alu_resolve(u.vin[1])
  else: raise RuntimeError(f"ALU resolve fail @ {u.uop}")

def _match(uop:UOp, pattern:Dict[str, Any], store:Dict[str, UOp]) -> bool:
  for k,v in pattern.items():
    if k == "__name__":
      if v in store and store[v] != uop: return False
      store[v] = uop
    elif k == "vin":
      # only one if it's a tuple
      # try all permutations if it's a list
      # repeat if it's a dict
      for vp in itertools.permutations(v) if isinstance(v, list) else ([v] if isinstance(v, tuple) else [(v,)*len(uop.vin)]):
        if len(uop.vin) != len(vp): return False
        new_store = store.copy()
        if all(_match(uu, vv, new_store) for uu, vv in zip(uop.vin, vp)):
          for k,v in new_store.items(): store[k] = v
          return True
      return False
    else:
      if uop.__getattribute__(k) != v: return False
  return True

class PatternMatcher:
  def __init__(self, patterns:List[Tuple[Dict[str, Any], Any]]):
    self.patterns = patterns
    self.pdict = defaultdict(list)
    # uop is required, arg is optional
    for p,fxn in self.patterns: self.pdict[(p.get("uop"), p.get("arg", None))].append((p, fxn))

  def rewrite(self, uop:UOp) -> Optional[UOp]:
    for p,fxn in itertools.chain(self.pdict[(uop.uop, uop.arg)], self.pdict[(uop.uop, None)]):
      store: Dict[str, UOp] = {}
      if _match(uop, p, store): return fxn(**store)
    return None

constant_folder = PatternMatcher([
  # const rules
  ({"__name__": "root", "uop": UOps.GEP, "vin": ({"__name__": "c", "uop": UOps.CONST},)}, lambda root, c: UOp.const(root.dtype, c.arg)),
  ({"__name__": "root", "uop": UOps.CAST, "vin": {"__name__": "c", "uop": UOps.CONST}}, lambda root, c: UOp.const(root.dtype, c.arg)),
  # a phi without loops (len(vin)==2) is a noop
  ({"uop": UOps.PHI, "vin": ({}, {"__name__": "x"})}, lambda x: x),
  # x+-y -> x-y
  ({"uop": UOps.ALU, "arg": BinaryOps.ADD, "vin": ({"__name__": "x"}, {"__name__": "my", "uop": UOps.ALU, "arg": UnaryOps.NEG})},
    lambda x, my: UOp(UOps.ALU, x.dtype, (x, my.vin[0]), BinaryOps.SUB)),
  # a conditional with the same results either way is a noop, also fold const conditionals
  ({"uop": UOps.ALU, "arg": TernaryOps.WHERE, "vin": ({}, {"__name__": "val"}, {"__name__": "val"})}, lambda val: val),
  ({"uop": UOps.ALU, "arg": TernaryOps.WHERE, "vin": ({"__name__": "gate", "uop": UOps.CONST}, {"__name__": "c0"}, {"__name__": "c1"})},
    lambda gate, c0, c1: c0 if gate.arg else c1),
  # ** constant folding **
  ({"__name__": "root", "uop": UOps.ALU, "vin": {"uop": UOps.CONST}},
    lambda root: UOp.const(root.dtype, exec_alu(root.arg, root.dtype, [x.arg for x in root.vin]))),
  # ** self folding **
  ({"uop": UOps.ALU, "arg": BinaryOps.ADD, "vin": [{"__name__": "x"}, {"uop": UOps.CONST, "arg": 0}]}, lambda x: x),   # x+0 -> x or 0+x -> x
  ({"uop": UOps.ALU, "arg": BinaryOps.MUL, "vin": [{"__name__": "x"}, {"uop": UOps.CONST, "arg": 1}]}, lambda x: x),   # x*1 -> x or 1*x -> x
  ({"uop": UOps.ALU, "arg": BinaryOps.SUB, "vin": ({"__name__": "x"}, {"uop": UOps.CONST, "arg": 0})}, lambda x: x),   # x-0 -> x
  ({"uop": UOps.ALU, "arg": BinaryOps.DIV, "vin": ({"__name__": "x"}, {"uop": UOps.CONST, "arg": 1})}, lambda x: x),   # x/1 -> x
  # ** zero folding **
  ({"uop": UOps.ALU, "arg": BinaryOps.MUL, "vin": [{}, {"__name__": "c", "uop": UOps.CONST, "arg": 0}]}, lambda c: c), # x*0 -> 0 or 0*x -> 0
  ({"uop": UOps.ALU, "arg": BinaryOps.SUB, "vin": ({"__name__": "x"}, {"__name__": "x"})}, lambda x: UOp.const(x.dtype, 0)),   # x-x -> 0
  # ** load/store folding **
  ({"uop": UOps.STORE, "vin": ({"__name__": "buf"}, {"__name__": "idx"},
                               {"uop": UOps.LOAD, "vin": ({"__name__": "buf"}, {"__name__": "idx"})})}, lambda buf, idx: UOp(UOps.NOOP)),
  # TODO: can do the invert of this (flip alt/load) when we fix double ops
  ({"uop": UOps.STORE, "vin": ({"__name__": "buf"}, {"__name__": "idx"}, {"uop": UOps.ALU, "arg": TernaryOps.WHERE,
                       "vin": ({"__name__": "gate"}, {"__name__": "alt"}, {"uop": UOps.LOAD, "vin": ({"__name__": "buf"}, {"__name__": "idx"})})})},
    lambda buf, idx, gate, alt: UOp(UOps.STORE, None, (buf, idx, alt, gate))),
])

class UOpGraph:
  def __init__(self, start_uops:Optional[List[UOp]]=None):
    # list of uops
    self.uops: List[UOp] = [] if start_uops is None else start_uops

    # global uop cache
    self.saved_exprs: Dict[Tuple, UOp] = dict()

  def __iter__(self): return iter(self.uops)

  def vars(self) -> List[Variable]: return [x.arg for x in self.uops if x.uop is UOps.DEFINE_VAR]

  def graph(self):
    from tinygrad.features.graph import graph_uops
    graph_uops(self.uops)

  def print(self):
    for u in self.uops:
      print(f"{self.uops.index(u):4d} {str(u.uop):20s}: {str(u.dtype) if u.dtype is not None else '':25s} "
            f"{str([self.uops.index(x) for x in u.vin]):32s} {u.arg}")

  def add(self, uop:UOps, dtype:Optional[DType]=None, vin:Tuple[UOp, ...]=tuple(), arg:Any=None, cachable=True, insert_before=None,
          simplify=True) -> UOp:
    ret = UOp(uop, dtype, vin, arg) if uop is not UOps.CONST else UOp.const(dtype, arg)
    if simplify and (rewritten:=constant_folder.rewrite(ret)) is not None:
      if rewritten in self.uops: return rewritten  # ignore cachable
      ret = rewritten
    key = (ret.uop, ret.dtype, ret.vin, ret.arg)
    if insert_before is None: insert_before = len(self.uops)
    # check if the cached expr is valid with the given insert place.
    if cachable and (expr:=self.saved_exprs.get(key, None)) is not None and self.uops.index(expr) <= insert_before: return expr
    self.uops.insert(insert_before, ret)
    if cachable: self.saved_exprs[key] = ret
    return ret

  def remove_childless(self, keep:Set[UOp]):
    while 1:
      has_child: Set[UOp] = set()
      for ru in self.uops:
        for vu in ru.vin:
          has_child.add(vu)
      nu: List[UOp] = [x for x in self.uops if x in has_child or x in keep]
      if len(nu) == len(self.uops): break
      if DEBUG >= 4: print(f"reduced UOp count from {len(self.uops)} to {len(nu)}")
      self.uops = nu
    self.saved_exprs = {k:v for k,v in self.saved_exprs.items() if v in nu}

  # optional
  def type_verify(self):
    for u in self.uops:
      uop, arg, vin, dtype = u.uop, u.arg, u.vin, u.dtype
      if uop is UOps.CONST: assert dtype is not None and type(arg) is type(dtypes.as_const(arg, dtype)), f"{arg} type does not match {dtype}"
      if uop is UOps.ALU:
        if arg in UnaryOps:
          assert dtype == vin[0].dtype, f"{arg} dtype mismatch {dtype=} != {vin[0].dtype=}"
        elif arg in (BinaryOps.CMPLT, BinaryOps.CMPEQ):
          assert dtype == dtypes.bool, f"{arg} output dtype mismatch {dtype=} != {dtypes.bool}"
          assert vin[0].dtype == vin[1].dtype, f"{arg} dtype mismatch {dtype=} != {vin[0].dtype=} != {vin[1].dtype=}"
        elif arg in BinaryOps:
          assert dtype == vin[0].dtype == vin[1].dtype, f"{arg} dtype mismatch {dtype=} != {vin[0].dtype=} != {vin[1].dtype=}"
        elif arg == TernaryOps.WHERE:
          assert vin[0].dtype == dtypes.bool, f"{arg} selector dtype mismatch {vin[0].dtype=} != {dtypes.bool}"
          assert dtype == vin[1].dtype == vin[2].dtype, f"{arg} choice dtype mismatch {dtype=} != {vin[1].dtype=} != {vin[2].dtype=}"

  def get_recursive_children(self, x:UOp) -> Set[UOp]:
    deps = set([x])
    ssize = 0
    while ssize != len(deps):
      ssize = len(deps)
      for u in self.uops:
        if len(deps.intersection([x for x in u.vin if x.uop != UOps.PHI])):
          deps.add(u)
    return deps

  def add_ends(self):
    for u in self.uops:
      if u.uop is UOps.LOOP:
        # add END of loops after the last thing that (recursively) depends on them
        insert_before = self.uops.index(sorted(list(self.get_recursive_children(u)), key=self.uops.index)[-1])+1
        self.add(UOps.ENDLOOP, None, (u,), cachable=False, insert_before=insert_before)
      elif u.uop is UOps.IF:
        # END any if statements at the end of the uops
        self.add(UOps.ENDIF, None, (u,), cachable=False)

  def fix_loop_scope(self, get_recursive_parents:Callable[..., Set[UOp]]):
    loop_stack: List[List[UOp]] = [[]]
    # push uops upward out of loop if it does not depend on the loop
    for u in self.uops:
      if not loop_stack[-1]: loop_stack[-1].append(u)
      elif u.uop is UOps.LOOP: loop_stack.append([u])
      elif u.uop not in [UOps.CONST, UOps.ALU, UOps.CAST, UOps.LOAD]: loop_stack[-1].append(u)
      else:
        parents = get_recursive_parents(u, with_phi=True)
        # don't push any local buffer because there might have STORE and BARRIER (not considered as parent) between DEFINE_LOCAL and here
        if any(u.uop is UOps.DEFINE_LOCAL for u in parents): loop_stack[-1].append(u)
        else:
          for i in reversed(range(len(loop_stack))):
            # check backwards and put the uop in the first encounter with some dependency
            if any(x in parents for x in loop_stack[i]) or i == 0:
              loop_stack[i].append(u)
              break
    self.uops = flatten(loop_stack)

  def replace_op(self, old, new):
    for v in self.uops: v.vin = tuple(new if x is old else x for x in v.vin)
    self.uops.remove(old)

  def simplify_phi_loops(self, get_recursive_parents):
    def alu_opposite(arg, x, y):
      if arg == BinaryOps.ADD: return x - y
      elif arg == BinaryOps.MUL: return Node.__floordiv__(x, y, False)
      else: raise RuntimeError("unhandled alu")
    def to_symbolic(u: UOp):
      if u.uop == UOps.CONST: return NumNode(int(u.arg))
      elif u.uop in {UOps.LOOP, UOps.SPECIAL}:
        if u not in seen_vars: seen_vars[u] = u.arg[1] if u.uop is UOps.SPECIAL else "loop{}".format(len(seen_vars))
        return Variable(seen_vars[u], u.vin[0].arg, u.vin[1].arg-1) if u.uop is UOps.LOOP else Variable(seen_vars[u], 0, u.arg[2]-1)
      elif u.uop == UOps.ALU and u.arg == BinaryOps.ADD: return to_symbolic(u.vin[0]) + to_symbolic(u.vin[1])
      elif u.uop == UOps.ALU and u.arg == BinaryOps.MUL: return to_symbolic(u.vin[0]) * to_symbolic(u.vin[1])
      else: raise RuntimeError("unhandled op: {}".format(u))
    def loop_factor(with_loop: UOp, factored: Node, loop_op, round_up=False):
      if with_loop == loop_op: return factored
      elif with_loop.uop is UOps.ALU:
        next_with_loop = next(v for v in with_loop.vin if v == loop_op or loop_op in get_recursive_parents(v))
        non_loop = to_symbolic(next(v for v in with_loop.vin if v != next_with_loop and loop_op not in get_recursive_parents(v)))
        if round_up and with_loop.arg is BinaryOps.MUL: factored = factored + (non_loop - 1)
        return loop_factor(next_with_loop, alu_opposite(with_loop.arg, factored, non_loop), loop_op)
    def const(x, insert_before=None): return self.add(UOps.CONST, dtypes.int32, tuple(), x, insert_before=insert_before)
    def neg(x): return self.add(UOps.ALU, dtypes.int32, (x,), UnaryOps.NEG)
    def max(x, y): return self.add(UOps.ALU, dtypes.int32, (x, y), BinaryOps.MAX)
    def uop_alu_idx(a: UOp, b, op, dtype=dtypes.int32):
      render_b: UOp = cast(UOp, (NumNode(b) if not isinstance(b, Node) else b).render(render_ops))
      return self.add(UOps.ALU, dtype, (a, render_b), op)
    seen_vars: Dict[UOp,str] = {}
    render_ops = {Variable: lambda self, ops, _: next(op for op, name in seen_vars.items() if name == self.expr),
                  NumNode: lambda self, ops, _: const(self.b),
                  MulNode: lambda self, ops, _: uop_alu_idx(self.a.render(ops, self), self.b, BinaryOps.MUL),
                  DivNode: lambda self, ops, _: uop_alu_idx(self.a.render(ops, self), self.b, BinaryOps.DIV),
                  SumNode: lambda self, ops, _:
                  functools.reduce(lambda a, b: uop_alu_idx(a, b, BinaryOps.ADD), self.nodes[1:], self.nodes[0].render(ops, self))}

    allowed_ops = {UOps.CONST, UOps.SPECIAL, UOps.ALU, UOps.LOOP, UOps.DEFINE_ACC}
    allowed_alus = {BinaryOps.MUL, BinaryOps.ADD, BinaryOps.CMPLT, TernaryOps.WHERE}
    for loop_op in reversed([op for op in self.uops if op.uop is UOps.LOOP]):
      phis = set([u for u in self.get_recursive_children(loop_op) if u.uop is UOps.PHI])
      wheres = set([u for phi in phis for u in get_recursive_parents(phi) if u.arg == TernaryOps.WHERE])
      if (any([u.uop is not UOps.CONST for u in loop_op.vin])
        or any([u.uop not in allowed_ops or (u.uop is UOps.ALU and u.arg not in allowed_alus) for phi in phis for u in get_recursive_parents(phi)])
        or any([where.vin[2].arg != 0 or where.vin[0].vin[1].uop is not UOps.CONST for where in wheres])
        or any(len([op for op in get_recursive_parents(where) if op.uop is UOps.LOOP]) == 0 for where in wheres)): continue
      if DEBUG >= 4 and (len(phis) > 0 or len(wheres) > 0): print("simplified {} PHI and {} WHERE in loop".format(len(phis), len(wheres)))
      loop_length = loop_op.vin[1].arg - loop_op.vin[0].arg
      for u in self.uops:
        if u.arg is BinaryOps.ADD and len(wheres.intersection(get_recursive_parents(u))) and len(phis.intersection(self.get_recursive_children(u))):
          u.vin = tuple([const(vin.arg*loop_length, insert_before=self.uops.index(u)) if vin.uop is UOps.CONST else vin for vin in list(u.vin)])
      for where in sorted(wheres, key=lambda x: self.uops.index(x)):
        comp_lt, comp_gt = where.vin[0].vin[0], where.vin[0].vin[1]
        factored = loop_factor(comp_lt, NumNode(int(comp_gt.arg)), loop_op, round_up=(comp_gt.arg > 0))
        final_value = factored - NumNode(loop_op.vin[0].arg) if (comp_gt.arg > 0) else NumNode(loop_op.vin[1].arg-1) - factored
        self.uops, after_split_ops = self.uops[:(where_index:=self.uops.index(where))], self.uops[where_index:]
        rendered = final_value.render(render_ops)
        min_clamped = max(rendered, const(0)) if (final_value.min < 0) else rendered
        max_clamped = neg(max(const(-1*loop_length), neg(min_clamped))) if (final_value.max > loop_length) else min_clamped
        maybe_cast = self.add(UOps.CAST, where.dtype, (max_clamped,)) if where.dtype != dtypes.int32 else max_clamped
        final_op = self.add(UOps.ALU, where.dtype, (maybe_cast, where.vin[1]), BinaryOps.MUL)
        self.uops = self.uops + after_split_ops
        self.replace_op(where, final_op)
      for phi in phis:
        self.replace_op(phi, phi.vin[1])
        self.uops.remove((accumulator:=phi.vin[0]))
        for alu_with_accum in [op for op in self.uops if accumulator in op.vin]:
          self.replace_op(alu_with_accum, next(op for op in alu_with_accum.vin if op != accumulator))
      get_recursive_parents.cache_clear()

  def fix_to_store_directly(self):
    replaced_stores: Dict[UOp,UOp] = {}
    for u in self.uops:
      if u.uop is not UOps.STORE or (val:=u.vin[-1]).uop is not UOps.CAST or cast(DType,val.dtype).count == 1: continue

      vins = val.vin
      while all(el.uop is UOps.PHI for el in vins): vins = tuple([el.vin[0] for el in vins])
      if all(el.uop is UOps.GEP for el in vins) and len(set(el.vin[0] for el in vins)) == 1 and val.dtype == vins[0].vin[0].dtype:
        # Check that accesses are in order.
        if all(i==el.arg for i,el in enumerate(vins)):
          replaced_stores[u] = vins[0].vin[0]

    for prev,new in replaced_stores.items():
      try: self.uops.remove(prev.vin[-1])  # remove the old upcast NOTE: the upcast's vins become childless now
      except ValueError: pass  # already removed
      self.uops[self.uops.index(prev)].vin = (prev.vin[0],prev.vin[1],new) # replace with the float4 value

  def uops_optimization(self, get_recursive_parents):
    for u in self.uops:
      if u.uop is UOps.PHI and len(u.vin) == 3:
        # if the parents of the PHI node don't have the LOOP in their parents, it can be folded
        # TODO: ADD becomes a MUL, MAX can just become nothing
        # NOTE: ADD -> MUL does not fold, this maintains original MULACC code path
        if all(x.uop is not UOps.LOOP for x in get_recursive_parents(UOp(u.uop, u.dtype, u.vin[0:2], u.arg))) \
          and u.vin[1].arg is BinaryOps.ADD and u.vin[1].vin[0].arg is not BinaryOps.MUL:
          if DEBUG >= 4: print(f"removing PHI node {u}")
          del self.saved_exprs[(u.uop, u.dtype, u.vin, u.arg)]
          # NOTE: assuming u.vin[2].vin[1] and u.vin[2].vin[0] have the same dtype
          loop_len = self.add(UOps.ALU, u.vin[2].vin[1].dtype, (u.vin[2].vin[1], u.vin[2].vin[0]), BinaryOps.SUB,
                              insert_before=self.uops.index(u))
          if loop_len.dtype != u.dtype: loop_len = self.add(UOps.CAST, u.dtype, (loop_len,),
                                                            insert_before=self.uops.index(u))
          new = self.add(UOps.ALU, u.dtype, (u.vin[1], loop_len,), BinaryOps.MUL, insert_before=self.uops.index(u))
          self.replace_op(u, new)
          return True

  def uoptimize(self):
    # get PHI node loop scope, link anything using a DEFINE_ACC to the loop as a "parent"
    acc_scope: DefaultDict[UOp, List[UOp]] = defaultdict(list)
    for u in self.uops:
      if u.uop is UOps.PHI: acc_scope[u.vin[0]] += u.vin[2:]

    # graph helper functions
    @functools.lru_cache(None)
    def get_recursive_parents(x:UOp, with_phi=False) -> Set[UOp]:
      return set.union(set(x.vin), *[get_recursive_parents(p, with_phi) for p in x.vin], set(acc_scope[x]) if with_phi else set())

    # fix loop scope, push uops upward out of loop if it does not depend on the loop
    self.fix_loop_scope(get_recursive_parents)

    # uops optimization
    while self.uops_optimization(get_recursive_parents): pass
    self.simplify_phi_loops(get_recursive_parents)

    # (recursively) remove childless uops
    # TODO: remove DEFINE_GLOBAL from here
    self.remove_childless(set(x for x in self.uops if x.uop in {UOps.DEFINE_GLOBAL, UOps.STORE}))

    # store float4 upcasts directly if possible
    self.fix_to_store_directly()

    # add UOps.END*
    self.add_ends()

    # verify the uop types
    self.type_verify()

  def flops_mem(self) -> Tuple[sint, sint]:
    flops: sint = 0
    mem: sint = 0
    mults: sint = 1
    mult_stack = []
    for u in self.uops:
      if u.uop is UOps.LOOP:
        mult_stack.append(mults)
        mults *= uop_alu_resolve(u.vin[1])
      elif u.uop is UOps.ENDLOOP:
        mults = mult_stack.pop(-1)
      elif u.uop is UOps.ALU:
        flops += mults
      elif u.uop is UOps.LOAD:
        assert u.dtype is not None
        mem += u.dtype.itemsize * mults
      elif u.uop is UOps.STORE:
        assert u.vin[2].dtype is not None
        mem += u.vin[2].dtype.itemsize * mults
      elif u.uop is UOps.WMMA:
<<<<<<< HEAD
        if u.arg.startswith("__metal_wmma"): flops += 2*(8*8*8)//32 * mults
        elif u.arg == "__hip_wmma_f16_f16" or u.arg == "__builtin_amdgcn_wmma_f32_16x16x16_f16_w32": flops += 2*(16*16*16)//32 * mults
        elif "m16n8k16" in u.arg: flops += 2*(8*16*16)//32 * mults
        else: raise NotImplementedError(f"not implemented wmma {u.arg=}")
=======
        assert u.arg[1] is not None
        flops += 2 * prod(u.arg[1]) // 32 * mults
>>>>>>> 4b95350c
    return flops, mem<|MERGE_RESOLUTION|>--- conflicted
+++ resolved
@@ -385,13 +385,6 @@
         assert u.vin[2].dtype is not None
         mem += u.vin[2].dtype.itemsize * mults
       elif u.uop is UOps.WMMA:
-<<<<<<< HEAD
-        if u.arg.startswith("__metal_wmma"): flops += 2*(8*8*8)//32 * mults
-        elif u.arg == "__hip_wmma_f16_f16" or u.arg == "__builtin_amdgcn_wmma_f32_16x16x16_f16_w32": flops += 2*(16*16*16)//32 * mults
-        elif "m16n8k16" in u.arg: flops += 2*(8*16*16)//32 * mults
-        else: raise NotImplementedError(f"not implemented wmma {u.arg=}")
-=======
         assert u.arg[1] is not None
         flops += 2 * prod(u.arg[1]) // 32 * mults
->>>>>>> 4b95350c
     return flops, mem