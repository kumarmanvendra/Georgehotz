from __future__ import annotations
from typing import Optional, Tuple, Any, Set, cast, List, Union, DefaultDict, Callable, Dict
import functools, itertools, math, hashlib
from collections import defaultdict
from enum import Enum, auto
from dataclasses import dataclass
from tinygrad.dtype import ConstType, dtypes, DType
from tinygrad.shape.shapetracker import ShapeTracker
from tinygrad.shape.symbolic import sint, Variable
from tinygrad.ops import ReduceOps, UnaryOps, BinaryOps, TernaryOps, exec_alu, reduce_st
from tinygrad.helpers import merge_dicts, prod, pretty_print, dedup

# the order of these UOps controls the order of the toposort
class UOps(Enum):
  # ops that aren't rendered
  SINK = auto(); EXT = auto(); EXPAND = auto(); CONTRACT = auto(); ST_IDX = auto(); ST_VALID = auto()  # noqa: E702
  DEFINE_GLOBAL = auto(); DEFINE_VAR = auto(); DEFINE_LOCAL = auto(); DEFINE_ACC = auto() # noqa: E702
  CONST = auto(); SPECIAL = auto() # noqa: E702
  NOOP = auto(); GEP = auto() # noqa: E702
  # math ops
  CAST = auto(); BITCAST = auto(); VECTORIZE = auto() # noqa: E702
  ALU = auto(); REDUCE = auto(); REDUCE_AXIS = auto(); WMMA = auto() # noqa: E702
  # memory/assignment ops
  LOAD = auto(); STORE = auto(); PHI = auto() # noqa: E702
  # control flow ops
  BARRIER = auto(); IF = auto(); RANGE = auto() # noqa: E702
  # these two are not graph nodes
  ENDRANGE = auto(); ENDIF = auto() # noqa: E702

BUFFER_UOPS = {UOps.LOAD, UOps.STORE, UOps.CONST}

END_FOR_UOP = {UOps.IF:(UOps.STORE, UOps.ENDIF), UOps.RANGE:(UOps.PHI, UOps.ENDRANGE)}

@dataclass(frozen=True, eq=False)
class UOp:
  op: UOps
  dtype: Optional[DType] = None
  src: Tuple[UOp, ...] = tuple()
  arg: Any = None
  def commutative(self) -> bool:
    return (self.op is UOps.ALU and \
      self.arg in {BinaryOps.ADD, BinaryOps.MUL, BinaryOps.MAX, BinaryOps.CMPNE, BinaryOps.XOR, BinaryOps.AND, BinaryOps.OR})
  @functools.cached_property
  def cmp_tuple(self):
    # NOTE: this sort of DEFINE_VAR shouldn't have to be here. only for PTX
    return (self.op.value, (self.arg if self.op is not UOps.DEFINE_VAR else self.arg.expr) if self.op is not UOps.ALU else \
            self.arg.value, self.dtype, self.src)
  def __lt__(self, x:UOp): return self.cmp_tuple < x.cmp_tuple
  @functools.cached_property
  def key(self) -> bytes:
    return hashlib.sha256(functools.reduce(lambda x,y: x+y, [s.key for s in self.src], str((self.op, self.dtype, self.arg)).encode())).digest()
  def __repr__(self): return pretty_print(self, lambda x: f"{type(self).__name__}({x.op}, {x.dtype}, arg={x.argstr()}, src=(%s))")
  def argstr(self): return f'({", ".join(map(str, self.arg))})' if self.op is UOps.REDUCE_AXIS else self.arg
  # *** uop syntactic sugar
  def ufix(self, x): return self.const(x) if not isinstance(x, UOp) else x
  def cast(self, dtype=None): return type(self)(UOps.CAST, dtype, (self,))
  def bitcast(self, dtype=None): return type(self)(UOps.BITCAST, dtype, (self,))
  def gep(self, i:int): return type(self)(UOps.GEP, self.dtype.scalar() if self.dtype is not None else None, (self,), i)
  def __neg__(self): return self.alu(UnaryOps.NEG)
  def __add__(self, x): return self.alu(BinaryOps.ADD, self.ufix(x))
  def __radd__(self, x): return self.alu(BinaryOps.ADD, self.ufix(x))
  def __sub__(self, x): return self.alu(BinaryOps.ADD, self.ufix(-x))
  def __mul__(self, x): return self.alu(BinaryOps.MUL, self.ufix(x))
  def __rmul__(self, x): return self.ufix(x).alu(BinaryOps.MUL, self)
  def __floordiv__(self, x): return self.alu(BinaryOps.IDIV, self.ufix(x))
  def __truediv__(self, x): return self.alu(BinaryOps.MUL, self.ufix(x).alu(UnaryOps.RECIP))
  def __mod__(self, x): return self.alu(BinaryOps.MOD, self.ufix(x))
  def __xor__(self, x): return self.alu(BinaryOps.XOR, self.ufix(x))
  def __and__(self, x): return self.alu(BinaryOps.AND, self.ufix(x))
  def __or__(self, x): return self.alu(BinaryOps.OR, self.ufix(x))
  def ne(self, x): return self.alu(BinaryOps.CMPNE, self.ufix(x))
  def eq(self, x): return -self.ne(x)
  def lt(self, x): return self.alu(BinaryOps.CMPLT, self.ufix(x))
  def ge(self, x): return (-self).lt(-x+1)
  def max(self, x): return self.alu(BinaryOps.MAX, x)
  def min(self, x): return -(-self).max(-x)
  def where(self, x, y): return self.alu(TernaryOps.WHERE, x, y)
  def recip(self): return self.alu(UnaryOps.RECIP)
  def const(self:Union[UOp, DType, None], b:ConstType|Variable): return UOp._const(self.dtype if isinstance(self, UOp) else self, b)
  def sconst(self:Union[UOp, DType, None], b:ConstType|Variable):
    return UOp._const(cast(DType, self.dtype if isinstance(self, UOp) else self).scalar() if self is not None else self, b)
  @staticmethod
  @functools.lru_cache(maxsize=None)
  def _const(dtype:Optional[DType], b:ConstType|Variable):
    # TODO: fix dtype of b.max after Variable is just an UOp
    if isinstance(b, Variable): return UOp(UOps.DEFINE_VAR, dtype, (UOp.const(dtypes.int, b.min), UOp.const(dtypes.int, cast(int,b.max))), b)
    if dtype is not None and dtype != (sdtype := dtype.scalar()):
      return UOp(UOps.VECTORIZE, dtype, src=tuple(UOp(UOps.CONST, sdtype, arg=dtypes.as_const(b, sdtype)) for _ in range(dtype.count)))
    return UOp(UOps.CONST, dtype, arg=dtypes.as_const(b, dtype) if dtype is not None else b)
  def alu(self, arg, *src:UOp):
    return type(self)(UOps.ALU, dtypes.bool if arg in {BinaryOps.CMPLT, BinaryOps.CMPNE} else (self, *src)[-1].dtype, (self,)+src, arg)
  @staticmethod
  def load(*src:UOp, dtype:Optional[DType]=None, **kwargs): return type(src[0])(UOps.LOAD, dtype, tuple(src)+tuple(kwargs.values()))
  @staticmethod
  def store(*src:UOp, **kwargs): return type((src:=(*src, *kwargs.values()))[0])(UOps.STORE, None, src)
  @functools.cached_property
  def parents(self) -> Dict[UOp, None]: return merge_dicts([{x:None for x in self.src}]+[x.parents for x in self.src])
  @property  # parents with self
  def sparents(self) -> Dict[UOp, None]: return {**self.parents, self:None}
  @staticmethod
  def from_st(st:ShapeTracker) -> Tuple[UOp, UOp]: return UOp(UOps.ST_IDX, dtypes.pyint, (), st), UOp(UOps.ST_VALID, dtypes.bool, (), st)
  @functools.cached_property
  def full_shape(self) -> Tuple[sint, ...]:
    if self.op in {UOps.ST_IDX, UOps.ST_VALID}: return self.arg.shape
    # NOTE: UOps.DEFINE_GLOBAL and UOps.DEFINE_LOCAL don't have shape
    return tuple(max(x) for x in zip(*[x.full_shape for x in self.src if x.op not in {UOps.DEFINE_GLOBAL, UOps.DEFINE_LOCAL}]))
  def vars(self) -> Set[UOp]: return set([x for x in self.sparents if x.op is UOps.DEFINE_VAR])
  def variables(self) -> List[Variable]:
    st_vars: List[Set[Variable]] = [x.src[-1].arg.vars() for x in self.sparents if x.op in BUFFER_UOPS]
    return sorted(set.union(*st_vars, set([x.arg for x in self.sparents if x.op is UOps.DEFINE_VAR])), key=lambda v: v.expr)
  def const_factor(self) -> int:
    """largest known int that divides self"""
    if self.op is UOps.CONST: return self.arg
    if self.op is UOps.ALU:
      if self.arg is BinaryOps.ADD: return math.gcd(self.src[0].const_factor(), self.src[0].const_factor())
      if self.arg is BinaryOps.MUL: return self.src[0].arg if self.src[0].op is UOps.CONST else self.src[1].arg if self.src[1].op is UOps.CONST else 1
    return 1
  def divides(self, v) -> Optional[UOp]:
    if v==1: return self
    if self.op is UOps.CONST: return self.const(self.arg//v) if self.arg%v == 0 else None
    if self.op is UOps.ALU:
      if self.arg is BinaryOps.ADD: return d0+d1 if (d0:=self.src[0].divides(v)) is not None and (d1:=self.src[1].divides(v)) is not None else None
      if self.arg is BinaryOps.MUL:
        if (d0:=self.src[0].divides(v)) is not None: return d0 * self.src[1]
        if (d1:=self.src[1].divides(v)) is not None: return self.src[0] * d1
    return None # generic None if we aren't sure
  @functools.cached_property
  def vmin(self) -> UOp: return x if (x:=self._min_max[0]) is not None and not math.isnan(x.arg) else self.sconst(dtypes.min(cast(DType, self.dtype)))
  @functools.cached_property
  def vmax(self) -> UOp: return x if (x:=self._min_max[1]) is not None and not math.isnan(x.arg) else self.sconst(dtypes.max(cast(DType, self.dtype)))
  @functools.cached_property
  def _min_max(self) -> Tuple[Optional[UOp], Optional[UOp]]:
    # NOTE: returned UOp is assumed to be CONST
    if self.op is UOps.DEFINE_VAR and self.src: return self.src[0], self.src[1] if isinstance(self.src[1].arg, int) else None
    if self.op is UOps.RANGE: return self.src[0], self.const(self.src[1].arg-1) if isinstance(self.src[1].arg, int) else None
    # TODO: UOps.SPECIAL is UOps.DEFINE_VAR
    if self.op is UOps.SPECIAL: return self.const(0), self.const(self.arg[1]-1) if isinstance(self.arg[1], int) else None
    if self.op is UOps.CONST: return self, self
    if self.op is UOps.ALU and cast(DType, self.dtype).count == 1:
      s0,s1 = [cast(UOp, self.src[i] if i < len(self.src) else None) for i in range(2)]
      if self.arg is UnaryOps.NEG and self.dtype != dtypes.bool and not dtypes.is_unsigned(cast(DType, self.dtype)):
        return self.sconst(-s0.vmax.arg), self.sconst(-s0.vmin.arg)
      if self.arg is BinaryOps.ADD: return self.sconst(s0.vmin.arg+s1.vmin.arg), self.sconst(s0.vmax.arg+s1.vmax.arg)
      if self.arg is BinaryOps.MUL and (s0.vmin.arg >= 0 or s1.vmin.arg >= 0):
        # handle at lease one is non-negative
        Lmin, Lmax = (s0.vmin.arg, s0.vmax.arg) if s1.vmin.arg >= 0 else (s0.vmax.arg, s0.vmin.arg)
        Rmin, Rmax = (s1.vmin.arg, s1.vmax.arg) if s0.vmin.arg >= 0 else (s1.vmax.arg, s1.vmin.arg)
        assert math.isnan(Lmax*Rmax) or math.isnan(Lmin*Rmin) or Lmax*Rmax >= Lmin*Rmin, f"{Lmax=}, {Lmin=}, {Rmax=}, {Rmin=}"
        return self.sconst(Lmin*Rmin), self.sconst(Lmax*Rmax)
      if self.arg is BinaryOps.MOD and s1.op is UOps.CONST and s1.arg > 0: return self.sconst(0), self.sconst(s1.arg-1)
      if self.arg is BinaryOps.IDIV and s1.op is UOps.CONST:
        if s1.arg > 0: return self.sconst(s0.vmin.arg//s1.arg), self.sconst(s0.vmax.arg//s1.arg)
        if s1.arg < 0: return self.sconst(-(s0.vmax.arg//-s1.arg)), self.sconst(-(s0.vmin.arg//-s1.arg))
      if self.arg is BinaryOps.MAX: return self.sconst(max(s0.vmin.arg, s1.vmin.arg)), self.sconst(max(s0.vmax.arg, s1.vmax.arg))
      if self.arg is BinaryOps.CMPLT: return (UOp.sconst(dtypes.bool, True), UOp.sconst(dtypes.bool, True)) if s0.vmax.arg < s1.vmin.arg else \
        (UOp.sconst(dtypes.bool, False), UOp.sconst(dtypes.bool, False)) if s0.vmin.arg >= s1.vmax.arg else (None, None)
    return None, None

@dataclass(frozen=True, repr=False)  # reuse repr from UOp
class NOp(UOp):
  name:Optional[str] = None
  src:Tuple[NOp, ...] = tuple()
  allow_any_len:bool = False
  @staticmethod
  def var(name:Optional[str]=None, dtype:Optional[DType]=None): return NOp(UOps.NOOP, dtype=dtype, name=name)
  @staticmethod
  def cvar(name:Optional[str]=None, dtype:Optional[DType]=None): return NOp(UOps.CONST, dtype=dtype, name=name)
  def const(self:Union[UOp, DType, None], b:ConstType|Variable): return NOp((x:=UOp.const(self, b)).op, x.dtype, x.src, x.arg)

  def compile(self: NOp, name:Optional[str]=None) -> UPat:
    return UPat(name=self.name, dtype=self.dtype) if self.op is UOps.NOOP else UPat(self.op, self.arg, (list if self.commutative()
      else tuple)(src.compile() for src in self.src) or None, self.name or name, self.dtype, self.allow_any_len)

class UPat:
  def __init__(self, op:Optional[Union[UOps, Set[UOps]]]=None, arg:Any=None, src:Optional[Union[Tuple[UPat, ...], List[UPat], UPat]]=None,
               name:Optional[str]=None, dtype:Optional[Union[DType, Set[DType]]]=None, allow_any_len:bool=False):
    self.op: Optional[Tuple[UOps, ...]] = None if op is None else (tuple(op) if isinstance(op, set) else (op,))
    self.dtype: Optional[Tuple[DType, ...]] = None if dtype is None else (tuple(dtype) if isinstance(dtype, set) else (dtype,))
    self.arg, self.name = arg, name
    self.src: Any = None
    # try all permutations if it's a list
    if isinstance(src, list): self.src = list(itertools.permutations(src))
    # only one if it's a tuple
    elif isinstance(src, tuple): self.src = [src]
    # repeat if it's a UPat
    elif isinstance(src, UPat): self.src = [itertools.repeat(src)]

    self.allowed_len: int = 0 if allow_any_len or isinstance(src, UPat) or src is None else len(src)

  def __repr__(self):
    def rep(x):
      form = "UPat(%s, %s, name=%s, dtype=%s, allow_any_len=%s, src=%s)"
      return form % (None if x.op is None else ('(%s)'%', '.join(map(str, x.op))), x.arg, repr(x.name),
        set(x.dtype) if x.dtype else None, x.allowed_len == 0, "[%s]" if x.src and len(x.src)>1 else "(%s)")
    return pretty_print(self, rep, srcfn=lambda x:None if x.src is None else [next(x.src[0])] if isinstance(x.src[0], itertools.repeat) else x.src[0])

def _match(uop:UOp, pat:UPat, store:Dict[str, UOp]) -> List[Dict[str, UOp]]:
  if (pat.name is not None and store.setdefault(pat.name, uop) is not uop) or \
     (pat.dtype is not None and uop.dtype not in pat.dtype) or \
     (pat.arg is not None and pat.arg != uop.arg) or \
     (pat.op is not None and uop.op not in pat.op): return []
  if pat.src is None: return [store]
  res: List[Dict[str, UOp]] = []
  for vp in pat.src:
    if pat.allowed_len != 0 and len(uop.src) != pat.allowed_len: return []
    new_stores = [store.copy()]
    for uu, vv in zip(uop.src, vp): new_stores = [rstore for nstore in new_stores for rstore in _match(uu, vv, nstore)]
    res.extend(new_stores)
  return res

class PatternMatcher:
  def __init__(self, patterns:List[Tuple[Union[UPat, NOp], Callable]]):
    self.patterns = patterns
    self.pdict: DefaultDict[Tuple[UOps, Any], List[Tuple[UPat, Callable]]] = defaultdict(list)
    # uop is required, arg is optional
    for p,fxn in self.patterns:
      if isinstance(p, NOp): p = p.compile()
      assert p.op is not None
      for uop in p.op: self.pdict[(uop, p.arg)].append((p, fxn))

  @functools.lru_cache(None)  # pylint: disable=method-cache-max-size-none
  def __add__(self, more:PatternMatcher): return PatternMatcher(self.patterns+more.patterns)

  def rewrite(self, uop:UOp) -> Optional[UOp]:
    for p,fxn in itertools.chain(self.pdict[(uop.op, uop.arg)], self.pdict[(uop.op, None)]):
      if (matches := _match(uop, p, {})) and (ret:=fxn(**matches[0])) is not None: return ret # NOTE: if it returns None, we keep trying to match
    return None

def type_verify(uops):
  for u in uops:
    uop, arg, src, dtype = u.op, u.arg, u.src, u.dtype
    if uop in {UOps.CONST, UOps.DEFINE_ACC}:
      if uop is UOps.CONST:
        assert dtype is not None and dtype == dtype.scalar(), f"consts must be scalar, got {dtype}"
        assert type(arg) is type(dtypes.as_const(arg, dtype)), f"type of {arg=} does not match {dtype}"
      if uop is UOps.DEFINE_ACC: assert dtype is not None and src[0].dtype == dtype, f"dtype mismatch {src[0].dtype=} != {dtype=}"
    if uop in {UOps.CAST, UOps.BITCAST, UOps.VECTORIZE}: assert arg is None and dtype is not None # type is the output type, not an arg
    if uop is UOps.CAST: assert dtype.count == 1 and len(src) == 1
    if uop is UOps.VECTORIZE:
      assert dtype.count > 1 and len(src) == dtype.count, f"dtype vectorization mismatch {dtype.count=} != {len(src)=}"
      assert all(dtype == x.dtype.vec(len(src)) for x in src), f"{dtype=} must be {src[0].dtype.vec(len(src))}"
    if uop is UOps.LOAD and len(src) > 3 and src[3].op is UOps.ALU: assert src[3].dtype == dtypes.bool and src[2].dtype == dtype
    if uop is UOps.GEP: assert dtype == src[0].dtype.scalar(), f"GEP of {src[0].dtype=} should be {src[0].dtype.scalar()} != {dtype}"
    if uop is UOps.STORE:
      assert dtype is None, f"{uop} dtype must be None, got {dtype}"
      if len(src) == 4: assert src[3].dtype == dtypes.bool, f"gate dtype mismatch {src[3].dtype} != {dtypes.bool}"
    if uop is UOps.ALU:
      if arg in UnaryOps: assert dtype == src[0].dtype, f"{arg} dtype mismatch {dtype=} != {src[0].dtype=}"
      elif arg in {BinaryOps.CMPLT, BinaryOps.CMPNE}:
        assert dtype == (bd:=(dtypes.bool.vec(dtype.count) if dtype.count != 1 else dtypes.bool)), f"{arg} output dtype mismatch {dtype=} != {bd=}"
        assert src[0].dtype == src[1].dtype, f"{arg} dtype mismatch {dtype=} != {src[0].dtype=} != {src[1].dtype=}"
      elif arg is BinaryOps.IDIV:
        assert dtypes.is_int(src[0].dtype) and dtypes.is_int(src[1].dtype), f"input dtype is not int {src[0].dtype=}, {src[1].dtype=}"
        assert dtypes.is_int(dtype), f"output dtype is not int {dtype=}"
      elif arg in {BinaryOps.SHL, BinaryOps.SHR}:
        # the distance to shift isn't typechecked
        assert dtype == src[0].dtype, f"{arg} dtype mismatch {dtype=} != {src[0].dtype=}"
      elif arg in BinaryOps: assert dtype == src[0].dtype == src[1].dtype, f"{arg} dtype mismatch {dtype=} != {src[0].dtype=} != {src[1].dtype=}"
      elif arg == TernaryOps.WHERE:
        assert src[0].dtype == (bd:=(dtypes.bool.vec(dtype.count) if dtype.count != 1 else dtypes.bool)), \
          f"{arg} selector dtype mismatch {src[0].dtype=} != {bd}"
        assert dtype == src[1].dtype == src[2].dtype, f"{arg} choice dtype mismatch {dtype=} != {src[1].dtype=} != {src[2].dtype=}"

def uop_alu_resolve(u:UOp) -> sint:
  if u.op in {UOps.CONST, UOps.DEFINE_VAR}: return u.arg
  if u.op is UOps.ALU: return exec_alu(u.arg, cast(DType,u.dtype), tuple(map(uop_alu_resolve, u.src)))
  raise RuntimeError(f"ALU resolve fail @ {u.op}")

def print_uops(uops:List[UOp]):
  for i,u in enumerate(uops):
    formatted_parents = [uops.index(x) if x.op is not UOps.CONST else f"{x.arg}" for x in u.src]
    print(f"{i:4d} {str(u.op):20s}: {str(u.dtype) if u.dtype is not None else '':25s} " f"{str(formatted_parents):32s} {u.arg}")

def flops_mem(uops:List[UOp], ignore_indexing=False) -> Tuple[sint, sint]:
  flops: sint = 0
  mem: sint = 0
  mults: sint = 1
  mult_stack: List[sint] = []
  dont_count: Set[UOp] = set()
  if ignore_indexing:
    for u in uops:
      if u.op is UOps.LOAD:
        dont_count = dont_count.union(u.src[1].sparents)
        if len(u.src) > 3: dont_count = dont_count.union(u.src[2].sparents)
      elif u.op is UOps.STORE:
        dont_count = dont_count.union(u.src[1].sparents)
        if len(u.src) > 3: dont_count = dont_count.union(u.src[3].sparents)
      elif u.op is UOps.IF:
        dont_count = dont_count.union(u.src[0].sparents)
  for u in uops:
    if u.op is UOps.RANGE:
      mult_stack.append(mults)
      mults *= uop_alu_resolve(u.src[1] - u.src[0])
    elif u.op is UOps.ENDRANGE:
      mults = mult_stack.pop(-1)
    elif u.op is UOps.SPECIAL:
      mults *= u.arg[1] # NOTE: we don't push to the mult_stack here, you can't end these
    elif u.op is UOps.LOAD:
      assert u.dtype is not None
      mem += u.dtype.itemsize * mults
    elif u.op is UOps.STORE:
      assert u.src[2].dtype is not None
      mem += u.src[2].dtype.itemsize * mults
    elif u.op is UOps.ALU and u not in dont_count:
      assert u.dtype is not None
      flops += (mults * (2 if u.arg == TernaryOps.MULACC else 1)) * u.dtype.count
    elif u.op is UOps.WMMA and u not in dont_count:
      assert u.arg[1] is not None
<<<<<<< HEAD
      flops += 2 * prod(u.arg[1]) // 32 * mults
  return flops, mem

# the living definition of UOps.ST_IDX and UOps.ST_VALID
def verify_ast(ast:UOp) -> Dict[UOp, ShapeTracker]:
  assert ast.op is UOps.SINK and all(x.op is UOps.STORE for x in ast.src), "must be SINK"
  sts: Dict[UOp, ShapeTracker] = {}
  def assert_valid(op:UOp, st:ShapeTracker):
    if op in sts or op.op in {UOps.DEFINE_LOCAL, UOps.DEFINE_GLOBAL}: return
    # restore globals from the two stage reduce
    if op.op is UOps.LOAD and op.src[0].op is UOps.DEFINE_LOCAL:
      assert_valid(local_reduce:=op.src[1].src[2], op.src[-1].arg)
      return sts.setdefault(op, sts[local_reduce])
    for x in op.src: assert_valid(x, st)
    # only reduceop is allowed to change shape, limited to turning n to 1
    if op.op is UOps.REDUCE_AXIS: st = ShapeTracker.from_shape(reduce_st(sts[op.src[0]], op.arg[1][-1] if op.arg[0] is ReduceOps.WMMA else op.arg[1]))
    else:
      # movementops are pushed to the edges with ST_IDX, ST_VALID
      # elementwise inherits shape
      st = op.arg if op.op in {UOps.ST_IDX, UOps.ST_VALID} else sts[op.src[-1]]
      for x in (op.src[1:] if op.op in BUFFER_UOPS else op.src):
        if sts[x].shape != st.shape:
          if prod(sts[x].shape) == prod(st.shape): raise AssertionError(f"found implicit reshape {x.op} {op.op} {sts[x].shape} != {st.shape}")
          raise AssertionError(f"found implicit expand {x.op} {sts[x].shape} != {op.op} {st.shape} {prod(sts[x].shape)} != {prod(st.shape)}")
    sts[op] = st
  for out in ast.src: assert_valid(out, out.src[-1].arg)
  shape_dims = [sorted(dedup(dims)) for dims in zip(*[x.shape for x in sts.values()])]
  assert all(len(x) == 1 or (len(x) == 2 and x[0] == 1) for x in shape_dims), f"shapes must have either 1 or n in each dimension, {shape_dims}"
  return sts
=======
      flops += 2 * prod(u.arg[1]) // u.arg[5] * mults
  return flops, mem
>>>>>>> d6f64c0c
<|MERGE_RESOLUTION|>--- conflicted
+++ resolved
@@ -104,6 +104,7 @@
     if self.op in {UOps.ST_IDX, UOps.ST_VALID}: return self.arg.shape
     # NOTE: UOps.DEFINE_GLOBAL and UOps.DEFINE_LOCAL don't have shape
     return tuple(max(x) for x in zip(*[x.full_shape for x in self.src if x.op not in {UOps.DEFINE_GLOBAL, UOps.DEFINE_LOCAL}]))
+  # TODO: these two should merge
   def vars(self) -> Set[UOp]: return set([x for x in self.sparents if x.op is UOps.DEFINE_VAR])
   def variables(self) -> List[Variable]:
     st_vars: List[Set[Variable]] = [x.src[-1].arg.vars() for x in self.sparents if x.op in BUFFER_UOPS]
@@ -306,8 +307,7 @@
       flops += (mults * (2 if u.arg == TernaryOps.MULACC else 1)) * u.dtype.count
     elif u.op is UOps.WMMA and u not in dont_count:
       assert u.arg[1] is not None
-<<<<<<< HEAD
-      flops += 2 * prod(u.arg[1]) // 32 * mults
+      flops += 2 * prod(u.arg[1]) // u.arg[5] * mults
   return flops, mem
 
 # the living definition of UOps.ST_IDX and UOps.ST_VALID
@@ -335,8 +335,4 @@
   for out in ast.src: assert_valid(out, out.src[-1].arg)
   shape_dims = [sorted(dedup(dims)) for dims in zip(*[x.shape for x in sts.values()])]
   assert all(len(x) == 1 or (len(x) == 2 and x[0] == 1) for x in shape_dims), f"shapes must have either 1 or n in each dimension, {shape_dims}"
-  return sts
-=======
-      flops += 2 * prod(u.arg[1]) // u.arg[5] * mults
-  return flops, mem
->>>>>>> d6f64c0c
+  return sts