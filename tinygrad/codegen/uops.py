from __future__ import annotations
from typing import Iterator, Optional, Tuple, Any, Dict, List, DefaultDict, Set, Callable, Union, cast, TypeVar
import functools, itertools, heapq, math
from collections import defaultdict
from enum import Enum, auto
from dataclasses import dataclass, field
from tinygrad.dtype import dtypes, DType
from tinygrad.shape.symbolic import sint, Variable
from tinygrad.ops import UnaryOps, BinaryOps, TernaryOps, exec_alu
from tinygrad.helpers import prod, DEBUG, getenv

# the order of these UOps controls the order of the toposort
class UOps(Enum):
  # ops that aren't rendered
  SINK = auto()
  DEFINE_GLOBAL = auto(); DEFINE_VAR = auto(); DEFINE_LOCAL = auto(); DEFINE_ACC = auto() # noqa: E702
  CONST = auto(); SPECIAL = auto() # noqa: E702
  NOOP = auto(); UNMUL = auto(); GEP = auto() # noqa: E702
  # math ops
  CAST = auto(); BITCAST = auto() # noqa: E702
  ALU = auto(); WMMA = auto() # noqa: E702
  # memory/assignment ops
  LOAD = auto(); STORE = auto(); PHI = auto() # noqa: E702
  # control flow ops
  BARRIER = auto(); IF = auto(); RANGE = auto() # noqa: E702
  # these two are not graph nodes
  ENDRANGE = auto(); ENDIF = auto() # noqa: E702

def ufix(dtype, x): return UOp.const(dtype, x) if not isinstance(x, UOp) else x
@dataclass(eq=False)
class UOp:
  uop: UOps
  dtype: Optional[DType] = None
  vin: Tuple[UOp, ...] = tuple()
  arg: Any = None
  def tuple(self): return (self.uop, self.dtype, self.vin, self.arg)
  @functools.cached_property
  def cmp_tuple(self):
    # NOTE: this sort of DEFINE_VAR shouldn't have to be here. only for PTX
    return (self.uop.value, (self.arg if self.uop is not UOps.DEFINE_VAR else self.arg.expr) if self.uop is not UOps.ALU else \
            (type(self.uop), self.uop.value), self.dtype, self.vin)
  def __lt__(self, x:UOp): return self.cmp_tuple < x.cmp_tuple
  def __repr__(self):
    return f"{str(self.uop):20s}: {str(self.dtype) if self.dtype is not None else '':25s} {str([x.uop for x in self.vin]):32s} {self.arg}"
  def cast(self, dtype): return UOp(UOps.CAST, dtype, (self,))
  def __neg__(self): return UOp.alu(UnaryOps.NEG, self)
  def __add__(self, x): return UOp.alu(BinaryOps.ADD, self, ufix(self.dtype, x))
  def __radd__(self, x): return UOp.alu(BinaryOps.ADD, ufix(self.dtype, x), self)
  def __sub__(self, x): return UOp.alu(BinaryOps.SUB, self, ufix(self.dtype, x))
  def __mul__(self, x): return UOp.alu(BinaryOps.MUL, self, ufix(self.dtype, x))
  def __rmul__(self, x): return UOp.alu(BinaryOps.MUL, ufix(self.dtype, x), self)
  def __floordiv__(self, x): return UOp.alu(BinaryOps.IDIV, self, ufix(self.dtype, x))
  def __mod__(self, x): return UOp.alu(BinaryOps.MOD, self, ufix(self.dtype, x))
  @staticmethod
  def max(x, y): return UOp.alu(BinaryOps.MAX, x, y)
  @staticmethod
  def min(x, y): return -UOp.alu(BinaryOps.MAX, -x, -y)
  @staticmethod
  def const(dtype, val): return UOp(UOps.CONST, dtype, arg=dtypes.as_const(val, dtype))
  @staticmethod
  def alu(arg, *vin:UOp): return UOp(UOps.ALU, dtypes.bool if arg in {BinaryOps.CMPLT, BinaryOps.CMPNE} else vin[-1].dtype, vin, arg)
  @functools.cached_property
  def parents(self) -> Set[UOp]: return set.union(set(self.vin), *[x.parents for x in self.vin])
  def vars(self) -> Set[UOp]: return set([x for x in set.union(set([self]), self.parents) if x.uop is UOps.DEFINE_VAR])

def uop_alu_resolve(u:UOp) -> sint:
  if u.uop is UOps.CONST: return u.arg
  if u.uop is UOps.DEFINE_VAR: return u.arg
  if u.uop is UOps.SPECIAL: return u.arg[2]-1
  if u.uop is UOps.ALU and u.arg is BinaryOps.MUL: return uop_alu_resolve(u.vin[0]) * uop_alu_resolve(u.vin[1])
  if u.uop is UOps.ALU and u.arg is BinaryOps.SHL: return uop_alu_resolve(u.vin[0]) * (2**cast(int, uop_alu_resolve(u.vin[1])))
  if u.uop is UOps.ALU and u.arg is BinaryOps.ADD: return uop_alu_resolve(u.vin[0]) + uop_alu_resolve(u.vin[1])
  raise RuntimeError(f"ALU resolve fail @ {u.uop}")

# *** simplification logic ***

@dataclass(frozen=True)
class UPat:
  uop: Optional[Union[UOps, Set[UOps]]] = None
  arg: Any = None
  vin: Optional[Union[Tuple[UPat, ...], List[UPat], UPat]] = None
  name: Optional[str] = None
  dtype: Optional[Union[DType, Set[DType]]] = None
  allow_len: Set[int] = field(default_factory=set)

T = TypeVar("T")
def __unmatch(m1:Union[T, Set[T]], m2:T) -> bool:
  if isinstance(m1, set):
    if m2 not in m1: return True
  elif m2 != m1: return True
  return False

def _match(uop:UOp, pat:UPat, store:Dict[str, UOp]) -> bool:
  if pat.name in store and store[pat.name] is not uop: return False
  if pat.name is not None: store[pat.name] = uop
  if pat.arg is not None and __unmatch(pat.arg, uop.arg): return False
  if pat.dtype is not None and uop.dtype is not None and __unmatch(pat.dtype, uop.dtype): return False
  if pat.uop is not None and __unmatch(pat.uop, uop.uop): return False
  if pat.vin is None: return True
  # only one if it's a tuple
  # try all permutations if it's a list
  # repeat if it's a UPat
  for vp in itertools.permutations(pat.vin) if isinstance(pat.vin,list) else ([pat.vin] if isinstance(pat.vin,tuple) else [(pat.vin,)*len(uop.vin)]):
    if len(uop.vin) != len(vp) and (len(uop.vin) not in pat.allow_len): return False
    new_store = store.copy()
    if all(_match(uu, vv, new_store) for uu, vv in zip(uop.vin, vp)):
      store.update(new_store)
      return True
  return False

class PatternMatcher:
  def __init__(self, patterns:List[Tuple[UPat, Callable]]):
    self.patterns = patterns
    self.pdict: DefaultDict[Tuple[UOps, Any], List[Tuple[UPat, Callable]]] = defaultdict(list)
    # uop is required, arg is optional
    for p,fxn in self.patterns:
      assert p.uop is not None
      if isinstance(p.uop, set):
        for uop in p.uop: self.pdict[(uop, p.arg)].append((p, fxn))
      else:
        self.pdict[(p.uop, p.arg)].append((p, fxn))

  def rewrite(self, uop:UOp) -> Optional[UOp]:
    for p,fxn in itertools.chain(self.pdict[(uop.uop, uop.arg)], self.pdict[(uop.uop, None)]):
      store: Dict[str, UOp] = {}
      if _match(uop, p, store): return fxn(**store)
    return None

def sum_collapse(phi_input, loop, val1, val2):
  for v1,v2 in [(val1, val2), (val2, val1)]:
    if loop not in v1.parents:
      loop_range = loop.vin[1]-loop.vin[0]
      ret = v1*loop_range.cast(v1.dtype)
      return UOp(UOps.PHI, phi_input.dtype, (phi_input, v2))+ret
  return None

def loop_collapse(loop_start, loop_end, compval, idx, mval, multconst):
  if mval.arg >= 0 or loop_start.arg != 0:
    # TODO: support and test this with other mvals and loop_starts
    if DEBUG >= 1: print(f"WARNING, NOT FOLDING: mval:{mval.arg} loop_start:{loop_start.arg}")
    return None
  comprange = UOp.min(loop_end, UOp.max(UOp.alu(BinaryOps.IDIV, idx-compval-mval, mval) + (loop_end-loop_start), loop_start))
  return UOp(UOps.UNMUL, multconst.dtype, (comprange.cast(multconst.dtype) * multconst, loop_end-loop_start))

# this is symbolic 2.0
constant_folder = PatternMatcher([
  # arange loop folding (early)
  (UPat(UOps.ALU, TernaryOps.WHERE, vin=(UPat(UOps.ALU, BinaryOps.CMPLT, vin=(
    UPat(UOps.ALU, BinaryOps.ADD, vin=[UPat(name="idx"), UPat(UOps.ALU, BinaryOps.MUL,
      vin=[UPat(UOps.CONST, name="mval"), UPat(UOps.RANGE, vin=(UPat(name="loop_start"), UPat(name="loop_end")))])]),
      UPat(UOps.CONST, name="compval"))), UPat(UOps.CONST, name="multconst"), UPat(UOps.CONST, 0))), loop_collapse),
  # sum collapse to mul (with possible GEP)
  (UPat(UOps.PHI, vin=(UPat(UOps.DEFINE_ACC, name="phi_input", vin=(UPat(UOps.RANGE, name="loop"),)),
      UPat(UOps.ALU, BinaryOps.ADD, vin=(UPat(name="val1"), UPat(name="val2"))))), sum_collapse),
  (UPat(UOps.PHI, vin=(UPat(UOps.GEP, name="phi_input",
                            vin=(UPat(UOps.DEFINE_ACC, vin=(UPat(UOps.RANGE, name="loop"),)),)),
      UPat(UOps.ALU, BinaryOps.ADD, vin=(UPat(name="val1"), UPat(name="val2"))))), sum_collapse),
  # deal with UNMUL
  (UPat(UOps.ALU, BinaryOps.MUL, [UPat(UOps.CONST, name="c1"),
                                                   UPat(UOps.UNMUL, vin=[UPat(UOps.CONST, name="c2"), UPat(name="v")])]),
                                                   lambda c1,c2,v: v if c1.arg == c2.arg else None),
  (UPat(UOps.UNMUL, vin=(UPat(UOps.CONST, name="zero", arg=0), UPat())), lambda zero: zero),
  (UPat(UOps.CAST, name="root", vin=(UPat(UOps.UNMUL, name="unmul"),)),
    lambda root,unmul: UOp(UOps.UNMUL, root.dtype, (unmul.vin[0].cast(root.dtype), unmul.vin[1]))),
  # max on special can go away (TODO: special should be variable, same thing applies)
  (UPat(UOps.ALU, BinaryOps.MAX, [UPat(UOps.CONST, name="c"), UPat(UOps.SPECIAL, name="s")]), lambda c,s: c if (s.arg[2]-1) <= c.arg else None),
  # const rules
  (UPat(UOps.GEP, name="root", vin=(UPat(UOps.CONST, name="c"),)), lambda root, c: UOp.const(root.dtype, c.arg)),
  (UPat(UOps.CAST, name="root", vin=UPat(UOps.CONST, name="c")), lambda root, c: UOp.const(root.dtype, c.arg)),
  # a phi on a DEFINE_ACC without loops or a CONST is a noop. this is for correctness, not just speed
  (UPat(UOps.PHI, vin=(UPat(UOps.DEFINE_ACC, name="acc"), UPat(name="acc"))), lambda acc: UOp.const(acc.dtype, acc.arg[0])),
  (UPat(UOps.PHI, vin=(UPat(UOps.DEFINE_ACC, vin=tuple()), UPat(name="x"))), lambda x: x),
  (UPat(UOps.PHI, vin=(UPat(UOps.CONST), UPat(name="x"))), lambda x: x),
  # a DEFINE_ACC without inputs is a const + GEP on a const is the const
  (UPat(UOps.DEFINE_ACC, name="root", vin=tuple()), lambda root: UOp.const(root.dtype, root.arg[0])),
  (UPat(UOps.GEP, name="root", vin=(UPat(UOps.CONST, name="x"),)), lambda root,x: UOp.const(root.dtype, x.arg)),
  # max -2147483648
  (UPat(UOps.ALU, BinaryOps.MAX, dtype=dtypes.int, vin=[UPat(name="x"), UPat(UOps.CONST, -2147483648)]), lambda x: x),
  # -(-x) -> x
  (UPat(UOps.ALU, UnaryOps.NEG, (UPat(UOps.ALU, UnaryOps.NEG, (UPat(name="x"),)))), lambda x: x),
  # x+-y -> x-y
  (UPat(UOps.ALU, BinaryOps.ADD, (UPat(name="x"), UPat(UOps.ALU, UnaryOps.NEG, name="my"))), lambda x, my: x-my.vin[0]),
  # -1*x -> -x
  (UPat(UOps.ALU, BinaryOps.MUL, [UPat(name="x"), UPat(UOps.CONST, -1)]), lambda x: -x),
  # bool < False is always false, True < bool is always false
  (UPat(UOps.ALU, BinaryOps.CMPLT, (UPat(), UPat(UOps.CONST, False, name="x", dtype=dtypes.bool))), lambda x: x),
  (UPat(UOps.ALU, BinaryOps.CMPLT, (UPat(UOps.CONST, True, name="x", dtype=dtypes.bool), UPat())), lambda x: UOp.const(dtypes.bool, False)),
  # a conditional with the same results either way is a noop, also fold const conditionals
  (UPat(UOps.ALU, TernaryOps.WHERE, (UPat(), UPat(name="val"), UPat(name="val"))), lambda val: val),
  (UPat(UOps.ALU, TernaryOps.WHERE, (UPat(UOps.CONST, name="gate"), UPat(name="c0"), UPat(name="c1"))), lambda gate, c0, c1: c0 if gate.arg else c1),
  # ** constant folding **
  (UPat(UOps.ALU, name="root", vin=UPat(UOps.CONST)), lambda root: UOp.const(root.dtype, exec_alu(root.arg, root.dtype, [x.arg for x in root.vin]))),
  # ** self folding **
  (UPat(UOps.ALU, BinaryOps.ADD, [UPat(name="x"), UPat(UOps.CONST, 0)]), lambda x: x),   # x+0 -> x or 0+x -> x
  (UPat(UOps.ALU, BinaryOps.MUL, [UPat(name="x"), UPat(UOps.CONST, 1)]), lambda x: x),   # x*1 -> x or 1*x -> x
  (UPat(UOps.ALU, BinaryOps.SUB, (UPat(name="x"), UPat(UOps.CONST, 0))), lambda x: x),   # x-0 -> x
  (UPat(UOps.ALU, BinaryOps.IDIV, (UPat(name="x"), UPat(UOps.CONST, 1))), lambda x: x),   # x/1 -> x
  (UPat(UOps.ALU, BinaryOps.IDIV, (UPat(name="x"), UPat(UOps.CONST, -1))), lambda x: -x), # x/-1 -> -x
  # ** zero folding **
  #x*0 -> 0 or 0*x -> 0
  #if x is nan it should render the nan value.
  (UPat(UOps.ALU, BinaryOps.MUL, [UPat(name="x"), UPat(UOps.CONST, 0, name="c")]),
     lambda x,c: x if isinstance(x.arg, float) and math.isnan(x.arg) else c),
  (UPat(UOps.ALU, BinaryOps.SUB, (UPat(name="x"), UPat(name="x"))), lambda x: UOp.const(x.dtype, 0)),   # x-x -> 0
  # ** load/store folding **
  (UPat(UOps.STORE, vin=(UPat(name="buf"), UPat(name="idx"),
                               UPat(UOps.LOAD, vin=(UPat(name="buf"), UPat(name="idx"))))), lambda buf, idx: UOp(UOps.NOOP)),
  # ** two stage add/sub folding **
  (UPat(UOps.ALU, BinaryOps.ADD, [UPat(UOps.ALU, BinaryOps.ADD, [UPat(name="x"), UPat(UOps.CONST, name="c1")]), UPat(UOps.CONST, name="c2")]),
     lambda x,c1,c2: x+UOp.const(x.dtype, exec_alu(BinaryOps.ADD, x.dtype, [c1.arg, c2.arg]))),
  (UPat(UOps.ALU, BinaryOps.ADD, [UPat(UOps.ALU, BinaryOps.SUB, (UPat(name="x"), UPat(UOps.CONST, name="c1"))), UPat(UOps.CONST, name="c2")]),
     lambda x,c1,c2: x+UOp.const(x.dtype, exec_alu(BinaryOps.SUB, x.dtype, [c2.arg, c1.arg]))),
  # *** rules from symbolic ***
  (UPat(UOps.ALU, BinaryOps.MUL, [UPat(UOps.ALU, BinaryOps.MUL, [UPat(name="x"), UPat(UOps.CONST, name="c1")]), UPat(UOps.CONST, name="c2")]),
     lambda x,c1,c2: x*UOp.const(x.dtype, exec_alu(BinaryOps.MUL, x.dtype, [c1.arg, c2.arg]))),  # two stage mul
  (UPat(UOps.ALU, BinaryOps.MOD, (UPat(name="x"), UPat(UOps.CONST, 1))), lambda x: UOp.const(x.dtype, 0)), # x%1 -> 0
  (UPat(UOps.ALU, BinaryOps.ADD, (UPat(UOps.ALU, BinaryOps.MUL, [UPat(UOps.CONST, name="c0"), UPat(name="x")]),  # (x*c0)+(x*c1) -> x*(c0+c1)
                                  UPat(UOps.ALU, BinaryOps.MUL, [UPat(UOps.CONST, name="c1"), UPat(name="x")]),)),
                                  lambda x,c0,c1: x*exec_alu(BinaryOps.ADD, x.dtype, [c0.arg, c1.arg])),
<<<<<<< HEAD
  # this rule not only doesn't work, it breaks TestSymbolicOps.test_var
  #(UPat(UOps.ALU, BinaryOps.DIV, (UPat(UOps.ALU, BinaryOps.MUL, [UPat(UOps.CONST, name="c0"), UPat(name="x")]),
  #                                UPat(UOps.CONST, name="c0"))), lambda x,c0: x),    # (x*c0)/c0 -> x (why is this not matching?)
  (UPat(UOps.ALU, BinaryOps.IDIV, (UPat(UOps.ALU, BinaryOps.IDIV, (UPat(name="x"), UPat(UOps.CONST, name="c0"))), UPat(UOps.CONST, name="c1"))),
=======
  (UPat(UOps.ALU, BinaryOps.DIV, (UPat(UOps.ALU, BinaryOps.MUL, [UPat(UOps.CONST, name="c0"), UPat(name="x")]),
                                  UPat(UOps.CONST, name="c0"))), lambda x,c0: x if c0.arg != 0 else None),    # (x*c0)/c0 -> x
  (UPat(UOps.ALU, BinaryOps.DIV, (UPat(UOps.ALU, BinaryOps.DIV, (UPat(name="x"), UPat(UOps.CONST, name="c0"))), UPat(UOps.CONST, name="c1"))),
>>>>>>> 828c98d5
    lambda x,c0,c1: x//UOp.const(x.dtype, exec_alu(BinaryOps.MUL, x.dtype, [c0.arg, c1.arg]))),    # (x/c0)/c1 -> x/(c0*c1)
  (UPat(UOps.ALU, BinaryOps.CMPLT, (UPat(UOps.ALU, BinaryOps.ADD, [UPat(UOps.CONST, name="c0"), UPat(name="x")]), UPat(UOps.CONST, name="c1"))),
    lambda x,c0,c1: UOp.alu(BinaryOps.CMPLT, x, UOp.const(x.dtype, exec_alu(BinaryOps.SUB, x.dtype, [c1.arg, c0.arg])))),
  (UPat(UOps.ALU, BinaryOps.ADD, [UPat(UOps.ALU, BinaryOps.MUL, [UPat(UOps.CONST, name="c0"), UPat(name="x")]), UPat(name="x")]),
    lambda x,c0: x*UOp.const(x.dtype, c0.arg+1)),    # (x+x*c0)-> x*(c0+1)
  # TODO: can do the invert of this (flip alt/load) when we fix double ops
  (UPat(UOps.STORE, vin=(UPat(name="buf"), UPat(name="idx"), UPat(UOps.ALU, TernaryOps.WHERE,
                        (UPat(name="gate"), UPat(name="alt"), UPat(UOps.LOAD, vin=(UPat(name="buf"), UPat(name="idx"))))))),
    lambda buf, idx, gate, alt: UOp(UOps.STORE, None, (buf, idx, alt, gate))),
  # store float4/float2 directly (remove CAST/GEP)
  (UPat(UOps.STORE, vin=(UPat(name="buf"), UPat(name="idx"), UPat(UOps.CAST, vin=
                                tuple(UPat(UOps.GEP, i, vin=(UPat(name="val"),)) for i in range(4))))),
   lambda buf,idx,val: UOp(UOps.STORE, None, (buf, idx, val))),
  (UPat(UOps.STORE, vin=(UPat(name="buf"), UPat(name="idx"), UPat(UOps.CAST, vin=
                                tuple(UPat(UOps.GEP, i, vin=(UPat(name="val"),)) for i in range(2))))),
   lambda buf,idx,val: UOp(UOps.STORE, None, (buf, idx, val))),
  # CAST-PHI-GEP -> PHI-CAST
  (UPat(UOps.CAST, name="root", vin=tuple(UPat(UOps.PHI, vin=(UPat(UOps.GEP, i, vin=(UPat(name="val"),)), UPat(name=f"v{i}"))) for i in range(4))),
    lambda root, val, v0, v1, v2, v3: UOp(UOps.PHI, root.dtype, (val, UOp(UOps.CAST, val.dtype, (v0, v1, v2, v3))))),
  (UPat(UOps.CAST, name="root", vin=tuple(UPat(UOps.PHI, vin=(UPat(UOps.GEP, i, vin=(UPat(name="val"),)), UPat(name=f"v{i}"))) for i in range(2))),
    lambda root, val, v0, v1: UOp(UOps.PHI, root.dtype, (val, UOp(UOps.CAST, val.dtype, (v0, v1))))),
  # NEG/CMPLT -> CMPLT
  (UPat(UOps.ALU, BinaryOps.CMPLT, (UPat(UOps.ALU, UnaryOps.NEG, (UPat(name="x"),)), UPat(UOps.CONST, name="c", dtype=dtypes.int))),
    lambda c,x: UOp(UOps.ALU, dtypes.bool, (UOp.const(c.dtype, -c.arg), x), BinaryOps.CMPLT)),
  # cast NOOP (NOTE: it's str to deal with PtrDType)
  (UPat(UOps.CAST, name="root"), lambda root: root.vin[0] if str(root.dtype) == str(root.vin[0].dtype) else None),
])

# *** uop graph ***

class UOpGraph:
  def __init__(self, add_nodes:Optional[List[UOp]]=None):
    self.nodes: Dict[Tuple, UOp] = {}
    self._uops: Optional[List[UOp]] = None
    if add_nodes is not None: self.multiadd(add_nodes)

  def __iter__(self) -> Iterator[UOp]: return iter(self.uops)
  def __getitem__(self, index) -> UOp: return self.uops[index]

  def multiadd(self, unprocessed_nodes:List[UOp]):
    # add nodes to graph in reverse BFS order
    # TODO: i feel like this is written in a few places, possible to library it?
    in_degree: DefaultDict[UOp, int] = defaultdict(int)
    children: DefaultDict[UOp, List[UOp]] = defaultdict(list)
    all_nodes: Dict[UOp, None] = dict()
    while len(unprocessed_nodes):
      n = unprocessed_nodes.pop(0)
      if n in all_nodes: continue
      all_nodes[n] = None
      for x in n.vin:
        in_degree[n] += 1
        children[x].append(n)
      unprocessed_nodes += list(n.vin)
    queue = [x for x in all_nodes if in_degree[x] == 0]
    replace_nodes: Dict[UOp, UOp] = {}
    while len(queue):
      n = queue.pop(0)
      if n in replace_nodes: continue
      replace_nodes[n] = self.add(n.uop, n.dtype, tuple(replace_nodes.get(x, x) for x in n.vin), n.arg)
      for x in children[n]:
        in_degree[x] -= 1
        if in_degree[x] == 0:
          queue.append(x)

  def vars(self) -> List[Variable]: return [x.arg for x in self.uops if x.uop is UOps.DEFINE_VAR]
  def globals(self) -> List[Tuple[int, bool]]: return [x.arg for x in self.uops if x.uop is UOps.DEFINE_GLOBAL]

  @property
  def uops(self):
    if self._uops is None: self.linearize()
    return self._uops

  def graph(self):
    from tinygrad.engine.graph import graph_uops
    graph_uops(self.uops)

  def print(self):
    for i,u in enumerate(self):
      print(f"{i:4d} {str(u.uop):20s}: {str(u.dtype) if u.dtype is not None else '':25s} " f"{str([self.uops.index(x) for x in u.vin]):32s} {u.arg}")

  def graph_rewrite(self, sink, pm):
    # recursive rewrite
    changed = getenv("UOPS_REWRITE", 1)
    run_cnt = 0
    while changed:
      changed = 0
      @functools.lru_cache
      def rewrite(u:UOp) -> UOp:
        nonlocal changed
        recurse_cnt = 0
        up = u
        # locally recursively rewrite
        while (rewritten := pm.rewrite(up)):
          assert recurse_cnt < 100, f"recursive_rewrite looped {up} <--> {rewritten}"
          up = rewritten
          recurse_cnt += 1
        changed += recurse_cnt
        # NOTE: this changes UOp, so we have to delete caches
        up.vin = tuple(rewrite(x) for x in up.vin)
        try: del up.parents
        except AttributeError: pass
        try: del up.cmp_tuple
        except AttributeError: pass
        # replace with cached nodes
        if found:=self.nodes.get(key:=up.tuple()): return found
        self.nodes[key] = up
        return up
      sink = rewrite(sink)
      run_cnt += 1
      assert run_cnt < 100, "exceeded 100 rewrite loops!"
    return sink

  def linearize(self, extra_pm:Optional[PatternMatcher]=None, type_verify=True):
    # NOTE: relinearizering should be okay
    #assert self._uops is None, "already linearized"

    # get sink
    _sinks: List[UOp] = []
    for u in self.nodes.values():
      if u.uop is UOps.STORE: _sinks.append(u)
      if u.uop is UOps.SINK: _sinks.extend(u.vin)
    sink = UOp(UOps.SINK, None, tuple(_sinks))
    del _sinks

    sink = self.graph_rewrite(sink, constant_folder)
    if extra_pm: sink = self.graph_rewrite(sink, PatternMatcher(constant_folder.patterns+extra_pm.patterns))

    # filter nodes that don't link to a sink
    # BFS toposort
    graph: DefaultDict[UOp, List[UOp]] = defaultdict(list)
    in_degree: DefaultDict[UOp, int] = defaultdict(int)
    loops = []
    ifs = []
    nodes: Dict[UOp, None] = {}
    def add_parents(u:UOp):
      if u in nodes: return
      nodes[u] = None
      for x in u.vin:
        add_parents(x)
        in_degree[u] += 1
        graph[x].append(u)
      if u.uop is UOps.RANGE: loops.append(u)
      if u.uop is UOps.IF: ifs.append(u)
    sink = UOp(UOps.SINK, None, tuple(x for x in sink.vin if x.uop is not UOps.NOOP))
    add_parents(sink)

    @functools.lru_cache(None)
    def get_recursive_children(x:UOp, include_self=False) -> Set[UOp]:
      if x.uop is UOps.SINK: return set()
      return set.union(set((x,)) if include_self else set(), *([get_recursive_children(u, True) for u in graph[x]] if x.uop is not UOps.PHI else []))
    loops_children = {l:get_recursive_children(l) for l in loops[::-1]}

    queue: List = []
    def push(u):
      priority = 0
      # prefer uops that are loop children
      for l, ss in loops_children.items():
        if u in ss: priority -= l.arg[0]*1000 + l.arg[1]
      heapq.heappush(queue, (priority, u))

    for u in nodes:
      if in_degree[u] == 0: push(u)

    if getenv("FUZZ_UOPS", 0):
      from test.external.fuzz_uops import fuzz_uops
      self.fuzz_paths = fuzz_uops(graph, in_degree.copy(), loops_children)

    self._uops = []
    while queue:
      p,x = heapq.heappop(queue)
      if DEBUG >= 7: print(p,x)
      if x.uop is UOps.DEFINE_ACC and len(x.vin):
        idx = min([self._uops.index(l) for l in x.vin])
        self._uops.insert(idx, x)
      else:
        self._uops.append(x)
      for u, ss in loops_children.items():
        if x in ss:
          ss.remove(x)
          if len(ss) == 0: self._uops.append(UOp(UOps.ENDRANGE, None, (u,)))
      for u in graph[x]:
        in_degree[u] -= 1
        if in_degree[u] == 0: push(u)

    assert self._uops[-1].uop is UOps.SINK, f"didn't end with SINK, ended with {self._uops[-1]}"
    self._uops = self._uops[:-1]

    # TODO: ifs should be removed and just the store should be gated
    for u in ifs[::-1]: self._uops.append(UOp(UOps.ENDIF, None, (u,)))

    if type_verify: self.type_verify()

  def add(self, uop:UOps, dtype:Optional[DType]=None, vin:Tuple[UOp, ...]=tuple(), arg:Any=None) -> UOp:
    if found:=self.nodes.get(key:=(uop, dtype, vin, arg)): return found
    self.nodes[key] = ret = UOp(*key)
    return ret

  # *** checker functions ***

  def flops_mem(self) -> Tuple[sint, sint]:
    flops: sint = 0
    mem: sint = 0
    mults: sint = 1
    mult_stack = []
    for u in self.uops:
      if u.uop is UOps.RANGE:
        mult_stack.append(mults)
        mults *= uop_alu_resolve(u.vin[1])
      elif u.uop is UOps.ENDRANGE:
        mults = mult_stack.pop(-1)
      elif u.uop is UOps.ALU:
        flops += mults * (2 if u.arg == TernaryOps.MULACC else 1)
      elif u.uop is UOps.LOAD:
        assert u.dtype is not None
        mem += u.dtype.itemsize * mults
      elif u.uop is UOps.STORE:
        assert u.vin[2].dtype is not None
        mem += u.vin[2].dtype.itemsize * mults
      elif u.uop is UOps.WMMA:
        assert u.arg[1] is not None
        flops += 2 * prod(u.arg[1]) // 32 * mults
    return flops, mem

  def type_verify(self):
    for u in self.uops:
      uop, arg, vin, dtype = u.uop, u.arg, u.vin, u.dtype
      if uop in {UOps.CONST, UOps.DEFINE_ACC}:
        if uop is UOps.DEFINE_ACC: arg = arg[0]
        assert dtype is not None and type(arg) is type(dtypes.as_const(arg, dtype)), f"type of {arg=} does not match {dtype}"
      if uop in {UOps.CAST, UOps.BITCAST}: assert arg is None   # type is the output type, not an arg
      if uop is UOps.ALU:
        if arg in UnaryOps:
          assert dtype == vin[0].dtype, f"{arg} dtype mismatch {dtype=} != {vin[0].dtype=}"
        elif arg in (BinaryOps.CMPLT, BinaryOps.CMPNE):
          assert dtype == dtypes.bool, f"{arg} output dtype mismatch {dtype=} != {dtypes.bool}"
          assert vin[0].dtype == vin[1].dtype, f"{arg} dtype mismatch {dtype=} != {vin[0].dtype=} != {vin[1].dtype=}"
        elif arg in BinaryOps:
          assert dtype == vin[0].dtype == vin[1].dtype, f"{arg} dtype mismatch {dtype=} != {vin[0].dtype=} != {vin[1].dtype=}"
        elif arg == TernaryOps.WHERE:
          assert vin[0].dtype == dtypes.bool, f"{arg} selector dtype mismatch {vin[0].dtype=} != {dtypes.bool}"
          assert dtype == vin[1].dtype == vin[2].dtype, f"{arg} choice dtype mismatch {dtype=} != {vin[1].dtype=} != {vin[2].dtype=}"<|MERGE_RESOLUTION|>--- conflicted
+++ resolved
@@ -217,16 +217,9 @@
   (UPat(UOps.ALU, BinaryOps.ADD, (UPat(UOps.ALU, BinaryOps.MUL, [UPat(UOps.CONST, name="c0"), UPat(name="x")]),  # (x*c0)+(x*c1) -> x*(c0+c1)
                                   UPat(UOps.ALU, BinaryOps.MUL, [UPat(UOps.CONST, name="c1"), UPat(name="x")]),)),
                                   lambda x,c0,c1: x*exec_alu(BinaryOps.ADD, x.dtype, [c0.arg, c1.arg])),
-<<<<<<< HEAD
-  # this rule not only doesn't work, it breaks TestSymbolicOps.test_var
-  #(UPat(UOps.ALU, BinaryOps.DIV, (UPat(UOps.ALU, BinaryOps.MUL, [UPat(UOps.CONST, name="c0"), UPat(name="x")]),
-  #                                UPat(UOps.CONST, name="c0"))), lambda x,c0: x),    # (x*c0)/c0 -> x (why is this not matching?)
+  (UPat(UOps.ALU, BinaryOps.IDIV, (UPat(UOps.ALU, BinaryOps.MUL, [UPat(UOps.CONST, name="c0"), UPat(name="x")]),
+                                  UPat(UOps.CONST, name="c0"))), lambda x,c0: x if c0.arg != 0 else None),    # (x*c0)/c0 -> x
   (UPat(UOps.ALU, BinaryOps.IDIV, (UPat(UOps.ALU, BinaryOps.IDIV, (UPat(name="x"), UPat(UOps.CONST, name="c0"))), UPat(UOps.CONST, name="c1"))),
-=======
-  (UPat(UOps.ALU, BinaryOps.DIV, (UPat(UOps.ALU, BinaryOps.MUL, [UPat(UOps.CONST, name="c0"), UPat(name="x")]),
-                                  UPat(UOps.CONST, name="c0"))), lambda x,c0: x if c0.arg != 0 else None),    # (x*c0)/c0 -> x
-  (UPat(UOps.ALU, BinaryOps.DIV, (UPat(UOps.ALU, BinaryOps.DIV, (UPat(name="x"), UPat(UOps.CONST, name="c0"))), UPat(UOps.CONST, name="c1"))),
->>>>>>> 828c98d5
     lambda x,c0,c1: x//UOp.const(x.dtype, exec_alu(BinaryOps.MUL, x.dtype, [c0.arg, c1.arg]))),    # (x/c0)/c1 -> x/(c0*c1)
   (UPat(UOps.ALU, BinaryOps.CMPLT, (UPat(UOps.ALU, BinaryOps.ADD, [UPat(UOps.CONST, name="c0"), UPat(name="x")]), UPat(UOps.CONST, name="c1"))),
     lambda x,c0,c1: UOp.alu(BinaryOps.CMPLT, x, UOp.const(x.dtype, exec_alu(BinaryOps.SUB, x.dtype, [c1.arg, c0.arg])))),
