from __future__ import annotations
from typing import Optional, Tuple, Any, Dict, List, DefaultDict, Set, Callable, Union
import functools, itertools, heapq
from collections import defaultdict
from enum import Enum, auto
from dataclasses import dataclass, field
from tinygrad.dtype import dtypes, DType
from tinygrad.shape.symbolic import sint, Variable
from tinygrad.ops import UnaryOps, BinaryOps, TernaryOps, exec_alu
from tinygrad.helpers import prod, DEBUG, getenv

# the order of these UOps controls the order of the toposort
class UOps(Enum):
  # ops that aren't rendered
  SINK = auto()
  DEFINE_GLOBAL = auto(); DEFINE_VAR = auto(); DEFINE_LOCAL = auto(); DEFINE_ACC = auto() # noqa: E702
  CONST = auto(); SPECIAL = auto() # noqa: E702
  NOOP = auto(); UNMUL = auto(); GEP = auto() # noqa: E702
  # math ops
  CAST = auto(); BITCAST = auto() # noqa: E702
  ALU = auto(); WMMA = auto() # noqa: E702
  # memory/assignment ops
  LOAD = auto(); STORE = auto(); PHI = auto() # noqa: E702
  # control flow ops
  BARRIER = auto(); IF = auto(); RANGE = auto() # noqa: E702
  # these two are not graph nodes
  ENDRANGE = auto(); ENDIF = auto() # noqa: E702

@dataclass(eq=False)
class UOp:
  uop: UOps
  dtype: Optional[DType] = None
  vin: Tuple[UOp, ...] = tuple()
  arg: Any = None
  def tuple(self): return (self.uop, self.dtype, self.vin, self.arg)
  @functools.cached_property
  def cmp_tuple(self):
    # NOTE: this sort of DEFINE_VAR shouldn't have to be here. only for PTX
    return (self.uop.value, (self.arg if self.uop is not UOps.DEFINE_VAR else self.arg.expr) if self.uop is not UOps.ALU else \
            (type(self.uop), self.uop.value), self.dtype, self.vin)
  def __lt__(self, x:UOp): return self.cmp_tuple < x.cmp_tuple
  def __repr__(self):
    return f"{str(self.uop):20s}: {str(self.dtype) if self.dtype is not None else '':25s} {str([x.uop for x in self.vin]):32s} {self.arg}"
  def cast(self, dtype): return UOp(UOps.CAST, dtype, (self,))
  def __neg__(self): return UOp.alu(UnaryOps.NEG, self)
  def __add__(self, x): return UOp.alu(BinaryOps.ADD, self, x)
  def __sub__(self, x): return UOp.alu(BinaryOps.SUB, self, x)
  def __mul__(self, x): return UOp.alu(BinaryOps.MUL, self, x)
  @staticmethod
  def max(x, y): return UOp.alu(BinaryOps.MAX, x, y)
  @staticmethod
  def min(x, y): return -UOp.alu(BinaryOps.MAX, -x, -y)
  @staticmethod
  def const(dtype, val): return UOp(UOps.CONST, dtype, arg=dtypes.as_const(val, dtype))
  @staticmethod
  def alu(arg, *vin:UOp): return UOp(UOps.ALU, dtypes.bool if arg in {BinaryOps.CMPLT, BinaryOps.CMPEQ} else vin[-1].dtype, vin, arg)
  @functools.cached_property
  def parents(self) -> Set[UOp]: return set.union(set(self.vin), *[x.parents for x in self.vin])

def uop_alu_resolve(u:UOp) -> sint:
  if u.uop is UOps.CONST: return u.arg
  if u.uop is UOps.DEFINE_VAR: return u.arg
  if u.uop is UOps.SPECIAL: return u.arg[2]-1
  if u.uop is UOps.ALU and u.arg is BinaryOps.MUL: return uop_alu_resolve(u.vin[0]) * uop_alu_resolve(u.vin[1])
  if u.uop is UOps.ALU and u.arg is BinaryOps.ADD: return uop_alu_resolve(u.vin[0]) + uop_alu_resolve(u.vin[1])
  raise RuntimeError(f"ALU resolve fail @ {u.uop}")

# *** simplification logic ***

@dataclass(frozen=True)
class UPat:
  uop: Optional[Union[UOps, Set[UOps]]] = None
  arg: Any = None
  name: Optional[str] = None
  vin: Union[Tuple[UPat, ...], List[UPat], UPat] = ()
  dtype: Optional[Union[DType, Set[DType]]] = None
  __allow_len__: List[int] = field(default_factory=list)
 

def _match(uop: UOp, pattern: UPat, store: Dict[str, UOp]) -> bool:
  if pattern.name:
    if pattern.name in store and store[pattern.name] != uop:
      return False
    store[pattern.name] = uop
  if pattern.arg is not None and uop.arg != pattern.arg:
    return False
  if pattern.dtype is not None:
    if isinstance(pattern.dtype, set):
      if uop.dtype not in pattern.dtype:
        return False
    elif uop.dtype != pattern.dtype:
      return False
  if pattern.uop is not None:
    if isinstance(pattern.uop, set):
      if uop.uop not in pattern.uop:
        return False
    elif uop.uop != pattern.uop:
      return False
  if pattern.vin:
    for vp in itertools.permutations(pattern.vin) if isinstance(pattern.vin, list) else ([pattern.vin] if isinstance(pattern.vin, tuple) else [(pattern.vin,) * len(uop.vin)]):
      if len(uop.vin) != len(vp) and (len(uop.vin) not in getattr(pattern, '__allow_len__', [])):
        return False
      new_store = store.copy()
      if all(_match(uu, vv, new_store) for uu, vv in zip(uop.vin, vp)):
        for k, v in new_store.items():
          store[k] = v
        return True
    return False
  return True

class PatternMatcher:
  def __init__(self, patterns: List[Tuple[UPat, Callable]]):
    self.patterns = patterns
    self.pdict: DefaultDict[Tuple[UOps, Any], List[Tuple[UPat, Callable]]] = defaultdict(list)
    for p, fxn in self.patterns:
      uops = p.uop
      if isinstance(uops, set):
        for uop in uops:
          self.pdict[(uop, p.arg)].append((p, fxn))
      else:
        self.pdict[(uops, p.arg)].append((p, fxn))

  def rewrite(self, uop: UOp) -> Optional[UOp]:
    for p, fxn in itertools.chain(self.pdict[(uop.uop, uop.arg)], self.pdict[(uop.uop, None)]):
      store: Dict[str, UOp] = {}
      if _match(uop, p, store):
        return fxn(**store)
    return None

def sum_collapse(phi_input, loop, val1, val2):
  for v1,v2 in [(val1, val2), (val2, val1)]:
    if loop not in v1.parents:
      loop_range = loop.vin[1]-loop.vin[0]
      ret = v1*loop_range.cast(v1.dtype)
      return UOp(UOps.PHI, phi_input.dtype, (phi_input, v2))+ret
  return None

def loop_collapse(loop_start, loop_end, compval, idx, mval, multconst):
  if mval.arg >= 0 or loop_start.arg != 0:
    # TODO: support and test this with other mvals and loop_starts
    if DEBUG >= 1: print(f"WARNING, NOT FOLDING: mval:{mval.arg} loop_start:{loop_start.arg}")
    return None
  comprange = UOp.min(loop_end, UOp.max(UOp.alu(BinaryOps.DIV, idx-compval-mval, mval) + (loop_end-loop_start), loop_start))
  return UOp(UOps.UNMUL, multconst.dtype, (comprange.cast(multconst.dtype) * multconst, loop_end-loop_start))

# this is symbolic 2.0
constant_folder = PatternMatcher([
  # arange loop folding (early)
  (UPat(uop=UOps.ALU, arg=TernaryOps.WHERE, vin=(
    UPat(uop=UOps.ALU, arg=BinaryOps.CMPLT, vin=(
      UPat(uop=UOps.ALU, arg=BinaryOps.ADD, vin=[
        UPat(name="idx"), UPat(uop=UOps.ALU, arg=BinaryOps.MUL,
          vin=[UPat(name="mval", uop=UOps.CONST), UPat(uop=UOps.RANGE, vin=(UPat(name="loop_start"), UPat(name="loop_end")))])]),
      UPat(name="compval", uop=UOps.CONST))), UPat(name="multconst", uop=UOps.CONST), UPat(uop=UOps.CONST, arg=0))), loop_collapse),
  # sum collapse to mul (with possible GEP)
  (UPat(uop=UOps.PHI, vin=(UPat(name="phi_input", uop=UOps.DEFINE_ACC, vin=(UPat(uop=UOps.RANGE, name="loop"),)),
      UPat(uop=UOps.ALU, arg=BinaryOps.ADD, vin=(UPat(name="val1"), UPat(name="val2"))))), sum_collapse),
  (UPat(uop=UOps.PHI, vin=(UPat(name="phi_input", uop=UOps.GEP, vin=(UPat(uop=UOps.DEFINE_ACC, vin=(UPat(uop=UOps.RANGE, name="loop"),)),)),
      UPat(uop=UOps.ALU, arg=BinaryOps.ADD, vin=(UPat(name="val1"), UPat(name="val2"))))), sum_collapse),
  # deal with UNMUL
  (UPat(uop=UOps.ALU, arg=BinaryOps.MUL, vin=[UPat(uop=UOps.CONST, name="c1"),
                                                   UPat(uop=UOps.UNMUL, vin=[UPat(uop=UOps.CONST, name="c2"), UPat(name="v")])]),
                                                   lambda c1,c2,v: v if c1.arg == c2.arg else None),
  (UPat(uop=UOps.UNMUL, vin=(UPat(uop=UOps.CONST, name="zero", arg=0), UPat())), lambda zero: zero),
  (UPat(name="root", uop=UOps.CAST, vin=(UPat(uop=UOps.UNMUL, name="unmul"),)),
    lambda root,unmul: UOp(UOps.UNMUL, root.dtype, (unmul.vin[0].cast(root.dtype), unmul.vin[1]))),
  # max on special can go away (TODO: special should be variable, same thing applies)
  (UPat(uop=UOps.ALU, arg=BinaryOps.MAX, vin=[UPat(name="c", uop=UOps.CONST), UPat(name="s", uop=UOps.SPECIAL)]),
    lambda c,s: c if (s.arg[2]-1) <= c.arg else None),
  # const rules
  (UPat(name="root", uop=UOps.GEP, vin=(UPat(name="c", uop=UOps.CONST),)), lambda root, c: UOp.const(root.dtype, c.arg)),
  (UPat(name="root", uop=UOps.CAST, vin=UPat(name="c", uop=UOps.CONST)), lambda root, c: UOp.const(root.dtype, c.arg)),
  # a phi on a DEFINE_ACC without loops or a CONST is a noop. this is for correctness, not just speed
  (UPat(uop=UOps.PHI, vin=(UPat(uop=UOps.DEFINE_ACC, name="acc"), UPat(name="acc"))), lambda acc: UOp.const(acc.dtype, acc.arg[0])),
  (UPat(uop=UOps.PHI, vin=(UPat(uop=UOps.DEFINE_ACC, vin=()), UPat(name="x"))), lambda x: x),
  (UPat(uop=UOps.PHI, vin=(UPat(uop=UOps.CONST), UPat(name="x"))), lambda x: x),
  # a DEFINE_ACC without inputs is a const + GEP on a const is the const
  (UPat(name="root", uop=UOps.DEFINE_ACC, vin=()), lambda root: UOp.const(root.dtype, root.arg[0])),
  (UPat(name="root", uop=UOps.GEP, vin=(UPat(name="x", uop=UOps.CONST),)), lambda root,x: UOp.const(root.dtype, x.arg)),
  # max -2147483648
  (UPat(uop=UOps.ALU, arg=BinaryOps.MAX, dtype=dtypes.int, vin=[UPat(name="x"), UPat(uop=UOps.CONST, arg=-2147483648)]), lambda x: x),
  # -(-x) -> x
  (UPat(uop=UOps.ALU, arg=UnaryOps.NEG, vin=(UPat(uop=UOps.ALU, arg=UnaryOps.NEG, vin=(UPat(name="x"),)))), lambda x: x),
  # x+-y -> x-y
  (UPat(uop=UOps.ALU, arg=BinaryOps.ADD, vin=(UPat(name="x"), UPat(name="my", uop=UOps.ALU, arg=UnaryOps.NEG))),
    lambda x, my: x-my.vin[0]),
  # -1*x -> -x
  (UPat(uop=UOps.ALU, arg=BinaryOps.MUL, vin=[UPat(name="x"), UPat(uop=UOps.CONST, arg=-1)]), lambda x: -x),
  # bool < False is always false, True < bool is always false
  (UPat(uop=UOps.ALU, arg=BinaryOps.CMPLT, vin=(UPat(), UPat(name="x", uop=UOps.CONST, dtype=dtypes.bool, arg=False))), lambda x: x),
  (UPat(uop=UOps.ALU, arg=BinaryOps.CMPLT, vin=(UPat(name="x", uop=UOps.CONST, dtype=dtypes.bool, arg=True), UPat())),
    lambda x: UOp.const(dtypes.bool, False)),
  # a conditional with the same results either way is a noop, also fold const conditionals
  (UPat(uop=UOps.ALU, arg=TernaryOps.WHERE, vin=(UPat(), UPat(name="val"), UPat(name="val"))), lambda val: val),
  (UPat(uop=UOps.ALU, arg=TernaryOps.WHERE, vin=(UPat(name="gate", uop=UOps.CONST), UPat(name="c0"), UPat(name="c1"))),
    lambda gate, c0, c1: c0 if gate.arg else c1),
  # ** constant folding **
  (UPat(name="root", uop=UOps.ALU, vin=UPat(uop=UOps.CONST)),
    lambda root: UOp.const(root.dtype, exec_alu(root.arg, root.dtype, [x.arg for x in root.vin]))),
  # ** self folding **
  (UPat(uop=UOps.ALU, arg=BinaryOps.ADD, vin=[UPat(name="x"), UPat(uop=UOps.CONST, arg=0)]), lambda x: x),   # x+0 -> x or 0+x -> x
  (UPat(uop=UOps.ALU, arg=BinaryOps.MUL, vin=[UPat(name="x"), UPat(uop=UOps.CONST, arg=1)]), lambda x: x),   # x*1 -> x or 1*x -> x
  (UPat(uop=UOps.ALU, arg=BinaryOps.SUB, vin=(UPat(name="x"), UPat(uop=UOps.CONST, arg=0))), lambda x: x),   # x-0 -> x
  (UPat(uop=UOps.ALU, arg=BinaryOps.DIV, vin=(UPat(name="x"), UPat(uop=UOps.CONST, arg=1))), lambda x: x),   # x/1 -> x
  (UPat(uop=UOps.ALU, arg=BinaryOps.DIV, vin=(UPat(name="x"), UPat(uop=UOps.CONST, arg=-1))), lambda x: -x), # x/-1 -> -x
  # ** zero folding **
  (UPat(uop=UOps.ALU, arg=BinaryOps.MUL, vin=[UPat(), UPat(name="c", uop=UOps.CONST, arg=0)]), lambda c: c), # x*0 -> 0 or 0*x -> 0
  (UPat(uop=UOps.ALU, arg=BinaryOps.SUB, vin=(UPat(name="x"), UPat(name="x"))), lambda x: UOp.const(x.dtype, 0)),   # x-x -> 0
  # ** load/store folding **
  (UPat(uop=UOps.STORE, vin=(UPat(name="buf"), UPat(name="idx"),
                               UPat(uop=UOps.LOAD, vin=(UPat(name="buf"), UPat(name="idx"))))), lambda buf, idx: UOp(UOps.NOOP)),
  # ** two stage add/sub folding **
  (UPat(uop=UOps.ALU, arg=BinaryOps.ADD, vin=[UPat(uop=UOps.ALU, arg=BinaryOps.ADD,
                     vin=[UPat(name="x"), UPat(name="c1", uop=UOps.CONST)]), UPat(name="c2", uop=UOps.CONST)]),
     lambda x,c1,c2: x+UOp.const(x.dtype, exec_alu(BinaryOps.ADD, x.dtype, [c1.arg, c2.arg]))),
  (UPat(uop=UOps.ALU, arg=BinaryOps.ADD, vin=[UPat(uop=UOps.ALU, arg=BinaryOps.SUB,
                     vin=(UPat(name="x"), UPat(name="c1", uop=UOps.CONST))), UPat(name="c2", uop=UOps.CONST)]),
     lambda x,c1,c2: x+UOp.const(x.dtype, exec_alu(BinaryOps.SUB, x.dtype, [c2.arg, c1.arg]))),
  # TODO: can do the invert of this (flip alt/load) when we fix double ops
  (UPat(uop=UOps.STORE, vin=(UPat(name="buf"), UPat(name="idx"), UPat(uop=UOps.ALU, arg=TernaryOps.WHERE,
                       vin=(UPat(name="gate"), UPat(name="alt"), UPat(uop=UOps.LOAD, vin=(UPat(name="buf"), UPat(name="idx"))))))),
    lambda buf, idx, gate, alt: UOp(UOps.STORE, None, (buf, idx, alt, gate))),
  # store float4/float2 directly (remove CAST/GEP)
  (UPat(uop=UOps.STORE, vin=(UPat(name="buf"), UPat(name="idx"), UPat(uop=UOps.CAST, vin=[
                                UPat(uop=UOps.GEP, vin=(UPat(name="val"),), arg=i) for i in range(4)]))),
   lambda buf,idx,val: UOp(UOps.STORE, None, (buf, idx, val))),
  (UPat(uop=UOps.STORE, vin=(UPat(name="buf"), UPat(name="idx"), UPat(uop=UOps.CAST, vin=[
                                UPat(uop=UOps.GEP, vin=(UPat(name="val"),), arg=i) for i in range(2)]))),
   lambda buf,idx,val: UOp(UOps.STORE, None, (buf, idx, val))),
  # CAST-PHI-GEP -> PHI-CAST
  (UPat(name="root", uop=UOps.CAST, vin=[
    UPat(uop=UOps.PHI, vin=(UPat(uop=UOps.GEP, vin=(UPat(name="val"),), arg=i), UPat(name=f"v{i}"))) for i in range(4)]),
    lambda root, val, v0, v1, v2, v3: UOp(UOps.PHI, root.dtype, (val, UOp(UOps.CAST, val.dtype, (v0, v1, v2, v3))))),
  (UPat(name="root", uop=UOps.CAST, vin=[
    UPat(uop=UOps.PHI, vin=(UPat(uop=UOps.GEP, vin=(UPat(name="val"),), arg=i), UPat(name=f"v{i}"))) for i in range(2)]),
    lambda root, val, v0, v1: UOp(UOps.PHI, root.dtype, (val, UOp(UOps.CAST, val.dtype, (v0, v1))))),
  # NEG/CMPLT -> CMPLT
  (UPat(uop=UOps.ALU, arg=BinaryOps.CMPLT, vin=(UPat(uop=UOps.ALU, arg=UnaryOps.NEG, vin=(UPat(name="x"),)),
                                                     UPat(name="c", uop=UOps.CONST, dtype=dtypes.int))),
    lambda c,x: UOp(UOps.ALU, dtypes.bool, (UOp.const(c.dtype, -c.arg), x), BinaryOps.CMPLT)),
<<<<<<< HEAD
  # cast NOOP (NOTE: it's `is` to deal with PtrDType)
  (UPat(name="root", uop=UOps.CAST), lambda root: root.vin[0] if root.dtype is root.vin[0].dtype else None),
=======
  # cast NOOP (NOTE: it's str to deal with PtrDType)
  ({"__name__": "root", "uop": UOps.CAST}, lambda root: root.vin[0] if str(root.dtype) == str(root.vin[0].dtype) else None),
>>>>>>> f1bf916b
])

# *** uop graph ***

class UOpGraph:
  def __init__(self):
    self.nodes: Dict[Tuple, UOp] = {}
    self._uops: Optional[List[UOp]] = None

  def __iter__(self) -> Iterator[UOp]: return iter(self.uops)
  def __getitem__(self, index) -> UOp: return self.uops[index]

  def vars(self) -> List[Variable]: return [x.arg for x in self.uops if x.uop is UOps.DEFINE_VAR]
  def globals(self) -> List[Tuple[int, bool]]: return [x.arg for x in self.uops if x.uop is UOps.DEFINE_GLOBAL]

  @property
  def uops(self):
    if self._uops is None: self.linearize()
    return self._uops

  def graph(self):
    from tinygrad.engine.graph import graph_uops
    graph_uops(self.uops)

  def print(self):
    for i,u in enumerate(self):
      print(f"{i:4d} {str(u.uop):20s}: {str(u.dtype) if u.dtype is not None else '':25s} " f"{str([self.uops.index(x) for x in u.vin]):32s} {u.arg}")

  def graph_rewrite(self, sink, pm):
    # recursive rewrite
    changed = getenv("UOPS_REWRITE", 1)
    run_cnt = 0
    while changed:
      changed = 0
      @functools.lru_cache
      def rewrite(u:UOp) -> UOp:
        nonlocal changed
        recurse_cnt = 0
        up = u
        # locally recursively rewrite
        while (rewritten := pm.rewrite(up)):
          assert recurse_cnt < 100, f"recursive_rewrite looped {up} <--> {rewritten}"
          up = rewritten
          recurse_cnt += 1
        changed += recurse_cnt
        # NOTE: this changes UOp, so we have to delete caches
        up.vin = tuple(rewrite(x) for x in up.vin)
        if hasattr(up, "parents"): del up.parents
        if hasattr(up, "cmp_tuple"): del up.cmp_tuple
        # replace with cached nodes
        if found:=self.nodes.get(key:=up.tuple()): return found
        else: self.nodes[key] = up
        return up
      sink = rewrite(sink)
      run_cnt += 1
      assert run_cnt < 100, "exceeded 100 rewrite loops!"
    return sink

  def linearize(self, extra_pm:Optional[PatternMatcher]=None, type_verify=True):
    # NOTE: relinearizering should be okay
    #assert self._uops is None, "already linearized"

    # get sink
    _sinks: List[UOp] = []
    for u in self.nodes.values():
      if u.uop is UOps.STORE: _sinks.append(u)
      if u.uop is UOps.SINK: _sinks.extend(u.vin)
    sink = UOp(UOps.SINK, None, tuple(_sinks))
    del _sinks

    sink = self.graph_rewrite(sink, constant_folder)
    if extra_pm: sink = self.graph_rewrite(sink, PatternMatcher(constant_folder.patterns+extra_pm.patterns))

    # filter nodes that don't link to a sink
    # BFS toposort
    graph: DefaultDict[UOp, List[UOp]] = defaultdict(list)
    in_degree: DefaultDict[UOp, int] = defaultdict(int)
    loops = []
    ifs = []
    nodes: Dict[UOp, None] = {}
    def add_parents(u:UOp):
      if u in nodes: return
      nodes[u] = None
      for x in u.vin:
        add_parents(x)
        in_degree[u] += 1
        graph[x].append(u)
      if u.uop is UOps.RANGE: loops.append(u)
      if u.uop is UOps.IF: ifs.append(u)
    sink = UOp(UOps.SINK, None, tuple(x for x in sink.vin if x.uop is not UOps.NOOP))
    add_parents(sink)

    @functools.lru_cache(None)
    def get_recursive_children(x:UOp, include_self=False) -> Set[UOp]:
      if x.uop is UOps.SINK: return set()
      return set.union(set((x,)) if include_self else set(), *([get_recursive_children(u, True) for u in graph[x]] if x.uop is not UOps.PHI else []))
    loops_children = {l:get_recursive_children(l) for l in loops[::-1]}

    queue: List = []
    def push(u):
      priority = 0
      # prefer uops that are loop children
      for l, ss in loops_children.items():
        if u in ss: priority -= l.arg[0]*1000 + l.arg[1]
      heapq.heappush(queue, (priority, u))

    for u in nodes:
      if in_degree[u] == 0: push(u)

    if getenv("FUZZ_UOPS", 0):
      from test.external.fuzz_uops import fuzz_uops
      self.fuzz_paths = fuzz_uops(graph, in_degree.copy(), loops_children)

    self._uops = []
    while queue:
      p,x = heapq.heappop(queue)
      if DEBUG >= 7: print(p,x)
      if x.uop is UOps.DEFINE_ACC and len(x.vin):
        idx = min([self._uops.index(l) for l in x.vin])
        self._uops.insert(idx, x)
      else:
        self._uops.append(x)
      for u, ss in loops_children.items():
        if x in ss:
          ss.remove(x)
          if len(ss) == 0: self._uops.append(UOp(UOps.ENDRANGE, None, (u,)))
      for u in graph[x]:
        in_degree[u] -= 1
        if in_degree[u] == 0: push(u)

    assert self._uops[-1].uop is UOps.SINK, f"didn't end with SINK, ended with {self._uops[-1]}"
    self._uops = self._uops[:-1]

    # TODO: ifs should be removed and just the store should be gated
    for u in ifs[::-1]: self._uops.append(UOp(UOps.ENDIF, None, (u,)))

    if type_verify: self.type_verify()

  def add(self, uop:UOps, dtype:Optional[DType]=None, vin:Tuple[UOp, ...]=tuple(), arg:Any=None) -> UOp:
    if found:=self.nodes.get(key:=(uop, dtype, vin, arg)): return found
    self.nodes[key] = ret = UOp(*key)
    return ret

  # *** checker functions ***

  def flops_mem(self) -> Tuple[sint, sint]:
    flops: sint = 0
    mem: sint = 0
    mults: sint = 1
    mult_stack = []
    for u in self.uops:
      if u.uop is UOps.RANGE:
        mult_stack.append(mults)
        mults *= uop_alu_resolve(u.vin[1])
      elif u.uop is UOps.ENDRANGE:
        mults = mult_stack.pop(-1)
      elif u.uop is UOps.ALU:
        flops += mults * (2 if u.arg == TernaryOps.MULACC else 1)
      elif u.uop is UOps.LOAD:
        assert u.dtype is not None
        mem += u.dtype.itemsize * mults
      elif u.uop is UOps.STORE:
        assert u.vin[2].dtype is not None
        mem += u.vin[2].dtype.itemsize * mults
      elif u.uop is UOps.WMMA:
        assert u.arg[1] is not None
        flops += 2 * prod(u.arg[1]) // 32 * mults
    return flops, mem

  def type_verify(self):
    for u in self.uops:
      uop, arg, vin, dtype = u.uop, u.arg, u.vin, u.dtype
      if uop in {UOps.CONST, UOps.DEFINE_ACC}:
        if uop is UOps.DEFINE_ACC: arg = arg[0]
        assert dtype is not None and type(arg) is type(dtypes.as_const(arg, dtype)), f"type of {arg=} does not match {dtype}"
      if uop in {UOps.CAST, UOps.BITCAST}: assert arg is None   # type is the output type, not an arg
      if uop is UOps.ALU:
        if arg in UnaryOps:
          assert dtype == vin[0].dtype, f"{arg} dtype mismatch {dtype=} != {vin[0].dtype=}"
        elif arg in (BinaryOps.CMPLT, BinaryOps.CMPEQ):
          assert dtype == dtypes.bool, f"{arg} output dtype mismatch {dtype=} != {dtypes.bool}"
          assert vin[0].dtype == vin[1].dtype, f"{arg} dtype mismatch {dtype=} != {vin[0].dtype=} != {vin[1].dtype=}"
        elif arg in BinaryOps:
          assert dtype == vin[0].dtype == vin[1].dtype, f"{arg} dtype mismatch {dtype=} != {vin[0].dtype=} != {vin[1].dtype=}"
        elif arg == TernaryOps.WHERE:
          assert vin[0].dtype == dtypes.bool, f"{arg} selector dtype mismatch {vin[0].dtype=} != {dtypes.bool}"
          assert dtype == vin[1].dtype == vin[2].dtype, f"{arg} choice dtype mismatch {dtype=} != {vin[1].dtype=} != {vin[2].dtype=}"<|MERGE_RESOLUTION|>--- conflicted
+++ resolved
@@ -238,13 +238,8 @@
   (UPat(uop=UOps.ALU, arg=BinaryOps.CMPLT, vin=(UPat(uop=UOps.ALU, arg=UnaryOps.NEG, vin=(UPat(name="x"),)),
                                                      UPat(name="c", uop=UOps.CONST, dtype=dtypes.int))),
     lambda c,x: UOp(UOps.ALU, dtypes.bool, (UOp.const(c.dtype, -c.arg), x), BinaryOps.CMPLT)),
-<<<<<<< HEAD
   # cast NOOP (NOTE: it's `is` to deal with PtrDType)
   (UPat(name="root", uop=UOps.CAST), lambda root: root.vin[0] if root.dtype is root.vin[0].dtype else None),
-=======
-  # cast NOOP (NOTE: it's str to deal with PtrDType)
-  ({"__name__": "root", "uop": UOps.CAST}, lambda root: root.vin[0] if str(root.dtype) == str(root.vin[0].dtype) else None),
->>>>>>> f1bf916b
 ])
 
 # *** uop graph ***
