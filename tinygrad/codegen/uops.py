--- conflicted
+++ resolved
@@ -20,13 +20,8 @@
   CONST = auto(); SPECIAL = auto() # noqa: E702
   NOOP = auto(); UNMUL = auto(); GEP = auto() # noqa: E702
   # math ops
-<<<<<<< HEAD
-  CAST = auto(); BITCAST = auto() # noqa: E702
+  CAST = auto(); BITCAST = auto(); VECTORIZE = auto() # noqa: E702
   ALU = auto(); REDUCE = auto(); WMMA = auto() # noqa: E702
-=======
-  CAST = auto(); BITCAST = auto(); VECTORIZE = auto() # noqa: E702
-  ALU = auto(); WMMA = auto() # noqa: E702
->>>>>>> 7f642aa7
   # memory/assignment ops
   LOAD = auto(); STORE = auto(); PHI = auto() # noqa: E702
   # control flow ops
@@ -104,13 +99,6 @@
         assert dtype is not None and src[0].dtype == dtype.scalar(), f"type of {src[0].dtype=} must be a scalar {dtype.scalar()}"
         arg = src[0].arg
       assert dtype is not None and type(arg) is type(dtypes.as_const(arg, dtype)), f"type of {arg=} does not match {dtype}"
-<<<<<<< HEAD
-    if uop in {UOps.CAST, UOps.BITCAST}: assert arg is None   # type is the output type, not an arg
-    if uop is UOps.CAST and dtype is not None and dtype.count > 1: assert len(src) == dtype.count
-    if uop is UOps.LOAD and len(src) > 3 and src[2].op is UOps.ALU:
-      assert src[2].dtype == dtypes.bool and src[3].dtype == dtype, f"{src[2].dtype} != dtypes.bool OR {src[3].dtype} != {dtype}"
-    if uop is UOps.STORE and len(src) == 4: assert src[3].dtype == dtypes.bool
-=======
     if uop in {UOps.CAST, UOps.BITCAST, UOps.VECTORIZE}: assert arg is None and dtype is not None # type is the output type, not an arg
     if uop is UOps.CAST: assert dtype.count == 1 and len(src) == dtype.count
     if uop is UOps.VECTORIZE:
@@ -120,7 +108,6 @@
     if uop is UOps.STORE:
       assert dtype is None, f"{uop} dtype must be None, got {dtype}"
       if len(src) == 4: assert src[3].dtype == dtypes.bool, f"gate dtype mismatch {src[3].dtype} != {dtypes.bool}"
->>>>>>> 7f642aa7
     if uop is UOps.ALU:
       if arg in UnaryOps:
         assert dtype == src[0].dtype, f"{arg} dtype mismatch {dtype=} != {src[0].dtype=}"
