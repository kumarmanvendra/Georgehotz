--- conflicted
+++ resolved
@@ -56,13 +56,8 @@
   def __mod__(self, x): return UOp.alu(BinaryOps.MOD, self, ufix(self.dtype, x))
   def lt(self, x): return UOp.alu(BinaryOps.CMPLT, self, ufix(self.dtype, x))
   def ge(self, x): return -self.lt(x)
-<<<<<<< HEAD
-  def max(self, y): return UOp.alu(BinaryOps.MAX, self, y)
-  def min(self, y): return -UOp.alu(BinaryOps.MAX, -self, -y)
-=======
   def max(self, x): return UOp.alu(BinaryOps.MAX, self, x)
   def min(self, x): return -UOp.alu(BinaryOps.MAX, -self, -x)
->>>>>>> 69f116a7
   @staticmethod
   def const(dtype:Optional[DType], b:ConstType|Variable):
     if isinstance(b, Variable): return UOp(UOps.DEFINE_VAR, dtype, (), b)
