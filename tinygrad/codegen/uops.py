--- conflicted
+++ resolved
@@ -57,10 +57,7 @@
   def __floordiv__(self, x): return UOp.alu(BinaryOps.IDIV, self, ufix(self.dtype, x))
   def __truediv__(self, x): return UOp.alu(BinaryOps.MUL, self, UOp.alu(UnaryOps.RECIP, ufix(self.dtype, x)))
   def __mod__(self, x): return UOp.alu(BinaryOps.MOD, self, ufix(self.dtype, x))
-<<<<<<< HEAD
   def __xor__(self, x): return UOp.alu(BinaryOps.XOR, self, ufix(self.dtype, x))
-=======
->>>>>>> 487ceff8
   def __and__(self, x): return UOp.alu(BinaryOps.AND, self, ufix(self.dtype, x))
   def __or__(self, x): return UOp.alu(BinaryOps.OR, self, ufix(self.dtype, x))
   def ne(self, x): return UOp.alu(BinaryOps.CMPNE, self, ufix(self.dtype, x))
