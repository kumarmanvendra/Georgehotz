--- conflicted
+++ resolved
@@ -221,21 +221,15 @@
 
 # this is symbolic 2.0
 constant_folder = PatternMatcher([
-  (UPat(UOps.BARRIER, src=(UPat((UOps.VECTORIZE, UOps.SINK), name='sink'),)), lambda sink: UOp(UOps.BARRIER, dtypes.void, sink.src)),
-  (UPat(UOps.ALU, src=(UPat(UOps.VECTORIZE, src=UPat(name='x')), UPat(UOps.VECTORIZE, src=UPat(name='y'))), name='alu'),
-   lambda x,y,alu: UOp(UOps.VECTORIZE, alu.dtype, (UOp(UOps.ALU, alu.dtype.scalar(), (x,y), alu.arg),)*alu.dtype.count)),
   # bool ADD is OR, MUL is AND. prevents other rules to rewrite bool ADD/MUL incorrectly
   (UPat(UOps.ALU, dtypes.bool, arg=BinaryOps.ADD, name="x"), lambda x: UOp(x.op, x.dtype, x.src, BinaryOps.OR)),
   (UPat(UOps.ALU, dtypes.bool, arg=BinaryOps.MUL, name="x"), lambda x: UOp(x.op, x.dtype, x.src, BinaryOps.AND)),
   # VECTORIZE/GEP: the expander rule allows tuple GEP creation, this is just for removal
   (UPat(UOps.VECTORIZE, src=UPat(UOps.GEP, src=(UPat(name="x"),)), name="vec"),
    lambda vec,x: x if x.dtype == vec.dtype and tuple(y.arg[0] for y in vec.src) == tuple(range(len(vec.src))) else None),
-<<<<<<< HEAD
-=======
   # reorder ALU/VECTORIZE (broken while we have vectorize_alu!)
-  #(UPat(UOps.ALU, src=(UPat(UOps.VECTORIZE, src=UPat(name='x')), UPat(UOps.VECTORIZE, src=UPat(name='y'))), name='alu'),
-  # lambda x,y,alu: UOp(UOps.VECTORIZE, alu.dtype, (UOp(UOps.ALU, alu.dtype.scalar(), (x,y), alu.arg),)*alu.dtype.count)),
->>>>>>> c447ec21
+  (UPat(UOps.ALU, src=(UPat(UOps.VECTORIZE, src=UPat(name='x')), UPat(UOps.VECTORIZE, src=UPat(name='y'))), name='alu'),
+   lambda x,y,alu: UOp(UOps.VECTORIZE, alu.dtype, (UOp(UOps.ALU, alu.dtype.scalar(), (x,y), alu.arg),)*alu.dtype.count)),
   # VECTORIZE of a single element is just that element
   (UPat(UOps.VECTORIZE, src=(UPat(name='x'),)), lambda x: x),
   # GEP/VECTORIZE, GEP/GEP, GEP/CONST, GEP/VCONST
@@ -380,13 +374,8 @@
   # remove EXPANDs from SINK/BARRIER
   (UPat(UOps.BARRIER, src=(UPat((UOps.VECTORIZE, UOps.SINK), name='sink'),)), lambda sink: UOp(UOps.BARRIER, dtypes.void, sink.src)),
   (UPat(UOps.SINK, name="root"),
-<<<<<<< HEAD
-   lambda root: UOp(UOps.SINK, root.dtype, tuple(flatten(x.src if x.op in {UOps.SINK, UOps.EXPAND, UOps.VECTORIZE} else (x,) for x in root.src)),
-                    root.arg) if any(x.op in {UOps.SINK, UOps.EXPAND, UOps.VECTORIZE} for x in root.src) else None),
-=======
     lambda root: UOp(UOps.SINK, root.dtype, tuple(flatten(x.src if x.op in {UOps.SINK, UOps.EXPAND} else (x,) for x in root.src)), root.arg)
       if any(x.op in {UOps.SINK, UOps.EXPAND} for x in root.src) else None),
->>>>>>> c447ec21
   # ** move add consts to end (NOTE: this is still happening before constant folding) **
   (UPat(UOps.ALU, arg=BinaryOps.ADD, src=(UPat.cvar("c1"), UPat.var("x"))), lambda c1,x: x+c1 if x.op not in (UOps.CONST, UOps.VCONST) else None),
   (UPat(UOps.ALU, arg=BinaryOps.ADD, src=[UPat(UOps.ALU, arg=BinaryOps.ADD, src=(UPat.var("x"), UPat.cvar("c1"))), UPat.var("y")]),
