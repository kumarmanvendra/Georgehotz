from __future__ import annotations
from typing import Optional, Tuple, Dict, List, cast, TYPE_CHECKING, Any, DefaultDict, Callable
import functools, itertools, operator
from collections import defaultdict
from tinygrad.dtype import dtypes, ImageDType, PtrDType
from tinygrad.ops import UnaryOps, BinaryOps, TernaryOps, UOp, UOps, UPat, PatternMatcher, symbolic_flat, symbolic_simple
from tinygrad.ops import graph_rewrite, is_irreducible, split_uop, uop_given_valid, parse_valid, is_increasing, simplify_valid
from tinygrad.helpers import DEBUG, getenv, flatten, dedup, TRANSCENDENTAL, AMX, prod, all_same
from tinygrad.codegen.transcendental import xexp2, xlog2, xsin, TRANSCENDENTAL_SUPPORTED_DTYPES

if TYPE_CHECKING: from tinygrad.renderer import Renderer

# ***** float4/image store handling *****

def fold_expanded(ex, buf):
  if buf.dtype.base != dtypes.float and buf.dtype.base != dtypes.half and not isinstance(buf.dtype, ImageDType): return None
  new_srcs = dedup(list(ex.src))
  old_new_srcs = new_srcs[:]
  is_load, is_image = new_srcs[0].op is UOps.LOAD, isinstance(buf.dtype, ImageDType)

  # first, extract all the relevant offsets
  offsets_rootsrc: DefaultDict[Any, dict] = defaultdict(dict)
  for i,s in enumerate(new_srcs):
    idx = s.src[0].src[1]
    if s.dtype.count != 1 or (is_image and idx.dtype.count == 2): continue
    if idx.arg is BinaryOps.ADD and idx.src[1].op is UOps.CONST: root_src, arg = idx.src[0], idx.src[1].arg
    elif idx.op is UOps.CONST: root_src, arg = "CONST", idx.arg
    else: root_src, arg = idx, 0
    # add gates for gated
    if len(s.src[0].src) == 3: root_src = (s.src[0].src[2], root_src)
    assert arg not in offsets_rootsrc[root_src], f"{offsets_rootsrc[root_src][arg]} != {i} with {len(s.src)} sources"
    offsets_rootsrc[root_src][arg] = i

  # then rewrite everything we can
  lengths = [4] if is_image else ([8,4,2] if buf.dtype.base == dtypes.half and getenv("ALLOW_HALF8") else ([16,8,4,2] if AMX else [4,2]))
  used = set()
  for rootsrc, offsets in offsets_rootsrc.items():
    for o in offsets:
      for fold_length in lengths:
        if all((rootsrc,o+i) not in used and o+i in offsets for i in range(fold_length)):
          load_1 = new_srcs[offsets[o]]
          new_src = list(load_1.src)
          oidx = new_src[0].src[1]
          if oidx.divides(fold_length) is None: continue
          if is_image:
            # for images, we rewrite the index. it must evenly divide 4 from the above check
            new_src[0] = buf.index(
              UOp(UOps.VECTORIZE, dtypes.int.vec(2), ((oidx // 4) % buf.dtype.shape[1], (oidx // (4*buf.dtype.shape[1])))),
              rootsrc[0] if isinstance(rootsrc, tuple) else None)
          else:
            # for non image, we upcast the index pointer
            new_src[0] = new_src[0].cast(new_src[0].dtype.base.vec(fold_length).ptr(new_src[0].dtype.local))
          # vectorize the store
          if not is_load:
            new_src[1] = UOp(UOps.VECTORIZE, new_src[1].dtype.vec(fold_length), tuple(new_srcs[offsets[o+i]].src[1] for i in range(fold_length)))
          # generate the folded new_srcs
          if is_load:
            new_load = UOp(UOps.LOAD, load_1.dtype.vec(fold_length), tuple(new_src))
            for i in range(fold_length): new_srcs[offsets[o+i]] = new_load.gep(i)
          else:
            for i in range(fold_length): new_srcs[offsets[o+i]] = UOp(UOps.STORE, dtypes.void, tuple(new_src)) if i == 0 else None
          for i in range(fold_length): used.add((rootsrc,o+i))

  # dedup expand for LOAD
  if is_load and len(old_new_srcs) != len(ex.src): new_srcs = [new_srcs[old_new_srcs.index(s)] for s in ex.src]
  # remove Nones for STORE
  return UOp(ex.op, ex.dtype, tuple(x for x in new_srcs if x is not None), ex.arg) if len(used) else None

def fix_unfoldable_image_load(load:UOp, buf:UOp):
  if not isinstance(buf.dtype, ImageDType) or (oidx:=load.src[0].src[1]).dtype.count == 2: return None
  id4 = oidx % 4
  new_src = list(load.src)
  # TODO: copied logic from above
  new_src[0] = load.src[0].src[0].index(
    UOp(UOps.VECTORIZE, dtypes.int.vec(2), ((oidx // 4) % buf.dtype.shape[1], (oidx // (4*buf.dtype.shape[1])))),
    load.src[0].src[2] if len(load.src[0].src) == 3 else None)
  vec_load = UOp(UOps.LOAD, load.dtype.vec(4), tuple(new_src))
  return functools.reduce(lambda ret, i: id4.ne(i).where(ret, vec_load.gep(i)), range(4), load.const_like(float('nan')))

buf_idx_pat = UPat(UOps.INDEX, src=(UPat.var("buf"),), allow_any_len=True)
float4_folding = PatternMatcher([
  (UPat(UOps.VECTORIZE, src=UPat(UOps.LOAD, src=(buf_idx_pat,), allow_any_len=True), name="ex"), fold_expanded),
  (UPat((UOps.BARRIER, UOps.SINK), src=UPat(UOps.STORE, src=(buf_idx_pat,), allow_any_len=True), name="ex"), fold_expanded),
])

# ***** image load valid simplification *****

def simplify_valid_load(buf:UOp, start_idx:UOp, valid:UOp) -> Optional[UOp]:
  if (idx:=uop_given_valid(valid, start_idx)) is None: return buf.const_like(0)
  if not isinstance(buf.dtype, ImageDType): return None if idx is start_idx else buf.index(idx, valid)

  # wait for it to be image indexed before running simplification
  if start_idx.dtype.count != 2: return None

  # can drop valid if idx is out of bound when valid is False
  drop_stmt = []
  for stmt in split_uop(valid, BinaryOps.AND):
    X, is_upper_bound, c = parse_valid(stmt)

    # for X0 + X1 + ... >= 1, check if it's out of bound when Xi = 0 for all i
    if not is_upper_bound and c == 1 and all(is_irreducible(u) and u.vmin == 0 for u in split_uop(X, BinaryOps.ADD)):
      testidx = functools.reduce(lambda nowidx,u: nowidx.substitute({u:u.const_like(0)}), split_uop(X, BinaryOps.ADD), idx)
      testidx = testidx.simplify()
      if testidx.gep(0).vmax < 0 or testidx.gep(1).vmax < 0:
        drop_stmt.append(stmt)
        continue

    # if X <= c, check if it's out of bound when X = c+1
    # if X >= c, check if it's out of bound when X = c-1
    test_value = c + 1 if is_upper_bound else c - 1
    for i,b in zip(idx.src, (buf.dtype.shape[1], buf.dtype.shape[0])):
      if is_increasing(i):
        rw = i.substitute({X:X.const_like(test_value)}).simplify()
        if rw.vmin >= b or rw.vmax < 0:
          drop_stmt.append(stmt)
          break

  if not drop_stmt and idx is start_idx: return None
  new_valid = functools.reduce(operator.and_, ss) if (ss:=[s for s in split_uop(valid, BinaryOps.AND) if s not in drop_stmt]) else None
  return buf.index(idx, new_valid)

# ***** optional patterns *****

transcendental_patterns = [
  (UPat(UOps.ALU, dtype=TRANSCENDENTAL_SUPPORTED_DTYPES, src=(UPat.var("d"),), arg=UnaryOps.EXP2), xexp2),
  (UPat(UOps.ALU, dtype=TRANSCENDENTAL_SUPPORTED_DTYPES, src=(UPat.var("d"),), arg=UnaryOps.LOG2), xlog2),
  (UPat(UOps.ALU, dtype=TRANSCENDENTAL_SUPPORTED_DTYPES, src=(UPat.var("d"),), arg=UnaryOps.SIN), xsin),
]

@functools.lru_cache(None)
def get_transcendental_patterns(ops, force_transcendental=False):
  pat = [(p[0], cast(Callable, p[1])) for p in transcendental_patterns if p[0].arg not in ops or force_transcendental]
  return PatternMatcher(pat)

powers_of_two = {2**i:i for i in range(64)}
@functools.lru_cache(None)
def get_late_rewrite_patterns(ops):
  pat: List[Tuple[UPat, Callable]] = []
  # rewrite MOD to AND (which should always be supported, but not for generic in tests)
  if BinaryOps.AND in ops:
    pat += [(UPat(UOps.ALU, arg=BinaryOps.MOD, src=(UPat.var('base'), UPat.cvar("const"))),
            lambda base,const: base & (const.arg-1) if const.arg in powers_of_two else None)]
  # rewrite MUL/IDIV to SHL+SHR
  if BinaryOps.SHL in ops and BinaryOps.SHR in ops:
    pat += [
    (UPat(UOps.ALU, arg=BinaryOps.MUL, dtype=dtypes.ints, src=[UPat.cvar("const"), UPat.var("mul")]), lambda mul, const:
      UOp(UOps.ALU, mul.dtype, (mul, UOp.const(dtypes.int, powers_of_two[const.arg])), BinaryOps.SHL) if const.arg in powers_of_two else None),
    (UPat(UOps.ALU, arg=BinaryOps.IDIV, src=(UPat.var("div"), UPat.cvar("const"))), lambda div, const:
      UOp(UOps.ALU, div.dtype, (div, UOp.const(dtypes.int, powers_of_two[const.arg])), BinaryOps.SHR) if const.arg in powers_of_two else None)]
  if UnaryOps.NEG in ops:
    pat += [(UPat.var('x')*-1, lambda x: x.alu(UnaryOps.NEG))]
    if BinaryOps.SUB in ops: pat += [(UPat.var('x')+UPat.var('y').alu(UnaryOps.NEG), lambda x,y: x.alu(BinaryOps.SUB, y))]
  if TernaryOps.MULACC in ops:
    pat += [(UPat.var('a')*UPat.var('b')+UPat.var('c'), lambda a,b,c: a.alu(TernaryOps.MULACC, b, c))]
  return PatternMatcher(pat)

# ***** threefry *****

def threefry2x32(x: UOp, key: UOp):
  # split x into two uint32, since x in a uint64
  x0, x1 = (x & 0xffffffff).cast(dtypes.uint32), ((x // 2**32) & 0xffffffff).cast(dtypes.uint32)

  rotations = [[13, 15, 26, 6], [17, 29, 16, 24]]
  key0, key1 = (key & 0xffffffff).cast(dtypes.uint32), ((key // 2**32) & 0xffffffff).cast(dtypes.uint32)
  ks = [key1, key0 ^ key1 ^ 0x1BD11BDA, key0]
  xr = [x0 + ks[-1], x1 + ks[0]]
  for i in range(5):
    for r in rotations[i % 2]: xr[0], xr[1] = (x0 := xr[0] + xr[1]), x0 ^ ((xr[1] * 2**r) + (xr[1] // 2**(32 - r)))
    xr = [(xr[0] + ks[i % 3]), (xr[1] + ks[(i + 1) % 3] + i + 1)]

  return xr[1].cast(dtypes.uint64) * 2**32 | xr[0].cast(dtypes.uint64)

# ***** main rewriter *****

def loop_collapse(compval, multconst, rng:UOp, acc:UOp, idx2=None,idx3=None,extra=None,vec=None,ne=None,
                  add=UOp.const(dtypes.int, 0), mul:UOp=UOp.const(dtypes.int, 1)):
  if getenv("DISABLE_LOOP_COLLAPSE") or rng not in acc.src: return None  # must be the right REDUCE
  loop_start, loop_end = rng.src
  if loop_start.arg != 0:
    # TODO: support and test this with other mul and loop_starts
    if DEBUG >= 1: print(f"WARNING, NOT FOLDING: mul:{mul.arg} loop_start:{loop_start.arg}")
    return None
  if idx2 is not None: add = add + idx2
  if idx3 is not None: add = add + idx3
  if vec is not None:
    # add, mul, loop_start, loop_end
    def dvec(x:UOp):
      if x.op is UOps.CONST: return UOp.const(x.dtype.vec(vec.dtype.count), x.arg)
      return UOp(UOps.VECTORIZE, x.dtype.vec(vec.dtype.count), src=(x,)*vec.dtype.count)
    add, mul, loop_start, loop_end = dvec(add), dvec(mul), dvec(loop_start), dvec(loop_end)
  if mul.vmin > 0 and ne is not None:
    comprange = UOp.minimum(loop_end, UOp.maximum((add-compval)//mul + (loop_end-loop_start), loop_start))
  elif mul.vmax < 0 and ne is None:
    comprange = UOp.minimum(loop_end, UOp.maximum((add-compval-mul)//mul + (loop_end-loop_start), loop_start))
  else:
    return None
  new_reduce_op = comprange.cast(multconst.dtype) * multconst
  # TODO: what does it mean to have the same numbered DEFINE_ACC with different ranges?
  new_acc = acc.replace(src=acc.src[0:1]+tuple(x for x in acc.src[1:] if x is not rng))
  ret = new_acc.assign(new_acc+new_reduce_op)
  if extra is not None: ret = ret + acc.assign(acc+extra)
  return ret

def index_collapse(idx:UOp,rng:UOp,buf:UOp,ld:UOp,acc:UOp,add=UOp.const(dtypes.int, 0),mul=UOp.const(dtypes.int, 1)):
  if rng not in acc.src: return None
  new_load = UOp.load(buf.index(add+mul*idx, idx.ge(rng.src[0]) & idx.lt(rng.src[1])), dtype=ld.dtype)
  new_acc = acc.replace(src=acc.src[0:1]+tuple(x for x in acc.src[1:] if x is not rng))
  return new_acc.assign(new_acc+new_load)

# TODO: there's a lot shared with no_vectorized_wmma here
def gep_through_wmma(gep:UOp, wmma:UOp):
  out_sz = prod(x[1] for x in wmma.arg[6][-1])
  wmma_idxs = gep.arg[::out_sz]
  for i in range(out_sz):
    if tuple(x-i for x in gep.arg[i::out_sz]) != wmma_idxs: return None
  tsrcs = []
  for s,sz in zip(wmma.src, wmma.arg[6]):
    src_args = []
    ssz = prod(x[1] for x in sz)
    for w in wmma_idxs: src_args += list(range((w//out_sz)*ssz, (w//out_sz)*ssz + ssz))
    tsrcs.append(s.gep(tuple(src_args)))
  return UOp(UOps.WMMA, gep.dtype, tuple(tsrcs), wmma.arg)

def no_vectorized_wmma(wmma:UOp):
  out_sz = prod(x[1] for x in wmma.arg[6][-1])
  if wmma.dtype.count == out_sz: return None
  tsrcs = []
  for s,sz in zip(wmma.src, wmma.arg[6]):
    ssz = prod(x[1] for x in sz)
    tsrcs.append([s.gep(tuple(range(grp, grp+ssz))) for grp in range(0, s.dtype.count, ssz)])
  wmmas = [UOp(UOps.WMMA, wmma.dtype.scalar().vec(out_sz), tsrc, wmma.arg) for tsrc in zip(*tsrcs)]
  wmma_ex = flatten([[e.gep(i) for i in range(out_sz)] for e in wmmas])
  return UOp(UOps.VECTORIZE, wmma.dtype, tuple(wmma_ex))

def reduce_collapse(acc:UOp, ret:UOp, alu:UOp):
  reduce_parented, reduce_unparented = partition(acc.src[1:], lambda x: x in ret.sparents)
  if len(reduce_unparented) == 0: return None
  new_acc = acc.replace(src=acc.src[0:1]+tuple(reduce_parented))
  ret = new_acc.assign(new_acc.alu(alu.arg, ret))
  if alu.arg is BinaryOps.ADD:
    for r in reduce_unparented: ret = ret * (r.src[1]-r.src[0]).cast(ret.dtype.scalar()).broadcast(ret.dtype.count)
  return ret

acc_pat, rng_pat = UPat(UOps.DEFINE_ACC, name="acc"), UPat(UOps.RANGE, name="rng")
rng_aug = UPat.any(rng_pat, UPat.var("add")+rng_pat, UPat.var("mul")*rng_pat, UPat.var("add")+UPat.var("mul")*rng_pat)

index_load = UPat.var("buf").index(rng_aug).load(name="ld")

arange_augrng = UPat.any(rng_aug, rng_aug+UPat.var("idx2"), rng_aug+UPat.var("idx2")+UPat.var("idx3"), UPat(UOps.VECTORIZE, name="vec", src=rng_aug))
arange_m = arange_augrng.lt(UPat.cvar("compval")).ne(UPat(UOps.CONST, name="ne", arg=True)).where(UPat.cvar("multconst"), UPat.const(None, 0))

# this is symbolic 2.0
sym = symbolic_flat+PatternMatcher([
  # self ASSIGN is just self
  (UPat(UOps.ASSIGN, src=(UPat.var('x'), UPat.var('x'))), lambda x: x),
  # ASSIGN to global is just self
  (UPat(UOps.ASSIGN, src=(UPat(UOps.DEFINE_GLOBAL), UPat.var("x"))), lambda x: x),
  # VECTORIZE/CONST, VECTORIZE/GEP
  (UPat(UOps.VECTORIZE, src=UPat(UOps.CONST), name="vec"), lambda vec: UOp.const(vec.dtype, tuple(x.arg for x in vec.src))),
  (UPat(UOps.VECTORIZE, src=UPat(UOps.GEP, src=(UPat(name="x"),)), name="vec"), lambda vec,x: x.gep(tuple(y.arg[0] for y in vec.src))),
  # reorder ALU/VECTORIZE
  (UPat(UOps.ALU, src=(UPat(UOps.VECTORIZE, src=UPat(name='x')), UPat(UOps.VECTORIZE, src=UPat(name='y'))), name='alu'),
   lambda x,y,alu: UOp(UOps.VECTORIZE, alu.dtype, (UOp(UOps.ALU, alu.dtype.scalar(), (x,y), alu.arg),)*alu.dtype.count)),
  # VECTORIZE of a single element is just that element
  (UPat(UOps.VECTORIZE, src=(UPat(name='x'),)), lambda x: x),
  # VECTORIZE void is SINK
  (UPat(UOps.VECTORIZE, dtype=dtypes.void, src=UPat(UOps.BARRIER, name='b')), lambda b: b),
  (UPat(UOps.VECTORIZE, dtype=dtypes.void, name='x'), lambda x: UOp(UOps.SINK, dtypes.void, x.src)),
  # GEP/VECTORIZE, GEP/GEP, GEP/CONST, GEP/VCONST
  (UPat(UOps.GEP, src=(UPat(UOps.GEP, name='g2'),), name='g1'),
   lambda g1, g2: g2.src[0].gep(tuple(g2.arg[g1.arg[i]] for i in range(g1.dtype.count)))),
  (UPat(UOps.GEP, src=(UPat(UOps.VECTORIZE, name="vec"),), name="gep"),
   lambda gep, vec: UOp(UOps.VECTORIZE, gep.dtype, tuple(vec.src[i] for i in gep.arg)) if len(gep.arg) > 1 else vec.src[gep.arg[0]]),
  (UPat(UOps.GEP, src=(UPat.cvar("c", vec=False),), name="gep"), lambda gep, c: gep.const_like(c.arg)),
  (UPat(UOps.GEP, src=(UPat(UOps.VCONST, name="c"),), name="gep"), lambda gep, c: gep.const_like(tuple(c.arg[x] for x in gep.arg))),
  # push all GEPs through ALUs (fix arange stuff)
  (UPat(UOps.GEP, src=(UPat((UOps.ALU, UOps.CAST, UOps.BITCAST), name='alu'),), name='gep'),
   lambda gep,alu: UOp(alu.op, alu.dtype.scalar().vec(gep.dtype.count), tuple(x.gep(gep.arg) for x in alu.src), alu.arg)),
  # push some GEPs through WMMAs
  (UPat(UOps.GEP, src=(UPat(UOps.WMMA, name="wmma"),), name="gep"), gep_through_wmma),
  # tensor core with a 0 input is acc
  (UPat(UOps.WMMA, src=(UPat.const(None, 0.0), UPat.var(), UPat.var("acc"))), lambda acc: acc),
  (UPat(UOps.WMMA, src=(UPat.var(), UPat.const(None, 0.0), UPat.var("acc"))), lambda acc: acc),
  # tensor core cleanups
  (UPat.var("add") + UPat(UOps.WMMA, name="wmma"),
    lambda add, wmma: UOp(wmma.op, wmma.dtype, (wmma.src[0], wmma.src[1], wmma.src[2]+add), wmma.arg)),
  # threefry
  (UPat(UOps.ALU, dtype=dtypes.uint64, src=(UPat.var("x"), UPat.var("key")), arg=BinaryOps.THREEFRY), threefry2x32),
  # arange loop folding
  (acc_pat.assign(UPat.any(arange_m, arange_m+UPat.var("extra"))+acc_pat), loop_collapse),
  # indexing, with cast or where
  (acc_pat.assign(UPat.var("idx").eq(UPat(UOps.RANGE, name="rng")).cast()*index_load+acc_pat), index_collapse),
  (acc_pat.assign(UPat.var("idx").eq(UPat(UOps.RANGE, name="rng")).where(index_load, UPat.const(None, 0.0))+acc_pat), index_collapse),
  # parentless reduce
  (acc_pat.assign(UPat(UOps.ALU, src=[acc_pat, UPat.var("ret")], arg=BinaryOps.ADD, name="alu")), reduce_collapse),
  (acc_pat.assign(UPat(UOps.ALU, src=[acc_pat, UPat.var("ret")], arg=BinaryOps.MAX, name="alu")), reduce_collapse),
  # ** self folding **
  (UPat(UOps.DEFINE_ACC, src=(UPat.var("x"),)), lambda x: x),            # a DEFINE_ACC without ranges is a CONST
  (UPat(UOps.ASSIGN, src=(UPat.cvar(),UPat.var("x"))), lambda x: x),     # an ASSIGN to a const is a NOOP
  # x!=0 -> (bool)x
  (UPat.var("x").ne(0), lambda x: x.cast(dtypes.bool.vec(x.dtype.count))),
  # ** load/store folding **
  (UPat.store(UPat(UOps.INDEX, name="index"), UPat.load(UPat(UOps.INDEX, name="index"))), lambda index: UOp(UOps.NOOP)),
  (UPat.store(UPat(UOps.INDEX, name="index"), UPat.var("gate").where(UPat.var("alt"), UPat.load(UPat(UOps.INDEX, name="index")))),
   lambda index, gate, alt: UOp.store(index.src[0].index(index.src[1], gate), alt)),
  # fold gated LOAD/STORE
  (UPat().index(UPat(), UPat.const(dtypes.bool, True)).named("idx"), lambda idx: idx.replace(src=idx.src[0:2])), # remove True
  (UPat().index(UPat(), UPat.const(dtypes.bool, False)).named("idx"), lambda idx: idx.const_like(0)),      # False -> NULL pointer
  (UPat(UOps.LOAD, src=(UPat.const(None, 0),), allow_any_len=True, name="x"), lambda x: x.const_like(0)),  # NULL pointer load loads 0
  (UPat(UOps.STORE, src=(UPat.const(None, 0),), allow_any_len=True), lambda: UOp(UOps.NOOP)),  # NULL pointer store does nothing
  # remove NOOPs from SINK
  (UPat(UOps.SINK, name="root"),
    lambda root: UOp(UOps.SINK, root.dtype, a, root.arg) if len(a:=tuple(x for x in root.src if x.op is not UOps.NOOP)) != len(root.src) else None),
  # remove EXPANDs from SINK/BARRIER
  (UPat(UOps.BARRIER, src=(UPat((UOps.VECTORIZE, UOps.SINK), name='sink'),)), lambda sink: UOp(UOps.BARRIER, dtypes.void, sink.src)),
  (UPat(UOps.SINK, name="root"),
    lambda root: UOp(UOps.SINK, root.dtype, tuple(flatten(x.src if x.op in {UOps.SINK, UOps.EXPAND} else (x,) for x in root.src)), root.arg)
      if any(x.op in {UOps.SINK, UOps.EXPAND} for x in root.src) else None),
])

# *** uop expander ***

def _expand_arg_to_idx(args:Tuple[Tuple[int, int], ...], rpk:Dict[int, int]) -> int:
  idx, mul = 0, 1
  for axis,m in args[::-1]:
    idx += rpk[axis] * mul
    mul *= m
  return idx

def _choices_from_args(args:Tuple[Tuple[int, int], ...]) -> List[Dict[int, int]]:
  return [dict(x) for x in itertools.product(*[zip(itertools.repeat(axis), range(m)) for axis,m in args])]

@functools.lru_cache(None)
def _swizzle_args(cargs:Tuple[Tuple[int, int], ...], eargs:Tuple[Tuple[int, int], ...], exclude_args:Tuple[int, ...]) -> List[int]:
  return [_expand_arg_to_idx(eargs, {**rpk, **{x:0 for x in exclude_args}} if exclude_args else rpk) for rpk in _choices_from_args(cargs)]

def do_expand(root:UOp):
  expands = [x for x in root.src if x.op is UOps.EXPAND]
  if len(expands) == 0: return None
  # NOTE: we 0 out the reduce axis for WMMA. in theory they should all be the same, but is this always correct?
  exclude_args = tuple(dedup(root.arg[-1] + tuple(y[0] for y in flatten(root.arg[-2])))) if root.op is UOps.WMMA else ()
  if all_same(expands_args:=[x.arg for x in expands]) and len(exclude_args) == 0:
    # if there's only one expand arg, it's okay to use it (optimization)
    expand_args = expands[0].arg
  else:
    # otherwise, we sort them and GEP
    expand_args = tuple(x for x in sorted(dedup(flatten(expands_args))) if x[0] not in exclude_args)
  expand_sz = prod([x[1] for x in expand_args])
  new_srcs = []
  for i,src in enumerate(root.src):
    if src.op is UOps.EXPAND:
      if root.op is UOps.IF and i == 0:
        # IF means OR on first arg to IF
        new_srcs.append(functools.reduce(operator.__or__, [src.src[0].gep(i) for i in range(expand_sz)]))
      elif expand_args == src.arg:
        # just remove the expand
        new_srcs.append(src.src[0])
      else:
        lst = _swizzle_args(expand_args, src.arg, exclude_args)
        # if the base dtype is > 1, put those at the end
        if src.dtype.count > 1: lst = flatten([[i*src.dtype.count+j for j in range(src.dtype.count)] for i in lst])
        new_srcs.append(src.src[0].gep(tuple(lst)))
    else:
      # non-EXPAND input
      if (root.op is UOps.IF) or (root.op is UOps.REDUCE and i != 0):
        # for the first arg of IF and the RANGE args of REDUCE, just pass them through ignoring EXPANDS
        new_srcs.append(src)
      elif src.dtype.count > 1:
        # put any input dtype > 1 grouped together
        new_srcs.append(UOp(UOps.VECTORIZE,
                            src.dtype.scalar().vec(expand_sz*src.dtype.count), tuple(src.gep(i) for i in range(src.dtype.count))*expand_sz))
      else:
        # repeat the arg
        new_srcs.append(src.broadcast(expand_sz))

  new_arg = root.arg
  if root.op is UOps.GEP:
    assert root.dtype.count == 1
    # is this right?
    new_arg = tuple(range(root.arg[0], new_srcs[0].dtype.count, new_srcs[0].dtype.count // expand_sz))
  nsrc = UOp(root.op, root.dtype.scalar().vec(root.dtype.count*expand_sz), tuple(new_srcs), new_arg)
  return UOp(UOps.EXPAND, root.dtype, (nsrc,), expand_args)

<<<<<<< HEAD
=======
def do_reduce(ctx:List[int], root:UOp):
  acc = UOp(UOps.DEFINE_ACC, root.dtype,
            (root.const_like(identity_element(root.arg, root.dtype.scalar())),) + tuple(root.src[1:]), (ctx[0],))
  ctx[0] += 1
  return acc.assign(acc.alu(root.arg, root.src[0]))

>>>>>>> 2cfca230
def do_contract(con:UOp):
  ex = con.src[0]
  # CONTRACT without EXPAND repeats the element VECTORIZED
  if ex.op is not UOps.EXPAND: return UOp(UOps.VECTORIZE, con.dtype, con.src*con.dtype.count)
  # CONTRACT may remove several axes from EXPAND
  assert con.dtype.count == prod([x[1] for x in con.arg]), "dtype is wrong"
  idxs = []
  for rpk in _choices_from_args(new_ex_args:=tuple(x for x in ex.arg if x not in con.arg)):
    idxs += [_expand_arg_to_idx(ex.arg, {**rpk, **lrpk}) for lrpk in _choices_from_args(con.arg)]
  return UOp(UOps.EXPAND, con.dtype, (ex.src[0].gep(tuple(idxs)),), new_ex_args)

def no_vectorized_alu(alu):
  if alu.dtype.vcount == 1: return None
  alus = tuple(UOp(alu.op, alu.dtype.scalar(), tuple(s.gep(i) for s in alu.src), alu.arg) for i in range(alu.dtype.vcount))
  return UOp(UOps.VECTORIZE, alu.dtype, alus)

def create_gate(root:UOp) -> Optional[UOp]:
  @functools.lru_cache(None)
  def _gate_srcs(u:UOp, gate:UOp) -> UOp:
    if u.op is UOps.BARRIER: return u
    if u.op is UOps.LOAD and u.src[-1].op is UOps.BARRIER:
      return UOp(u.op, u.dtype, u.src[:-1]+(UOp(UOps.IF, dtypes.void, (gate, u.src[-1])),), u.arg)
    return u if (replace_source:=tuple(_gate_srcs(x, gate) for x in u.src)) == u.src else UOp(u.op, u.dtype, replace_source, u.arg)
  idx = root.src[0]
  if idx.op is UOps.CAST: idx = idx.src[0]
  return None if idx.op is not UOps.INDEX or len(idx.src) == 2 or (ret:=_gate_srcs(root, idx.src[2])) is root else ret

expander = PatternMatcher([
  # double expand
  (UPat(UOps.EXPAND, name="outer", src=(UPat(UOps.EXPAND, name="inner"),)),
   lambda outer, inner: UOp(UOps.EXPAND, outer.dtype, (inner.src[0],), inner.arg+outer.arg)),
  # do expansion
  (UPat((UOps.ALU, UOps.CAST, UOps.BITCAST, UOps.GEP, UOps.WMMA, UOps.LOAD, UOps.STORE, UOps.INDEX, UOps.ASSIGN,
         UOps.VECTORIZE, UOps.REDUCE, UOps.IF), name="root", custom_early_reject=set([(UOps.EXPAND, None)])), do_expand),
  (UPat(UOps.CONTRACT, name="con"), do_contract),
  # vectorize DEFINE_ACC
  (UPat(UOps.VECTORIZE, src=UPat(UOps.DEFINE_ACC, name="acc"), name="v"), lambda acc,v: acc.replace(dtype=v.dtype)),
  # remove EXPANDs from SINK
  (UPat(UOps.SINK, name="root"),
   lambda root: UOp(UOps.SINK, root.dtype, a, root.arg)
    if len(a:=tuple(flatten(x.src if x.op is UOps.EXPAND else (x,) for x in root.src))) != len(root.src) else None),
  # BARRIERs aren't actually expanded
  (UPat(UOps.BARRIER, src=(UPat(UOps.EXPAND, name="ex"),)),
   lambda ex: UOp(UOps.EXPAND, dtypes.void, (UOp(UOps.BARRIER, dtypes.void, ex.src),)*len(ex.src), ex.arg)),
  # empty EXPAND is NOOP
  (UPat(UOps.EXPAND, src=(UPat.var('x'),), arg=()), lambda x: x),
  # EXPAND GEP (needed for WMMA, generalize this) -> vectorized ALU
  (UPat(UOps.EXPAND, name="ex", src=tuple(UPat.var('x').gep(i)+UPat.var('y').gep(i) for i in range(256 if AMX else 8))),
    lambda ex,x,y: UOp(UOps.EXPAND, ex.dtype, tuple((x+y).gep(i) for i in range(256 if AMX else 8)), ex.arg)),
])

def no_vectorized_load_store(ls:UOp):
  idx = ls.src[0]
  assert isinstance(idx.dtype, PtrDType)
  if idx.dtype.v == 1: return None
  tv = [UOp(ls.op, ls.dtype.scalar(), tuple(j.gep(i) for j in ls.src)) for i in range(idx.dtype.v)]
  return UOp(UOps.VECTORIZE, ls.dtype, tuple(tv))

def no_vectorized_acc(acc:UOp):
  if acc.dtype.count == 1: return None
  alus = tuple(UOp(acc.op, acc.dtype.scalar(),
    tuple(s.gep(i) if j == 0 else s for j,s in enumerate(acc.src)), acc.arg+(i,)) for i in range(acc.dtype.count))
  return UOp(UOps.VECTORIZE, acc.dtype, alus)

devectorize = PatternMatcher([
  # no ALU on vectorized dtypes
  (UPat((UOps.ALU, UOps.CAST, UOps.BITCAST, UOps.ASSIGN, UOps.INDEX), name="alu"), no_vectorized_alu),
  (UPat(UOps.WMMA, name="wmma"), no_vectorized_wmma),
  (UPat(UOps.DEFINE_ACC, name="acc"), no_vectorized_acc),
  (UPat((UOps.LOAD, UOps.STORE), name="ls"), no_vectorized_load_store),
])

def delete_redundant_gates(buf:UOp, idx:UOp, val:UOp, store_gate:UOp, cast:Optional[UOp]=None) -> Optional[UOp]:
  if store_gate not in [gate.src[0] for gate in val.sparents if gate.op is UOps.IF]: return None
  # remove the gate from the index
  return UOp.store(buf.index(idx).cast(cast.dtype) if cast is not None else buf.index(idx), val)

load_store_indexing = PatternMatcher([
  # late fixup of unfoldable image loads
  (UPat(UOps.LOAD, src=(UPat.var("buf"), UPat()), allow_any_len=True, name="load"), fix_unfoldable_image_load),
  # simplify valid
  (UPat(UOps.ALU, name="valid", arg=BinaryOps.AND), simplify_valid),
  # image load valid idx simplification
  (UPat(UOps.INDEX, src=(UPat.var("buf"), UPat.var("start_idx"), UPat.var("valid"))), simplify_valid_load),
  # delete_redundant_gates (after expand)
  (UPat(UOps.STORE, src=(UPat.any(stidx:=UPat.var("buf").index(UPat.var("idx"), UPat.var("store_gate")), stidx.cast().named("cast")),
                                  UPat.var("val"))), delete_redundant_gates),
])

def idx_load_store(x:UOp):
  idx = x.src[0].index(x.src[1], x.src[3] if len(x.src) > 3 else None)
  v = x.dtype.count if x.op is UOps.LOAD else x.src[2].dtype.count
  if v > 1 and not isinstance(x.src[0].dtype, ImageDType): idx = idx.cast(idx.dtype.base.vec(v).ptr(idx.dtype.local))
  post_mask = x.src[4:] if len(x.src) > 3 else (x.src[2:] if x.op is UOps.LOAD else x.src[3:])
  if x.op is UOps.LOAD: return UOp(x.op, x.dtype, (idx,)+post_mask, x.arg)
  return UOp(x.op, x.dtype, (idx,x.src[2])+post_mask, x.arg)

migrate_indexing = PatternMatcher([
  # use indexing for LOAD/STORE
  (UPat((UOps.LOAD, UOps.STORE), src=(UPat((UOps.DEFINE_GLOBAL, UOps.DEFINE_LOCAL)),), allow_any_len=True, name="x"), idx_load_store),
  # create gate MUST BE BEFORE expander
  (UPat(UOps.STORE, name="root"), create_gate),
])

def move_mask(x:UOp, buf:UOp, idx:UOp, mask:UOp, cast:Optional[UOp]=None) -> UOp:
  # this moves the mask from the indexing to the load/store op for rendering
  nidx = buf.index(idx).cast(cast.dtype) if cast is not None else buf.index(idx)
  return UOp.load(nidx, x.const_like(0), mask, *x.src[1:], dtype=x.dtype) if x.op is UOps.LOAD else UOp.store(nidx, x.src[1], mask, *x.src[2:])

pm_render = PatternMatcher([
  # for rendering, we use explicit VECTORIZE
  (UPat(UOps.CONST, name='c'),
   lambda c: UOp(UOps.VECTORIZE, c.dtype, (UOp.const(c.dtype.scalar(), c.arg),)*c.dtype.vcount) if c.dtype.vcount > 1 else None),
  (UPat(UOps.VCONST, name='c'), lambda c: UOp(UOps.VECTORIZE, c.dtype, tuple(UOp.const(c.dtype.scalar(), x) for x in c.arg))),
  (UPat(UOps.GEP, name='gep'), lambda gep: UOp(UOps.VECTORIZE, gep.dtype, tuple(gep.src[0].gep(x) for x in gep.arg)) if len(gep.arg) > 1 else None),
  (UPat(UOps.VECTORIZE, src=(UPat(name='x'),)), lambda x: x),
  # move masks of loads/stores
  (UPat((UOps.LOAD, UOps.STORE), src=(UPat.any(masked_index:=UPat(UOps.INDEX, src=(UPat(name="buf"), UPat(name="idx"), UPat(name="mask"))),
                                               masked_index.cast(None).named("cast")),), allow_any_len=True, name="x"), move_mask),
])

# *** uop graph ***

def full_graph_rewrite(sink:UOp, opts:Optional[Renderer]=None) -> UOp:
  assert sink.op is UOps.SINK, f"sink isn't sink, it's {sink.op}"
  supported_ops = tuple(opts.code_for_op.keys()) if opts is not None else ()
  extra_matcher = opts.extra_matcher if opts is not None and opts.extra_matcher is not None else PatternMatcher([])

  # convert REDUCE to DEFINE_ACC + ASSIGN (contextual)
  sink = graph_rewrite(sink, just_reduce, ctx=[0])

  # initial symbolic + migrate indexing (remove this) + transcendental
  sink = graph_rewrite(sink, sym+migrate_indexing+get_transcendental_patterns(supported_ops, TRANSCENDENTAL>=2))

  # expand
  sink = graph_rewrite(sink, sym+expander)

  # devectorize + load_store_indexing
  sink = graph_rewrite(sink, sym+(devectorize+float4_folding if opts is not None and opts.supports_float4 else devectorize)+load_store_indexing)

  # final rules for the renderer (without sym)
  sink = graph_rewrite(sink, symbolic_simple+get_late_rewrite_patterns(supported_ops)+pm_render+extra_matcher)
  return sink<|MERGE_RESOLUTION|>--- conflicted
+++ resolved
@@ -381,15 +381,6 @@
   nsrc = UOp(root.op, root.dtype.scalar().vec(root.dtype.count*expand_sz), tuple(new_srcs), new_arg)
   return UOp(UOps.EXPAND, root.dtype, (nsrc,), expand_args)
 
-<<<<<<< HEAD
-=======
-def do_reduce(ctx:List[int], root:UOp):
-  acc = UOp(UOps.DEFINE_ACC, root.dtype,
-            (root.const_like(identity_element(root.arg, root.dtype.scalar())),) + tuple(root.src[1:]), (ctx[0],))
-  ctx[0] += 1
-  return acc.assign(acc.alu(root.arg, root.src[0]))
-
->>>>>>> 2cfca230
 def do_contract(con:UOp):
   ex = con.src[0]
   # CONTRACT without EXPAND repeats the element VECTORIZED
