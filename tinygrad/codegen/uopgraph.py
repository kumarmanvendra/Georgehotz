from __future__ import annotations
from typing import Iterator, Optional, Tuple, Any, Dict, List, DefaultDict, Set, Callable, Union, cast, TYPE_CHECKING
import functools, itertools, heapq, math
from collections import defaultdict
from tinygrad.dtype import dtypes, DType, PtrDType, ImageDType
from tinygrad.shape.symbolic import Variable
from tinygrad.ops import UnaryOps, BinaryOps, TernaryOps, ReduceOps, exec_alu
from tinygrad.helpers import DEBUG, getenv, flatten, all_same, dedup, TRANSCENDENTAL
from tinygrad.codegen.uops import UOp, UOps, END_FOR_UOP, type_verify
from tinygrad.codegen.transcendental import xexp2, xlog2, xsin, TRANSCENDENTAL_SUPPORTED_DTYPES

if TYPE_CHECKING:
  from tinygrad.renderer import Renderer

# *** simplification logic ***

class UPat:
  def __init__(self, op:Optional[Union[UOps, Set[UOps]]]=None, arg:Any=None, src:Optional[Union[Tuple[UPat, ...], List[UPat], UPat]]=None,
               name:Optional[str]=None, dtype:Optional[Union[DType, Set[DType]]]=None, allow_any_len:bool=False):
    self.op: Optional[Tuple[UOps, ...]] = None if op is None else (tuple(op) if isinstance(op, set) else (op,))
    self.dtype: Optional[Tuple[DType, ...]] = None if dtype is None else (tuple(dtype) if isinstance(dtype, set) else (dtype,))
    self.arg = arg
    self.src: Any = None
    if isinstance(src, list):
      # try all permutations if it's a list
      self.src = list(itertools.permutations(src))
    elif isinstance(src, tuple):
      # only one if it's a tuple
      self.src = [src]
    elif isinstance(src, UPat):
      # repeat if it's a UPat
      self.src = [itertools.repeat(src)]
    self.name: Optional[str] = name
    self.allowed_len: int = 0 if allow_any_len or isinstance(src, UPat) or src is None else len(src)

  @staticmethod
  def compile(u: UOp, name:Optional[str]=None) -> UPat:
    if u.op is UOps.VAR: return UPat(name=name or u.arg, dtype=u.dtype) if len(u.src) == 0 else UPat.compile(u.src[0], name or u.arg)
    return UPat(u.op, u.arg, (list if u.commutative() else tuple)([UPat.compile(src) for src in u.src]) if u.src != () else None,
                name, u.dtype, allow_any_len=(isinstance(name, str) and 'allow_any_len' in name))

def _match(uop:UOp, pat:UPat, store:Dict[str, UOp]) -> List[Dict[str, UOp]]:
  if (pat.name is not None and store.setdefault(pat.name, uop) is not uop) or \
     (pat.dtype is not None and uop.dtype is not None and uop.dtype not in pat.dtype) or \
     (pat.arg is not None and pat.arg != uop.arg) or \
     (pat.op is not None and uop.op not in pat.op): return []
  if pat.src is None: return [store]
  res: List[Dict[str, UOp]] = []
  for vp in pat.src:
    if pat.allowed_len != 0 and len(uop.src) != pat.allowed_len: return []
    new_stores = [store.copy()]
    for uu, vv in zip(uop.src, vp): new_stores = [rstore for nstore in new_stores for rstore in _match(uu, vv, nstore)]
    res.extend(new_stores)
  return res

class PatternMatcher:
  def __init__(self, patterns:List[Tuple[Union[UPat, UOp], Callable]]):
    self.patterns = patterns
    self.pdict: DefaultDict[Tuple[UOps, Any], List[Tuple[UPat, Callable]]] = defaultdict(list)
    # uop is required, arg is optional
    for p,fxn in self.patterns:
      if isinstance(p, UOp): p = UPat.compile(p)
      assert p.op is not None
      for uop in p.op: self.pdict[(uop, p.arg)].append((p, fxn))

  def rewrite(self, uop:UOp) -> Optional[UOp]:
    for p,fxn in itertools.chain(self.pdict[(uop.op, uop.arg)], self.pdict[(uop.op, None)]):
      if (matches := _match(uop, p, {})) and (ret:=fxn(**matches[0])) is not None: return ret # NOTE: if it returns None, we keep trying to match
    return None

def expand_nodes(parents:Set[UOp], expands:List[UOp], base:UOp) -> List[UOp]:
  # just in case, dedup expands
  expands = dedup(expands)

  # get children and define_accs
  children = defaultdict(list)
  define_accs = []
  for p in parents:
    if p.op is UOps.PHI:
      wmma_reduce_axes = flatten([x.arg[7] for x in p.parents if x.op is UOps.WMMA])
      parent_expands_for_acc = [x.arg for x in p.parents if x in expands and x.arg not in wmma_reduce_axes]
      define_accs.append((p.src[0], parent_expands_for_acc))
    for x in p.src:
      children[x].append(p)

  # get nodes on the path from root to the expand node
  on_path: Dict[UOp, None] = {}
  search = expands[:]
  while len(search):
    t = search.pop(0)
    for cc in children[t]:
      if cc in on_path: continue
      on_path[cc] = None
      search.append(cc)

  # toposort the nodes on the path
  # TODO: library!
  in_degree: DefaultDict[UOp, int] = defaultdict(int)
  for n in on_path:
    for x in children[n]:
      in_degree[x] += 1
  toposort: List[UOp] = []
  search2 = [p for p in on_path if in_degree[p] == 0]
  seen: Set[UOp] = set()
  while len(search2):
    n = search2.pop(0)
    if n in seen: continue
    toposort.append(n)
    for x in children[n]:
      in_degree[x] -= 1
      if in_degree[x] == 0:
        search2.append(x)

  # get replacements by index
  replacements: Dict[int, List[int]] = {}
  for r in expands:
    if r.arg in replacements: assert len(replacements[r.arg]) == len(r.src)
    else: replacements[r.arg] = list(range(0, len(r.src)))

  # get nodes on the path from root to the expand node
  rps = list(itertools.product(*replacements.values()))

  acc_number = 0
  replaces: List[Dict[UOp, UOp]] = []
  acc_cache: Dict[Tuple[Tuple[UOp, int, int], ...], UOp] = {}
  for rp in rps:
    rpk = dict(zip(replacements.keys(), rp))
    replace = {r:r.src[rpk[r.arg]] for r in expands}
    for d, acc_parents in define_accs:
      acc_index = tuple((d,x,rpk[x]) for x in acc_parents)
      if acc_index in acc_cache:
        replace[d] = acc_cache[acc_index]
      else:
        replace[d] = acc_cache[acc_index] = UOp(d.op, d.dtype, d.src, d.arg + (acc_number,))
        acc_number += 1
    replaces.append(replace)

  for cc in toposort:
    if cc.op is UOps.BARRIER:
      super_replace = UOp(cc.op, cc.dtype, sum([tuple(replace.get(x, x) for x in cc.src) for replace in replaces], ()), cc.arg)
      for replace in replaces:
        replace[cc] = super_replace
    else:
      for replace in replaces:
        tcc = replace.get(cc, cc)  # NOTE: handle expands that are already replaced
        replace[cc] = UOp(tcc.op, tcc.dtype, tuple(replace.get(x, x) for x in tcc.src), tcc.arg)
  return [x.get(base, base) for x in replaces]

# ***** reduce+image+contract handling *****

def expand_wmma(wmma):
  expands = [x for x in wmma.parents if x.op is UOps.EXPAND and (x.arg in wmma.arg[-1] or x.arg in wmma.arg[-2])]
  if len(expands) == 0: return None
  new_uops = expand_nodes(wmma.sparents, expands, wmma)
  # TODO: assert that these are all the same. they have to be
  return new_uops[0]

acc_number = 0
def replace_reduce(root):
  global acc_number
  expands = [x for x in root.src[1:] if x.op is UOps.EXPAND]

  # add other expands for float4. TODO: should be a faster way
  expand_args = [x.arg for x in expands]
  new_expands = [x for x in root.parents if x.op is UOps.EXPAND and x.arg in expand_args]
  expands = dedup(expands + new_expands)

  if len(expands):
    new_uops = expand_nodes(root.parents, expands, root.src[0])
  else:
    new_uops = [root.src[0]]

  const = UOp.const(root.dtype, dtypes.as_const(0, root.dtype.scalar()) if root.arg is ReduceOps.SUM else dtypes.min(root.dtype.scalar()))
  acc = UOp(UOps.DEFINE_ACC, root.dtype, (const,) + tuple(x for x in root.src[1:] if x not in expands), (acc_number,))
  acc_number += 1
  ret = acc
  for xx in new_uops: ret = UOp.alu({ReduceOps.SUM:BinaryOps.ADD, ReduceOps.MAX:BinaryOps.MAX}[cast(ReduceOps, root.arg)], ret, xx)
  return UOp(UOps.PHI, ret.dtype, (acc, ret))

def replace_contract(root:UOp):
  parents, dtype = root.parents, cast(DType, root.dtype)
  expands: List[UOp] = [x for x in parents if x.op is UOps.EXPAND and x.arg in root.arg]
  assert all_same(expand_lens := [dtype.count] + [len(x.src) for x in expands]), expand_lens
  ret = expand_nodes(parents, expands, root.src[0])
  if len(ret) == 1: ret = ret*dtype.count   # TODO: why is this needed?
  return UOp(UOps.VECTORIZE, dtype, tuple(ret))

def fix_image_idx(ls:UOp):
  if ls.src[1].dtype is None or ls.src[1].dtype.count != 1: return None
  if not isinstance(ls.src[0].dtype, ImageDType): return None
  assert ls.op is not UOps.STORE or cast(DType, ls.src[2].dtype).count == 4, "image store must be float4"
  idxy = ls.src[1]
  #if not idxy.divides(4): raise RuntimeError("image index must divide 4")
  base_shape = ls.src[0].dtype.shape
  idx, idy = (idxy // 4) % base_shape[1], (idxy // (4 * base_shape[1]))
  image_idx = UOp(UOps.VECTORIZE, cast(DType, idxy.dtype).vec(2), (idx, idy))
  if ls.op is UOps.LOAD and cast(DType, ls.dtype).count == 1:
    cconst = (UOp(UOps.VECTORIZE, cast(DType, ls.dtype).vec(4), src=(ls.src[3], ls.src[3], ls.src[3], ls.src[3])),) if len(ls.src) >= 3 else ()
    loaded = UOp(ls.op, cast(DType, ls.dtype).vec(4), (ls.src[0], image_idx) + ls.src[2:3] + cconst, ls.arg)
    subidx = idxy%4
    ret = UOp.const(ls.dtype, 0)
    for i in range(4): ret = UOp.alu(TernaryOps.WHERE, subidx.ne(i), ret, UOp(UOps.GEP, ls.dtype, (loaded,), i))
    return ret
  return UOp(ls.op, ls.dtype, (ls.src[0], image_idx) + ls.src[2:], ls.arg)

def cast_reduce(cst):
  if cst.dtype.scalar() == cst.dtype: return None  # not for normal CAST. TODO: the merging one shouldn't be CAST
  if not all_same([(x.arg, x.src[1:]) for x in cst.src]): return None
  fst_red = cst.src[0]
  red = UOp(UOps.VECTORIZE, cst.dtype, tuple(x.src[0] for x in cst.src))
  return UOp(UOps.REDUCE, red.dtype, (red,) + fst_red.src[1:], fst_red.arg)

contractor = PatternMatcher([
  # contracts
  (UOp(UOps.CONTRACT).name("root"), replace_contract),
  # VECTORIZE after REDUCEs -> one REDUCE (breaks TestConv.test_two_binops_no_rerun)
  (UPat(UOps.VECTORIZE, name="cst", src=UPat(UOps.REDUCE)), cast_reduce),
])

reducer = PatternMatcher([
  (UOp(UOps.REDUCE).name("root"), replace_reduce),
  (UOp(UOps.WMMA).name("wmma"), expand_wmma),
  # image indexing. TODO: why can't this just go after the float stuff?
  (UPat({UOps.LOAD, UOps.STORE}, name="ls"), fix_image_idx),
])

# ***** float4 handling *****

def float4_expand_load(load, buf, ex, idx=UOp.const(dtypes.int, 0), idx2=None):
  if len(ex.src) != 4: return None
  if tuple(x.arg for x in ex.src if x.op is UOps.CONST) != tuple(range(len(ex.src))): return None
  if buf.dtype != PtrDType(dtypes.float) and not isinstance(buf.dtype, ImageDType): return None
  if idx2 is not None: idx = idx + idx2
  if not idx.divides(len(ex.src)): return None

  if load.dtype.scalar() != load.dtype: return None  # how does this happen?
  vec_load = UOp(UOps.LOAD, load.dtype.vec(len(ex.src)), (buf, idx))
  return UOp(UOps.EXPAND, load.dtype, tuple(UOp(UOps.GEP, load.dtype, (vec_load,), i) for i in range(len(ex.src))), ex.arg)

def float4_contract_store(buf, ex, var, store_allow_any_len, idx=UOp.const(dtypes.int, 0), idx2=None, idx3=None):
  if len(ex.src) not in [2, 4]: return None
  if tuple(x.arg for x in ex.src if x.op is UOps.CONST) != tuple(range(len(ex.src))): return None
  if buf.dtype != PtrDType(dtypes.float) and not isinstance(buf.dtype, ImageDType): return None
  if idx2 is not None: idx = idx + idx2
  if idx3 is not None: idx = idx + idx3
  if not idx.divides(len(ex.src)): return None

  new_var = UOp(UOps.CONTRACT, var.dtype.vec(len(ex.src)), (var,), (ex.arg,))
  return UOp(UOps.STORE, None, (buf, idx, new_var) + store_allow_any_len.src[3:])

def no_float4_alu(alu):
  if alu.dtype.count == 1: return None
  alus = tuple(UOp(UOps.ALU, alu.dtype.scalar(),
                   tuple(UOp(UOps.GEP, s.dtype.scalar(), (s,), i) for s in alu.src), alu.arg) for i in range(alu.dtype.count))
  return UOp(UOps.VECTORIZE, alu.dtype, alus)

float4_folding = PatternMatcher([
  (UOp(UOps.STORE, dtype=dtypes.float, src=(UOp.var("buf"), UOp.var("idx")+
    (UOp(UOps.EXPAND, src=tuple(UOp.const(dtypes.int, i) for i in range(4))).name("ex")+UOp.var("idx2")), UOp.var("var"))).name("store"),
    lambda buf, store, idx, idx2, ex, var: UOp(UOps.STORE, store.dtype, (buf, idx+idx2+ex, var), store.arg)),
  # float(2,4) load
  (UOp(UOps.LOAD, dtype=dtypes.float, src=(UOp.var("buf"),
    UOp(UOps.EXPAND).name("ex")+UOp.var("idx")+UOp.var("idx2"))).name("load"),
    float4_expand_load),
  (UOp(UOps.LOAD, dtype=dtypes.float, src=(UOp.var("buf"),
    UOp(UOps.EXPAND).name("ex")+UOp.var("idx"))).name("load"), float4_expand_load),
  (UOp(UOps.LOAD, dtype=dtypes.float, src=(UOp.var("buf"),
    UOp(UOps.EXPAND).name("ex"))).name("load"), float4_expand_load),
  # float(2,4) store
  # TODO: fold ADDs into one UOp and remove add chains
  (UOp(UOps.STORE, src=(UOp.var("buf"),
    UOp(UOps.EXPAND).name("ex")+UOp.var("idx")+UOp.var("idx2")+UOp.var("idx3"), UOp.var("var"))).name("store_allow_any_len"),
    float4_contract_store),
  (UOp(UOps.STORE, src=(UOp.var("buf"),
    UOp(UOps.EXPAND).name("ex")+UOp.var("idx")+UOp.var("idx2"), UOp.var("var"))).name("store_allow_any_len"),
    float4_contract_store),
  (UOp(UOps.STORE, src=(UOp.var("buf"),
    UOp(UOps.EXPAND).name("ex")+UOp.var("idx"), UOp.var("var"))).name("store_allow_any_len"), float4_contract_store),
  (UOp(UOps.STORE, src=(UOp.var("buf"),
    UOp(UOps.EXPAND).name("ex"), UOp.var("var"))).name("store_allow_any_len"), float4_contract_store),
  # no ALU on float4 (float4 constructor doesn't work in METAL/GPU)
  (UOp(UOps.ALU).name("alu"), no_float4_alu),
])

# ***** transcendental *****

transcendental_folding = PatternMatcher([
  (UPat(UOps.ALU, dtype=TRANSCENDENTAL_SUPPORTED_DTYPES, src=(UPat(name="x"),), arg=UnaryOps.EXP2), xexp2),
  (UPat(UOps.ALU, dtype=TRANSCENDENTAL_SUPPORTED_DTYPES, src=(UPat(name="d"),), arg=UnaryOps.LOG2), xlog2),
  (UPat(UOps.ALU, dtype=TRANSCENDENTAL_SUPPORTED_DTYPES, src=(UPat(name="d"),), arg=UnaryOps.SIN), xsin),
])

# ***** threefry *****

def threefry2x32(x: UOp, seed: UOp):
  # split x into two uint32, since x in a uint64
  x0, x1 = (x & 0xffffffff).cast(dtypes.uint32), ((x // 2**32) & 0xffffffff).cast(dtypes.uint32)

  rotations = [[13, 15, 26, 6], [17, 29, 16, 24]]
  ks = [0x0, (seed := seed.cast(dtypes.uint32)) ^ 0x1BD11BDA, seed]
  xr = [x0 + ks[-1], x1 + ks[0]]
  for i in range(5):
    for r in rotations[i % 2]: xr[0], xr[1] = (x0 := xr[0] + xr[1]), x0 ^ ((xr[1] * 2**r) + (xr[1] // 2**(32 - r)))
    xr = [(xr[0] + ks[i % 3]), (xr[1] + ks[(i + 1) % 3] + i + 1)]

  return xr[1].cast(dtypes.uint64) * 2**32 | xr[0].cast(dtypes.uint64)

# ***** main rewriter *****

def reduce_before_expand(reduce_allow_any_len, expand, x):
  red = UOp(UOps.REDUCE, x.dtype, (x,)+reduce_allow_any_len.src[1:], reduce_allow_any_len.arg)
  gep = tuple(UOp(UOps.GEP, reduce_allow_any_len.dtype, (red,), i) for i in range(x.dtype.count))
  return UOp(expand.op, expand.dtype, gep, expand.arg)

def sum_collapse(phi_input, loop, val1, val2):
  for v1,v2 in [(val1, val2), (val2, val1)]:
    if loop not in v1.parents:
      loop_range = loop.src[1]-loop.src[0]
      ret = v1*loop_range.cast(v1.dtype)
      return UOp(UOps.PHI, phi_input.dtype, (phi_input, v2))+ret
  return None

def loop_collapse(loop_start, loop_end, compval, idx, mval, multconst, rng):
  if getenv("DISABLE_LOOP_COLLAPSE") or not rng.arg[1]: return None  # must be a REDUCE
  if mval.arg >= 0 or loop_start.arg != 0:
    # TODO: support and test this with other mvals and loop_starts
    if DEBUG >= 1: print(f"WARNING, NOT FOLDING: mval:{mval.arg} loop_start:{loop_start.arg}")
    return None
  comprange = UOp.min(loop_end, UOp.max(UOp.alu(BinaryOps.IDIV, idx-compval-mval, mval) + (loop_end-loop_start), loop_start))
  return UOp(UOps.UNMUL, multconst.dtype, (comprange.cast(multconst.dtype) * multconst, loop_end-loop_start))

# this is symbolic 2.0
constant_folder = PatternMatcher([
  # bigint is rewritten to int32
  (UPat({UOps.CONST, UOps.ALU, UOps.SPECIAL, UOps.RANGE, UOps.EXPAND}, dtype=dtypes.bigint, name="x"),
   lambda x: UOp(x.op, dtypes.int32, x.src, x.arg)),
  # VECTORIZE/GEP
  (UOp(UOps.GEP, src=(UOp(UOps.VECTORIZE).name("cast"),)).name("gep"), lambda gep, cast: cast.src[gep.arg]),
  (UOp(UOps.VECTORIZE, dtypes.float.vec(2), tuple(UOp(UOps.GEP, dtypes.float, src=(UOp.var('x'),), arg=i) for i in range(2))), lambda x: x),
  (UOp(UOps.VECTORIZE, dtypes.float.vec(4), tuple(UOp(UOps.GEP, dtypes.float, src=(UOp.var('x'),), arg=i) for i in range(4))), lambda x: x),
  (UOp(UOps.VECTORIZE, dtypes.float.vec(8), tuple(UOp(UOps.GEP, dtypes.float, src=(UOp.var('x'),), arg=i) for i in range(8))), lambda x: x),
  # tensor core with a 0 input is acc
  (UOp(UOps.WMMA, src=(UOp.const(None, 0.0), UOp.var(), UOp.var('acc'))), lambda acc: acc),
  (UOp(UOps.WMMA, src=(UOp.var(), UOp.const(None, 0.0), UOp.var('acc'))), lambda acc: acc),
  # tensor core cleanups
  (UOp(UOps.REDUCE, src=(UOp(UOps.EXPAND, src=tuple(UOp(UOps.GEP, dtypes.float, src=(UOp.var('x'),), arg=i) for i in range(2))).name("expand"),))
   .name("reduce_allow_any_len"), reduce_before_expand),
  (UOp(UOps.REDUCE, src=(UOp(UOps.EXPAND, src=tuple(UOp(UOps.GEP, dtypes.float, src=(UOp.var('x'),), arg=i) for i in range(8))).name("expand"),))
   .name("reduce_allow_any_len"), reduce_before_expand),
  (UOp.var("add") + UOp(UOps.WMMA).name("wmma"),
    lambda add, wmma: UOp(wmma.op, wmma.dtype, (wmma.src[0], wmma.src[1], wmma.src[2]+add), wmma.arg)),
  # threefry
  (UOp(UOps.ALU, dtype=dtypes.uint64, src=(UOp.var("x"), UOp.var("seed")), arg=BinaryOps.THREEFRY), threefry2x32),
  # arange loop folding (early)
  (UOp.where(UOp.alu(BinaryOps.CMPLT, UOp.alu(BinaryOps.ADD, UOp.var("idx"), UOp.alu(BinaryOps.MUL,
    UOp.cvar("mval"), UOp(UOps.RANGE, src=(UOp.var("loop_start"), UOp.var("loop_end"))).name("rng"))),
    UOp.cvar("compval")), UOp.cvar("multconst"), UOp.const(None,0)), loop_collapse),
  (UOp.where(UOp.alu(BinaryOps.CMPLT, UOp.alu(BinaryOps.ADD, UOp.var("idx"), UOp.alu(UnaryOps.NEG,
    UOp(UOps.RANGE, src=(UOp.var("loop_start"), UOp.var("loop_end"))).name("rng"))),
    UOp.cvar("compval")), UOp.cvar("multconst"), UOp.const(None, 0)),
    lambda **kwargs: loop_collapse(mval=UOp.const(dtypes.int, -1), **kwargs)),
  # sum collapse to mul (with possible GEP)
  (UPat(UOps.PHI, src=(UPat(UOps.DEFINE_ACC, name="phi_input", src=[UPat(UOps.CONST), UPat(UOps.RANGE, name="loop")]),
                       UPat(UOps.ALU, BinaryOps.ADD, src=(UPat(name="val1"), UPat(name="val2"))))), sum_collapse),
  (UPat(UOps.PHI, src=(UPat(UOps.DEFINE_ACC, name="phi_input", src=[UPat(UOps.VECTORIZE), UPat(UOps.RANGE, name="loop")]),
                       UPat(UOps.ALU, BinaryOps.ADD, src=(UPat(name="val1"), UPat(name="val2"))))), sum_collapse),
  (UPat(UOps.PHI, src=(UPat(UOps.GEP, name="phi_input", src=(UPat(UOps.DEFINE_ACC, src=[UPat(UOps.VECTORIZE), UPat(UOps.RANGE, name="loop")]),)),
                       UPat(UOps.ALU, BinaryOps.ADD, src=(UPat(name="val1"), UPat(name="val2"))))), sum_collapse),
  # deal with UNMUL
  (UPat(UOps.ALU, BinaryOps.MUL, [UPat(UOps.CONST, name="c1"), UPat(UOps.UNMUL, src=[UPat(UOps.CONST, name="c2"), UPat(name="v")])]),
   lambda c1,c2,v: v if c1.arg == c2.arg else None),
  (UOp(UOps.UNMUL, src=(UOp.const(None, 0).name('zero'), UOp.var())), lambda zero: zero),
  (UOp(UOps.UNMUL).name('unmul').cast().name('root'), lambda root,unmul: UOp(UOps.UNMUL, root.dtype, (unmul.src[0].cast(root.dtype), unmul.src[1]))),
  # indexing (with a multiply offset)!
  (UOp.var('idx').eq(UOp(UOps.RANGE).name("rng")).where(
    UOp(UOps.LOAD, src=(UOp.var("buf"), UOp.var('add')+UOp.var('mul')*UOp(UOps.RANGE).name("rng"))).name("ld"), UOp.const(None, 0.0)),
    lambda idx,rng,buf,add,mul,ld: UOp(UOps.UNMUL, ld.dtype, (UOp(ld.op, ld.dtype, (buf, add+mul*idx)), rng.src[1]-rng.src[0]))),
  # other arange folders
  (UOp.cvar("c1") - (UOp.var("x") + UOp.cvar("c2")), lambda c1, c2, x: (c1-c2)-x),  # c1 - (x + c2) -> (c1-c2) - x
  # max on special can go away (TODO: special should be variable, same thing applies)
  (UOp.max(UOp.cvar('c'), UOp(UOps.SPECIAL).name('s')), lambda c,s: c if (s.arg[2]-1) <= c.arg else None),
<<<<<<< HEAD
  # TODO: Write a UPat for vec(8) types
  (UPat(UOps.GEP, name="root", src=(UPat(UOps.CONST, name="c"),)), lambda root, c: UOp.const(root.dtype, c.arg)),
  (UPat(UOps.GEP, name="root", src=(UPat(UOps.VECTORIZE, src=(
    UPat(UOps.CONST, name="c1"), UPat(UOps.CONST, name="c2"))))), lambda root, c1, c2: UOp.const(root.dtype, c1.arg if root.arg == 0 else c2.arg)),
  (UPat(UOps.GEP, name="root", src=(UPat(UOps.VECTORIZE, src=(
    UPat(UOps.CONST, name="c1"), UPat(UOps.CONST, name="c2"), UPat(UOps.CONST, name="c3"), UPat(UOps.CONST, name="c4"))))),
    lambda root, c1, c2, c3, c4: UOp.const(root.dtype, [c1.arg, c2.arg, c3.arg, c4.arg][root.arg])),
  (UPat(UOps.CAST, name="root", src=UPat(UOps.CONST, name="c")), lambda root, c: UOp.const(root.dtype, c.arg)),
  # a phi on a DEFINE_ACC without loops, CONST, or a vectorized CONST is a noop. this is for correctness, not just speed
  (UPat(UOps.PHI, src=(UPat(UOps.DEFINE_ACC, name="acc"), UPat(name="acc"))), lambda acc: UOp.cast(acc.src[0], acc.dtype)),
  (UPat(UOps.PHI, src=(UPat(UOps.DEFINE_ACC, src=(UPat(UOps.CONST),)), UPat(name="x"))), lambda x: x),
  (UPat(UOps.PHI, src=(UPat(UOps.DEFINE_ACC, src=(UPat(UOps.VECTORIZE, src=[UPat(UOps.CONST) for _ in range(2)]))), UPat(name="x"))), lambda x: x),
  (UPat(UOps.PHI, src=(UPat(UOps.DEFINE_ACC, src=(UPat(UOps.VECTORIZE, src=[UPat(UOps.CONST) for _ in range(4)]))), UPat(name="x"))), lambda x: x),
  (UPat(UOps.PHI, src=(UPat(UOps.DEFINE_ACC, src=(UPat(UOps.VECTORIZE, src=[UPat(UOps.CONST) for _ in range(8)]))), UPat(name="x"))), lambda x: x),
  (UPat(UOps.PHI, src=(UPat(UOps.CONST), UPat(name="x"))), lambda x: x),
  (UPat(UOps.PHI, src=(UPat(UOps.VECTORIZE, src=[UPat(UOps.CONST) for _ in range(2)]), UPat(name="x"))), lambda x: x),
  (UPat(UOps.PHI, src=(UPat(UOps.VECTORIZE, src=[UPat(UOps.CONST) for _ in range(4)]), UPat(name="x"))), lambda x: x),
  (UPat(UOps.PHI, src=(UPat(UOps.VECTORIZE, src=[UPat(UOps.CONST) for _ in range(8)]), UPat(name="x"))), lambda x: x),
  # a DEFINE_ACC without inputs is a const + GEP on a const is the const
  # TODO: Write a UPat for vec(8) types
  (UPat(UOps.DEFINE_ACC, name="root", src=(UPat(UOps.CONST),)), lambda root: UOp.cast(root.src[0], root.dtype)),
  (UPat(UOps.GEP, name="root", src=(UPat(UOps.DEFINE_ACC, src=(UPat(UOps.VECTORIZE, src=[
    UPat(UOps.CONST, name="c1"), UPat(UOps.CONST, name="c2")]))))), lambda root, c1, c2: UOp.const(root.dtype, c1.arg)),
  (UPat(UOps.GEP, name="root", src=(UPat(UOps.DEFINE_ACC, src=(UPat(UOps.VECTORIZE, src=[
    UPat(UOps.CONST, name="c1"), UPat(UOps.CONST, name="c2"), UPat(UOps.CONST, name="c3"), UPat(UOps.CONST, name="c4")]))))),
    lambda root, c1, c2, c3, c4: UOp.const(root.dtype, c1.arg)),
  (UPat(UOps.GEP, name="root", src=(UPat(UOps.CONST, name="x"),)), lambda root,x: UOp.const(root.dtype, x.arg)),
=======
  (UOp.max(UOp.cvar('c'), UOp(UOps.SPECIAL).name('s')+UOp.cvar('c2')), lambda c,s,c2: (s+c2) if 0 >= c.arg else None),  # TODO: generic
  (UOp.max(UOp.cvar('c'), -(UOp(UOps.SPECIAL).name('s')+UOp.cvar('c2'))), lambda c,s,c2: -(s+c2) if -(s.arg[2]-1+c2.arg) >= c.arg else None),
  # max on range can go away (ugh: copy of SPECIAL, and with/without const)
  (UOp.max(UOp.cvar('c'), UOp(UOps.RANGE).name('s')), lambda c,s: s if s.src[0].arg >= c.arg else None),  # TODO: generic
  (UOp.max(UOp.cvar('c'), UOp(UOps.RANGE).name('s')+UOp.cvar('c2')), lambda c,s,c2: (s+c2) if s.src[0].arg >= c.arg else None),  # TODO: generic
  (UOp.max(UOp.cvar('c'), -(UOp(UOps.RANGE).name('s'))), lambda c,s: -s if -(s.src[1].arg-1) >= c.arg else None),
  (UOp.max(UOp.cvar('c'), -(UOp(UOps.RANGE).name('s')+UOp.cvar('c2'))), lambda c,s,c2: -(s+c2) if -(s.src[1].arg-1+c2.arg) >= c.arg else None),
  # const rules
  (UOp(UOps.GEP, src=(UOp.cvar("c"),)).name("root"), lambda root, c: UOp.const(root.dtype, c.arg)),
  (UPat(UOps.CAST, name="root", src=UPat(UOps.CONST, name="c")), lambda root, c: UOp.const(root.dtype, c.arg)),
  (UPat(UOps.VECTORIZE, name="root", src=UPat(UOps.CONST, name="c")), lambda root, c: UOp.const(root.dtype, c.arg)),
  # a phi on a DEFINE_ACC without loops or a CONST is a noop. this is for correctness, not just speed
  (UOp(UOps.PHI, src=(UOp(UOps.DEFINE_ACC).name("acc"), UOp.var("acc"))), lambda acc: UOp.cast(acc.src[0], acc.dtype)),
  (UOp(UOps.PHI, src=(UOp(UOps.DEFINE_ACC, src=(UOp.cvar(),)), UOp.var("x"))), lambda x: x),
  (UOp(UOps.PHI, src=(UOp.cvar(), UOp.var("x"))), lambda x: x),
  # a DEFINE_ACC without inputs is a const + GEP on a const is the const
  (UOp(UOps.DEFINE_ACC, src=(UOp.cvar(),)).name("root"), lambda root: UOp.cast(root.src[0], root.dtype)),
  (UOp(UOps.GEP, src=(UOp.cvar("x"),)).name("root"), lambda root,x: UOp.const(root.dtype, x.arg)),
>>>>>>> cdf63e41
  # max -2147483648
  (UOp.max(UOp.var('x'), UOp.const(dtypes.int, -2147483648)), lambda x: x),
  # bool < False is always false, True < bool is always false
  (UOp.var().lt(UOp.const(dtypes.bool, False)), lambda: UOp.const(dtypes.bool, False)),
  (UOp.const(dtypes.bool, True).lt(UOp.var()), lambda: UOp.const(dtypes.bool, False)),
  # a conditional with the same results either way is a noop, also fold const conditionals
  (UOp.var().where(UOp.var("val"), UOp.var("val")), lambda val: val),
  (UOp.cvar('gate').where(UOp.var('c0'), UOp.var('c1')), lambda gate, c0, c1: c0 if gate.arg else c1),
  # ** constant folding **
  (UPat(UOps.ALU, name="root", src=UPat(UOps.CONST)), lambda root: UOp.const(root.dtype, exec_alu(root.arg, root.dtype, [x.arg for x in root.src]))),
  # ** self folding **
  (-(-UOp.var('x')), lambda x: x),    # -(-x) -> x
  (UOp.var('x') + 0, lambda x: x),    # x+0 -> x
  (UOp.var('x') * 1, lambda x: x),    # x*1 -> x
  (UOp.var('x') * -1, lambda x: -x),  # x*-1 -> -x
  (UOp.var('x') // UOp.var('x'), lambda x: UOp.const(x.dtype, 1)), # x//x -> 1
  (UOp.var('x') // 1, lambda x: x),   # x//1 -> x
  (UOp.var('x') // -1, lambda x: -x), # x//-1 -> -x
  (UOp.var('x') / UOp.var('x'), lambda x: UOp.const(x.dtype, 1)), # x/x -> 1
  (UOp.var('x') / UOp.cvar('c'), lambda x,c: x*exec_alu(UnaryOps.RECIP, c.dtype, [c.arg])),    # x/c -> x*(1/c)
  (UOp.var('x', dtype=dtypes.bool).max(UOp.const(dtypes.bool, False)), lambda x: x),  # max(x, False) -> x
  # ** zero folding **
  #x*0 -> 0 or 0*x -> 0
  #if x is nan or inf it should render the nan value.
  # NOTE: this can be wrong for loaded NaN
  (UOp.var('x') * 0, lambda x: UOp.const(x.dtype, float('nan') if isinstance(x.arg, float) and (math.isnan(x.arg) or math.isinf(x.arg)) else 0)),
  (UOp.var('x') - UOp.var('x'), lambda x: UOp.const(x.dtype, 0)),   # x-x -> 0
  # ** load/store folding **
  (UOp.store(UOp.var("buf"), UOp.var("idx"), UOp.load(UOp.var("buf"), UOp.var("idx"))), lambda buf,idx:UOp(UOps.NOOP)),
  # ** two stage add/sub folding **
  ((UOp.var('x') + UOp.cvar('c1')) + UOp.cvar('c2'), lambda x,c1,c2: x+UOp.const(x.dtype, exec_alu(BinaryOps.ADD, x.dtype, [c1.arg, c2.arg]))),
  ((UOp.var('x') - UOp.cvar('c1')) + UOp.cvar('c2'), lambda x,c1,c2: x+UOp.const(x.dtype, exec_alu(BinaryOps.ADD, x.dtype, [c2.arg, -c1.arg]))),
  # *** rules from symbolic ***
  # two stage mul, (x*c1)*c2 = x*(c1*c2)
  ((UOp.var("x") * UOp.cvar("c1")) * UOp.cvar("c2"), lambda x,c1,c2: x*UOp.const(x.dtype, exec_alu(BinaryOps.MUL, x.dtype, [c1.arg, c2.arg]))),
  # -(x+y) -> -x + -y
  #(-(UOp.var("x") + UOp.var("y")), lambda x,y: (-x)+(-y)),
  # x%1 -> 0
  (UOp.var("x") % UOp.const(None, 1), lambda x: UOp.const(x.dtype, 0)),
  # (x*c0)+(x*c1) -> x*(c0+c1)
  (UOp.var("x") * UOp.cvar("c0") + UOp.var("x") * UOp.cvar("c1"), lambda x,c0,c1: x*exec_alu(BinaryOps.ADD, x.dtype, [c0.arg, c1.arg])),
  # (x*c0)+(y*c0) -> (x+y)*c0
  #((UOp.var("x") * UOp.cvar("c0")) + (UOp.var("y") * UOp.cvar("c0")), lambda x,y,c0: c0*(x+y)),
  # (x*c0)//c0 -> x
  ((UOp.var("x") * UOp.cvar("c0")) // UOp.cvar("c0"), lambda x,c0: x if c0.arg != 0 else None),
  # (x*x2)/x2 -> x
  ((UOp.var("x") * UOp.var("x2")) / UOp.var("x2"), lambda x,x2: x),
  # (x//c0)//c1 -> x//(c0*c1)
  ((UOp.var("x") // UOp.cvar("c0")) // UOp.cvar("c1"), lambda x,c0,c1: x//UOp.const(x.dtype, exec_alu(BinaryOps.MUL, x.dtype, [c0.arg, c1.arg]))),
  # (x/x1)/x2 -> x/(x1*x2)
  ((UOp.var("x") / UOp.var("x2")) / UOp.var("x3"), lambda x,x2,x3: x/(x2*x3)),
  # c0 + x < c1 -> x < c1 - c0
  ((UOp.cvar("c0") + UOp.var("x")).lt(UOp.cvar("c1")),
    lambda x,c0,c1: UOp.lt(x, UOp.const(x.dtype, exec_alu(BinaryOps.ADD, x.dtype, [c1.arg, -c0.arg])))),
  # (x+x*c0)-> x*(c0+1)
  (UOp.var("x") + UOp.var("x") * UOp.cvar("c0"), lambda x,c0: x*UOp.const(x.dtype, c0.arg+1)),
  # x!=0 -> (bool)x
  (UOp.var("x").ne(0), lambda x: x.cast(dtypes.bool)),
  # bool != 1 -> not bool
  (UOp.var("x", dtype=dtypes.bool).ne(1), lambda x: -x),
  # TODO: can do the invert of this (flip alt/load) when we fix double ops
  (UOp.store(UOp.var("buf"), UOp.var("idx"), UOp.alu(TernaryOps.WHERE, UOp.var("gate"), UOp.var("alt"), UOp.load(UOp.var("buf"), UOp.var("idx")))),
   lambda buf, idx, gate, alt: UOp.store(buf, idx, alt, gate)),
  # store float4/float2 directly (remove VECTORIZE/GEP)
  (UOp.store(UOp.var("buf"), UOp.var("idx"), UOp(UOps.VECTORIZE, src=tuple(
    UOp(UOps.GEP, arg=i, src=(UOp.var("val"),)) for i in range(4)))), UOp.store),
  (UOp.store(UOp.var("buf"), UOp.var("idx"), UOp(UOps.VECTORIZE, src=tuple(
    UOp(UOps.GEP, arg=i, src=(UOp.var("val"),)) for i in range(2)))), UOp.store),
  # VECTORIZE-PHI-GEP -> PHI-VECTORIZE
  (UOp(UOps.VECTORIZE, src=tuple(UOp(UOps.PHI, src=(UOp(UOps.GEP, src=(UOp.var("val"),), arg=i), UOp.var(f"v{i}"))) for i in range(4))).name("root"),
   lambda root, val, v0, v1, v2, v3: UOp(UOps.PHI, root.dtype, (val, UOp(UOps.VECTORIZE, val.dtype, (v0, v1, v2, v3))))),
  (UOp(UOps.VECTORIZE, src=tuple(UOp(UOps.PHI, src=(UOp(UOps.GEP, src=(UOp.var("val"),), arg=i), UOp.var(f"v{i}"))) for i in range(2))).name("root"),
   lambda root, val, v0, v1: UOp(UOps.PHI, root.dtype, (val, UOp(UOps.VECTORIZE, val.dtype, (v0, v1))))),
  # NEG/CMPLT -> CMPLT
  (UOp.lt(-UOp.var('x'), UOp.cvar('c', dtypes.int)), lambda c,x: UOp.lt(UOp.const(c.dtype, -c.arg), x)),
  # cast NOOP (NOTE: it's str to deal with PtrDType)
  (UOp(UOps.CAST).name("root"), lambda root: root.src[0] if str(root.dtype) == str(root.src[0].dtype) else None),
  (UOp(UOps.VECTORIZE).name("root"), lambda root: root.src[0] if str(root.dtype) == str(root.src[0].dtype) else None),
  # fold gated LOAD/STORE
  (UOp.load(UOp.var("buf"), UOp.var("idx"), UOp.const(dtypes.bool, True), UOp.cvar("var")), lambda buf,idx,var: UOp.load(buf, idx, dtype=var.dtype)),
  (UOp.load(UOp.var("buf"), UOp.var("idx"), UOp.const(dtypes.bool, True), UOp.cvar("var"), UOp.var("barrier")),
   lambda buf,idx,var,barrier: UOp.load(buf, idx, barrier, dtype=var.dtype)),
  (UOp.load(UOp.var(), UOp.var(), UOp.const(dtypes.bool, False), UOp.var("var")), lambda var: var),
  (UOp.load(UOp.var(), UOp.var(), UOp.const(dtypes.bool, False), UOp.cvar("var"), UOp.var()), lambda var: var),
  (UOp.store(UOp.var("buf"), UOp.var("idx"), UOp.var("val"), UOp.const(dtypes.bool, True)), UOp.store),
  (UOp.store(UOp.var(), UOp.var(), UOp.var(), UOp.const(dtypes.bool, False)), lambda: UOp(UOps.NOOP)),
  # remove NOOPs from SINK
  (UOp(UOps.SINK).name("root"),
    lambda root: UOp(UOps.SINK, root.dtype, a, root.arg) if len(a:=tuple(x for x in root.src if x.op is not UOps.NOOP)) != len(root.src) else None)
])

constant_folder_w_f4 = PatternMatcher(constant_folder.patterns + float4_folding.patterns)

# *** uop graph ***

def get_children_dfs(u:UOp, children:Dict[UOp, List[UOp]], in_degree:Dict[UOp, int]):
  if u in children: return
  children[u] = []
  for x in u.src:
    get_children_dfs(x, children, in_degree)
    children[x].append(u)
  in_degree[u] = len(u.src)

def graph_rewrite(sink:UOp, pm:PatternMatcher) -> UOp:
  nodes: Dict[Tuple, UOp] = {}
  replace: Dict[UOp, UOp] = {}
  def __inner_rewrite(n:UOp) -> UOp:
    if n in replace: return replace[n]
    replace_source = (n.op, n.dtype, tuple(__inner_rewrite(y) for y in n.src), n.arg)
    if found := nodes.get(replace_source): replace[n] = found
    else: nodes[replace_source] = replace[n] = found = __inner_rewrite(new_x) if (new_x := pm.rewrite(x:=UOp(*replace_source))) else x
    return found
  return __inner_rewrite(sink)

class UOpGraph:
  def __init__(self, sink:Union[UOp, List[UOp]], opts:Optional[Renderer]=None):
    self.sink: UOp = sink if isinstance(sink, UOp) else UOp(UOps.SINK, None, tuple(sink))
    assert self.sink.op is UOps.SINK, f"sink isn't sink, it's {self.sink.op}"
    # used by linearizer
    self._uops: Optional[List[UOp]] = None
    self.opts = opts
    self.folder = constant_folder if opts is None or not opts.supports_float4 else constant_folder_w_f4
    if TRANSCENDENTAL >= 2 or (opts is not None and TRANSCENDENTAL >= 1 and opts.device in {"CLANG", "LLVM"}):
      # TODO: slow to rebuild this...
      self.folder = PatternMatcher(self.folder.patterns + transcendental_folding.patterns)

  def __reduce__(self): return self.__class__, (self.sink, self.opts)
  def __iter__(self) -> Iterator[UOp]: return iter(self.uops)
  def __getitem__(self, index) -> UOp: return self.uops[index]

  def vars(self) -> List[Variable]: return sorted([x.arg for x in self.uops if x.op is UOps.DEFINE_VAR], key=lambda v: v.expr)
  def globals(self) -> List[Tuple[int, bool]]: return [x.arg for x in self.uops if x.op is UOps.DEFINE_GLOBAL]

  @property
  def uops(self) -> List[UOp]:
    if self._uops is None: self.linearize()
    return cast(List[UOp], self._uops)

  def graph(self):
    from tinygrad.engine.graph import graph_uops
    graph_uops(self.uops)

  def print(self):
    for i,u in enumerate(self):
      formatted_parents = [self.uops.index(x) if x.op is not UOps.CONST else f"{x.arg}" for x in u.src]
      print(f"{i:4d} {str(u.op):20s}: {str(u.dtype) if u.dtype is not None else '':25s} " f"{str(formatted_parents):32s} {u.arg}")

  cnt = 0
  def linearize(self, extra_pm:Optional[PatternMatcher]=None):
    global acc_number
    acc_number = 0

    # NOTE: relinearizering should be okay
    #assert self._uops is None, "already linearized"

    # fixup gated stores with an IF block to save extra local loads
    @functools.lru_cache(None)
    def _dfs(u:UOp, gate:UOp) -> UOp:
      if u.op is UOps.LOAD and u.src[-1].op is UOps.BARRIER:
        if_uop = UOp(UOps.IF, None, (gate, u.src[-1]))
        return UOp(u.op, u.dtype, u.src[:-1]+(if_uop,), u.arg)
      if (replace_source:=tuple(_dfs(x, gate) for x in u.src)) != u.src: return UOp(u.op, u.dtype, replace_source, u.arg)
      return u
    sink_srcs = list(self.sink.src)
    for i, s in enumerate(sink_srcs):
      # breaks for WMMA
      if all(x.op is not UOps.WMMA for x in s.parents):
        if s.op is UOps.STORE and len(s.src) == 4 and (rw:=_dfs(s, s.src[3])) != s:
          sink_srcs[i] = UOp(rw.op, rw.dtype, rw.src[:3], rw.arg)
    sink = UOp(UOps.SINK, None, tuple(sink_srcs))

    # do graph rewrite
    sink = graph_rewrite(sink, self.folder)
    if extra_pm: sink = graph_rewrite(sink, PatternMatcher(self.folder.patterns+extra_pm.patterns))

    UOpGraph.cnt += 1
    if UOpGraph.cnt != getenv("DEBUG_EXPAND", 0):
      # do contracts/reduces
      sink = graph_rewrite(sink, contractor)
      sink = graph_rewrite(sink, reducer)

      # do upcasts (after reduce unrolls and rewrites)
      expands = list(sorted(x for x in sink.sparents if x.op is UOps.EXPAND))
      new_nodes = expand_nodes(sink.sparents, expands, sink)
      sink = UOp(UOps.SINK, None, tuple(flatten([x.src for x in new_nodes])))  # merge the sinks

    # do graph rewrite (2)
    sink = graph_rewrite(sink, self.folder)
    if extra_pm: sink = graph_rewrite(sink, PatternMatcher(self.folder.patterns+extra_pm.patterns))

    # filter nodes that don't link to a sink
    # BFS toposort
    children: Dict[UOp, List[UOp]] = {}
    in_degree: Dict[UOp, int] = {}
    get_children_dfs(sink, children, in_degree)

    @functools.lru_cache(None)
    def get_recursive_children(x:UOp, end:UOps, include_self=False) -> Set[UOp]:
      if x.op is UOps.SINK: return set()
      return set.union(set((x,)) if include_self else set(), *([get_recursive_children(u, end, True) for u in children[x] if x.op is not end]))

    # scope children impact the toposort and END* insertion
    scope_children = {p:get_recursive_children(p, END_FOR_UOP[p.op][0]) for p in reversed(in_degree) if p.op in END_FOR_UOP}

    queue:List[Tuple[int, UOp]] = []
    def push(u:UOp):
      priority = 0
      # prefer uops that are loop children
      for l, ss in scope_children.items():
        if l.op is UOps.RANGE and u in ss: priority -= l.arg[0]*1000 + l.arg[1]
      heapq.heappush(queue, (priority, u))

    for u in children:
      if in_degree[u] == 0: push(u)

    scope_end: Dict[UOp, UOp] = {}
    self._uops = []
    while queue:
      p,x = heapq.heappop(queue)
      if DEBUG >= 7: print(p,x)
      if x in scope_children: scope_end[x] = x
      if x.op is UOps.DEFINE_ACC:
        idx = min([self._uops.index(l) for l in x.src if l.op is UOps.RANGE])
        self._uops.insert(idx, x)
      else: self._uops.append(x)
      for u, ss in scope_children.items():
        if x in ss:
          ss.remove(x)
          if len(ss) == 0: scope_end[u] = x
      for u in children[x]:
        in_degree[u] -= 1
        if in_degree[u] == 0: push(u)

    # end scopes in toposort order
    for u, x in scope_end.items(): self._uops.insert(self._uops.index(x)+1, UOp(END_FOR_UOP[u.op][1], None, (u,)))

    # sanity checks (NOTE: these can cause things to be skipped in BEAM)
    try:
      type_verify(self.uops)
      assert self._uops[-1].op is UOps.SINK, f"didn't end with SINK, ended with {self._uops[-1]}"
      assert all(x.op not in {UOps.EXPAND, UOps.CONTRACT, UOps.REDUCE, UOps.UNMUL} for x in self._uops), "fake UOp left in list"
      # TODO: this should be enabled, and the valid clause should be removed
      # NOTE: multiple identical stores to DEFINE_LOCAL is okay
      assert len(all_stores := [x.src[0:2]+x.src[3:] for x in self._uops if x.op is UOps.STORE and x.src[0].op is not UOps.DEFINE_LOCAL]) \
        == len(dedup(all_stores)), "repeated stores in uops"
    except AssertionError as e:
      self.print()
      if getenv("GRAPHUOPS"): self.graph()
      raise e

    # strip the SINK
    self._uops = self._uops[:-1]

    if getenv("FUZZ_UOPS"):
      from test.external.fuzz_uops import fuzz_uops
      self._fuzz_paths = fuzz_uops(self)<|MERGE_RESOLUTION|>--- conflicted
+++ resolved
@@ -379,8 +379,16 @@
   (UOp.cvar("c1") - (UOp.var("x") + UOp.cvar("c2")), lambda c1, c2, x: (c1-c2)-x),  # c1 - (x + c2) -> (c1-c2) - x
   # max on special can go away (TODO: special should be variable, same thing applies)
   (UOp.max(UOp.cvar('c'), UOp(UOps.SPECIAL).name('s')), lambda c,s: c if (s.arg[2]-1) <= c.arg else None),
-<<<<<<< HEAD
+  (UOp.max(UOp.cvar('c'), UOp(UOps.SPECIAL).name('s')+UOp.cvar('c2')), lambda c,s,c2: (s+c2) if 0 >= c.arg else None),  # TODO: generic
+  (UOp.max(UOp.cvar('c'), -(UOp(UOps.SPECIAL).name('s')+UOp.cvar('c2'))), lambda c,s,c2: -(s+c2) if -(s.arg[2]-1+c2.arg) >= c.arg else None),
+  # max on range can go away (ugh: copy of SPECIAL, and with/without const)
+  (UOp.max(UOp.cvar('c'), UOp(UOps.RANGE).name('s')), lambda c,s: s if s.src[0].arg >= c.arg else None),  # TODO: generic
+  (UOp.max(UOp.cvar('c'), UOp(UOps.RANGE).name('s')+UOp.cvar('c2')), lambda c,s,c2: (s+c2) if s.src[0].arg >= c.arg else None),  # TODO: generic
+  (UOp.max(UOp.cvar('c'), -(UOp(UOps.RANGE).name('s'))), lambda c,s: -s if -(s.src[1].arg-1) >= c.arg else None),
+  (UOp.max(UOp.cvar('c'), -(UOp(UOps.RANGE).name('s')+UOp.cvar('c2'))), lambda c,s,c2: -(s+c2) if -(s.src[1].arg-1+c2.arg) >= c.arg else None),
+  # const rules
   # TODO: Write a UPat for vec(8) types
+  (UOp(UOps.GEP, src=(UOp.cvar("c"),)).name("root"), lambda root, c: UOp.const(root.dtype, c.arg)),
   (UPat(UOps.GEP, name="root", src=(UPat(UOps.CONST, name="c"),)), lambda root, c: UOp.const(root.dtype, c.arg)),
   (UPat(UOps.GEP, name="root", src=(UPat(UOps.VECTORIZE, src=(
     UPat(UOps.CONST, name="c1"), UPat(UOps.CONST, name="c2"))))), lambda root, c1, c2: UOp.const(root.dtype, c1.arg if root.arg == 0 else c2.arg)),
@@ -389,44 +397,24 @@
     lambda root, c1, c2, c3, c4: UOp.const(root.dtype, [c1.arg, c2.arg, c3.arg, c4.arg][root.arg])),
   (UPat(UOps.CAST, name="root", src=UPat(UOps.CONST, name="c")), lambda root, c: UOp.const(root.dtype, c.arg)),
   # a phi on a DEFINE_ACC without loops, CONST, or a vectorized CONST is a noop. this is for correctness, not just speed
-  (UPat(UOps.PHI, src=(UPat(UOps.DEFINE_ACC, name="acc"), UPat(name="acc"))), lambda acc: UOp.cast(acc.src[0], acc.dtype)),
-  (UPat(UOps.PHI, src=(UPat(UOps.DEFINE_ACC, src=(UPat(UOps.CONST),)), UPat(name="x"))), lambda x: x),
+  (UOp(UOps.PHI, src=(UOp(UOps.DEFINE_ACC).name("acc"), UOp.var("acc"))), lambda acc: UOp.cast(acc.src[0], acc.dtype)),
+  (UOp(UOps.PHI, src=(UOp(UOps.DEFINE_ACC, src=(UOp.cvar(),)), UOp.var("x"))), lambda x: x),
   (UPat(UOps.PHI, src=(UPat(UOps.DEFINE_ACC, src=(UPat(UOps.VECTORIZE, src=[UPat(UOps.CONST) for _ in range(2)]))), UPat(name="x"))), lambda x: x),
   (UPat(UOps.PHI, src=(UPat(UOps.DEFINE_ACC, src=(UPat(UOps.VECTORIZE, src=[UPat(UOps.CONST) for _ in range(4)]))), UPat(name="x"))), lambda x: x),
   (UPat(UOps.PHI, src=(UPat(UOps.DEFINE_ACC, src=(UPat(UOps.VECTORIZE, src=[UPat(UOps.CONST) for _ in range(8)]))), UPat(name="x"))), lambda x: x),
-  (UPat(UOps.PHI, src=(UPat(UOps.CONST), UPat(name="x"))), lambda x: x),
+  (UOp(UOps.PHI, src=(UOp.cvar(), UOp.var("x"))), lambda x: x),
   (UPat(UOps.PHI, src=(UPat(UOps.VECTORIZE, src=[UPat(UOps.CONST) for _ in range(2)]), UPat(name="x"))), lambda x: x),
   (UPat(UOps.PHI, src=(UPat(UOps.VECTORIZE, src=[UPat(UOps.CONST) for _ in range(4)]), UPat(name="x"))), lambda x: x),
   (UPat(UOps.PHI, src=(UPat(UOps.VECTORIZE, src=[UPat(UOps.CONST) for _ in range(8)]), UPat(name="x"))), lambda x: x),
   # a DEFINE_ACC without inputs is a const + GEP on a const is the const
   # TODO: Write a UPat for vec(8) types
-  (UPat(UOps.DEFINE_ACC, name="root", src=(UPat(UOps.CONST),)), lambda root: UOp.cast(root.src[0], root.dtype)),
+  (UOp(UOps.DEFINE_ACC, src=(UOp.cvar(),)).name("root"), lambda root: UOp.cast(root.src[0], root.dtype)),
   (UPat(UOps.GEP, name="root", src=(UPat(UOps.DEFINE_ACC, src=(UPat(UOps.VECTORIZE, src=[
     UPat(UOps.CONST, name="c1"), UPat(UOps.CONST, name="c2")]))))), lambda root, c1, c2: UOp.const(root.dtype, c1.arg)),
   (UPat(UOps.GEP, name="root", src=(UPat(UOps.DEFINE_ACC, src=(UPat(UOps.VECTORIZE, src=[
     UPat(UOps.CONST, name="c1"), UPat(UOps.CONST, name="c2"), UPat(UOps.CONST, name="c3"), UPat(UOps.CONST, name="c4")]))))),
     lambda root, c1, c2, c3, c4: UOp.const(root.dtype, c1.arg)),
-  (UPat(UOps.GEP, name="root", src=(UPat(UOps.CONST, name="x"),)), lambda root,x: UOp.const(root.dtype, x.arg)),
-=======
-  (UOp.max(UOp.cvar('c'), UOp(UOps.SPECIAL).name('s')+UOp.cvar('c2')), lambda c,s,c2: (s+c2) if 0 >= c.arg else None),  # TODO: generic
-  (UOp.max(UOp.cvar('c'), -(UOp(UOps.SPECIAL).name('s')+UOp.cvar('c2'))), lambda c,s,c2: -(s+c2) if -(s.arg[2]-1+c2.arg) >= c.arg else None),
-  # max on range can go away (ugh: copy of SPECIAL, and with/without const)
-  (UOp.max(UOp.cvar('c'), UOp(UOps.RANGE).name('s')), lambda c,s: s if s.src[0].arg >= c.arg else None),  # TODO: generic
-  (UOp.max(UOp.cvar('c'), UOp(UOps.RANGE).name('s')+UOp.cvar('c2')), lambda c,s,c2: (s+c2) if s.src[0].arg >= c.arg else None),  # TODO: generic
-  (UOp.max(UOp.cvar('c'), -(UOp(UOps.RANGE).name('s'))), lambda c,s: -s if -(s.src[1].arg-1) >= c.arg else None),
-  (UOp.max(UOp.cvar('c'), -(UOp(UOps.RANGE).name('s')+UOp.cvar('c2'))), lambda c,s,c2: -(s+c2) if -(s.src[1].arg-1+c2.arg) >= c.arg else None),
-  # const rules
-  (UOp(UOps.GEP, src=(UOp.cvar("c"),)).name("root"), lambda root, c: UOp.const(root.dtype, c.arg)),
-  (UPat(UOps.CAST, name="root", src=UPat(UOps.CONST, name="c")), lambda root, c: UOp.const(root.dtype, c.arg)),
-  (UPat(UOps.VECTORIZE, name="root", src=UPat(UOps.CONST, name="c")), lambda root, c: UOp.const(root.dtype, c.arg)),
-  # a phi on a DEFINE_ACC without loops or a CONST is a noop. this is for correctness, not just speed
-  (UOp(UOps.PHI, src=(UOp(UOps.DEFINE_ACC).name("acc"), UOp.var("acc"))), lambda acc: UOp.cast(acc.src[0], acc.dtype)),
-  (UOp(UOps.PHI, src=(UOp(UOps.DEFINE_ACC, src=(UOp.cvar(),)), UOp.var("x"))), lambda x: x),
-  (UOp(UOps.PHI, src=(UOp.cvar(), UOp.var("x"))), lambda x: x),
-  # a DEFINE_ACC without inputs is a const + GEP on a const is the const
-  (UOp(UOps.DEFINE_ACC, src=(UOp.cvar(),)).name("root"), lambda root: UOp.cast(root.src[0], root.dtype)),
   (UOp(UOps.GEP, src=(UOp.cvar("x"),)).name("root"), lambda root,x: UOp.const(root.dtype, x.arg)),
->>>>>>> cdf63e41
   # max -2147483648
   (UOp.max(UOp.var('x'), UOp.const(dtypes.int, -2147483648)), lambda x: x),
   # bool < False is always false, True < bool is always false
