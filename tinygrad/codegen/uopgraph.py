--- conflicted
+++ resolved
@@ -157,15 +157,10 @@
   *[(NOp(UOps.VECTORIZE, dtypes.float.vec(i), tuple(NOp(UOps.GEP, dtypes.float,
                          src=(NOp.var('x', dtype=dtypes.float.vec(i)),), arg=j) for j in range(i))), lambda x: x) for i in [2, 4, 8]],
   # tensor core with a 0 input is acc
-<<<<<<< HEAD
-  *[(UOp(UOps.WMMA, src=(UOp(UOps.VECTORIZE, src=tuple(UOp.const(None, 0.0) for _ in range(i))), UOp.var(), UOp.var('acc'))),
+  *[(NOp(UOps.WMMA, src=(NOp(UOps.VECTORIZE, src=tuple(NOp.const(None, 0.0) for _ in range(i))), NOp.var(), NOp.var('acc'))),
      lambda acc: acc) for i in [2, 4, 8]],
-  *[(UOp(UOps.WMMA, src=(UOp.var(), UOp(UOps.VECTORIZE, src=tuple(UOp.const(None, 0.0) for _ in range(i))), UOp.var('acc'))),
+  *[(NOp(UOps.WMMA, src=(NOp.var(), NOp(UOps.VECTORIZE, src=tuple(NOp.const(None, 0.0) for _ in range(i))), NOp.var('acc'))),
      lambda acc: acc) for i in [2, 4, 8]],
-=======
-  (NOp(UOps.WMMA, src=(NOp.const(None, 0.0), NOp.var(), NOp.var('acc'))), lambda acc: acc),
-  (NOp(UOps.WMMA, src=(NOp.var(), NOp.const(None, 0.0), NOp.var('acc'))), lambda acc: acc),
->>>>>>> dc7483ee
   # tensor core cleanups
   *[(NOp(UOps.REDUCE, src=(NOp(UOps.EXPAND, src=tuple(NOp(UOps.GEP, dtypes.float, src=(NOp.var('x'),), arg=i) for i in range(j))).name("expand"),))
     .name("reduce_allow_any_len"), reduce_before_expand) for j in [2,4,8]],
@@ -209,33 +204,21 @@
   (NOp.max(NOp.cvar('c'), NOp(UOps.RANGE).name('s')+NOp.cvar('c2')), lambda c,s,c2: (s+c2) if s.src[0].arg >= c.arg else None),  # TODO: generic
   (NOp.max(NOp.cvar('c'), -(NOp(UOps.RANGE).name('s')+NOp.cvar('c2'))), lambda c,s,c2: -(s+c2) if -(s.src[1].arg-1+c2.arg) >= c.arg else None),
   # const rules
-<<<<<<< HEAD
-  (UOp(UOps.GEP, src=(UOp.cvar("c"),)).name("root"), lambda root, c: root.const(c.arg)),
+  (NOp(UOps.GEP, src=(NOp.cvar("c"),)).name("root"), lambda root, c: root.const(c.arg)),
   *[(UPat(UOps.GEP, name="root", src=(UPat(UOps.VECTORIZE, name="v", src=[UPat(UOps.CONST) for _ in range(i)]))),
      lambda root, v: root.const(v.src[root.arg].arg)) for i in [2, 4, 8]],
+  (NOp(UOps.GEP, src=(NOp.cvar("c"),)).name("root"), lambda root, c: root.const(c.arg)),
   (UPat(UOps.CAST, name="root", src=UPat(UOps.CONST, name="c")), lambda root, c: root.const(c.arg)),
   # a phi on a DEFINE_ACC without loops, CONST, or a vectorized CONST is a noop. this is for correctness, not just speed
-  (UOp(UOps.PHI, src=(UOp(UOps.DEFINE_ACC).name("acc"), UOp.var("acc"))), lambda acc: UOp.cast(acc.src[0], acc.dtype)),
-  (UOp(UOps.PHI, src=(UOp(UOps.DEFINE_ACC, src=(UOp.cvar(),)), UOp.var("x"))), lambda x: x),
-  (UOp(UOps.PHI, src=(UOp.cvar(), UOp.var("x"))), lambda x: x),
-  *[(UPat(UOps.PHI, src=(UPat(UOps.VECTORIZE, src=[UPat(UOps.CONST) for _ in range(i)]), UPat(name="x"))), lambda x: x) for i in [2, 4, 8]],
-  # a DEFINE_ACC without inputs is a const + GEP on a const is the const
-  (UOp(UOps.DEFINE_ACC, src=(UOp.var(),)).name("root"), lambda root: UOp.cast(root.src[0], root.dtype)),
-  *[(UPat(UOps.GEP, name="root", src=(UPat(UOps.DEFINE_ACC, src=(UPat(UOps.VECTORIZE, name="v", src=[UPat(UOps.CONST) for _ in range(i)]))))),
-     lambda root, v: root.const(v.src[root.arg].arg)) for i in [2, 4, 8]],
-  (UOp(UOps.GEP, src=(UOp.cvar("x"),)).name("root"), lambda root,x: root.const(x.arg)),
-=======
-  (NOp(UOps.GEP, src=(NOp.cvar("c"),)).name("root"), lambda root, c: root.const(c.arg)),
-  (UPat(UOps.CAST, name="root", src=UPat(UOps.CONST, name="c")), lambda root, c: root.const(c.arg)),
-  (UPat(UOps.VECTORIZE, name="root", src=UPat(UOps.CONST, name="c")), lambda root, c: root.const(c.arg)),
-  # a phi on a DEFINE_ACC without loops or a CONST is a noop. this is for correctness, not just speed
   (NOp(UOps.PHI, src=(NOp(UOps.DEFINE_ACC).name("acc"), NOp.var("acc"))), lambda acc: UOp.cast(acc.src[0], acc.dtype)),
   (NOp(UOps.PHI, src=(NOp(UOps.DEFINE_ACC, src=(NOp.cvar(),)), NOp.var("x"))), lambda x: x),
   (NOp(UOps.PHI, src=(NOp.cvar(), NOp.var("x"))), lambda x: x),
+  *[(UPat(UOps.PHI, src=(UPat(UOps.VECTORIZE, src=[UPat(UOps.CONST) for _ in range(i)]), UPat(name="x"))), lambda x: x) for i in [2, 4, 8]],
   # a DEFINE_ACC without inputs is a const + GEP on a const is the const
-  (NOp(UOps.DEFINE_ACC, src=(NOp.cvar(),)).name("root"), lambda root: UOp.cast(root.src[0], root.dtype)),
+  (NOp(UOps.DEFINE_ACC, src=(NOp.var(),)).name("root"), lambda root: UOp.cast(root.src[0], root.dtype)),
+  *[(UPat(UOps.GEP, name="root", src=(UPat(UOps.DEFINE_ACC, src=(UPat(UOps.VECTORIZE, name="v", src=[UPat(UOps.CONST) for _ in range(i)]))))),
+     lambda root, v: root.const(v.src[root.arg].arg)) for i in [2, 4, 8]],
   (NOp(UOps.GEP, src=(NOp.cvar("x"),)).name("root"), lambda root,x: root.const(x.arg)),
->>>>>>> dc7483ee
   # a conditional with the same results either way is a noop, also fold const conditionals
   (NOp.var().where(NOp.var("val"), NOp.var("val")), lambda val: val),
   (NOp.cvar('gate').where(NOp.var('c0'), NOp.var('c1')), lambda gate, c0, c1: c0 if gate.arg else c1),
@@ -332,23 +315,13 @@
   (NOp(UOps.CAST).name("root"), lambda root: root.src[0] if str(root.dtype) == str(root.src[0].dtype) else None),
   (NOp(UOps.VECTORIZE).name("root"), lambda root: root.src[0] if str(root.dtype) == str(root.src[0].dtype) else None),
   # fold gated LOAD/STORE
-<<<<<<< HEAD
-  (UOp.load(UOp.var("buf"), UOp.var("idx"), UOp.const(dtypes.bool, True), UOp.var("var")), lambda buf,idx,var: UOp.load(buf, idx, dtype=var.dtype)),
-  (UOp.load(UOp.var("buf"), UOp.var("idx"), UOp.const(dtypes.bool, True), UOp.var("var"), UOp.var("barrier")),
+  (NOp.load(NOp.var("buf"), NOp.var("idx"), NOp.const(dtypes.bool, True), NOp.var("var")), lambda buf,idx,var: UOp.load(buf, idx, dtype=var.dtype)),
+  (NOp.load(NOp.var("buf"), NOp.var("idx"), NOp.const(dtypes.bool, True), NOp.var("var"), NOp.var("barrier")),
    lambda buf,idx,var,barrier: UOp.load(buf, idx, barrier, dtype=var.dtype)),
-  (UOp.load(UOp.var(), UOp.var(), UOp.const(dtypes.bool, False), UOp.var("var")), lambda var: var),
-  (UOp.load(UOp.var(), UOp.var(), UOp.const(dtypes.bool, False), UOp.var("var"), UOp.var()), lambda var: var),
-  (UOp.store(UOp.var("buf"), UOp.var("idx"), UOp.var("val"), UOp.const(dtypes.bool, True)), UOp.store),
-  (UOp.store(UOp.var(), UOp.var(), UOp.var(), UOp.const(dtypes.bool, False)), lambda: UOp(UOps.NOOP)),
-=======
-  (NOp.load(NOp.var("buf"), NOp.var("idx"), NOp.const(dtypes.bool, True), NOp.cvar("var")), lambda buf,idx,var: UOp.load(buf, idx, dtype=var.dtype)),
-  (NOp.load(NOp.var("buf"), NOp.var("idx"), NOp.const(dtypes.bool, True), NOp.cvar("var"), NOp.var("barrier")),
-   lambda buf,idx,var,barrier: UOp.load(buf, idx, barrier, dtype=var.dtype)),
-  (NOp.load(NOp.var(), NOp.var(), NOp.const(dtypes.bool, False), NOp.cvar("var")), lambda var: var),
-  (NOp.load(NOp.var(), NOp.var(), NOp.const(dtypes.bool, False), NOp.cvar("var"), NOp.var()), lambda var: var),
+  (NOp.load(NOp.var(), NOp.var(), NOp.const(dtypes.bool, False), NOp.var("var")), lambda var: var),
+  (NOp.load(NOp.var(), NOp.var(), NOp.const(dtypes.bool, False), NOp.var("var"), NOp.var()), lambda var: var),
   (NOp.store(NOp.var("buf"), NOp.var("idx"), NOp.var("val"), NOp.const(dtypes.bool, True)), NOp.store),
   (NOp.store(NOp.var(), NOp.var(), NOp.var(), NOp.const(dtypes.bool, False)), lambda: UOp(UOps.NOOP)),
->>>>>>> dc7483ee
   # remove NOOPs from SINK
   (NOp(UOps.SINK).name("root"),
     lambda root: UOp(UOps.SINK, root.dtype, a, root.arg) if len(a:=tuple(x for x in root.src if x.op is not UOps.NOOP)) != len(root.src) else None),
