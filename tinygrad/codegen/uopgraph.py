--- conflicted
+++ resolved
@@ -538,15 +538,9 @@
   (UPat(UOps.LOAD, src=(UPat.var("buf"), UPat()), allow_any_len=True, name="load"), simplify_valid_image_load),
 ])
 
-<<<<<<< HEAD
-no_pyint = PatternMatcher([(UPat((UOps.CONST, UOps.VCONST, UOps.ALU, UOps.SPECIAL, UOps.RANGE, UOps.EXPAND, UOps.VECTORIZE, UOps.DEFINE_VAR),
-  name="x"), lambda x: UOp(x.op, dtypes.int32.vec(x.dtype.count), x.src, x.arg) if x.dtype.scalar() == dtypes.pyint else None)])
-
 gated_store_to_if = PatternMatcher([(UPat(UOps.STORE, dtype=dtypes.void, src=(UPat(), UPat(), UPat(), UPat(dtype=dtypes.bool)), name='x'),
   lambda x: UOp(x.op, x.dtype, x.src[:3] + (UOp(UOps.IF, src=(x.src[3],)),), x.arg))])
 
-=======
->>>>>>> 13575f08
 # *** uop graph ***
 
 linearize_cnt = 0
