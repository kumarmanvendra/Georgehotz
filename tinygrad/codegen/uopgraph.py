--- conflicted
+++ resolved
@@ -206,33 +206,20 @@
   (NOp.max(NOp.cvar('c'), NOp(UOps.RANGE, name="s")+NOp.cvar('c2')), lambda c,s,c2: (s+c2) if s.src[0].arg >= c.arg else None),  # TODO: generic
   (NOp.max(NOp.cvar('c'), -(NOp(UOps.RANGE, name="s")+NOp.cvar('c2'))), lambda c,s,c2: -(s+c2) if -(s.src[1].arg-1+c2.arg) >= c.arg else None),
   # const rules
-<<<<<<< HEAD
-  (NOp(UOps.GEP, src=(NOp.cvar("c"),)).name("root"), lambda root, c: root.const(c.arg)),
+  (NOp(UOps.GEP, src=(NOp.cvar("c"),), name="root"), lambda root, c: root.const(c.arg)),
   *[(UPat(UOps.GEP, name="root", src=(UPat(UOps.VECTORIZE, name="v", src=[UPat(UOps.CONST) for _ in range(i)]))),
      lambda root, v: root.const(v.src[root.arg].arg)) for i in [2, 4, 8]],
   (UPat(UOps.CAST, name="root", src=UPat(UOps.CONST, name="c")), lambda root, c: root.const(c.arg)),
   # a phi on a DEFINE_ACC without loops, CONST, or a vectorized CONST is a noop. this is for correctness, not just speed
-  (NOp(UOps.PHI, src=(NOp(UOps.DEFINE_ACC).name("acc"), NOp.var("acc"))), lambda acc: UOp.cast(acc.src[0], acc.dtype)),
-=======
-  (NOp(UOps.GEP, src=(NOp.cvar("c"),), name="root"), lambda root, c: root.const(c.arg)),
-  (UPat(UOps.CAST, name="root", src=UPat(UOps.CONST, name="c")), lambda root, c: root.const(c.arg)),
-  (UPat(UOps.VECTORIZE, name="root", src=UPat(UOps.CONST, name="c")), lambda root, c: root.const(c.arg)),
-  # a phi on a DEFINE_ACC without loops or a CONST is a noop. this is for correctness, not just speed
   (NOp(UOps.PHI, src=(NOp(UOps.DEFINE_ACC, name="acc"), NOp.var("acc"))), lambda acc: UOp.cast(acc.src[0], acc.dtype)),
->>>>>>> a5ede535
   (NOp(UOps.PHI, src=(NOp(UOps.DEFINE_ACC, src=(NOp.cvar(),)), NOp.var("x"))), lambda x: x),
   (NOp(UOps.PHI, src=(NOp.cvar(), NOp.var("x"))), lambda x: x),
   *[(UPat(UOps.PHI, src=(UPat(UOps.VECTORIZE, src=[UPat(UOps.CONST) for _ in range(i)]), UPat(name="x"))), lambda x: x) for i in [2, 4, 8]],
   # a DEFINE_ACC without inputs is a const + GEP on a const is the const
-<<<<<<< HEAD
-  (NOp(UOps.DEFINE_ACC, src=(NOp.var(),)).name("root"), lambda root: UOp.cast(root.src[0], root.dtype)),
+  (NOp(UOps.DEFINE_ACC, src=(NOp.var(),), name="root"), lambda root: UOp.cast(root.src[0], root.dtype)),
   *[(UPat(UOps.GEP, name="root", src=(UPat(UOps.DEFINE_ACC, src=(UPat(UOps.VECTORIZE, name="v", src=[UPat(UOps.CONST) for _ in range(i)]))))),
      lambda root, v: root.const(v.src[root.arg].arg)) for i in [2, 4, 8]],
-  (NOp(UOps.GEP, src=(NOp.cvar("x"),)).name("root"), lambda root,x: root.const(x.arg)),
-=======
-  (NOp(UOps.DEFINE_ACC, src=(NOp.cvar(),), name="root"), lambda root: UOp.cast(root.src[0], root.dtype)),
   (NOp(UOps.GEP, src=(NOp.cvar("x"),), name="root"), lambda root,x: root.const(x.arg)),
->>>>>>> a5ede535
   # a conditional with the same results either way is a noop, also fold const conditionals
   (NOp.var().where(NOp.var("val"), NOp.var("val")), lambda val: val),
   (NOp.cvar('gate').where(NOp.var('c0'), NOp.var('c1')), lambda gate, c0, c1: c0 if gate.arg else c1),
