from __future__ import annotations
from typing import Optional, Tuple, Dict, List, TYPE_CHECKING, Any, DefaultDict, Callable
import functools, itertools, operator
from collections import defaultdict
from tinygrad.dtype import dtypes, ImageDType, PtrDType
from tinygrad.ops import UnaryOps, BinaryOps, TernaryOps, UOp, Ops, UPat, PatternMatcher, symbolic_flat, symbolic_simple
from tinygrad.ops import graph_rewrite, is_irreducible, split_uop, uop_given_valid, parse_valid, is_increasing, simplify_valid
from tinygrad.helpers import DEBUG, getenv, flatten, dedup, TRANSCENDENTAL, AMX, prod, partition, all_same
from tinygrad.codegen.transcendental import xexp2, xlog2, xsin, TRANSCENDENTAL_SUPPORTED_DTYPES

if TYPE_CHECKING: from tinygrad.renderer import Renderer

# ***** float4/image store handling *****

def fold_expanded(ex, buf):
  if buf.dtype.base != dtypes.float and buf.dtype.base != dtypes.half and not isinstance(buf.dtype, ImageDType): return None
  new_srcs = dedup(list(ex.src))
  old_new_srcs = new_srcs[:]
  is_load, is_image = new_srcs[0].op is Ops.LOAD, isinstance(buf.dtype, ImageDType)

  # first, extract all the relevant offsets
  offsets_rootsrc: DefaultDict[Any, dict] = defaultdict(dict)
  for i,s in enumerate(new_srcs):
    idx = s.src[0].src[1]
    if s.dtype.count != 1 or (is_image and idx.dtype.count == 2): continue
    if idx.arg is BinaryOps.ADD and idx.src[1].op is Ops.CONST: root_src, arg = idx.src[0], idx.src[1].arg
    elif idx.op is Ops.CONST: root_src, arg = "CONST", idx.arg
    else: root_src, arg = idx, 0
    # add gates for gated
    if len(s.src[0].src) == 3: root_src = (s.src[0].src[2], root_src)
    assert arg not in offsets_rootsrc[root_src], f"{offsets_rootsrc[root_src][arg]} != {i} with {len(s.src)} sources"
    offsets_rootsrc[root_src][arg] = i

  # then rewrite everything we can
  lengths = [4] if is_image else ([8,4,2] if buf.dtype.base == dtypes.half and getenv("ALLOW_HALF8") else ([16,8,4,2] if AMX else [4,2]))
  used = set()
  for rootsrc, offsets in offsets_rootsrc.items():
    for o in offsets:
      for fold_length in lengths:
        if all((rootsrc,o+i) not in used and o+i in offsets for i in range(fold_length)):
          load_1 = new_srcs[offsets[o]]
          new_src = list(load_1.src)
          oidx = new_src[0].src[1]
          if oidx.divides(fold_length) is None: continue
          if is_image:
            # for images, we rewrite the index. it must evenly divide 4 from the above check
            new_src[0] = buf.index(
              UOp(Ops.VECTORIZE, dtypes.int.vec(2), ((oidx // 4) % buf.dtype.shape[1], (oidx // (4*buf.dtype.shape[1])))),
              rootsrc[0] if isinstance(rootsrc, tuple) else None)
          else:
            # for non image, we upcast the index pointer
            new_src[0] = new_src[0].cast(new_src[0].dtype.base.vec(fold_length).ptr(new_src[0].dtype.local))
          # vectorize the store
          if not is_load:
            new_src[1] = UOp(Ops.VECTORIZE, new_src[1].dtype.vec(fold_length), tuple(new_srcs[offsets[o+i]].src[1] for i in range(fold_length)))
          # generate the folded new_srcs
          if is_load:
            new_load = UOp(Ops.LOAD, load_1.dtype.vec(fold_length), tuple(new_src))
            for i in range(fold_length): new_srcs[offsets[o+i]] = new_load.gep(i)
          else:
            for i in range(fold_length): new_srcs[offsets[o+i]] = UOp(Ops.STORE, dtypes.void, tuple(new_src)) if i == 0 else None
          for i in range(fold_length): used.add((rootsrc,o+i))

  # dedup expand for LOAD
  if is_load and len(old_new_srcs) != len(ex.src): new_srcs = [new_srcs[old_new_srcs.index(s)] for s in ex.src]
  # remove Nones for STORE
  return UOp(ex.op, ex.dtype, tuple(x for x in new_srcs if x is not None), ex.arg) if len(used) else None

def fix_unfoldable_image_load(load:UOp, buf:UOp):
  if not isinstance(buf.dtype, ImageDType) or (oidx:=load.src[0].src[1]).dtype.count == 2: return None
  id4 = oidx % 4
  new_src = list(load.src)
  # TODO: copied logic from above
  new_src[0] = load.src[0].src[0].index(
    UOp(Ops.VECTORIZE, dtypes.int.vec(2), ((oidx // 4) % buf.dtype.shape[1], (oidx // (4*buf.dtype.shape[1])))),
    load.src[0].src[2] if len(load.src[0].src) == 3 else None)
  vec_load = UOp(Ops.LOAD, load.dtype.vec(4), tuple(new_src))
  return functools.reduce(lambda ret, i: id4.ne(i).where(ret, vec_load.gep(i)), range(4), load.const_like(float('nan')))

buf_idx_pat = UPat(Ops.INDEX, src=(UPat.var("buf"),), allow_any_len=True)
float4_folding = PatternMatcher([
  (UPat(Ops.VECTORIZE, src=UPat(Ops.LOAD, src=(buf_idx_pat,), allow_any_len=True), name="ex"), fold_expanded),
  (UPat((Ops.BARRIER, Ops.SINK), src=UPat(Ops.STORE, src=(buf_idx_pat,), allow_any_len=True), name="ex"), fold_expanded),
])

# ***** image load valid simplification *****

def simplify_valid_load(buf:UOp, start_idx:UOp, valid:UOp) -> Optional[UOp]:
  if (idx:=uop_given_valid(valid, start_idx)) is None: return buf.const_like(0)
  if not isinstance(buf.dtype, ImageDType): return None if idx is start_idx else buf.index(idx, valid)

  # wait for it to be image indexed before running simplification
  if start_idx.dtype.count != 2: return None

  # can drop valid if idx is out of bound when valid is False
  drop_stmt = []
  for stmt in split_uop(valid, BinaryOps.AND):
    X, is_upper_bound, c = parse_valid(stmt)

    # for X0 + X1 + ... >= 1, check if it's out of bound when Xi = 0 for all i
    if not is_upper_bound and c == 1 and all(is_irreducible(u) and u.vmin == 0 for u in split_uop(X, BinaryOps.ADD)):
      testidx = functools.reduce(lambda nowidx,u: nowidx.substitute({u:u.const_like(0)}), split_uop(X, BinaryOps.ADD), idx)
      testidx = testidx.simplify()
      if testidx.gep(0).vmax < 0 or testidx.gep(1).vmax < 0:
        drop_stmt.append(stmt)
        continue

    # if X <= c, check if it's out of bound when X = c+1
    # if X >= c, check if it's out of bound when X = c-1
    test_value = c + 1 if is_upper_bound else c - 1
    for i,b in zip(idx.src, (buf.dtype.shape[1], buf.dtype.shape[0])):
      if is_increasing(i):
        rw = i.substitute({X:X.const_like(test_value)}).simplify()
        if rw.vmin >= b or rw.vmax < 0:
          drop_stmt.append(stmt)
          break

  if not drop_stmt and idx is start_idx: return None
  new_valid = functools.reduce(operator.and_, ss) if (ss:=[s for s in split_uop(valid, BinaryOps.AND) if s not in drop_stmt]) else None
  return buf.index(idx, new_valid)

# ***** optional patterns *****

powers_of_two = {2**i:i for i in range(64)}
@functools.lru_cache(None)
def get_late_rewrite_patterns(ops, force_transcendental=False):
  pat: List[Tuple[UPat, Callable]] = [(UPat(Ops.ALU, dtype=TRANSCENDENTAL_SUPPORTED_DTYPES, src=(UPat.var("d"),), arg=op), f) for op,f in \
           ((UnaryOps.EXP2, xexp2), (UnaryOps.LOG2, xlog2), (UnaryOps.SIN, xsin)) if op not in ops or force_transcendental]
  # rewrite MOD to AND (which should always be supported, but not for generic in tests)
  if BinaryOps.AND in ops:
    pat += [(UPat(Ops.ALU, arg=BinaryOps.MOD, src=(UPat.var('base'), UPat.cvar("const"))),
            lambda base,const: base & (const.arg-1) if const.arg in powers_of_two else None)]
  # rewrite MUL/IDIV to SHL+SHR
  if BinaryOps.SHL in ops and BinaryOps.SHR in ops:
    pat += [
    (UPat(Ops.ALU, arg=BinaryOps.MUL, dtype=dtypes.ints, src=[UPat.cvar("const"), UPat.var("mul")]), lambda mul, const:
      mul << powers_of_two[const.arg] if const.arg in powers_of_two else None), # (x  * (2**y)) -> shl(x,y)
    (UPat(Ops.ALU, arg=BinaryOps.IDIV, src=(UPat.var("div"), UPat.cvar("const"))), lambda div, const:
      div >> powers_of_two[const.arg] if const.arg in powers_of_two else None)] # (x // (2**y)) -> shr(x,y)
  if UnaryOps.NEG in ops:
    pat += [(UPat.var('x')*-1, lambda x: x.alu(UnaryOps.NEG))]
    if BinaryOps.SUB in ops: pat += [(UPat.var('x')+UPat.var('y').alu(UnaryOps.NEG), lambda x,y: x.alu(BinaryOps.SUB, y))]
  if TernaryOps.MULACC in ops:
    pat += [(UPat.var('a')*UPat.var('b')+UPat.var('c'), lambda a,b,c: a.alu(TernaryOps.MULACC, b, c))]
  return PatternMatcher(pat)

# ***** threefry *****

def threefry2x32(x: UOp, key: UOp):
  # split x into two uint32, since x in a uint64
  x0, x1 = (x & 0xffffffff).cast(dtypes.uint32), ((x // 2**32) & 0xffffffff).cast(dtypes.uint32)

  rotations = [[13, 15, 26, 6], [17, 29, 16, 24]]
  key0, key1 = (key & 0xffffffff).cast(dtypes.uint32), ((key // 2**32) & 0xffffffff).cast(dtypes.uint32)
  ks = [key1, key0 ^ key1 ^ 0x1BD11BDA, key0]
  xr = [x0 + ks[-1], x1 + ks[0]]
  for i in range(5):
    for r in rotations[i % 2]: xr[0], xr[1] = (x0 := xr[0] + xr[1]), x0 ^ ((xr[1] * 2**r) + (xr[1] // 2**(32 - r)))
    xr = [(xr[0] + ks[i % 3]), (xr[1] + ks[(i + 1) % 3] + i + 1)]

  return xr[1].cast(dtypes.uint64) * 2**32 | xr[0].cast(dtypes.uint64)

# ***** main rewriter *****

def loop_collapse(compval, multconst, rng:UOp, acc:UOp, idx2=None,idx3=None,extra=None,vec=None,ne=None,
                  add=UOp.const(dtypes.int, 0), mul:UOp=UOp.const(dtypes.int, 1)):
  if getenv("DISABLE_LOOP_COLLAPSE") or rng not in acc.src: return None  # must be the right REDUCE
  loop_start, loop_end = rng.src
  if loop_start.arg != 0:
    # TODO: support and test this with other mul and loop_starts
    if DEBUG >= 1: print(f"WARNING, NOT FOLDING: mul:{mul.arg} loop_start:{loop_start.arg}")
    return None
  if idx2 is not None: add = add + idx2
  if idx3 is not None: add = add + idx3
  if vec is not None:
    # add, mul, loop_start, loop_end
    def dvec(x:UOp):
      if x.op is Ops.CONST: return UOp.const(x.dtype.vec(vec.dtype.count), x.arg)
      return UOp(Ops.VECTORIZE, x.dtype.vec(vec.dtype.count), src=(x,)*vec.dtype.count)
    add, mul, loop_start, loop_end = dvec(add), dvec(mul), dvec(loop_start), dvec(loop_end)
  if mul.vmin > 0 and ne is not None:
    comprange = UOp.minimum(loop_end, UOp.maximum((add-compval)//mul + (loop_end-loop_start), loop_start))
  elif mul.vmax < 0 and ne is None:
    comprange = UOp.minimum(loop_end, UOp.maximum((add-compval-mul)//mul + (loop_end-loop_start), loop_start))
  else:
    return None
  new_reduce_op = comprange.cast(multconst.dtype) * multconst
  # TODO: what does it mean to have the same numbered DEFINE_ACC with different ranges?
  new_acc = acc.replace(src=acc.src[0:1]+tuple(x for x in acc.src[1:] if x is not rng))
  ret = new_acc.assign(new_acc+new_reduce_op)
  if extra is not None: ret = ret + acc.assign(acc+extra)
  return ret

def index_collapse(idx:UOp,rng:UOp,buf:UOp,ld:UOp,acc:UOp,add=UOp.const(dtypes.int, 0),mul=UOp.const(dtypes.int, 1)):
  if rng not in acc.src: return None
  new_load = UOp.load(buf.index(add+mul*idx, idx.ge(rng.src[0]) & idx.lt(rng.src[1])), dtype=ld.dtype)
  new_acc = acc.replace(src=acc.src[0:1]+tuple(x for x in acc.src[1:] if x is not rng))
  return new_acc.assign(new_acc+new_load)

# TODO: there's a lot shared with no_vectorized_wmma here
def gep_through_wmma(gep:UOp, wmma:UOp):
  out_sz = prod(x[1] for x in wmma.arg[6][-1])
  wmma_idxs = gep.arg[::out_sz]
  for i in range(out_sz):
    if tuple(x-i for x in gep.arg[i::out_sz]) != wmma_idxs: return None
  tsrcs = []
  for s,sz in zip(wmma.src, wmma.arg[6]):
    src_args = []
    ssz = prod(x[1] for x in sz)
    for w in wmma_idxs: src_args += list(range((w//out_sz)*ssz, (w//out_sz)*ssz + ssz))
    tsrcs.append(s.gep(tuple(src_args)))
  return UOp(Ops.WMMA, gep.dtype, tuple(tsrcs), wmma.arg)

def no_vectorized_wmma(wmma:UOp):
  out_sz = prod(x[1] for x in wmma.arg[6][-1])
  if wmma.dtype.count == out_sz: return None
  tsrcs = []
  for s,sz in zip(wmma.src, wmma.arg[6]):
    ssz = prod(x[1] for x in sz)
    tsrcs.append([s.gep(tuple(range(grp, grp+ssz))) for grp in range(0, s.dtype.count, ssz)])
  wmmas = [UOp(Ops.WMMA, wmma.dtype.scalar().vec(out_sz), tsrc, wmma.arg) for tsrc in zip(*tsrcs)]
  wmma_ex = flatten([[e.gep(i) for i in range(out_sz)] for e in wmmas])
  return UOp(Ops.VECTORIZE, wmma.dtype, tuple(wmma_ex))

def reduce_collapse(acc:UOp, ret:UOp, alu:UOp):
  reduce_parented, reduce_unparented = partition(acc.src[1:], lambda x: x in ret.sparents)
  if len(reduce_unparented) == 0: return None
  new_acc = acc.replace(src=acc.src[0:1]+tuple(reduce_parented))
  ret = new_acc.assign(new_acc.alu(alu.arg, ret))
  if alu.arg is BinaryOps.ADD:
    for r in reduce_unparented: ret = ret * (r.src[1]-r.src[0]).cast(ret.dtype.scalar()).broadcast(ret.dtype.count)
  return ret

acc_pat, rng_pat = UPat(Ops.DEFINE_ACC, name="acc"), UPat(Ops.RANGE, name="rng")
rng_aug = UPat.any(rng_pat, UPat.var("add")+rng_pat, UPat.var("mul")*rng_pat, UPat.var("add")+UPat.var("mul")*rng_pat)

index_load = UPat.var("buf").index(rng_aug).load(name="ld")

arange_augrng = UPat.any(rng_aug, rng_aug+UPat.var("idx2"), rng_aug+UPat.var("idx2")+UPat.var("idx3"), UPat(Ops.VECTORIZE, name="vec", src=rng_aug))
arange_m = arange_augrng.lt(UPat.cvar("compval")).ne(UPat(Ops.CONST, name="ne", arg=True)).where(UPat.cvar("multconst"), UPat.const(None, 0))

# this is symbolic 2.0
sym = symbolic_flat+PatternMatcher([
  # self ASSIGN is just self
  (UPat(Ops.ASSIGN, src=(UPat.var('x'), UPat.var('x'))), lambda x: x),
  # ASSIGN to global is just self
  (UPat(Ops.ASSIGN, src=(UPat(Ops.DEFINE_GLOBAL), UPat.var("x"))), lambda x: x),
  # VECTORIZE/CONST, VECTORIZE/GEP
  (UPat(Ops.VECTORIZE, src=UPat(Ops.CONST), name="vec"), lambda vec: UOp.const(vec.dtype, tuple(x.arg for x in vec.src))),
  (UPat(Ops.VECTORIZE, src=UPat(Ops.GEP, src=(UPat(name="x"),)), name="vec"), lambda vec,x: x.gep(tuple(y.arg[0] for y in vec.src))),
  # reorder ALU/VECTORIZE
  (UPat(Ops.ALU, src=(UPat(Ops.VECTORIZE, src=UPat(name='x')), UPat(Ops.VECTORIZE, src=UPat(name='y'))), name='alu'),
   lambda x,y,alu: UOp(Ops.VECTORIZE, alu.dtype, (UOp(Ops.ALU, alu.dtype.scalar(), (x,y), alu.arg),)*alu.dtype.count)),
  # VECTORIZE of a single element is just that element
  (UPat(Ops.VECTORIZE, src=(UPat(name='x'),)), lambda x: x),
  # VECTORIZE void is SINK
  (UPat(Ops.VECTORIZE, dtype=dtypes.void, src=UPat(Ops.BARRIER, name='b')), lambda b: b),
  (UPat(Ops.VECTORIZE, dtype=dtypes.void, name='x'), lambda x: UOp(Ops.SINK, dtypes.void, x.src)),
  # GEP/VECTORIZE, GEP/GEP, GEP/CONST, GEP/VCONST
  (UPat(Ops.GEP, src=(UPat(Ops.GEP, name='g2'),), name='g1'),
   lambda g1, g2: g2.src[0].gep(tuple(g2.arg[g1.arg[i]] for i in range(g1.dtype.count)))),
  (UPat(Ops.GEP, src=(UPat(Ops.VECTORIZE, name="vec"),), name="gep"),
   lambda gep, vec: UOp(Ops.VECTORIZE, gep.dtype, tuple(vec.src[i] for i in gep.arg)) if len(gep.arg) > 1 else vec.src[gep.arg[0]]),
  (UPat(Ops.GEP, src=(UPat.cvar("c", vec=False),), name="gep"), lambda gep, c: gep.const_like(c.arg)),
  (UPat(Ops.GEP, src=(UPat(Ops.VCONST, name="c"),), name="gep"), lambda gep, c: gep.const_like(tuple(c.arg[x] for x in gep.arg))),
  # push all GEPs through ALUs (fix arange stuff)
  (UPat(Ops.GEP, src=(UPat((Ops.ALU, Ops.CAST, Ops.BITCAST), name='alu'),), name='gep'),
   lambda gep,alu: UOp(alu.op, alu.dtype.scalar().vec(gep.dtype.count), tuple(x.gep(gep.arg) for x in alu.src), alu.arg)),
  # push some GEPs through WMMAs
  (UPat(Ops.GEP, src=(UPat(Ops.WMMA, name="wmma"),), name="gep"), gep_through_wmma),
  # tensor core with a 0 input is acc
  (UPat(Ops.WMMA, src=(UPat.const(None, 0.0), UPat.var(), UPat.var("acc"))), lambda acc: acc),
  (UPat(Ops.WMMA, src=(UPat.var(), UPat.const(None, 0.0), UPat.var("acc"))), lambda acc: acc),
  # tensor core cleanups
  (UPat.var("add") + UPat(Ops.WMMA, name="wmma"),
    lambda add, wmma: UOp(wmma.op, wmma.dtype, (wmma.src[0], wmma.src[1], wmma.src[2]+add), wmma.arg)),
  # threefry
  (UPat(Ops.ALU, dtype=dtypes.uint64, src=(UPat.var("x"), UPat.var("key")), arg=BinaryOps.THREEFRY), threefry2x32),
  # arange loop folding
  (acc_pat.assign(UPat.any(arange_m, arange_m+UPat.var("extra"))+acc_pat), loop_collapse),
  # indexing, with cast or where
  (acc_pat.assign(UPat.var("idx").eq(UPat(Ops.RANGE, name="rng")).cast()*index_load+acc_pat), index_collapse),
  (acc_pat.assign(UPat.var("idx").eq(UPat(Ops.RANGE, name="rng")).where(index_load, UPat.const(None, 0.0))+acc_pat), index_collapse),
  # parentless reduce
  (acc_pat.assign(UPat(Ops.ALU, src=[acc_pat, UPat.var("ret")], arg=BinaryOps.ADD, name="alu")), reduce_collapse),
  (acc_pat.assign(UPat(Ops.ALU, src=[acc_pat, UPat.var("ret")], arg=BinaryOps.MAX, name="alu")), reduce_collapse),
  # ** self folding **
  (UPat(Ops.DEFINE_ACC, src=(UPat.var("x"),)), lambda x: x),            # a DEFINE_ACC without ranges is a CONST
  (UPat(Ops.ASSIGN, src=(UPat.cvar(),UPat.var("x"))), lambda x: x),     # an ASSIGN to a const is a NOOP
  # x!=0 -> (bool)x
  (UPat.var("x").ne(0), lambda x: x.cast(dtypes.bool.vec(x.dtype.count))),
  # ** load/store folding **
  (UPat.store(UPat(Ops.INDEX, name="index"), UPat.load(UPat(Ops.INDEX, name="index"))), lambda index: UOp(Ops.NOOP)),
  (UPat.store(UPat(Ops.INDEX, name="index"), UPat.var("gate").where(UPat.var("alt"), UPat.load(UPat(Ops.INDEX, name="index")))),
   lambda index, gate, alt: UOp.store(index.src[0].index(index.src[1], gate), alt)),
  # fold gated LOAD/STORE
  (UPat().index(UPat(), UPat.const(dtypes.bool, True)).named("idx"), lambda idx: idx.replace(src=idx.src[0:2])), # remove True
  (UPat().index(UPat(), UPat.const(dtypes.bool, False)).named("idx"), lambda idx: idx.const_like(0)),      # False -> NULL pointer
  (UPat(Ops.LOAD, src=(UPat.const(None, 0),), allow_any_len=True, name="x"), lambda x: x.const_like(0)),  # NULL pointer load loads 0
  (UPat(Ops.STORE, src=(UPat.const(None, 0),), allow_any_len=True), lambda: UOp(Ops.NOOP)),  # NULL pointer store does nothing
  # remove NOOPs from SINK
  (UPat(Ops.SINK, name="root"),
    lambda root: UOp(Ops.SINK, root.dtype, a, root.arg) if len(a:=tuple(x for x in root.src if x.op is not Ops.NOOP)) != len(root.src) else None),
  # remove EXPANDs from SINK/BARRIER
  (UPat(Ops.BARRIER, src=(UPat((Ops.VECTORIZE, Ops.SINK), name='sink'),)), lambda sink: UOp(Ops.BARRIER, dtypes.void, sink.src)),
  (UPat(Ops.SINK, name="root"),
    lambda root: UOp(Ops.SINK, root.dtype, tuple(flatten(x.src if x.op in {Ops.SINK, Ops.EXPAND} else (x,) for x in root.src)), root.arg)
      if any(x.op in {Ops.SINK, Ops.EXPAND} for x in root.src) else None),
])

# *** uop expander ***

def _expand_arg_to_idx(args:Tuple[Tuple[int, int], ...], rpk:Dict[int, int]) -> int:
  idx, mul = 0, 1
  for axis,m in args[::-1]:
    idx += rpk[axis] * mul
    mul *= m
  return idx

def _choices_from_args(args:Tuple[Tuple[int, int], ...]) -> List[Dict[int, int]]:
  return [dict(x) for x in itertools.product(*[zip(itertools.repeat(axis), range(m)) for axis,m in args])]

@functools.lru_cache(None)
def _swizzle_args(cargs:Tuple[Tuple[int, int], ...], eargs:Tuple[Tuple[int, int], ...], exclude_args:Tuple[int, ...]) -> List[int]:
  return [_expand_arg_to_idx(eargs, {**rpk, **{x:0 for x in exclude_args}} if exclude_args else rpk) for rpk in _choices_from_args(cargs)]

def do_expand(root:UOp):
  expands = [x for x in root.src if x.op is Ops.EXPAND]
  if len(expands) == 0: return None
  # NOTE: we 0 out the reduce axis for WMMA. in theory they should all be the same, but is this always correct?
  exclude_args = tuple(dedup(root.arg[-1] + tuple(y[0] for y in flatten(root.arg[-2])))) if root.op is Ops.WMMA else ()
  if all_same(expands_args:=[x.arg for x in expands]) and len(exclude_args) == 0:
    # if there's only one expand arg, it's okay to use it (optimization)
    expand_args = expands[0].arg
  else:
    # otherwise, we sort them and GEP
    expand_args = tuple(x for x in sorted(dedup(flatten(expands_args))) if x[0] not in exclude_args)
  expand_sz = prod([x[1] for x in expand_args])
  new_srcs = []
  for i,src in enumerate(root.src):
    if src.op is Ops.EXPAND:
      if root.op is Ops.IF and i == 0:
        # IF means OR on first arg to IF
        new_srcs.append(functools.reduce(operator.__or__, [src.src[0].gep(i) for i in range(expand_sz)]))
      elif expand_args == src.arg:
        # just remove the expand
        new_srcs.append(src.src[0])
      else:
        lst = _swizzle_args(expand_args, src.arg, exclude_args)
        # if the base dtype is > 1, put those at the end
        if src.dtype.count > 1: lst = flatten([[i*src.dtype.count+j for j in range(src.dtype.count)] for i in lst])
        new_srcs.append(src.src[0].gep(tuple(lst)))
    else:
      # non-EXPAND input
      if (root.op is Ops.IF) or (root.op is Ops.REDUCE and i != 0):
        # for the first arg of IF and the RANGE args of REDUCE, just pass them through ignoring EXPANDS
        new_srcs.append(src)
      elif src.dtype.count > 1:
        # put any input dtype > 1 grouped together
        new_srcs.append(UOp(Ops.VECTORIZE,
                            src.dtype.scalar().vec(expand_sz*src.dtype.count), tuple(src.gep(i) for i in range(src.dtype.count))*expand_sz))
      else:
        # repeat the arg
        new_srcs.append(src.broadcast(expand_sz))

  new_arg = root.arg
  if root.op is Ops.GEP:
    assert root.dtype.count == 1
    # is this right?
    new_arg = tuple(range(root.arg[0], new_srcs[0].dtype.count, new_srcs[0].dtype.count // expand_sz))
  nsrc = UOp(root.op, root.dtype.scalar().vec(root.dtype.count*expand_sz), tuple(new_srcs), new_arg)
  return UOp(Ops.EXPAND, root.dtype, (nsrc,), expand_args)

def do_contract(con:UOp):
  ex = con.src[0]
  # CONTRACT without EXPAND repeats the element VECTORIZED
  if ex.op is not Ops.EXPAND: return UOp(Ops.VECTORIZE, con.dtype, con.src*con.dtype.count)
  # CONTRACT may remove several axes from EXPAND
  assert con.dtype.count == prod([x[1] for x in con.arg]), "dtype is wrong"
  idxs = []
  for rpk in _choices_from_args(new_ex_args:=tuple(x for x in ex.arg if x not in con.arg)):
    idxs += [_expand_arg_to_idx(ex.arg, {**rpk, **lrpk}) for lrpk in _choices_from_args(con.arg)]
  return UOp(Ops.EXPAND, con.dtype, (ex.src[0].gep(tuple(idxs)),), new_ex_args)

def no_vectorized_alu(alu):
  if alu.dtype.vcount == 1: return None
  alus = tuple(UOp(alu.op, alu.dtype.scalar(), tuple(s.gep(i) for s in alu.src), alu.arg) for i in range(alu.dtype.vcount))
  return UOp(Ops.VECTORIZE, alu.dtype, alus)

def create_gate(root:UOp) -> Optional[UOp]:
  @functools.lru_cache(None)
  def _gate_srcs(u:UOp, gate:UOp) -> UOp:
    if u.op is Ops.BARRIER: return u
    if u.op is Ops.LOAD and u.src[-1].op is Ops.BARRIER:
      return UOp(u.op, u.dtype, u.src[:-1]+(UOp(Ops.IF, dtypes.void, (gate, u.src[-1])),), u.arg)
    return u if (replace_source:=tuple(_gate_srcs(x, gate) for x in u.src)) == u.src else UOp(u.op, u.dtype, replace_source, u.arg)
  idx = root.src[0]
  if idx.op is Ops.CAST: idx = idx.src[0]
  return None if idx.op is not Ops.INDEX or len(idx.src) == 2 or (ret:=_gate_srcs(root, idx.src[2])) is root else ret

expander = PatternMatcher([
  # double expand
  (UPat(Ops.EXPAND, name="outer", src=(UPat(Ops.EXPAND, name="inner"),)),
   lambda outer, inner: UOp(Ops.EXPAND, outer.dtype, (inner.src[0],), inner.arg+outer.arg)),
  # do expansion
  (UPat((Ops.ALU, Ops.CAST, Ops.BITCAST, Ops.GEP, Ops.WMMA, Ops.LOAD, Ops.STORE, Ops.INDEX, Ops.ASSIGN,
         Ops.VECTORIZE, Ops.REDUCE, Ops.IF), name="root", custom_early_reject=set([(Ops.EXPAND, None)])), do_expand),
  (UPat(Ops.CONTRACT, name="con"), do_contract),
  # vectorize DEFINE_ACC
  (UPat(Ops.VECTORIZE, src=UPat(Ops.DEFINE_ACC, name="acc"), name="v"), lambda acc,v: acc.replace(dtype=v.dtype)),
  # BARRIERs aren't actually expanded
  (UPat(Ops.BARRIER, src=(UPat(Ops.EXPAND, name="ex"),)),
   lambda ex: UOp(Ops.EXPAND, dtypes.void, (UOp(Ops.BARRIER, dtypes.void, ex.src),)*len(ex.src), ex.arg)),
  # empty EXPAND is NOOP
  (UPat(Ops.EXPAND, src=(UPat.var('x'),), arg=()), lambda x: x),
  # EXPAND GEP (needed for WMMA, generalize this) -> vectorized ALU
  (UPat(Ops.EXPAND, name="ex", src=tuple(UPat.var('x').gep(i)+UPat.var('y').gep(i) for i in range(256 if AMX else 8))),
    lambda ex,x,y: UOp(Ops.EXPAND, ex.dtype, tuple((x+y).gep(i) for i in range(256 if AMX else 8)), ex.arg)),
])

def no_vectorized_load_store(ls:UOp):
  idx = ls.src[0]
  assert isinstance(idx.dtype, PtrDType)
  if idx.dtype.v == 1: return None
  tv = [UOp(ls.op, ls.dtype.scalar(), tuple(j.gep(i) for j in ls.src)) for i in range(idx.dtype.v)]
  return UOp(Ops.VECTORIZE, ls.dtype, tuple(tv))

def no_vectorized_acc(acc:UOp):
  if acc.dtype.count == 1: return None
  alus = tuple(UOp(acc.op, acc.dtype.scalar(),
    tuple(s.gep(i) if j == 0 else s for j,s in enumerate(acc.src)), acc.arg+(i,)) for i in range(acc.dtype.count))
  return UOp(Ops.VECTORIZE, acc.dtype, alus)

devectorize = PatternMatcher([
  # no ALU on vectorized dtypes
  (UPat((Ops.ALU, Ops.CAST, Ops.BITCAST, Ops.ASSIGN, Ops.INDEX), name="alu"), no_vectorized_alu),
  (UPat(Ops.WMMA, name="wmma"), no_vectorized_wmma),
  (UPat(Ops.DEFINE_ACC, name="acc"), no_vectorized_acc),
  (UPat((Ops.LOAD, Ops.STORE), name="ls"), no_vectorized_load_store),
])

def delete_redundant_gates(buf:UOp, idx:UOp, val:UOp, store_gate:UOp, cast:Optional[UOp]=None) -> Optional[UOp]:
  if store_gate not in [gate.src[0] for gate in val.sparents if gate.op is Ops.IF]: return None
  # remove the gate from the index
  return UOp.store(buf.index(idx).cast(cast.dtype) if cast is not None else buf.index(idx), val)

load_store_indexing = PatternMatcher([
  # late fixup of unfoldable image loads
  (UPat(Ops.LOAD, src=(UPat.var("buf"), UPat()), allow_any_len=True, name="load"), fix_unfoldable_image_load),
  # simplify valid
  (UPat(Ops.ALU, name="valid", arg=BinaryOps.AND), simplify_valid),
  # image load valid idx simplification
  (UPat(Ops.INDEX, src=(UPat.var("buf"), UPat.var("start_idx"), UPat.var("valid"))), simplify_valid_load),
  # delete_redundant_gates (after expand)
  (UPat(Ops.STORE, src=(UPat.any(stidx:=UPat.var("buf").index(UPat.var("idx"), UPat.var("store_gate")), stidx.cast().named("cast")),
                                  UPat.var("val"))), delete_redundant_gates),
])

migrate_indexing = PatternMatcher([
<<<<<<< HEAD
=======
  # use indexing for LOAD/STORE
  (UPat((Ops.LOAD, Ops.STORE), src=(UPat((Ops.DEFINE_GLOBAL, Ops.DEFINE_LOCAL)),), allow_any_len=True, name="x"), idx_load_store),
>>>>>>> 7758f721
  # create gate MUST BE BEFORE expander
  (UPat(Ops.STORE, name="root"), create_gate),
])

def move_mask(x:UOp, buf:UOp, idx:UOp, mask:UOp, cast:Optional[UOp]=None) -> UOp:
  # this moves the mask from the indexing to the load/store op for rendering
  nidx = buf.index(idx).cast(cast.dtype) if cast is not None else buf.index(idx)
  return UOp.load(nidx, x.const_like(0), mask, *x.src[1:], dtype=x.dtype) if x.op is Ops.LOAD else UOp.store(nidx, x.src[1], mask, *x.src[2:])

pm_render = PatternMatcher([
  # for rendering, we use explicit VECTORIZE
  (UPat(Ops.CONST, name='c'),
   lambda c: UOp(Ops.VECTORIZE, c.dtype, (UOp.const(c.dtype.scalar(), c.arg),)*c.dtype.vcount) if c.dtype.vcount > 1 else None),
  (UPat(Ops.VCONST, name='c'), lambda c: UOp(Ops.VECTORIZE, c.dtype, tuple(UOp.const(c.dtype.scalar(), x) for x in c.arg))),
  (UPat(Ops.GEP, name='gep'), lambda gep: UOp(Ops.VECTORIZE, gep.dtype, tuple(gep.src[0].gep(x) for x in gep.arg)) if len(gep.arg) > 1 else None),
  (UPat(Ops.VECTORIZE, src=(UPat(name='x'),)), lambda x: x),
  # move masks of loads/stores
  (UPat((Ops.LOAD, Ops.STORE), src=(UPat.any(masked_index:=UPat(Ops.INDEX, src=(UPat(name="buf"), UPat(name="idx"), UPat(name="mask"))),
                                               masked_index.cast(None).named("cast")),), allow_any_len=True, name="x"), move_mask),
])

# *** uop graph ***

def full_graph_rewrite(sink:UOp, opts:Optional[Renderer]=None) -> UOp:
  assert sink.op is Ops.SINK, f"sink isn't sink, it's {sink.op}"
  supported_ops = tuple(opts.code_for_op.keys()) if opts is not None else ()
  extra_matcher = opts.extra_matcher if opts is not None and opts.extra_matcher is not None else PatternMatcher([])

  # initial symbolic + migrate indexing (remove this)
  sink = graph_rewrite(sink, sym+migrate_indexing)

  # expand
  sink = graph_rewrite(sink, sym+expander)

  # devectorize + load_store_indexing
  sink = graph_rewrite(sink, sym+(devectorize+float4_folding if opts is not None and opts.supports_float4 else devectorize)+load_store_indexing)

  # final rules for the renderer (without sym)
  sink = graph_rewrite(sink, symbolic_simple+get_late_rewrite_patterns(supported_ops, TRANSCENDENTAL>=2)+pm_render+extra_matcher)
  return sink<|MERGE_RESOLUTION|>--- conflicted
+++ resolved
@@ -457,11 +457,6 @@
 ])
 
 migrate_indexing = PatternMatcher([
-<<<<<<< HEAD
-=======
-  # use indexing for LOAD/STORE
-  (UPat((Ops.LOAD, Ops.STORE), src=(UPat((Ops.DEFINE_GLOBAL, Ops.DEFINE_LOCAL)),), allow_any_len=True, name="x"), idx_load_store),
->>>>>>> 7758f721
   # create gate MUST BE BEFORE expander
   (UPat(Ops.STORE, name="root"), create_gate),
 ])
