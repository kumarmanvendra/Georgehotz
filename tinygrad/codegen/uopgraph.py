from __future__ import annotations
from typing import Iterator, Optional, Tuple, Dict, List, Set, Union, cast, TYPE_CHECKING
import functools, itertools, heapq, math
from tinygrad.dtype import dtypes, PtrDType, ImageDType
from tinygrad.shape.symbolic import Variable
from tinygrad.ops import UnaryOps, BinaryOps, TernaryOps, ReduceOps, exec_alu
from tinygrad.helpers import DEBUG, getenv, flatten, dedup, TRANSCENDENTAL, prod, CI
from tinygrad.codegen.uops import UOp, NOp, UOps, UPat, PatternMatcher, END_FOR_UOP, type_verify
from tinygrad.codegen.transcendental import xexp2, xlog2, xsin, TRANSCENDENTAL_SUPPORTED_DTYPES
if TYPE_CHECKING: from tinygrad.renderer import Renderer

# ***** image handling *****

def image_contract_load(buf, idx, idy, id4, ls):
  if len(ls.src) > 3:
    # TODO: there's no contract on the gate, is this okay?
    extra = (ls.src[2], UOp(UOps.VECTORIZE, ls.dtype.vec(4), (ls.src[3],)*4))
  else: extra = ls.src[2:]  # NOTE: image load shouldn't have barrier and this shouldn't matter
  vec_load = UOp(UOps.LOAD, ls.dtype.vec(4), (buf, UOp(UOps.VECTORIZE, dtypes.int.vec(2), (idx, idy))) + extra)
  return functools.reduce(lambda ret, i: id4.ne(i).alu(TernaryOps.WHERE, ret, UOp(UOps.GEP, ls.dtype, (vec_load,), i)), range(4),
                          ls.const(float('nan')))

def image_contract_store(buf, ex, idx, idy, ls, var):
  new_var = UOp(UOps.CONTRACT, var.dtype.vec(4), (var,), ((ex.arg[0][0],4),))
  return UOp(UOps.STORE, None, (buf, UOp(UOps.VECTORIZE, dtypes.int.vec(2), (idx, idy)), new_var) + ls.src[3:])

# ***** float4 handling *****

def float4_expand_load(load, buf, ex, idx=UOp.const(dtypes.int, 0), idx2=None, idx3=None):
  if len(ex.src) not in [2, 4]: return None
  if tuple(x.arg for x in ex.src if x.op is UOps.CONST) != tuple(range(len(ex.src))): return None
  if buf.dtype != PtrDType(dtypes.float) and buf.dtype != PtrDType(dtypes.half) and not isinstance(buf.dtype, ImageDType): return None
  if idx2 is not None: idx = idx + idx2
  if idx3 is not None: idx = idx + idx3
  if idx.divides(len(ex.src)) is None: return None

  if load.dtype.scalar() != load.dtype: return None  # how does this happen?
  vec_load = UOp(UOps.LOAD, load.dtype.vec(len(ex.src)), (buf, idx))
  return UOp(UOps.EXPAND, load.dtype, tuple(UOp(UOps.GEP, load.dtype, (vec_load,), i) for i in range(len(ex.src))), ex.arg)

def float4_contract_store(buf, ex, var, store, idx=UOp.const(dtypes.int, 0), idx2=None, idx3=None):
  if len(ex.src) not in [2, 4]: return None
  if tuple(x.arg for x in ex.src if x.op is UOps.CONST) != tuple(range(len(ex.src))): return None
  if buf.dtype != PtrDType(dtypes.float) and buf.dtype != PtrDType(dtypes.half) and not isinstance(buf.dtype, ImageDType): return None
  if idx2 is not None: idx = idx + idx2
  if idx3 is not None: idx = idx + idx3
  if idx.divides(len(ex.src)) is None: return None

  new_var = UOp(UOps.CONTRACT, var.dtype.vec(len(ex.src)), (var,), ((ex.arg[0][0],len(ex.src)),))
  return UOp(UOps.STORE, None, (buf, idx, new_var) + store.src[3:])

float4_folding = PatternMatcher([
  # reorder index to bring const closer to store
  (NOp(UOps.STORE, src=(NOp.var("buf"), NOp.var("idx")+
    (NOp(UOps.EXPAND, src=tuple(NOp.const(dtypes.int, i) for i in range(4)), name="ex")+NOp.var("idx2")), NOp.var("var")), name="store"),
    lambda buf, store, idx, idx2, ex, var: UOp(UOps.STORE, store.dtype, (buf, idx+idx2+ex, var), store.arg)),
  # float(2,4) load
  (NOp(UOps.LOAD, src=(NOp.var("buf"), NOp(UOps.EXPAND, name="ex")+NOp.var("idx")+NOp.var("idx2")+NOp.var("idx3")), name="load"), float4_expand_load),
  (NOp(UOps.LOAD, src=(NOp.var("buf"), NOp(UOps.EXPAND, name="ex")+NOp.var("idx")+NOp.var("idx2")), name="load"), float4_expand_load),
  (NOp(UOps.LOAD, src=(NOp.var("buf"), NOp(UOps.EXPAND, name="ex")+NOp.var("idx")), name="load"), float4_expand_load),
  (NOp(UOps.LOAD, src=(NOp.var("buf"), NOp(UOps.EXPAND, name="ex")), name="load"), float4_expand_load),
  # float(2,4) store
  # TODO: fold ADDs into one UOp and remove add chains
  (NOp(UOps.STORE, src=(NOp.var("buf"),
    NOp(UOps.EXPAND, name="ex")+NOp.var("idx")+NOp.var("idx2")+NOp.var("idx3"), NOp.var("var")), name="store", allow_any_len=True),
    float4_contract_store),
  (NOp(UOps.STORE, src=(NOp.var("buf"),
    NOp(UOps.EXPAND, name="ex")+NOp.var("idx")+NOp.var("idx2"), NOp.var("var")), name="store", allow_any_len=True),
    float4_contract_store),
  (NOp(UOps.STORE, src=(NOp.var("buf"),
    NOp(UOps.EXPAND, name="ex")+NOp.var("idx"), NOp.var("var")), name="store", allow_any_len=True), float4_contract_store),
  (NOp(UOps.STORE, src=(NOp.var("buf"),
    NOp(UOps.EXPAND, name="ex"), NOp.var("var")), name="store", allow_any_len=True), float4_contract_store),
  # image handling
  (NOp(UOps.LOAD, src=(NOp.var("buf"), NOp(UOps.VECTORIZE, dtypes.int.vec(3), (NOp.var('idx'), NOp.var('idy'),
     NOp.var('id4')))), name="ls", allow_any_len=True), image_contract_load),
  (NOp(UOps.STORE, src=(NOp.var("buf"), NOp(UOps.VECTORIZE, dtypes.int.vec(3), (NOp.var('idx'), NOp.var('idy'),
     NOp(UOps.EXPAND, src=tuple(NOp.const(dtypes.int, i) for i in range(4)), name="ex"))), NOp.var("var")), name="ls", allow_any_len=True),
     image_contract_store),
])

# ***** transcendental *****

transcendental_folding = PatternMatcher([
  (UPat(UOps.ALU, dtype=TRANSCENDENTAL_SUPPORTED_DTYPES, src=(UPat(name="x"),), arg=UnaryOps.EXP2), xexp2),
  (UPat(UOps.ALU, dtype=TRANSCENDENTAL_SUPPORTED_DTYPES, src=(UPat(name="d"),), arg=UnaryOps.LOG2), xlog2),
  (UPat(UOps.ALU, dtype=TRANSCENDENTAL_SUPPORTED_DTYPES, src=(UPat(name="d"),), arg=UnaryOps.SIN), xsin),
])

# ***** threefry *****

def threefry2x32(x: UOp, seed: UOp):
  # split x into two uint32, since x in a uint64
  x0, x1 = (x & 0xffffffff).cast(dtypes.uint32), ((x // 2**32) & 0xffffffff).cast(dtypes.uint32)

  rotations = [[13, 15, 26, 6], [17, 29, 16, 24]]
  ks = [0x0, (seed := seed.cast(dtypes.uint32)) ^ 0x1BD11BDA, seed]
  xr = [x0 + ks[-1], x1 + ks[0]]
  for i in range(5):
    for r in rotations[i % 2]: xr[0], xr[1] = (x0 := xr[0] + xr[1]), x0 ^ ((xr[1] * 2**r) + (xr[1] // 2**(32 - r)))
    xr = [(xr[0] + ks[i % 3]), (xr[1] + ks[(i + 1) % 3] + i + 1)]

  return xr[1].cast(dtypes.uint64) * 2**32 | xr[0].cast(dtypes.uint64)

# ***** main rewriter *****

def reduce_before_expand(reduce, expand, x):
  # if the expand is being reduced, you can't push it through
  # NOTE: could do a partial push here in some cases
  expands = flatten([x.arg for x in reduce.src[1:] if x.op is UOps.EXPAND])
  if any(x in expands for x in expand.arg): return None
  red = UOp(UOps.REDUCE, x.dtype, (x,)+reduce.src[1:], reduce.arg)
  gep = tuple(UOp(UOps.GEP, reduce.dtype, (red,), i) for i in range(x.dtype.count))
  return UOp(expand.op, expand.dtype, gep, expand.arg)

def sum_collapse(phi_input, loop, val1, val2):
  for v1,v2 in [(val1, val2), (val2, val1)]:
    if loop not in v1.parents:
      return UOp(UOps.PHI, phi_input.dtype, (phi_input, v2))+v1*(loop.src[1]-loop.src[0]).cast(v1.dtype)
  return None

def loop_collapse(loop_start, loop_end, compval, idx, mval, multconst, rng, reduce, idx2=None, idx3=None):
  if getenv("DISABLE_LOOP_COLLAPSE") or rng not in reduce.src: return None  # must be the right REDUCE
  if mval.arg >= 0 or loop_start.arg != 0:
    # TODO: support and test this with other mvals and loop_starts
    if DEBUG >= 1: print(f"WARNING, NOT FOLDING: mval:{mval.arg} loop_start:{loop_start.arg}")
    return None
  if idx2 is not None: idx = idx + idx2
  if idx3 is not None: idx = idx + idx3
  comprange = UOp.min(loop_end, UOp.max((idx-compval-mval).alu(BinaryOps.IDIV, mval) + (loop_end-loop_start), loop_start))
  return UOp(UOps.REDUCE, reduce.dtype, (comprange.cast(multconst.dtype) * multconst,) +
             tuple(x for x in reduce.src[1:] if x is not rng), reduce.arg)

def index_collapse(idx,rng,buf,add,mul,ld,reduce):
  if rng not in reduce.src: return None
  return UOp(reduce.op, reduce.dtype, (UOp(ld.op, ld.dtype, (buf, add+mul*idx)),)+
             tuple(x for x in reduce.src[1:] if x is not rng), reduce.arg)

# this is symbolic 2.0
constant_folder = PatternMatcher([
  # CONTRACT before ALU/REDUCE/CAST
  (UPat(UOps.CONTRACT, name="con", src=(UPat(UOps.ALU, name="alu"),)),
   lambda con, alu: UOp(alu.op, con.dtype, tuple(UOp(UOps.CONTRACT, x.dtype.vec(con.dtype.count), (x,), con.arg) for x in alu.src), alu.arg)),
  (UPat(UOps.CONTRACT, name="con", src=(UPat(UOps.REDUCE, dtype={dtypes.half, dtypes.bfloat16, dtypes.float}, name="red"),)),
   lambda con, red: UOp(UOps.REDUCE, con.dtype, (UOp(UOps.CONTRACT, con.dtype, red.src[0:1], con.arg),)+red.src[1:], red.arg)),
  (UPat(UOps.CONTRACT, name="con", src=(UPat(UOps.CAST, dtype={dtypes.half, dtypes.bfloat16, dtypes.float}, src=(UPat(name="casted"),)),)),
   lambda con, casted: UOp(UOps.CAST, con.dtype, (UOp(UOps.CONTRACT, casted.dtype.vec(con.dtype.count), (casted,), con.arg),))),
  # bigint is rewritten to int32
  (UPat({UOps.CONST, UOps.ALU, UOps.SPECIAL, UOps.RANGE, UOps.EXPAND}, dtype=dtypes.bigint, name="x"),
   lambda x: UOp(x.op, dtypes.int32, x.src, x.arg)),
  # VECTORIZE/GEP
  (NOp(UOps.GEP, src=(NOp(UOps.VECTORIZE, name="cast"),), name="gep"), lambda gep, cast: cast.src[gep.arg]),
  *[(NOp(UOps.VECTORIZE, dtypes.float.vec(i), tuple(NOp(UOps.GEP, dtypes.float,
                         src=(NOp.var('x', dtype=dtypes.float.vec(i)),), arg=j) for j in range(i))), lambda x: x) for i in [2, 4, 8, 16]],
  *[(NOp(UOps.VECTORIZE, dtypes.half.vec(i), tuple(NOp(UOps.GEP, dtypes.half,
                         src=(NOp.var('x', dtype=dtypes.half.vec(i)),), arg=j) for j in range(i))), lambda x: x) for i in [2, 4, 8, 16]],
  # tensor core with a 0 input is acc
  *[(NOp(UOps.WMMA, src=(NOp(UOps.VECTORIZE, src=tuple(NOp.const(None, 0.0) for _ in range(i))), NOp.var(), NOp.var('acc'))),
     lambda acc: acc) for i in [2, 4, 8]],
  *[(NOp(UOps.WMMA, src=(NOp.var(), NOp(UOps.VECTORIZE, src=tuple(NOp.const(None, 0.0) for _ in range(i))), NOp.var('acc'))),
     lambda acc: acc) for i in [2, 4, 8]],
  # tensor core cleanups
  *[(NOp(UOps.REDUCE, src=(NOp(UOps.EXPAND, src=tuple(NOp(UOps.GEP, dtypes.float, src=(NOp.var('x'),), arg=i) for i in range(j)), name="expand"),)
    ,name="reduce", allow_any_len=True), reduce_before_expand) for j in [2,4,8]],
  (NOp.var("add") + NOp(UOps.WMMA, name="wmma"),
    lambda add, wmma: UOp(wmma.op, wmma.dtype, (wmma.src[0], wmma.src[1], wmma.src[2]+add), wmma.arg)),
  # threefry
  (NOp(UOps.ALU, dtype=dtypes.uint64, src=(NOp.var("x"), NOp.var("seed")), arg=BinaryOps.THREEFRY), threefry2x32),
  # sum collapse to mul (with possible GEP)
  (UPat(UOps.PHI, src=(UPat(UOps.DEFINE_ACC, name="phi_input", src=[UPat({UOps.VECTORIZE, UOps.CONST}), UPat(UOps.RANGE, name="loop")]),
                       UPat(UOps.ALU, BinaryOps.ADD, src=(UPat(name="val1"), UPat(name="val2"))))), sum_collapse),
  (UPat(UOps.PHI, src=(UPat(UOps.GEP, name="phi_input", src=(UPat(UOps.DEFINE_ACC, src=[UPat(UOps.VECTORIZE), UPat(UOps.RANGE, name="loop")]),)),
                       UPat(UOps.ALU, BinaryOps.ADD, src=(UPat(name="val1"), UPat(name="val2"))))), sum_collapse),
  # extra arange loop folding because we don't fold adds. TODO: fold adds
  (NOp(UOps.REDUCE, src=((NOp.var("idx") + NOp.cvar("mval") * NOp(UOps.RANGE, src=(NOp.var("loop_start"), NOp.var("loop_end")), name="rng") +
                          NOp.var("idx2") + NOp.var("idx3"))
   .lt(NOp.cvar("compval")).where(NOp.cvar("multconst"), NOp.const(None, 0)),), arg=ReduceOps.SUM, name="reduce", allow_any_len=True), loop_collapse),
  (NOp(UOps.REDUCE, src=((NOp.var("idx") + NOp.cvar("mval") * NOp(UOps.RANGE, src=(NOp.var("loop_start"), NOp.var("loop_end")), name="rng") +
                          NOp.var("idx2"))
   .lt(NOp.cvar("compval")).where(NOp.cvar("multconst"), NOp.const(None, 0)),), arg=ReduceOps.SUM, name="reduce", allow_any_len=True), loop_collapse),
  # arange loop folding (reduce)
  (NOp(UOps.REDUCE, src=((NOp.var("idx") + NOp.cvar("mval") * NOp(UOps.RANGE, src=(NOp.var("loop_start"), NOp.var("loop_end")), name="rng"))
   .lt(NOp.cvar("compval")).where(NOp.cvar("multconst"), NOp.const(None, 0)),), arg=ReduceOps.SUM, name="reduce", allow_any_len=True), loop_collapse),
  (NOp(UOps.REDUCE, src=((NOp.var("idx") - NOp(UOps.RANGE, src=(NOp.var("loop_start"), NOp.var("loop_end")), name="rng"))
    .lt(NOp.cvar("compval")).where(NOp.cvar("multconst"), NOp.const(None, 0)),), arg=ReduceOps.SUM, name="reduce", allow_any_len=True),
    lambda **kwargs: loop_collapse(mval=UOp.const(dtypes.int, -1), **kwargs)),
  # indexing (with a multiply offset)!
  (NOp(UOps.REDUCE, src=(NOp.var('idx').eq(NOp(UOps.RANGE, name="rng")).cast()*
    NOp(UOps.LOAD, src=(NOp.var("buf"), NOp.var('add')+NOp.var('mul')*NOp(UOps.RANGE, name="rng")), name="ld"),),
    arg=ReduceOps.SUM, name="reduce", allow_any_len=True), index_collapse),
  (NOp(UOps.REDUCE, src=(NOp.var('idx').eq(NOp(UOps.RANGE, name="rng")).where(
    NOp(UOps.LOAD, src=(NOp.var("buf"), NOp.var('add')+NOp.var('mul')*NOp(UOps.RANGE, name="rng")), name="ld"), NOp.const(None, 0.0)),),
    arg=ReduceOps.SUM, name="reduce", allow_any_len=True), index_collapse),
  # other arange folders
  (NOp.cvar("c1") - (NOp.var("x") + NOp.cvar("c2")), lambda c1, c2, x: (c1-c2)-x),  # c1 - (x + c2) -> (c1-c2) - x
  # max folding
  (NOp.max(NOp.var('x'), NOp.var('y')), lambda x,y: x if x.vmin.arg >= y.vmax.arg else y if x.vmax.arg <= y.vmin.arg else None),
  # max on special can go away (TODO: special should be variable, same thing applies)
  (NOp.max(NOp.cvar('c'), NOp(UOps.SPECIAL, name="s")+NOp.cvar('c2')), lambda c,s,c2: (s+c2) if 0 >= c.arg else None),  # TODO: generic
  (NOp.max(NOp.cvar('c'), -(NOp(UOps.SPECIAL, name="s")+NOp.cvar('c2'))), lambda c,s,c2: -(s+c2) if -(s.arg[1]-1+c2.arg) >= c.arg else None),
  # max on range can go away (ugh: copy of SPECIAL, and with/without const)
  (NOp.max(NOp.cvar('c'), NOp(UOps.RANGE, name="s")+NOp.cvar('c2')), lambda c,s,c2: (s+c2) if s.src[0].arg >= c.arg else None),  # TODO: generic
  (NOp.max(NOp.cvar('c'), -(NOp(UOps.RANGE, name="s")+NOp.cvar('c2'))), lambda c,s,c2: -(s+c2) if -(s.src[1].arg-1+c2.arg) >= c.arg else None),
  # const rules
  (NOp(UOps.GEP, src=(NOp.cvar("c"),), name="root"), lambda root, c: root.const(c.arg)),
  *[(UPat(UOps.GEP, name="root", src=(UPat(UOps.VECTORIZE, name="v", src=[UPat(UOps.CONST) for _ in range(i)]))),
     lambda root, v: v.src[root.arg]) for i in [2, 4, 8]],
  (UPat(UOps.CAST, name="root", src=UPat(UOps.CONST, name="c")), lambda root, c: root.const(c.arg)),
  # a phi on a DEFINE_ACC without loops, CONST, or a vectorized CONST is a noop. this is for correctness, not just speed
  (NOp(UOps.PHI, src=(NOp(UOps.DEFINE_ACC, name="acc"), NOp.var("acc"))), lambda acc: UOp.cast(acc.src[0], acc.dtype)),
  (NOp(UOps.PHI, src=(NOp(UOps.DEFINE_ACC, src=(NOp.cvar(),)), NOp.var("x"))), lambda x: x),
  (NOp(UOps.PHI, src=(NOp.cvar(), NOp.var("x"))), lambda x: x),
  *[(UPat(UOps.PHI, src=(UPat(UOps.VECTORIZE, src=[UPat(UOps.CONST) for _ in range(i)]), UPat(name="x"))), lambda x: x) for i in [2, 4, 8]],
  # a DEFINE_ACC without inputs is a const + GEP on a const is the const
  (NOp(UOps.DEFINE_ACC, src=(NOp.var(),), name="root"), lambda root: root.src[0]),
  *[(UPat(UOps.GEP, name="root", src=(UPat(UOps.DEFINE_ACC, src=(UPat(UOps.VECTORIZE, name="v", src=[UPat(UOps.CONST) for _ in range(i)]))))),
     lambda root, v: v.src[root.arg]) for i in [2, 4, 8]],
  (NOp(UOps.GEP, src=(NOp.cvar("x"),), name="root"), lambda root,x: root.const(x.arg)),
  # a conditional with the same results either way is a noop, also fold const conditionals
  (NOp.var().where(NOp.var("val"), NOp.var("val")), lambda val: val),
  (NOp.cvar('gate').where(NOp.var('c0'), NOp.var('c1')), lambda gate, c0, c1: c0 if gate.arg else c1),
  # ** constant folding **
  (UPat(UOps.ALU, name="root", src=UPat(UOps.CONST)), lambda root: root.const(exec_alu(root.arg, root.dtype, [x.arg for x in root.src]))),
  # ** self folding **
  (-(-NOp.var('x')), lambda x: x),    # -(-x) -> x
  (NOp.var('x') + 0, lambda x: x),    # x+0 -> x
  (NOp.var('x') * 1, lambda x: x),    # x*1 -> x
  (NOp.var('x') * -1, lambda x: -x),  # x*-1 -> -x
  (NOp.var('x') // NOp.var('x'), lambda x: x.const(1)), # x//x -> 1
  (NOp.var('x') // 1, lambda x: x),   # x//1 -> x
  (NOp.var('x') // -1, lambda x: -x), # x//-1 -> -x
  (NOp.var('x') / NOp.var('x'), lambda x: x.const(1)), # x/x -> 1
  (NOp.var('x') / NOp.cvar('c'), lambda x,c: x*exec_alu(UnaryOps.RECIP, c.dtype, [c.arg])),    # x/c -> x*(1/c)
  (NOp.var('x', dtype=dtypes.bool).max(NOp.const(dtypes.bool, False)), lambda x: x),  # max(x, False) -> x
  # ** zero folding **
  #x*0 -> 0 or 0*x -> 0
  #if x is nan or inf it should render the nan value.
  # NOTE: this can be wrong for loaded NaN
  (NOp.var('x') * 0, lambda x: x.const(float('nan') if isinstance(x.arg, float) and (math.isnan(x.arg) or math.isinf(x.arg)) else 0)),
  (NOp.var('x') - NOp.var('x'), lambda x: x.const(0)),   # x-x -> 0
  # lt folding
  (NOp.var('x').lt(NOp.var('y')),
   lambda x,y: NOp.const(dtypes.bool, True) if x.vmax.arg < y.vmin.arg else NOp.const(dtypes.bool, False) if x.vmin.arg >= y.vmax.arg else None),
  # c0*x<c1 for positive int c0,c1
  ((NOp.cvar('c0',dtypes.int)*NOp.var('x')).lt(NOp.cvar('c1',dtypes.int)),
   lambda x,c0,c1: x.lt(math.ceil(c1.arg/c0.arg)) if c0.arg > 0 and c1.arg > 0 else None),
  # mul -> add -> lt
  (((NOp.cvar('c0')*NOp.var('x'))+NOp.var('x2')).lt(NOp.cvar('c1')),
   lambda x,x2,c0,c1: x.lt(c1.arg//c0.arg) if c1.arg % c0.arg == 0 and c0.arg > x2.vmax.arg and x2.vmin.arg >= 0 else None),
  # ** load/store folding **
  (NOp.store(NOp.var("buf"), NOp.var("idx"), NOp.load(NOp.var("buf"), NOp.var("idx"))), lambda buf,idx:UOp(UOps.NOOP)),
  # ** two stage add/sub folding **
  ((NOp.var('x') + NOp.cvar('c1')) + NOp.cvar('c2'), lambda x,c1,c2: x+x.const(exec_alu(BinaryOps.ADD, x.dtype, [c1.arg, c2.arg]))),
  ((NOp.var('x') - NOp.cvar('c1')) + NOp.cvar('c2'), lambda x,c1,c2: x+x.const(exec_alu(BinaryOps.ADD, x.dtype, [c2.arg, -c1.arg]))),
  # *** rules from symbolic ***
  # div folding
  (NOp.var('x') // NOp.cvar('c'), lambda x,c: x.const(x.vmin.arg//c.arg) if c.arg > 0 and x.vmin.arg//c.arg == x.vmax.arg//c.arg else None),
  (NOp.var('x') // NOp.cvar('c'), lambda x,c: d if c.arg > 0 and (d:=x.divides(c.arg)) is not None else None),
  # mod folding
  (NOp.var('x') % NOp.cvar('c'), lambda x,c: x if 0 <= x.vmin.arg <= x.vmax.arg < c.arg else None),
  # mod reduction
  (NOp.var('x') % NOp.cvar('c'), lambda x,c: (x-(x.vmin.arg//c.arg)*c.arg)%c if 0 < c.arg <= x.vmin.arg else None),
  # mul -> mod
  ((NOp.cvar('c0')*NOp.var('x')) % NOp.cvar('c1'), lambda x,c0,c1: x*(c0.arg%c1.arg)%c1 if c0.arg >= c1.arg > 0 else None),
  # mul -> add -> mod
  (((NOp.cvar('c0')*NOp.var('x'))+NOp.var('x2')) % NOp.cvar('c1'),
   lambda x,x2,c0,c1: x2%c1 if (r:=c0.arg%c1.arg) == 0 else (x*r+x2)%c1 if c0.arg >= c1.arg > 0 else None),
  # mul -> add -> div
  (((NOp.cvar('c0')*NOp.var('x'))+NOp.var('x2')) // NOp.cvar('c1'), lambda x,x2,c0,c1:\
   x*(c0.arg//g)//(c1.arg//g) if c0.arg > 0 and c1.arg > 0 and (g:=math.gcd(c0.arg,c1.arg)) > 1 and g > x2.vmax.arg and x2.vmin.arg >= 0 else None),
  # mod mod
  ((NOp.var('x') % NOp.cvar('c0')) % NOp.cvar('c1'), lambda x,c0,c1: x % c0 if 0 < c0.arg < c1.arg else x % c1 if c0.arg % c1.arg == 0 else None),
  (((NOp.var('x') * NOp.cvar('c0')) % NOp.cvar('c1')) % NOp.cvar('c0'), lambda x,c0,c1: x.const(0)),
  # two stage mul, (x*c1)*c2 = x*(c1*c2)
  ((NOp.var("x") * NOp.cvar("c1")) * NOp.cvar("c2"), lambda x,c1,c2: x*x.const(exec_alu(BinaryOps.MUL, x.dtype, [c1.arg, c2.arg]))),
  # -(x+y) -> -x + -y
  #(-(NOp.var("x") + NOp.var("y")), lambda x,y: (-x)+(-y)),
  # x%1 -> 0
  (NOp.var("x") % NOp.const(None, 1), lambda x: x.const(0)),
  # (x*c0)+(x*c1) -> x*(c0+c1)
  (NOp.var("x") * NOp.cvar("c0") + NOp.var("x") * NOp.cvar("c1"), lambda x,c0,c1: x*exec_alu(BinaryOps.ADD, x.dtype, [c0.arg, c1.arg])),
  # (x*c0)+(y*c0) -> (x+y)*c0
  #((NOp.var("x") * NOp.cvar("c0")) + (NOp.var("y") * NOp.cvar("c0")), lambda x,y,c0: c0*(x+y)),
  # mul div
  ((NOp.var("x") * NOp.cvar("c0")) // NOp.cvar("c1"),
   lambda x,c0,c1: x*(c0.arg//gcd)//(c1.arg//gcd) if c1.arg!=0 and (gcd:=math.gcd(c0.arg,c1.arg))> 1 else None),
  # (x*x2)/x2 -> x
  ((NOp.var("x") * NOp.var("x2")) / NOp.var("x2"), lambda x,x2: x),
  # (x//c0)//c1 -> x//(c0*c1)
  ((NOp.var("x") // NOp.cvar("c0")) // NOp.cvar("c1"), lambda x,c0,c1: x//x.const(exec_alu(BinaryOps.MUL, x.dtype, [c0.arg, c1.arg]))),
  # (x/x1)/x2 -> x/(x1*x2)
  ((NOp.var("x") / NOp.var("x2")) / NOp.var("x3"), lambda x,x2,x3: x/(x2*x3)),
  # c0 + x < c1 -> x < c1 - c0
  ((NOp.cvar("c0") + NOp.var("x")).lt(NOp.cvar("c1")), lambda x,c0,c1: UOp.lt(x, x.const(exec_alu(BinaryOps.ADD, x.dtype, [c1.arg, -c0.arg])))),
  # (x+x*c0)-> x*(c0+1)
  (NOp.var("x") + NOp.var("x") * NOp.cvar("c0"), lambda x,c0: x*(c0.arg+1)),
  # x!=0 -> (bool)x
  (NOp.var("x").ne(0), lambda x: x.cast(dtypes.bool)),
  # bool != 1 -> not bool
  (NOp.var("x", dtype=dtypes.bool).ne(1), lambda x: -x),
  # TODO: can do the invert of this (flip alt/load) when we fix double ops
  (NOp.store(NOp.var("buf"), NOp.var("idx"), NOp.var("gate").where(NOp.var("alt"), NOp.load(NOp.var("buf"), NOp.var("idx")))),
   lambda buf, idx, gate, alt: UOp.store(buf, idx, alt, gate)),
  # VECTORIZE-PHI-GEP -> PHI-VECTORIZE
  (NOp(UOps.VECTORIZE, src=tuple(NOp(UOps.PHI, src=(NOp(UOps.GEP, src=(NOp.var("val"),), arg=i), NOp.var(f"v{i}"))) for i in range(4)), name="root"),
   lambda root, val, v0, v1, v2, v3: UOp(UOps.PHI, root.dtype, (val, UOp(UOps.VECTORIZE, val.dtype, (v0, v1, v2, v3))))),
  (NOp(UOps.VECTORIZE, src=tuple(NOp(UOps.PHI, src=(NOp(UOps.GEP, src=(NOp.var("val"),), arg=i), NOp.var(f"v{i}"))) for i in range(2)), name="root"),
   lambda root, val, v0, v1: UOp(UOps.PHI, root.dtype, (val, UOp(UOps.VECTORIZE, val.dtype, (v0, v1))))),
  # NEG/CMPLT -> CMPLT
  (NOp.lt(-NOp.var('x'), NOp.cvar('c', dtypes.int)), lambda c,x: UOp.lt(c.const(-c.arg), x)),
  # cast NOOP (NOTE: it's str to deal with PtrDType)
  (NOp(UOps.CAST, name="root"), lambda root: root.src[0] if str(root.dtype) == str(root.src[0].dtype) else None),
  (NOp(UOps.VECTORIZE, name="root"), lambda root: root.src[0] if str(root.dtype) == str(root.src[0].dtype) else None),
  # fold gated LOAD/STORE
  (NOp.load(NOp.var("buf"), NOp.var("idx"), NOp.const(dtypes.bool, True), NOp.var("var")), lambda buf,idx,var: UOp.load(buf, idx, dtype=var.dtype)),
  (NOp.load(NOp.var("buf"), NOp.var("idx"), NOp.const(dtypes.bool, True), NOp.var("var"), NOp.var("barrier")),
   lambda buf,idx,var,barrier: UOp.load(buf, idx, barrier, dtype=var.dtype)),
  (NOp.load(NOp.var(), NOp.var(), NOp.const(dtypes.bool, False), NOp.var("var")), lambda var: var),
  (NOp.load(NOp.var(), NOp.var(), NOp.const(dtypes.bool, False), NOp.var("var"), NOp.var()), lambda var: var),
  (NOp.store(NOp.var("buf"), NOp.var("idx"), NOp.var("val"), NOp.const(dtypes.bool, True)), UOp.store),
  (NOp.store(NOp.var(), NOp.var(), NOp.var(), NOp.const(dtypes.bool, False)), lambda: UOp(UOps.NOOP)),
  # remove NOOPs from SINK
  (NOp(UOps.SINK, name="root"),
    lambda root: UOp(UOps.SINK, root.dtype, a, root.arg) if len(a:=tuple(x for x in root.src if x.op is not UOps.NOOP)) != len(root.src) else None),
])

# *** uop expander ***

def _expand_arg_to_idx(args:Tuple[Tuple[int, int], ...], rpk:Dict[int, int]) -> int:
  idx, mul = 0, 1
  for axis,m in args[::-1]:
    idx += rpk[axis] * mul
    mul *= m
  return idx

def _choices_from_args(args:Tuple[Tuple[int, int], ...]) -> List[Dict[int, int]]:
  return [dict(x) for x in itertools.product(*[zip(itertools.repeat(axis), range(m)) for axis,m in args])]

def do_expand(root:UOp):
  if root.op is UOps.REDUCE:
    if root.src[0].op is not UOps.EXPAND: return None
    reduce_expand_args = flatten([x.arg for x in root.src[1:] if x.op is UOps.EXPAND])
    expand_args = tuple(x for x in root.src[0].arg if x not in reduce_expand_args)
    if len(expand_args) == 0: return None
    dont_expand_args = tuple(x for x in root.src[0].arg if x in reduce_expand_args)
  else:
    expands = [x for x in root.src if x.op is UOps.EXPAND]
    if len(expands) == 0: return None
    expand_args = tuple(sorted(dedup(flatten([x.arg for x in expands]))))
    if root.op is UOps.WMMA:
      # both the reduce and upcast args are not expanded here
      dont_expand_args = tuple(x for x in expand_args if x[0] in root.arg[-1] or x[0] in [y[0] for y in flatten(root.arg[-2])])
      expand_args = tuple(x for x in expand_args if x not in dont_expand_args)
    else:
      dont_expand_args = ()
  new_srcs: List[UOp] = []
  lrpks = _choices_from_args(dont_expand_args)
  for rpk in _choices_from_args(expand_args):
    new_src: List[UOp] = []
    for src in root.src:
      if src.op is UOps.EXPAND:
        lnew_src = tuple(src.src[_expand_arg_to_idx(src.arg, {**rpk, **lrpk})] for lrpk in lrpks)
        # TODO: is this right for UOps.WMMA? when there's more than one, all lnew_src should be the same
        new_src.append(lnew_src[0] if len(lnew_src) == 1 or root.op is UOps.WMMA else UOp(UOps.EXPAND, root.dtype, lnew_src, dont_expand_args))
      else:
        new_src.append(src)
    new_srcs.append(UOp(root.op, root.dtype, tuple(new_src), root.arg))
  if root.op is UOps.EXPAND:
    # merge two expands
    expand_args, old_args = tuple(sorted(root.arg+expand_args)), expand_args
    assert len(expand_args) == (len(old_args) + len(root.arg))
    new_srcs = [new_srcs[_expand_arg_to_idx(old_args, rpk)].src[_expand_arg_to_idx(root.arg, rpk)] for rpk in _choices_from_args(expand_args)]
  assert prod([x[1] for x in expand_args]) == len(new_srcs)
  return UOp(UOps.EXPAND, root.dtype, tuple(new_srcs), expand_args)

acc_number = 0
def do_reduce_with_expand(root):
  global acc_number
  expands = [x for x in root.src[1:] if x.op is UOps.EXPAND]
  expands_reduce = [x for x in expands if root.src[0].op is UOps.EXPAND and all(y in root.src[0].arg for y in x.arg)]
  expands_non_reduce = [x for x in expands if x not in expands_reduce]
<<<<<<< HEAD
  const = UOp.const(root.dtype, dtypes.as_const(0, root.dtype.scalar()) if root.arg is ReduceOps.SUM else dtypes.min(root.dtype.scalar()))
=======
  const = UOp.const(root.dtype.scalar(), 0 if root.arg is ReduceOps.SUM else dtypes.min(root.dtype))
>>>>>>> e5fb08ac
  ret = acc = UOp(UOps.DEFINE_ACC, root.dtype, (const,) + tuple(x for x in root.src[1:] if x.op is not UOps.EXPAND), (acc_number,))
  acc_number += 1
  alu_op = {ReduceOps.SUM:BinaryOps.ADD, ReduceOps.MAX:BinaryOps.MAX}[cast(ReduceOps, root.arg)]
  if len(expands_reduce):
    assert root.src[0].op is UOps.EXPAND
    expand_reduce_args = dedup(flatten([x.arg for x in expands_reduce]))
    assert prod([y[1] for y in expand_reduce_args]) == len(root.src[0].src)
    ret = functools.reduce(lambda x,y: x.alu(alu_op, y), (ret,)+root.src[0].src)
  else:
    ret = ret.alu(alu_op, root.src[0])
  ret = UOp(UOps.PHI, ret.dtype, (acc, ret))
  if len(expands_non_reduce): ret = ret * prod([sz for _,sz in flatten([x.arg for x in expands_non_reduce])])
  return ret

def do_contract(con:UOp):
  ex = con.src[0]
  assert con.dtype is not None
  # CONTRACT without EXPAND repeats the element VECTORIZED
  if ex.op is not UOps.EXPAND or not all(x in ex.arg for x in con.arg):
    assert ex.op is not UOps.EXPAND or not any(x in ex.arg for x in con.arg), "partial contract not supported"
    return UOp(UOps.VECTORIZE, con.dtype, con.src*con.dtype.count)
  # CONTRACT may remove several axes from EXPAND
  assert con.dtype.count == prod([x[1] for x in con.arg]), "dtype is wrong"
  srcs = []
  for rpk in _choices_from_args(new_ex_args:=tuple(x for x in ex.arg if x not in con.arg)):
    lsrcs = [ex.src[_expand_arg_to_idx(ex.arg, {**rpk, **lrpk})] for lrpk in _choices_from_args(con.arg)]
    srcs.append(UOp(UOps.VECTORIZE, con.dtype, tuple(lsrcs)))
  return srcs[0] if len(srcs) == 1 else UOp(UOps.EXPAND, con.dtype, tuple(srcs), new_ex_args)

def no_vectorized_alu(alu):
  if alu.dtype.count == 1: return None
  alus = tuple(UOp(alu.op, alu.dtype.scalar(),
                   tuple(UOp(UOps.GEP, s.dtype.scalar(), (s,), i) for s in alu.src), alu.arg) for i in range(alu.dtype.count))
  return UOp(UOps.VECTORIZE, alu.dtype, alus)

expander = PatternMatcher([
  (UPat({UOps.ALU, UOps.CAST, UOps.BITCAST, UOps.GEP, UOps.WMMA, UOps.LOAD, UOps.STORE,
         UOps.VECTORIZE, UOps.REDUCE, UOps.EXPAND, UOps.IF}, name="root"), do_expand),
  (NOp(UOps.REDUCE, name="root"), do_reduce_with_expand),
  (NOp(UOps.CONTRACT, name="con"), do_contract),
  # remove EXPANDs from SINK
  (NOp(UOps.SINK, name="root"),
   lambda root: UOp(UOps.SINK, root.dtype, a, root.arg)
    if len(a:=tuple(flatten(x.src if x.op is UOps.EXPAND else (x,) for x in root.src))) != len(root.src) else None),
  # BARRIERs aren't actually expanded
  (NOp(UOps.BARRIER, src=(NOp(UOps.EXPAND, name="ex"),)), lambda ex: UOp(UOps.EXPAND, None, (UOp(UOps.BARRIER, None, ex.src),)*len(ex.src), ex.arg)),
  # empty EXPAND is NOOP
  (NOp(UOps.EXPAND, src=(NOp.var('x'),), arg=()), lambda x: x),
  # no ALU on vectorized dtypes
  (UPat({UOps.ALU, UOps.CAST, UOps.BITCAST}, name="alu"), no_vectorized_alu),
])

# *** uop graph ***

def get_children_dfs(u:UOp, children:Dict[UOp, List[UOp]], in_degree:Dict[UOp, int]):
  if u in children: return
  children[u] = []
  for x in u.src:
    get_children_dfs(x, children, in_degree)
    children[x].append(u)
  in_degree[u] = len(u.src)

def graph_rewrite(sink:UOp, pm:PatternMatcher) -> UOp:
  nodes: Dict[Tuple, UOp] = {}
  replace: Dict[UOp, UOp] = {}
  def __inner_rewrite(n:UOp) -> UOp:
    if n in replace: return replace[n]
    replace_source = (n.op, n.dtype, tuple(__inner_rewrite(y) for y in n.src), n.arg)
    if found := nodes.get(replace_source): replace[n] = found
    else: nodes[replace_source] = replace[n] = found = __inner_rewrite(new_x) if (new_x := pm.rewrite(x:=UOp(*replace_source))) else x
    return found
  return __inner_rewrite(sink)

class UOpGraph:
  def __init__(self, sink:Union[UOp, List[UOp]], opts:Optional[Renderer]=None):
    self.sink: UOp = sink if isinstance(sink, UOp) else UOp(UOps.SINK, None, tuple(sink))
    assert self.sink.op is UOps.SINK, f"sink isn't sink, it's {self.sink.op}"
    # used by linearizer
    self._uops: Optional[List[UOp]] = None
    self.opts = opts
    self.folder = constant_folder if opts is None or not opts.supports_float4 else (constant_folder+float4_folding)
    if TRANSCENDENTAL >= 2 or (opts is not None and TRANSCENDENTAL >= 1 and opts.device in {"CLANG", "LLVM"}):
      self.folder = self.folder + transcendental_folding

  def __reduce__(self): return self.__class__, (self.sink, self.opts)
  def __iter__(self) -> Iterator[UOp]: return iter(self.uops)
  def __getitem__(self, index) -> UOp: return self.uops[index]

  def vars(self) -> List[Variable]: return sorted([x.arg for x in self.uops if x.op is UOps.DEFINE_VAR], key=lambda v: v.expr)
  def globals(self) -> List[Tuple[int, bool]]: return [x.arg for x in self.uops if x.op is UOps.DEFINE_GLOBAL]

  @property
  def uops(self) -> List[UOp]:
    if self._uops is None: self.linearize()
    return cast(List[UOp], self._uops)

  def graph(self):
    from tinygrad.engine.graph import graph_uops
    graph_uops(self.uops)

  def print(self):
    for i,u in enumerate(self):
      formatted_parents = [self.uops.index(x) if x.op is not UOps.CONST else f"{x.arg}" for x in u.src]
      print(f"{i:4d} {str(u.op):20s}: {str(u.dtype) if u.dtype is not None else '':25s} " f"{str(formatted_parents):32s} {u.arg}")

  cnt = 0
  def linearize(self, extra_pm:Optional[PatternMatcher]=None):
    global acc_number
    acc_number = 0

    # NOTE: relinearizering should be okay
    #assert self._uops is None, "already linearized"

    # replace UOps.STORE gate with an IF block
    @functools.lru_cache(None)
    def _replace_gates(u:UOp, gate:UOp) -> UOp:
      if u.op is UOps.LOAD and u.src[-1].op is UOps.BARRIER:
        if_uop = UOp(UOps.IF, None, (gate, u.src[-1]))
        return UOp(u.op, u.dtype, u.src[:-1]+(if_uop,), u.arg)
      if (replace_source:=tuple(_replace_gates(x, gate) for x in u.src)) != u.src:
        if u.op is UOps.STORE and u.src[3] is gate: replace_source = replace_source[:3]
        return UOp(u.op, u.dtype, replace_source, u.arg)
      return u
    sink_srcs = list(self.sink.src)
    for i, s in enumerate(sink_srcs):
      if s.op is UOps.STORE and len(s.src) == 4 and (rw:=_replace_gates(s, s.src[3])) != s:
        sink_srcs[i] = UOp(rw.op, rw.dtype, rw.src, rw.arg)
    sink = UOp(UOps.SINK, None, tuple(sink_srcs))

    # do graph rewrite
    sink = graph_rewrite(sink, self.folder)

    # expand
    UOpGraph.cnt += 1
    if UOpGraph.cnt != getenv("DEBUG_EXPAND", 0): sink = graph_rewrite(sink, self.folder+expander)

    # for PTX only
    if extra_pm: sink = graph_rewrite(sink, self.folder+extra_pm)

    # filter nodes that don't link to a sink
    # BFS toposort
    children: Dict[UOp, List[UOp]] = {}
    in_degree: Dict[UOp, int] = {}
    get_children_dfs(sink, children, in_degree)

    @functools.lru_cache(None)
    def get_recursive_children(x:UOp, end:UOps, include_self=False) -> Set[UOp]:
      if x.op is UOps.SINK: return set()
      return set.union({x} if include_self else set(), *([get_recursive_children(u, end, True) for u in children[x] if x.op is not end]))

    # scope children impact the toposort and END* insertion
    scope_children = {p:get_recursive_children(p, END_FOR_UOP[p.op][0]) for p in reversed(in_degree) if p.op in END_FOR_UOP}

    queue:List[Tuple[int, UOp]] = []
    def push(u:UOp):
      priority = 0
      # prefer uops that are loop children
      for l, ss in scope_children.items():
        if l.op is UOps.RANGE and u in ss: priority -= l.arg[0]*1000 + l.arg[1]
      heapq.heappush(queue, (priority, u))

    for u in children:
      if in_degree[u] == 0: push(u)

    scope_end: Dict[UOp, UOp] = {}
    self._uops = []
    while queue:
      p,x = heapq.heappop(queue)
      if DEBUG >= 7: print(p,x)
      if x in scope_children: scope_end[x] = x
      if x.op is UOps.DEFINE_ACC:
        idx = min([self._uops.index(l) for l in x.src if l.op is UOps.RANGE])
        self._uops.insert(idx, x)
      else: self._uops.append(x)
      for u, ss in scope_children.items():
        if x in ss:
          ss.remove(x)
          if len(ss) == 0: scope_end[u] = x
      for u in children[x]:
        in_degree[u] -= 1
        if in_degree[u] == 0: push(u)

    # end scopes in toposort order
    for u, x in scope_end.items(): self._uops.insert(self._uops.index(x)+1, UOp(END_FOR_UOP[u.op][1], None, (u,)))

    # sanity checks (NOTE: these can cause things to be skipped in BEAM)
    bad_ops = dedup([x.op for x in self._uops if x.op in {UOps.EXPAND, UOps.CONTRACT, UOps.REDUCE}])
    try:
      type_verify(self.uops)
      assert self._uops[-1].op is UOps.SINK, f"didn't end with SINK, ended with {self._uops[-1]}"
      assert len(bad_ops) == 0, f"bad UOps left in list: {bad_ops}"
      # TODO: this should be enabled, and the valid clause should be removed
      # NOTE: multiple identical stores to DEFINE_LOCAL is okay
      assert len(all_stores := [x.src[0:2]+x.src[3:] for x in self._uops if x.op is UOps.STORE and x.src[0].op is not UOps.DEFINE_LOCAL]) \
        == len(dedup(all_stores)), "repeated stores in uops"
    except AssertionError as e:
      self.print()
      if not CI: self.graph()
      raise e

    # strip the SINK
    self._uops = self._uops[:-1]

    if getenv("FUZZ_UOPS"):
      from test.external.fuzz_uops import fuzz_uops
      self._fuzz_paths = fuzz_uops(self)<|MERGE_RESOLUTION|>--- conflicted
+++ resolved
@@ -379,11 +379,7 @@
   expands = [x for x in root.src[1:] if x.op is UOps.EXPAND]
   expands_reduce = [x for x in expands if root.src[0].op is UOps.EXPAND and all(y in root.src[0].arg for y in x.arg)]
   expands_non_reduce = [x for x in expands if x not in expands_reduce]
-<<<<<<< HEAD
-  const = UOp.const(root.dtype, dtypes.as_const(0, root.dtype.scalar()) if root.arg is ReduceOps.SUM else dtypes.min(root.dtype.scalar()))
-=======
-  const = UOp.const(root.dtype.scalar(), 0 if root.arg is ReduceOps.SUM else dtypes.min(root.dtype))
->>>>>>> e5fb08ac
+  const = UOp.const(root.dtype, 0 if root.arg is ReduceOps.SUM else dtypes.min(root.dtype.scalar()))
   ret = acc = UOp(UOps.DEFINE_ACC, root.dtype, (const,) + tuple(x for x in root.src[1:] if x.op is not UOps.EXPAND), (acc_number,))
   acc_number += 1
   alu_op = {ReduceOps.SUM:BinaryOps.ADD, ReduceOps.MAX:BinaryOps.MAX}[cast(ReduceOps, root.arg)]
