--- conflicted
+++ resolved
@@ -580,10 +580,14 @@
 
     scope_end: Dict[UOp, UOp] = {}
     _uops: List[UOp] = []
+    domain: Union[None, UOp] = None
     while queue:
       p,x = heapq.heappop(queue)
       if DEBUG >= 7: print(f"{p:5d}",x)
       if x in scope_children: scope_end[x] = x
+      if domain is not None and x.op is UOps.STORE and domain.op is UOps.LOAD and x.src[0] is domain.src[0]:
+        if not any(x in ss for _,ss in scope_children.items()): _uops.append(UOp(UOps.BARRIER, None, (domain,)))
+      if (x.op in {UOps.LOAD, UOps.STORE} and x.src[0].op is UOps.DEFINE_LOCAL) or x.op is UOps.BARRIER: domain = x
       if x.op is UOps.DEFINE_ACC:
         idx = min([_uops.index(l) for l in x.src if l.op is UOps.RANGE])
         _uops.insert(idx, x)
@@ -608,15 +612,10 @@
         assert len(bad_ops) == 0, f"bad UOps left in list: {bad_ops}"
         # TODO: this should be enabled, and the valid clause should be removed
         # NOTE: multiple identical stores to DEFINE_LOCAL is okay
-<<<<<<< HEAD
         # NOTE: for PTX you have to propogate through some the calculations to determine if it is a store to DEFINE_LOCAL
         def _islocalbuf(u: UOp): return u.op is UOps.DEFINE_LOCAL or any(_islocalbuf(x) for x in u.src if u.op in [UOps.ALU, UOps.CAST])
-        assert len(all_stores := [x.src[0:2]+x.src[3:] for x in self._uops if x.op is UOps.STORE and not _islocalbuf(x.src[0])]) \
-            == len(dedup(all_stores)), "repeated stores in uops: "
-=======
-        assert len(all_stores := [x.src[0:2]+x.src[3:] for x in _uops if x.op is UOps.STORE and x.src[0].op is not UOps.DEFINE_LOCAL]) \
-          == len(dedup(all_stores)), "repeated stores in uops"
->>>>>>> 7cae152a
+        assert len(all_stores := [x.src[0:2]+x.src[3:] for x in _uops if x.op is UOps.STORE and not _islocalbuf(x.src[0])]) \
+            == len(dedup(all_stores)), "repeated stores in uops"
       except AssertionError as e:
         print_uops(_uops)
         if not CI:
