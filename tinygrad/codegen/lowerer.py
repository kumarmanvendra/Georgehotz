--- conflicted
+++ resolved
@@ -4,14 +4,9 @@
 import functools
 from tinygrad.shape.shapetracker import ShapeTracker, View
 from tinygrad.shape.symbolic import sint
-from tinygrad.dtype import dtypes, PtrDType, ImageDType, DType
-<<<<<<< HEAD
+from tinygrad.dtype import dtypes, DType
 from tinygrad.ops import ReduceOps, KernelInfo, BinaryOps
 from tinygrad.codegen.uops import BUFFER_UOPS, UOp, UOps
-=======
-from tinygrad.ops import BufferOps, LazyOp, ReduceOps, UnaryOps, MetaOps, KernelInfo, BinaryOps
-from tinygrad.codegen.uops import UOp, UOps
->>>>>>> d6f64c0c
 from tinygrad.renderer import Renderer
 from tinygrad.helpers import all_int, get_contraction, prod, partition, flatten
 
@@ -130,43 +125,16 @@
     self.uop_cache[x] = ret
     return ret
 
-<<<<<<< HEAD
   def _to_uop(self, x:UOp) -> UOp:
     if x.op in BUFFER_UOPS:
-      idx, valid = st_to_uops(x.src[-1].arg, self.ridxs if x.op is UOps.LOAD and x.src[0].op is UOps.DEFINE_LOCAL else self.idxs,
-        cast(DType, x.dtype if x.op is UOps.CONST else x.src[0].dtype))
+      idx, valid = st_to_uops(x.src[-1].arg, self.ridxs if x.op is UOps.LOAD and x.src[0].op is UOps.DEFINE_LOCAL else self.idxs)
       # TODO: check has_valid in UPat, not here
       has_valid = valid.op is not UOps.CONST or valid.arg is not True
       if x.op is UOps.CONST: return valid.where(UOp.const(x.dtype, x.arg), UOp.const(x.dtype, 0))
       buf = x.src[0]
       if x.op is UOps.LOAD:
         barrier = (UOp(UOps.BARRIER, None, (self.to_uop(x.src[1]),)),) if x.src[0].op is UOps.DEFINE_LOCAL else ()
-        if idx.dtype == dtypes.int.vec(3):
-          # this should all simplify if there's consts for id4. if not, w/e
-          idx, id4 = UOp(UOps.VECTORIZE, dtypes.int.vec(2), (idx.src[0], idx.src[1])), idx.src[2]
-          vec_load = UOp(UOps.LOAD, dt:=cast(DType, x.dtype).vec(4), (buf, idx) + ((UOp.const(dt, 0), valid) if has_valid else ()) + barrier)
-          return functools.reduce(lambda ret, i: id4.ne(i).where(ret, UOp(UOps.GEP, x.dtype, (vec_load,), i)),
-                                  range(4), UOp.const(x.dtype, float('nan')))
         return UOp(UOps.LOAD, x.dtype, (buf, idx) + ((UOp.const(x.dtype, 0), valid) if has_valid else ()) + barrier)
-=======
-  def _to_uop(self, x:LazyOp) -> UOp:
-    if x.op in BufferOps:
-      idx, valid = st_to_uops(x.arg.st, self.ridxs if x.op is BufferOps.LOAD and x.arg.idx == -1 else self.idxs)
-      # TODO: check has_valid in UPat, not here
-      has_valid = valid.op is not UOps.CONST or valid.arg is not True
-      if x.op is BufferOps.CONST:
-        dtype = x.dtype.base if isinstance(x.dtype, ImageDType) else x.dtype
-        return valid.where(UOp.const(dtype, x.arg.val), UOp.const(dtype, 0))
-      if x.arg.idx < 0:
-        buf = UOp(UOps.DEFINE_LOCAL, PtrDType(x.dtype.base if isinstance(x.dtype, ImageDType) else x.dtype),
-                  arg=(f"temp{-x.arg.idx}", x.arg.st.real_size()))
-      else:
-        buf = UOp(UOps.DEFINE_GLOBAL, x.dtype if isinstance(x.dtype, ImageDType) else PtrDType(x.dtype), (), x.arg.idx)
-      if x.op is BufferOps.LOAD:
-        barrier = (UOp(UOps.BARRIER, None, (self.to_uop(x.src[0]),)),) if len(x.src) else ()
-        load_dtype = x.dtype.scalar()
-        return UOp(UOps.LOAD, load_dtype, (buf, idx) + ((UOp.const(load_dtype, 0), valid) if has_valid else ()) + barrier)
->>>>>>> d6f64c0c
       # NOTE: only store the local reduceop in the first thread (this is wrong for non group for reduces!)
       if x.src[0].op is UOps.DEFINE_GLOBAL:
         for oidx, ridx in zip(self.idxs, self.ridxs):
