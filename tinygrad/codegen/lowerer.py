--- conflicted
+++ resolved
@@ -113,19 +113,11 @@
     if x.op is UOps.WMMA:
       upcast_axes = x.arg[-2]
       wmma_sz = [prod(x[1] for x in l) for l in upcast_axes]
-<<<<<<< HEAD
-      ret = UOp(UOps.WMMA, dtype=cast(DType, x.dtype).vec(wmma_sz[2]), src=(
-        UOp(UOps.CONTRACT, dtype=cast(DType, in_uops[0].dtype).vec(wmma_sz[0]), src=(in_uops[0],), arg=upcast_axes[0]),
-        UOp(UOps.CONTRACT, dtype=cast(DType, in_uops[1].dtype).vec(wmma_sz[1]), src=(in_uops[1],), arg=upcast_axes[1]),
-        UOp.const(cast(DType, x.dtype).vec(wmma_sz[2]), 0.0)), arg=x.arg)
-      return UOp(UOps.EXPAND, x.dtype, (ret,), arg=upcast_axes[2])
-=======
       ret = UOp(UOps.WMMA, dtype=x.dtype.vec(wmma_sz[2]), src=(
         UOp(UOps.CONTRACT, dtype=in_uops[0].dtype.vec(wmma_sz[0]), src=(in_uops[0],), arg=upcast_axes[0]),
         UOp(UOps.CONTRACT, dtype=in_uops[1].dtype.vec(wmma_sz[1]), src=(in_uops[1],), arg=upcast_axes[1]),
         UOp.const(x.dtype.vec(wmma_sz[2]), 0.0)), arg=x.arg)
-      return UOp(UOps.EXPAND, x.dtype, tuple(UOp(UOps.GEP, x.dtype, (ret,), i) for i in range(wmma_sz[2])), arg=upcast_axes[2])
->>>>>>> a17ea533
+      return UOp(UOps.EXPAND, x.dtype, (ret,), arg=upcast_axes[2])
     if x.op is UOps.REDUCE_AXIS:
       # NOTE: always using ridxs is fine here
       reduce_range, reduce_expand = partition([self.ridxs[i] for i in x.arg[1]], lambda y: y.op is UOps.RANGE)
