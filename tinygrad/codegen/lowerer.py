--- conflicted
+++ resolved
@@ -45,20 +45,15 @@
     first_upcasted = len(full_shape)-ki.upcasted
     first_output_st: ShapeTracker = ast.src[0].src[-1].arg
     # if there's no reduce, this is first_upcasted
-<<<<<<< HEAD
-    first_reduce = [x!=y for x,y in zip(ast.src[0].arg.st.shape[:first_upcasted]+(0,), full_shape[:first_upcasted]+(1,))].index(True)
-    local_loads = [x for x in ast.parents if x.op is BufferOps.LOAD and x.arg.idx < 0]
-    # NOTE: sum up the reduced axes looking across all local loads, yields the number of grouped reduces
-    group_for_reduces = sum([any(j!=y for j in x) for x,y in zip(
-      [[l.arg.st.shape[i] for l in local_loads] for i in range(first_reduce,first_upcasted)],
-      ast.src[0].arg.st.shape[first_reduce:first_upcasted])]) if local_loads else 0
-=======
     first_reduce = [x!=y for x,y in zip(first_output_st.shape[:first_upcasted]+(0,), full_shape[:first_upcasted]+(1,))].index(True)
     local_loads = [x for x in ast.parents if x.op is UOps.LOAD and x.src[0].op is UOps.DEFINE_LOCAL]
     # NOTE: this is taking the first one...there may be subtlelies here with multireduces
-    group_for_reduces = sum([x!=y for x,y in zip(
-      local_loads[0].src[-1].arg.shape[first_reduce:first_upcasted], first_output_st.shape[first_reduce:first_upcasted])]) if local_loads else 0
->>>>>>> 7cae152a
+    # group_for_reduces = sum([x!=y for x,y in zip(
+    #   local_loads[0].src[-1].arg.shape[first_reduce:first_upcasted], first_output_st.shape[first_reduce:first_upcasted])]) if local_loads else 0
+    # NOTE: sum up the reduced axes looking across all local loads, yields the number of grouped reduces
+    group_for_reduces = sum([any(j!=y for j in x) for x,y in zip(
+      [[l.src[-1].arg.shape[i] for l in local_loads] for i in range(first_reduce,first_upcasted)],
+      first_output_st.shape[first_reduce:first_upcasted])]) if local_loads else 0
     global_dims = first_reduce-ki.local_dims
 
     if opts.has_local:
@@ -97,51 +92,6 @@
     self.uop_cache[x] = ret
     return ret
 
-<<<<<<< HEAD
-  def _to_uop(self, x:LazyOp) -> UOp:
-    if x.op in BufferOps:
-      idx, valid = st_to_uops(x.arg.st, self.ridxs if x.op is BufferOps.LOAD and x.arg.idx < 0 else self.idxs,
-        x.dtype.base if isinstance(x.dtype, ImageDType) and (not isinstance(x.arg, MemBuffer) or x.arg.idx < 0) else x.dtype)
-      # TODO: check has_valid in UPat, not here
-      has_valid = valid.op is not UOps.CONST or valid.arg is not True
-      if x.op is BufferOps.CONST:
-        dtype = x.dtype.base if isinstance(x.dtype, ImageDType) else x.dtype
-        return valid.where(UOp.const(dtype, x.arg.val), UOp.const(dtype, 0))
-      if x.arg.idx < 0:
-        buf = UOp(UOps.DEFINE_LOCAL, PtrDType(x.dtype.base if isinstance(x.dtype, ImageDType) else x.dtype),
-                  arg=(f"temp{-x.arg.idx}", x.arg.st.real_size()))
-      else:
-        buf = UOp(UOps.DEFINE_GLOBAL, x.dtype if isinstance(x.dtype, ImageDType) else PtrDType(x.dtype), (), x.arg.idx)
-      if x.op is BufferOps.LOAD:
-        barrier = (UOp(UOps.BARRIER, None, (self.to_uop(x.src[0]),)),) if len(x.src) else ()
-        load_dtype = x.dtype.scalar()
-        if idx.dtype == dtypes.int.vec(3):
-          # this should all simplify if there's consts for id4. if not, w/e
-          idx, id4 = UOp(UOps.VECTORIZE, dtypes.int.vec(2), (idx.src[0], idx.src[1])), idx.src[2]
-          vec_load = UOp(UOps.LOAD, load_dtype.vec(4), (buf, idx) + ((UOp.const(load_dtype.vec(4), 0), valid) if has_valid else ()) + barrier)
-          return functools.reduce(lambda ret, i: id4.ne(i).where(ret, UOp(UOps.GEP, load_dtype, (vec_load,), i)),
-                                  range(4), UOp.const(load_dtype, float('nan')))
-        # NOTE: if there's a following reduceop we need to load the result of this reduceop back into every thread
-        # NOTE: this matches the pattern LOAD -> REDUCE -> STORE -> LOAD
-        load_back = len(x.src) == 1 and x.src[0].op is BufferOps.STORE and \
-          x.src[0].src[0].op in ReduceOps and len(x.src[0].src[0].arg) > 0 and \
-            x.src[0].src[0].src[0].op is BufferOps.LOAD and x.src[0].src[0].src[0].arg.idx < 0
-        if load_back:
-          # NOTE: If we're loading the reduced value back into each thread, need to zero-out the reduce axes
-          idx, _ = st_to_uops(x.arg.st, [UOp.const(u.dtype, 0) if i in x.src[0].src[0].arg else u for i,u in enumerate(self.ridxs)], x.arg.dtype)
-          return UOp(UOps.LOAD, load_dtype, (buf, idx) + ((UOp.const(load_dtype, 0), valid) if has_valid else ()) + barrier)
-        return UOp(UOps.LOAD, load_dtype, (buf, idx) + ((UOp.const(load_dtype, 0), valid) if has_valid else ()) + barrier)
-      # NOTE: only store the local reduceop in the first thread (this is wrong for non group for reduces!)
-      store_back = \
-        x.arg.idx < 0 and \
-        x.src[0].op in ReduceOps and \
-        x.src[0].src[0].op is BufferOps.LOAD and \
-        x.src[0].src[0].arg.idx < 0
-      zero = UOp(op=UOps.CONST, dtype=dtypes.int32, src=(), arg=0)
-      # NOTE: If we're storing the reduced value back into each thread, need to zero-out the reduce axes
-      if store_back: idx, _ = st_to_uops(x.arg.st, [zero if i in x.src[0].arg else u for i,u in enumerate(self.idxs)], x.arg.dtype)
-      if x.arg.idx >= 0 or store_back:
-=======
   def _to_uop(self, x:UOp) -> UOp:
     if x.op in BUFFER_UOPS:
       idx, valid = x.src[-1].arg.to_indexed_uops(self.ridxs if x.op is UOps.LOAD and x.src[0].op is UOps.DEFINE_LOCAL else self.idxs)
@@ -151,10 +101,28 @@
       buf = x.src[0]
       if x.op is UOps.LOAD:
         barrier = (UOp(UOps.BARRIER, None, (self.to_uop(x.src[1]),)),) if x.src[0].op is UOps.DEFINE_LOCAL else ()
+        # NOTE: if there's a following reduceop we need to load the result of this reduceop back into every thread
+        # NOTE: this matches the pattern LOAD -> REDUCE -> STORE -> LOAD
+        load_back = x.src[0].op is UOps.DEFINE_LOCAL and x.src[1].op is UOps.STORE and \
+          x.src[1].src[2].op is UOps.REDUCE_AXIS and len(x.src[1].src[2].arg[1]) > 0 and \
+            x.src[1].src[2].src[0].op is UOps.LOAD and x.src[1].src[2].src[0].src[0].op is UOps.DEFINE_LOCAL
+        if load_back:
+          # NOTE: If we're loading the reduced value back into each thread, need to zero-out the reduce axes
+          idx, _ = x.src[-1].arg.to_indexed_uops([UOp.const(u.dtype, 0) if i in x.src[1].src[2].arg[1] else u for i,u in enumerate(self.ridxs)])
+        if x.src[0].op is UOps.DEFINE_GLOBAL: 
+          print("loading with index: ", idx)
+          print("  ",x.src[-1].arg)
         return UOp(UOps.LOAD, x.dtype, (buf, idx) + ((UOp.const(x.dtype, 0), valid) if has_valid else ()) + barrier)
       # NOTE: only store the local reduceop in the first thread (this is wrong for non group for reduces!)
-      if x.src[0].op is UOps.DEFINE_GLOBAL:
->>>>>>> 7cae152a
+      store_back = \
+        x.src[0].op is UOps.DEFINE_LOCAL and \
+        x.src[2].op is UOps.REDUCE_AXIS and \
+        x.src[2].src[0].op is UOps.LOAD and \
+        x.src[2].src[0].src[0].op is UOps.DEFINE_LOCAL
+      # NOTE: If we're storing the reduced value back into each thread, need to zero-out the reduce axes
+      if store_back:
+        idx, _ = x.src[-1].arg.to_indexed_uops([UOp.const(u.dtype, 0) if i in x.src[2].arg[1] else u for i,u in enumerate(self.idxs)])
+      if x.src[0].op is UOps.DEFINE_GLOBAL or store_back:
         for oidx, ridx in zip(self.idxs, self.ridxs):
           if oidx != ridx: valid = valid * oidx.eq(0)
         has_valid = valid.op is not UOps.CONST or valid.arg is not True
