from __future__ import annotations
from typing import List, Tuple, cast, Optional, Any, Dict
import functools
from tinygrad.shape.shapetracker import ShapeTracker, View
from tinygrad.shape.symbolic import sint
from tinygrad.dtype import dtypes, PtrDType, ImageDType, DType
from tinygrad.ops import BufferOps, LazyOp, ReduceOps, UnaryOps, MetaOps, KernelInfo, MemBuffer
from tinygrad.codegen.uops import UOp, UOps
from tinygrad.renderer import Renderer
<<<<<<< HEAD
from tinygrad.helpers import getenv, all_int, get_contraction, dedup
=======
from tinygrad.helpers import getenv, all_int, get_contraction, prod
>>>>>>> f768935b

# TODO: this needs to be replaced, there shouldn't be variables in the shapetracker, only ints and UOps
from tinygrad.shape.symbolic import Variable, NumNode, SumNode, MulNode, DivNode, ModNode, LtNode, AndNode
def variable_to_uop(x, ctx=None) -> UOp: return UOp.const(dtypes.bigint, x) if isinstance(x, int) else x.render(render_ops, ctx)
render_ops: Any = { NumNode: lambda self, ops, ctx: UOp.const(dtypes.bigint, self.b),
                    MulNode: lambda self, ops, ctx: self.a.render(ops, ctx)*variable_to_uop(self.b, ctx),
                    DivNode: lambda self, ops, ctx: self.a.render(ops, ctx)//variable_to_uop(self.b, ctx),
                    ModNode: lambda self, ops, ctx: self.a.render(ops, ctx)%variable_to_uop(self.b, ctx),
                    LtNode: lambda self, ops, ctx: self.a.render(ops, ctx).lt(variable_to_uop(self.b, ctx)),
  Variable: lambda self,ops,ctx: ctx[self] if ctx is not None and self in ctx else \
    UOp(UOps.DEFINE_VAR, dtypes.int, (UOp.const(dtypes.int, self.min), UOp.const(dtypes.int, self.max)), self),
  SumNode: lambda self,ops,ctx: functools.reduce(lambda a,b: a+b.render(ops, ctx), self.nodes[1:], self.nodes[0].render(ops,ctx)),
  AndNode: lambda self,ops,ctx: functools.reduce(lambda a,b: a*b.render(ops, ctx), self.nodes[1:], self.nodes[0].render(ops,ctx)) }

if getenv("UOP_IS_SYMBOLIC"):
  # TODO: change this once UOps is ready to replace symbolic
  def _uop_view(view:View, idxs:List[UOp], vexpr:UOp) -> Tuple[UOp, UOp]:
    # TODO: dtypes.realint
    iexpr = variable_to_uop(view.offset)
    for idx,sh,st,m in zip(idxs, view.shape, view.strides, view.mask if view.mask is not None else [None]*len(view.shape)):
      if sh != 1 and st != 0: iexpr = iexpr + idx*variable_to_uop(st)
      if m is not None:
        if m[0] != 0: vexpr = vexpr * idx.ge(variable_to_uop(m[0]))
        if m[1] != sh: vexpr = vexpr * idx.lt(variable_to_uop(m[1]))
    return iexpr, vexpr

  def st_to_uops(st:ShapeTracker, idxs:List[UOp], dtype:DType) -> Tuple[UOp, UOp]:
    idx, valid = _uop_view(st.views[-1], idxs, UOp.const(dtypes.bool, True))
    for view in reversed(st.views[0:-1]):
      view = view.minify()
      acc, idxs = 1, []
      for _d in reversed(view.shape):
        d = variable_to_uop(_d)
        idxs.append((idx//acc)%d)
        acc *= d
      idx, valid = _uop_view(view, idxs[::-1], valid)
    if isinstance(dtype, ImageDType):
      idx = UOp(UOps.VECTORIZE, dtypes.int.vec(3), ((idx // 4) % dtype.shape[1], (idx // (4 * dtype.shape[1])), idx % 4))
    return idx, valid
else:
  def st_to_uops(st:ShapeTracker, idxs:List[UOp], dtype:DType) -> Tuple[UOp, UOp]:
    fake_idxs = [Variable(f"__idx{i}", 0, s-1) for i,s in enumerate(st.shape)]
    idx, valid = st.expr_idxs(fake_idxs)
    ctx = dict(zip(fake_idxs, idxs))
    uvalid = valid.render(render_ops, ctx)
    if isinstance(dtype, ImageDType):
      image_idxs = (idx // 4) % dtype.shape[1], (idx // (4 * dtype.shape[1])), idx % 4
      uidx = UOp(UOps.VECTORIZE, dtypes.int.vec(3), tuple(x.render(render_ops, ctx) for x in image_idxs))
    else:
      uidx = idx.render(render_ops, ctx)
    if uvalid.op is UOps.CONST: uvalid = UOp.const(dtypes.bool, uvalid.arg)
    assert uvalid.dtype == dtypes.bool
    return uidx, uvalid

def _limit_dims(dims:Tuple[sint, ...], max_sizes:Tuple[int, ...]):
  # TODO: symbolic shape
  if not all_int(dims): return dims
  while len(dims) > len(max_sizes) or any(d > m for d,m in zip(dims, max_sizes)):
    for i,m in enumerate(max_sizes):
      if dims[i] * dims[i+1] <= m:
        dims = dims[:i] + (dims[i]*dims[i+1],) + dims[i+2:]
        break
    else: raise RuntimeError(f"cannot limit dim {dims=}, {max_sizes=}")
  return dims

def get_grouped_dims(prefix, dims:Tuple[sint, ...], max_sizes:Optional[Tuple[int, ...]], reverse=False) -> List[UOp]:
  if reverse: dims = dims[::-1]
  limited = _limit_dims(dims, max_sizes) if max_sizes is not None else dims
  ret = raw_idxs = [UOp(UOps.SPECIAL, dtypes.bigint, (), (f"{prefix}{i}", s)) for i,s in enumerate(limited)]
  if limited != dims:
    ret = []
    # cast for mypy, get_contraction won't be None
    for idx, contraction in zip(raw_idxs, cast(List[List[int]], get_contraction(dims, limited))):
      if len(contraction) == 1: ret.append(idx)
      else:
        for c in contraction:
          ret.append(idx % dims[c])
          idx //= dims[c]
  return ret[::-1] if reverse else ret

class IndependentLowerer:
  def lower(self, ast:LazyOp, opts:Renderer) -> UOp:
    self.output_count = len(ast.src)

    ki = ast.arg if isinstance(ast.arg, KernelInfo) else KernelInfo()

    cached_ordered_lazyops: Dict[LazyOp, List[LazyOp]] = {}
    def ordered_lazyops(op):
      if op not in cached_ordered_lazyops: cached_ordered_lazyops[op] = dedup([item for x in op.src for item in ordered_lazyops(x)] + [op])
      return cached_ordered_lazyops[op]
    self.reduceops = dedup([x for x in ordered_lazyops(ast) if x.op in ReduceOps])

    # NOTE: assumes the shape is <global dims> <local dims> <group_for_reduces> <reduces> <upcasts/unrolls>
    full_shape = ast.full_shape
    first_upcasted = len(full_shape)-ki.upcasted
    # if there's no reduce, this is first_upcasted
    first_reduce = [x!=y for x,y in zip(ast.src[0].arg.st.shape[:first_upcasted]+(0,), full_shape[:first_upcasted]+(1,))].index(True)
    self.first_reduce = first_reduce
    local_loads = [x for x in ast.lazyops if x.op is BufferOps.LOAD and x.arg.idx == -1]
    # NOTE: this is taking the first one...there may be subtlelies here with multireduces
    group_for_reduces = sum([any(j!=y for j in x) for x,y in zip([[l.arg.st.shape[i] for l in local_loads] for i in range(first_reduce,first_upcasted)], ast.src[0].arg.st.shape[first_reduce:first_upcasted])]) if local_loads else 0
    self.group_for_reduces = group_for_reduces
    global_dims = first_reduce-ki.local_dims

    if opts.has_local:
      if ki.dont_use_locals:
        assert ki.local_dims == 0, "can't use locals if there's no local dims"
        self.idxs = get_grouped_dims("idx", full_shape[:global_dims], opts.global_max, reverse=True)
      else:
        # define indexes for GPU-like execution
        self.idxs = get_grouped_dims("gidx", full_shape[:global_dims], opts.global_max, reverse=True) + \
                    get_grouped_dims("lidx", full_shape[global_dims:first_reduce+group_for_reduces], opts.local_max)
    else:
      # all loops are RANGES
      self.idxs = [UOp(UOps.RANGE, dtypes.bigint, (UOp.const(dtypes.bigint, 0), variable_to_uop(g)), (i, False))
                   for i,g in enumerate(full_shape[:first_reduce])]

    # reduce loops
    self.idxs += [UOp(UOps.RANGE, dtypes.bigint, (UOp.const(dtypes.bigint, 0), variable_to_uop(g)), (i, True))
      for i,g in enumerate(full_shape[first_reduce+group_for_reduces:first_upcasted], start=first_reduce+group_for_reduces)]

    # upcast loops
    for i,g in enumerate(full_shape[first_upcasted:], start=first_upcasted):
      assert isinstance(g, int), "needs to be int to upcast/unroll"
      self.idxs.append(UOp(UOps.EXPAND, dtypes.bigint, tuple(UOp.const(dtypes.bigint, j) for j in range(0, g)), ((i,g),)))

    # late indexes (group for reduce)
    self.ridxs = self.idxs[:]
    for a in range(first_reduce, first_reduce+group_for_reduces):
      self.ridxs[a] = UOp(UOps.RANGE, dtypes.bigint, (UOp.const(dtypes.bigint, 0), variable_to_uop(full_shape[a])), (1000+a, True))

    self.uop_cache: Dict[LazyOp, UOp] = {}
    return self.to_uop(ast)

  def to_uop(self, x:LazyOp) -> UOp:
    if uop:=self.uop_cache.get(x, None): return uop
    ret = self._to_uop(x)
    self.uop_cache[x] = ret
    return ret

  def _to_uop(self, x:LazyOp) -> UOp:
    if x.op in BufferOps:
      idx, valid = st_to_uops(x.arg.st, self.ridxs if x.op is BufferOps.LOAD and x.arg.idx == -1 else self.idxs,
        x.arg.dtype.base if isinstance(x.arg.dtype, ImageDType) and (not isinstance(x.arg, MemBuffer) or x.arg.idx == -1) else x.arg.dtype)
      # TODO: check has_valid in UPat, not here
      has_valid = valid.op is not UOps.CONST or valid.arg is not True
      if x.op is BufferOps.CONST:
        dtype = x.arg.dtype.base if isinstance(x.arg.dtype, ImageDType) else x.arg.dtype
        return valid.where(UOp.const(dtype, x.arg.val), UOp.const(dtype, 0))
      if x.arg.idx < 0:
        buf = UOp(UOps.DEFINE_LOCAL, PtrDType(x.arg.dtype.base if isinstance(x.arg.dtype, ImageDType) else x.arg.dtype),
                  arg=(f"temp{-x.arg.idx}", x.arg.st.real_size()))
      else:
        buf = UOp(UOps.DEFINE_GLOBAL, x.arg.dtype if isinstance(x.arg.dtype, ImageDType) else PtrDType(x.arg.dtype), (),
                  (x.arg.idx, x.arg.idx < self.output_count))
      if x.op is BufferOps.LOAD:
        barrier = (UOp(UOps.BARRIER, None, (self.to_uop(x.src[0]),)),) if len(x.src) else ()
<<<<<<< HEAD
        load_back = len(x.src) == 1 and x.src[0].op is BufferOps.STORE and x.src[0].src[0].op in ReduceOps and all(i-self.first_reduce < self.group_for_reduces for i in x.src[0].src[0].arg) and x is not self.reduceops[-1].src[0]
        zero = UOp(op=UOps.CONST, dtype=dtypes.bigint, src=(), arg=0)
        if load_back:
          return UOp(UOps.LOAD, x.arg.dtype.scalar(), (buf, zero) + (valid, UOp.const(x.arg.dtype.scalar(), 0)) + barrier)
        return UOp(UOps.LOAD, x.arg.dtype.scalar(), (buf, idx) + ((valid, UOp.const(x.arg.dtype.scalar(), 0)) if has_valid else ()) + barrier)
      # NOTE: only store the local reduceop in the first thread
      store_back = x.src[0].op in ReduceOps and len(x.src[0].arg) > 0 and all(i-self.first_reduce < self.group_for_reduces for i in x.src[0].arg) and x.src[0] is not self.reduceops[-1]
      if x.arg.idx != -1 or store_back:
        has_valid = True
=======
        load_dtype = x.arg.dtype.scalar()
        if idx.dtype == dtypes.int.vec(3):
          # this should all simplify if there's consts for id4. if not, w/e
          idx, id4 = UOp(UOps.VECTORIZE, dtypes.int.vec(2), (idx.src[0], idx.src[1])), idx.src[2]
          vec_load = UOp(UOps.LOAD, load_dtype.vec(4), (buf, idx) + ((UOp.const(load_dtype.vec(4), 0), valid) if has_valid else ()) + barrier)
          return functools.reduce(lambda ret, i: id4.ne(i).where(ret, UOp(UOps.GEP, load_dtype, (vec_load,), i)),
                                  range(4), UOp.const(load_dtype, float('nan')))
        return UOp(UOps.LOAD, load_dtype, (buf, idx) + ((UOp.const(load_dtype, 0), valid) if has_valid else ()) + barrier)
      # NOTE: only store the local reduceop in the first thread (this is wrong for non group for reduces!)
      if x.arg.idx >= 0:
>>>>>>> f768935b
        for oidx, ridx in zip(self.idxs, self.ridxs):
          if oidx != ridx: valid = valid * oidx.eq(0)
        has_valid = valid.op is not UOps.CONST or valid.arg is not True
      return UOp(UOps.STORE, None, (buf, idx, self.to_uop(x.src[0])) + ((valid,) if has_valid else ()))

    in_uops = tuple(self.to_uop(y) for y in x.src)
    if x.op is MetaOps.KERNEL: return UOp(UOps.SINK, src=in_uops)
    if x.op is UnaryOps.CAST: return UOp(UOps.CAST, x.arg.scalar(), in_uops)
    if x.op is UnaryOps.BITCAST: return UOp(UOps.BITCAST, x.arg.scalar(), in_uops)
    if x.op in ReduceOps:
      dtype = x.dtype.base if isinstance(x.dtype, ImageDType) else x.dtype
      if x.op is ReduceOps.WMMA:
        upcast_axes = x.arg[-2]
        wmma_sz = [prod(x[1] for x in l) for l in upcast_axes]
        ret = UOp(UOps.WMMA, dtype=dtype.vec(wmma_sz[2]), src=(
          UOp(UOps.CONTRACT, dtype=cast(DType, in_uops[0].dtype).vec(wmma_sz[0]), src=(in_uops[0],), arg=upcast_axes[0]),
          UOp(UOps.CONTRACT, dtype=cast(DType, in_uops[1].dtype).vec(wmma_sz[1]), src=(in_uops[1],), arg=upcast_axes[1]),
          UOp.const(dtype.vec(wmma_sz[2]), 0.0)), arg=x.arg)
        return UOp(UOps.EXPAND, dtype, tuple(UOp(UOps.GEP, dtype, (ret,), i) for i in range(wmma_sz[2])), arg=upcast_axes[2])
      # NOTE: always using ridxs is fine here
      return UOp(UOps.REDUCE, dtype, (in_uops[0],) + tuple(self.ridxs[i] for i in x.arg), x.op)
    return in_uops[0].alu(x.op, *in_uops[1:])

def lazyop_to_uop(ast:LazyOp, opts:Renderer) -> UOp: return IndependentLowerer().lower(ast, opts)<|MERGE_RESOLUTION|>--- conflicted
+++ resolved
@@ -7,11 +7,7 @@
 from tinygrad.ops import BufferOps, LazyOp, ReduceOps, UnaryOps, MetaOps, KernelInfo, MemBuffer
 from tinygrad.codegen.uops import UOp, UOps
 from tinygrad.renderer import Renderer
-<<<<<<< HEAD
-from tinygrad.helpers import getenv, all_int, get_contraction, dedup
-=======
-from tinygrad.helpers import getenv, all_int, get_contraction, prod
->>>>>>> f768935b
+from tinygrad.helpers import getenv, all_int, get_contraction, dedup, prod
 
 # TODO: this needs to be replaced, there shouldn't be variables in the shapetracker, only ints and UOps
 from tinygrad.shape.symbolic import Variable, NumNode, SumNode, MulNode, DivNode, ModNode, LtNode, AndNode
@@ -169,17 +165,6 @@
                   (x.arg.idx, x.arg.idx < self.output_count))
       if x.op is BufferOps.LOAD:
         barrier = (UOp(UOps.BARRIER, None, (self.to_uop(x.src[0]),)),) if len(x.src) else ()
-<<<<<<< HEAD
-        load_back = len(x.src) == 1 and x.src[0].op is BufferOps.STORE and x.src[0].src[0].op in ReduceOps and all(i-self.first_reduce < self.group_for_reduces for i in x.src[0].src[0].arg) and x is not self.reduceops[-1].src[0]
-        zero = UOp(op=UOps.CONST, dtype=dtypes.bigint, src=(), arg=0)
-        if load_back:
-          return UOp(UOps.LOAD, x.arg.dtype.scalar(), (buf, zero) + (valid, UOp.const(x.arg.dtype.scalar(), 0)) + barrier)
-        return UOp(UOps.LOAD, x.arg.dtype.scalar(), (buf, idx) + ((valid, UOp.const(x.arg.dtype.scalar(), 0)) if has_valid else ()) + barrier)
-      # NOTE: only store the local reduceop in the first thread
-      store_back = x.src[0].op in ReduceOps and len(x.src[0].arg) > 0 and all(i-self.first_reduce < self.group_for_reduces for i in x.src[0].arg) and x.src[0] is not self.reduceops[-1]
-      if x.arg.idx != -1 or store_back:
-        has_valid = True
-=======
         load_dtype = x.arg.dtype.scalar()
         if idx.dtype == dtypes.int.vec(3):
           # this should all simplify if there's consts for id4. if not, w/e
@@ -187,10 +172,17 @@
           vec_load = UOp(UOps.LOAD, load_dtype.vec(4), (buf, idx) + ((UOp.const(load_dtype.vec(4), 0), valid) if has_valid else ()) + barrier)
           return functools.reduce(lambda ret, i: id4.ne(i).where(ret, UOp(UOps.GEP, load_dtype, (vec_load,), i)),
                                   range(4), UOp.const(load_dtype, float('nan')))
+        # NOTE: only store the local reduceop in the first thread (this is wrong for non group for reduces!)
+        # if x.arg.idx >= 0:
+          # load_back = len(x.src) == 1 and x.src[0].op is BufferOps.STORE and x.src[0].src[0].op in ReduceOps and all(i-self.first_reduce < self.group_for_reduces for i in x.src[0].src[0].arg) and x is not self.reduceops[-1].src[0]
+          # zero = UOp(op=UOps.CONST, dtype=dtypes.bigint, src=(), arg=0)
+          # if load_back:
+          #   return UOp(UOps.LOAD, x.arg.dtype.scalar(), (buf, zero) + (valid, UOp.const(x.arg.dtype.scalar(), 0)) + barrier)
         return UOp(UOps.LOAD, load_dtype, (buf, idx) + ((UOp.const(load_dtype, 0), valid) if has_valid else ()) + barrier)
-      # NOTE: only store the local reduceop in the first thread (this is wrong for non group for reduces!)
-      if x.arg.idx >= 0:
->>>>>>> f768935b
+      # NOTE: only store the local reduceop in the first thread
+      store_back = x.src[0].op in ReduceOps and len(x.src[0].arg) > 0 and all(i-self.first_reduce < self.group_for_reduces for i in x.src[0].arg) and x.src[0] is not self.reduceops[-1]
+      if x.arg.idx != -1 or store_back:
+        has_valid = True
         for oidx, ridx in zip(self.idxs, self.ridxs):
           if oidx != ridx: valid = valid * oidx.eq(0)
         has_valid = valid.op is not UOps.CONST or valid.arg is not True
