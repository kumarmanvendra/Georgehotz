--- conflicted
+++ resolved
@@ -10,21 +10,12 @@
 type_map = {torch.float64: dtypes.float64, torch.float16: dtypes.float16, torch.float32: dtypes.float32, torch.int8: dtypes.int8, torch.int32: dtypes.int32, torch.int64: dtypes.int64, torch.uint8: dtypes.uint8, torch.bool: dtypes.bool, torch.int16: dtypes.int16}
 inverse_type_map = {v:k for k,v in type_map.items()}
 
-<<<<<<< HEAD
-=======
 def output_type(x, y): return x.dtype if type_map[x.dtype].priority > type_map[y.dtype].priority else y.dtype
 def match_types(x, y, disallow_bool=False):
   up = output_type(x, y)
   if disallow_bool and up == torch.bool: up = torch.float
   return x.type(up), y.type(up)
 
-def as_strided(x, arg):
-  if any(i < 0 for i in arg[1]):
-    return torch.as_strided(x.contiguous(), arg[0], tuple(abs(i) for i in arg[1]),
-      arg[2] + sum((s-1)*a if a < 0 else 0 for (s,a) in zip(arg[0], arg[1]))).flip([i for i,a in enumerate(arg[1]) if a < 0])
-  return torch.as_strided(x.contiguous(), arg[0], arg[1], arg[2])
-
->>>>>>> 4f7b1ac0
 torch_fxn_for_op: Dict[Op, Callable] = {**base_fxn_for_op, **{
   # TODO: torch.tensor should work here
   #BufferOps.CONST: lambda val, dtype: torch.tensor(val, device=device, dtype=inverse_type_map[dtype]),
