import torch
import numpy as np
from typing import ClassVar, Dict, Callable
from tinygrad.ops import UnaryOps, BinaryOps, MovementOps, FusedOps, InterpretedBuffer, Op
from tinygrad.helpers import getenv
from tinygrad.runtime.ops_cpu import base_fxn_for_op, einsum_mulacc

torch_fxn_for_op : Dict[Op, Callable] = {**base_fxn_for_op, **{
  UnaryOps.NOOP: lambda x: x.contiguous(), UnaryOps.EXP: lambda x: x.exp(), UnaryOps.LOG: lambda x: x.log(),
  BinaryOps.MAX: torch.maximum, BinaryOps.CMPEQ: lambda x,y: (x==y).float(),
  MovementOps.PAD: lambda x, padding: torch.nn.functional.pad(x, [item for sublist in padding[::-1] for item in sublist]),
<<<<<<< HEAD
  FusedOps.MULACC: einsum_mulacc(lambda s,a,b: torch.einsum(s, a.float(), b.float()), lambda x: x.stride(), lambda x,s: x.expand(s))
=======
  FusedOps.MULACC: einsum_mulacc(lambda s,a,b: torch.einsum(s, a.float(), b.float()).type(a.dtype), lambda x: x.stride(), lambda x,s: x.expand(s))
>>>>>>> 6142e63a
}}

device = torch.device("cuda:0" if torch.cuda.is_available() else ("mps" if getenv("MPS", 0) else "cpu"))
class TorchBuffer(InterpretedBuffer):
  fxn_for_op : ClassVar = torch_fxn_for_op

  @classmethod
  def empty(cls, shape, dtype): return cls(torch.empty(shape, device=device, dtype={np.float32: torch.float32, np.float16:torch.float16}[dtype]))
  @staticmethod
  def fromCPU(x): return TorchBuffer(torch.from_numpy(x).requires_grad_(False).to(device))
  def toCPU(self): return self._buf.cpu().numpy()<|MERGE_RESOLUTION|>--- conflicted
+++ resolved
@@ -9,11 +9,7 @@
   UnaryOps.NOOP: lambda x: x.contiguous(), UnaryOps.EXP: lambda x: x.exp(), UnaryOps.LOG: lambda x: x.log(),
   BinaryOps.MAX: torch.maximum, BinaryOps.CMPEQ: lambda x,y: (x==y).float(),
   MovementOps.PAD: lambda x, padding: torch.nn.functional.pad(x, [item for sublist in padding[::-1] for item in sublist]),
-<<<<<<< HEAD
-  FusedOps.MULACC: einsum_mulacc(lambda s,a,b: torch.einsum(s, a.float(), b.float()), lambda x: x.stride(), lambda x,s: x.expand(s))
-=======
   FusedOps.MULACC: einsum_mulacc(lambda s,a,b: torch.einsum(s, a.float(), b.float()).type(a.dtype), lambda x: x.stride(), lambda x,s: x.expand(s))
->>>>>>> 6142e63a
 }}
 
 device = torch.device("cuda:0" if torch.cuda.is_available() else ("mps" if getenv("MPS", 0) else "cpu"))
