import subprocess, time, re, hashlib, tempfile, os, functools
from typing import Optional
import numpy as np
<<<<<<< HEAD
from tinygrad.helpers import DEBUG, getenv, colored
=======
from pycuda.compiler import compile as cuda_compile # type: ignore
from tinygrad.helpers import DEBUG, getenv, colored, fromimport
>>>>>>> c52100ab
from tinygrad.ops import Compiled
from tinygrad.runtime.lib import RawBufferCopyInOut, RawMallocBuffer, LRUAllocator
from tinygrad.codegen.linearizer import LinearizerOptions
from tinygrad.renderer.cstyle import uops_to_cstyle, CStyleLanguage
from functools import lru_cache

def pretty_ptx(s):
  # all expressions match `<valid_before><expr><valid_after>` and replace it with `<valid_before>color(<expr>)<valid_after>`
  s = re.sub(r'([!@<\[\s,\+\-;\n])((?:[_%$][\w%\$_]+(?:\.[xyz])?\:?)|(?:buf\d+))([<>\]\s,\+\-;\n\)])', lambda m:m[1]+colored(m[2], "blue")+m[3], s, flags=re.M) # identifiers
  s = re.sub(r'(.)((?:b|s|u|f)(?:8|16|32|64)|pred)([\.\s])', lambda m:m[1]+colored(m[2], "green")+m[3], s, flags=re.M) # types
  s = re.sub(r'^(\s*)([\w]+)(.*?;$)', lambda m:m[1]+colored(m[2], "yellow")+m[3], s, flags=re.M) # instructions
  s = re.sub(r'([<>\[\]\s,\+\-;])((?:0[fF][0-9a-fA-F]{8})|(?:[0-9]+)|(?:0[xX][0-9a-fA-F]+))([<>\[\]\s,\+\-;])', lambda m:m[1]+colored(m[2], "yellow")+m[3], s, flags=re.M) # numbers
  s = re.sub(r'(\.)(param|reg|global)', lambda m:m[1]+colored(m[2], "magenta"), s, flags=re.M) # space
  s = re.sub(r'(\.)(version|target|address_size|visible|entry)', lambda m:m[1]+colored(m[2], "magenta"), s, flags=re.M) # derivatives
  return s
def arch(): return "sm_" + "".join([str(x) for x in pycuda.driver.Context.get_device().compute_capability()])

if getenv("CUDACPU", 0) == 1:
  import ctypes, ctypes.util
  lib = ctypes.CDLL(ctypes.util.find_library("gpuocelot"))
  lib.ptx_run.argtypes = [ctypes.c_char_p, ctypes.c_int, ctypes.POINTER(ctypes.c_void_p), ctypes.c_int, ctypes.c_int, ctypes.c_int, ctypes.c_int, ctypes.c_int, ctypes.c_int]
  class cuda:
    class module:
      def __init__(self, src): self.src = src
      def get_function(self, _): return self
      def __call__(self, *args, block, grid): lib.ptx_run(self.src, len(args), (ctypes.c_void_p * len(args))(*[ctypes.cast(x, ctypes.c_void_p) for x in args]), *block, *grid)
    module_from_buffer = lambda src: cuda.module(src) # pylint: disable=unnecessary-lambda # noqa: E731
    class Event:
      def __init__(self): pass
      def record(self): self.start = time.perf_counter()
      def time_till(self, other): return self.start - other.start
      def synchronize(self): pass
    class Context:
      synchronize = lambda:0 # noqa: E731
    CompileError = Exception
  class context:
    class device:
      compute_capability = lambda: (3,5) # pylint: disable=unnecessary-lambda # noqa: E731
    get_device = lambda: context.device # pylint: disable=unnecessary-lambda # noqa: E731
  import pycuda.driver # type: ignore
  pycuda.driver.Context = context
  RawCUDABuffer = RawMallocBuffer
else:
  import pycuda.autoprimaryctx # type: ignore # pylint: disable=unused-import # noqa: F401
  import pycuda.driver as cuda # type: ignore
  class CUDAAllocator(LRUAllocator):
    def _do_alloc(self, size, dtype, device, **kwargs): return cuda.mem_alloc(size * dtype.itemsize) # type: ignore
    def _cached_bufkey(self, size, dtype, device): return (device, size*dtype.itemsize) # Buffers of the same length could be reused, no matter what dtype.
  CUDAAlloc = CUDAAllocator(pycuda.driver.Context.get_device().total_memory())
  class RawCUDABuffer(RawBufferCopyInOut): # type: ignore
    def __init__(self, size, dtype): super().__init__(size, dtype, allocator=CUDAAlloc)
    def _copyin(self, x:np.ndarray, stream:Optional[cuda.Stream]=None): cuda.memcpy_htod_async(self._buf, x.ravel(), stream) # type: ignore
    def _copyout(self, x:np.ndarray): cuda.memcpy_dtoh(x, self._buf) # type: ignore

@lru_cache
def find_cicc_path():
  nvcc_path = subprocess.check_output(f"{'which' if os.name != 'nt' else 'where'} nvcc", shell=True).decode().split()[0]
  
  if os.path.getsize(nvcc_path) < 200: # get path from bin alias
    nvcc_dir = open(nvcc_path, "r").read().split('\n')[2][:-4]
  else:
    nvcc_dir = nvcc_path[:-4]

  tmp = nvcc_dir + "cicc"
  if os.path.exists(tmp): return tmp
  tmp = nvcc_dir + "../nvvm/bin/cicc"
  if os.path.exists(tmp): return tmp

  raise Exception("cicc not found")

CUDA_PROGRAM_HEADER = 'struct __attribute__((device_builtin)) uint3{unsigned int x, y, z;};struct __attribute__((device_builtin)) dim3{unsigned int x, y, z;__attribute__((host)) __attribute__((device)) constexpr operator uint3(void) const {return uint3{x,y,z};}};uint3 __attribute__((device_builtin)) extern const threadIdx;uint3 __attribute__((device_builtin)) extern const blockIdx;struct __attribute__((device_builtin)) __attribute__((aligned(16))) float4{float x, y, z, w;};struct __attribute__((device_builtin)) __attribute__((aligned(8))) float2 { float x; float y; };static __inline__ __attribute__((device)) float4 make_float4(float x, float y, float z, float w){float4 t; t.x = x; t.y = y; t.z = z; t.w = w; return t;}extern __attribute__((host)) __attribute__((device)) __attribute__((device_builtin)) float fmaxf(float x, float y) noexcept (true);static inline __attribute__((host)) __attribute__((device)) float max(const float a, const float b){return fmaxf(a, b);}extern __attribute__((host)) __attribute__((device)) __attribute__((device_builtin)) double sqrt(double x) noexcept (true);extern __attribute__((host)) __attribute__((device)) __attribute__((device_builtin)) double log2(double x) noexcept (true);extern __attribute__((host)) __attribute__((device)) __attribute__((device_builtin)) double exp2(double x) noexcept (true);extern __attribute__((host)) __attribute__((device)) __attribute__((device_builtin)) double sin(double x) noexcept (true);const float INFINITY = __builtin_inff(); const float NAN = __builtin_nanf ("");'

class CUDAProgram:
  def __init__(self, name:str, prg:str, binary=False):
    if not binary:
      fn = os.path.join(tempfile.gettempdir(), f"tinycuda_{hashlib.md5(prg.encode('utf-8')).hexdigest()}.ii")
      try: 
        if not os.path.exists(fn):
          with open(fn, 'w+') as f:
            f.write(CUDA_PROGRAM_HEADER + prg);f.flush()
            subprocess.run([find_cicc_path(),"-arch",f"compute_{arch()[3:]}","--allow_managed", "-m64","-ftz=0", "-prec_div=1", "-prec_sqrt=1", "-fmad=1", "-tused", fn, "-o",fn], check=True, stderr=subprocess.DEVNULL if DEBUG < 3 else None)
            f.seek(0);prg = f.read()
        else: # load cached
          with open(fn, 'r') as f: prg = f.read()
      except Exception as e:
        if DEBUG >= 3: print("FAILED TO BUILD", prg)
        os.remove(fn)
        raise e
    if DEBUG >= 5: print(pretty_ptx(prg))
    if DEBUG >= 6:
      try:
        fn = os.path.join(tempfile.gettempdir(), f"tinycuda_{hashlib.md5(prg.encode('utf-8')).hexdigest()}")
        with open(fn + ".ptx", "wb") as f: f.write(prg.encode('utf-8'))
        subprocess.run(["ptxas", f"-arch={arch()}", "-o", fn, fn+".ptx"], check=True)
        print(subprocess.check_output(['nvdisasm', fn]).decode('utf-8'))
      except Exception as e: print("failed to generate SASS", str(e))
    # TODO: name is wrong, so we get it from the ptx using hacks
    self.prg = cuda.module_from_buffer(prg.encode('utf-8')).get_function(prg.split(".visible .entry ")[1].split("(")[0])

  def __call__(self, global_size, local_size, *args, wait=False):
    if wait:
      start, end = cuda.Event(), cuda.Event()
      start.record()
    self.prg(*[x._buf if isinstance(x, RawCUDABuffer) else np.int32(x) if (isinstance(x, int) and not getenv("CUDACPU")) else x for x in args], block=tuple(local_size), grid=tuple(global_size))
    if wait:
      end.record()
      end.synchronize()
      return start.time_till(end)*1e-3

renderer = functools.partial(uops_to_cstyle, CStyleLanguage(
<<<<<<< HEAD
  kernel_prefix = "__attribute__((global))", smem_prefix = "__attribute__((shared)) ", barrier = "__syncthreads();", float4 = "make_float4",
=======
  kernel_prefix = "__attribute__((global))", smem_prefix = "__shared__ ", arg_int_prefix = "const int", barrier = "__syncthreads();", float4 = "make_float4",
>>>>>>> c52100ab
  gid = [f'blockIdx.{chr(120+i)}' for i in range(3)],
  lid = [f'threadIdx.{chr(120+i)}' for i in range(3)],
  half_prekernel = """
    #include <cuda_fp16.h>
    struct __align__(8) half4 {
      half2 x, y;
      __device__ __forceinline__ explicit half4(const float4& a): x(make_half2(__float2half(a.x), __float2half(a.y))), y(make_half2(__float2half(a.z),__float2half(a.w))) {}
      __device__ __forceinline__ explicit operator float4() const {return make_float4(__half2float(x.x), __half2float(x.y), __half2float(y.x), __half2float(y.y)); }
    };
  """)) if not getenv("PTX") else fromimport("tinygrad.codegen.assembly_ptx", "uops_to_ptx_asm")
CUDABuffer = Compiled(RawCUDABuffer, LinearizerOptions(supports_float4=False if getenv("PTX") else True, supports_float4_alu=False, global_max = [65535, 65535, 2147483647], local_max = [64, 1024, 1024]), renderer, CUDAProgram, cuda.Context.synchronize)<|MERGE_RESOLUTION|>--- conflicted
+++ resolved
@@ -1,12 +1,7 @@
 import subprocess, time, re, hashlib, tempfile, os, functools
 from typing import Optional
 import numpy as np
-<<<<<<< HEAD
-from tinygrad.helpers import DEBUG, getenv, colored
-=======
-from pycuda.compiler import compile as cuda_compile # type: ignore
 from tinygrad.helpers import DEBUG, getenv, colored, fromimport
->>>>>>> c52100ab
 from tinygrad.ops import Compiled
 from tinygrad.runtime.lib import RawBufferCopyInOut, RawMallocBuffer, LRUAllocator
 from tinygrad.codegen.linearizer import LinearizerOptions
@@ -117,11 +112,7 @@
       return start.time_till(end)*1e-3
 
 renderer = functools.partial(uops_to_cstyle, CStyleLanguage(
-<<<<<<< HEAD
   kernel_prefix = "__attribute__((global))", smem_prefix = "__attribute__((shared)) ", barrier = "__syncthreads();", float4 = "make_float4",
-=======
-  kernel_prefix = "__attribute__((global))", smem_prefix = "__shared__ ", arg_int_prefix = "const int", barrier = "__syncthreads();", float4 = "make_float4",
->>>>>>> c52100ab
   gid = [f'blockIdx.{chr(120+i)}' for i in range(3)],
   lid = [f'threadIdx.{chr(120+i)}' for i in range(3)],
   half_prekernel = """
