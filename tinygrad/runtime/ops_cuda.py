import subprocess, time, re, hashlib, tempfile, os, functools
from typing import Optional
import numpy as np
from pycuda.compiler import compile as cuda_compile # type: ignore
from tinygrad.helpers import DEBUG, getenv, colored, fromimport
from tinygrad.ops import Compiled
from tinygrad.runtime.lib import RawBufferCopyInOut, RawMallocBuffer, LRUAllocator
from tinygrad.codegen.linearizer import LinearizerOptions
from tinygrad.renderer.cstyle import uops_to_cstyle, CStyleLanguage

def pretty_ptx(s):
  # all expressions match `<valid_before><expr><valid_after>` and replace it with `<valid_before>color(<expr>)<valid_after>`
  s = re.sub(r'([!@<\[\s,\+\-;\n])((?:[_%$][\w%\$_]+(?:\.[xyz])?\:?)|(?:buf\d+))([<>\]\s,\+\-;\n\)])', lambda m:m[1]+colored(m[2], "blue")+m[3], s, flags=re.M) # identifiers
  s = re.sub(r'(.)((?:b|s|u|f)(?:8|16|32|64)|pred)([\.\s])', lambda m:m[1]+colored(m[2], "green")+m[3], s, flags=re.M) # types
  s = re.sub(r'^(\s*)([\w]+)(.*?;$)', lambda m:m[1]+colored(m[2], "yellow")+m[3], s, flags=re.M) # instructions
  s = re.sub(r'([<>\[\]\s,\+\-;])((?:0[fF][0-9a-fA-F]{8})|(?:[0-9]+)|(?:0[xX][0-9a-fA-F]+))([<>\[\]\s,\+\-;])', lambda m:m[1]+colored(m[2], "yellow")+m[3], s, flags=re.M) # numbers
  s = re.sub(r'(\.)(param|reg|global)', lambda m:m[1]+colored(m[2], "magenta"), s, flags=re.M) # space
  s = re.sub(r'(\.)(version|target|address_size|visible|entry)', lambda m:m[1]+colored(m[2], "magenta"), s, flags=re.M) # derivatives
  return s
def arch(): return "sm_" + "".join([str(x) for x in pycuda.driver.Context.get_device().compute_capability()])

if getenv("CUDACPU", 0) == 1:
  import ctypes, ctypes.util
  lib = ctypes.CDLL(ctypes.util.find_library("gpuocelot"))
  lib.ptx_run.argtypes = [ctypes.c_char_p, ctypes.c_int, ctypes.POINTER(ctypes.c_void_p), ctypes.c_int, ctypes.c_int, ctypes.c_int, ctypes.c_int, ctypes.c_int, ctypes.c_int]
  class cuda:
    class module:
      def __init__(self, src): self.src = src
      def get_function(self, _): return self
      def __call__(self, *args, block, grid): lib.ptx_run(self.src, len(args), (ctypes.c_void_p * len(args))(*[ctypes.cast(x, ctypes.c_void_p) for x in args]), *block, *grid)
    module_from_buffer = lambda src: cuda.module(src) # pylint: disable=unnecessary-lambda # noqa: E731
    class Event:
      def __init__(self): pass
      def record(self): self.start = time.perf_counter()
      def time_till(self, other): return self.start - other.start
      def synchronize(self): pass
    class Context:
      synchronize = lambda:0 # noqa: E731
    CompileError = Exception
  class context:
    class device:
      compute_capability = lambda: (3,5) # pylint: disable=unnecessary-lambda # noqa: E731
    get_device = lambda: context.device # pylint: disable=unnecessary-lambda # noqa: E731
  import pycuda.driver # type: ignore
  pycuda.driver.Context = context
  RawCUDABuffer = RawMallocBuffer
else:
  import pycuda.autoprimaryctx # type: ignore # pylint: disable=unused-import # noqa: F401
  import pycuda.driver as cuda # type: ignore
  class CUDAAllocator(LRUAllocator):
    def _do_alloc(self, size, dtype, device, **kwargs): return cuda.mem_alloc(size * dtype.itemsize) # type: ignore
    def _cached_bufkey(self, size, dtype, device): return (device, size*dtype.itemsize) # Buffers of the same length could be reused, no matter what dtype.
  CUDAAlloc = CUDAAllocator(pycuda.driver.Context.get_device().total_memory())
  class RawCUDABuffer(RawBufferCopyInOut): # type: ignore
    def __init__(self, size, dtype): super().__init__(size, dtype, allocator=CUDAAlloc)
    def _copyin(self, x:np.ndarray, stream:Optional[cuda.Stream]=None): cuda.memcpy_htod_async(self._buf, x.ravel(), stream) # type: ignore
    def _copyout(self, x:np.ndarray): cuda.memcpy_dtoh(x, self._buf) # type: ignore

CUDA_PROGRAM_HEADER = 'struct __attribute__((device_builtin)) uint3{unsigned int x, y, z;};struct __attribute__((device_builtin)) dim3{unsigned int x, y, z;__attribute__((host)) __attribute__((device)) constexpr dim3(unsigned int vx=1,unsigned int vy=1, unsigned int vz=1):x(vx),y(vy),z(vz){} __attribute__((host)) __attribute__((device)) constexpr dim3(uint3 v):x(v.x),y(v.y),z(v.z){} __attribute__((host)) __attribute__((device)) constexpr operator uint3(void) const {return uint3{x,y,z};}};uint3 __attribute__((device_builtin)) extern const threadIdx;uint3 __attribute__((device_builtin)) extern const blockIdx;dim3 __attribute__((device_builtin)) extern const blockDim;dim3 __attribute__((device_builtin)) extern const gridDim;int __attribute__((device_builtin)) extern const warpSize;struct __attribute__((device_builtin)) float1{float x;};struct __attribute__((device_builtin)) __attribute__((aligned(8))) float2 { float x; float y; };struct __attribute__((device_builtin)) float3{float x, y, z;};struct __attribute__((device_builtin)) __attribute__((aligned(16))) float4{float x, y, z, w;};static __inline__ __attribute__((host)) __attribute__((device)) float1 make_float1(float x){float1 t; t.x = x; return t;}static __inline__ __attribute__((host)) __attribute__((device)) float2 make_float2(float x, float y){float2 t; t.x = x; t.y = y; return t;}static __inline__ __attribute__((host)) __attribute__((device)) float3 make_float3(float x, float y, float z){float3 t; t.x = x; t.y = y; t.z = z; return t;}static __inline__ __attribute__((host)) __attribute__((device)) float4 make_float4(float x, float y, float z, float w){float4 t; t.x = x; t.y = y; t.z = z; t.w = w; return t;}'
class CUDAProgram:
  def __init__(self, name:str, prg:str, binary=False):
    if not binary:
      fn = os.path.join(tempfile.gettempdir(), f"tinycuda_{hashlib.md5(prg.encode('utf-8')).hexdigest()}.ii")
      try: 
        if not os.path.exists(fn):
          with open(fn, 'w+') as f:
            f.write(CUDA_PROGRAM_HEADER + prg);f.flush()
            subprocess.run([f"{getenv('CUDA_PATH','/opt/cuda')}/nvvm/bin/cicc","-arch",f"compute_{arch()[3:]}", "-m64", "-prec_div=1", "-prec_sqrt=1", "-fmad=1", fn, "-o",fn], check=True)
            f.seek(0);prg = f.read()
        else: # load cached
          with open(fn, 'r') as f: prg = f.read()
      except Exception as e:
        if DEBUG >= 3: print("FAILED TO BUILD", prg)
        os.remove(fn)
        raise e
    if DEBUG >= 5: print(pretty_ptx(prg))
    if DEBUG >= 6:
      try:
        fn = os.path.join(tempfile.gettempdir(), f"tinycuda_{hashlib.md5(prg.encode('utf-8')).hexdigest()}")
        with open(fn + ".ptx", "wb") as f: f.write(prg.encode('utf-8'))
        subprocess.run(["ptxas", f"-arch={arch()}", "-o", fn, fn+".ptx"], check=True)
        print(subprocess.check_output(['nvdisasm', fn]).decode('utf-8'))
      except Exception as e: print("failed to generate SASS", str(e))
    # TODO: name is wrong, so we get it from the ptx using hacks
    self.prg = cuda.module_from_buffer(prg.encode('utf-8')).get_function(prg.split(".visible .entry ")[1].split("(")[0])

  def __call__(self, global_size, local_size, *args, wait=False):
    if wait:
      start, end = cuda.Event(), cuda.Event()
      start.record()
    self.prg(*[x._buf if isinstance(x, RawCUDABuffer) else np.int32(x) if (isinstance(x, int) and not getenv("CUDACPU")) else x for x in args], block=tuple(local_size), grid=tuple(global_size))
    if wait:
      end.record()
      end.synchronize()
      return start.time_till(end)*1e-3

renderer = functools.partial(uops_to_cstyle, CStyleLanguage(
<<<<<<< HEAD
  kernel_prefix = "__attribute__((global))", smem_prefix = "__shared__ ", barrier = "__syncthreads();", float4 = "make_float4",
=======
  kernel_prefix = "__global__", smem_prefix = "__shared__ ", arg_int_prefix = "const int", barrier = "__syncthreads();", float4 = "make_float4",
>>>>>>> 739f327d
  gid = [f'blockIdx.{chr(120+i)}' for i in range(3)],
  lid = [f'threadIdx.{chr(120+i)}' for i in range(3)],
  half_prekernel = """
    #include <cuda_fp16.h>
    struct __align__(8) half4 {
      half2 x, y;
      __device__ __forceinline__ explicit half4(const float4& a): x(make_half2(__float2half(a.x), __float2half(a.y))), y(make_half2(__float2half(a.z),__float2half(a.w))) {}
      __device__ __forceinline__ explicit operator float4() const {return make_float4(__half2float(x.x), __half2float(x.y), __half2float(y.x), __half2float(y.y)); }
    };
  """)) if not getenv("PTX") else fromimport("tinygrad.codegen.assembly_ptx", "uops_to_ptx_asm")
CUDABuffer = Compiled(RawCUDABuffer, LinearizerOptions(supports_float4=False if getenv("PTX") else True, supports_float4_alu=False, global_max = [65535, 65535, 2147483647], local_max = [64, 1024, 1024]), renderer, CUDAProgram, cuda.Context.synchronize)<|MERGE_RESOLUTION|>--- conflicted
+++ resolved
@@ -95,11 +95,7 @@
       return start.time_till(end)*1e-3
 
 renderer = functools.partial(uops_to_cstyle, CStyleLanguage(
-<<<<<<< HEAD
-  kernel_prefix = "__attribute__((global))", smem_prefix = "__shared__ ", barrier = "__syncthreads();", float4 = "make_float4",
-=======
-  kernel_prefix = "__global__", smem_prefix = "__shared__ ", arg_int_prefix = "const int", barrier = "__syncthreads();", float4 = "make_float4",
->>>>>>> 739f327d
+  kernel_prefix = "__attribute__((global))", smem_prefix = "__shared__ ", arg_int_prefix = "const int", barrier = "__syncthreads();", float4 = "make_float4",
   gid = [f'blockIdx.{chr(120+i)}' for i in range(3)],
   lid = [f'threadIdx.{chr(120+i)}' for i in range(3)],
   half_prekernel = """
