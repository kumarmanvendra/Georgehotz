import subprocess, time, re, hashlib, tempfile, functools
from pathlib import Path
from typing import Optional
import numpy as np
from pycuda.compiler import compile as cuda_compile # type: ignore
<<<<<<< HEAD
from tinygrad.helpers import DEBUG, getenv, colored, fromimport, dtypes
=======
from tinygrad.helpers import DEBUG, getenv, colored
>>>>>>> c4e8ea73
from tinygrad.ops import Compiled
from tinygrad.runtime.lib import RawBufferCopyInOut, RawMallocBuffer, LRUAllocator
from tinygrad.codegen.kernel import LinearizerOptions
from tinygrad.renderer.cstyle import uops_to_cstyle, CStyleLanguage

def pretty_ptx(s):
  # all expressions match `<valid_before><expr><valid_after>` and replace it with `<valid_before>color(<expr>)<valid_after>`
  s = re.sub(r'([!@<\[\s,\+\-;\n])((?:[_%$][\w%\$_]+(?:\.[xyz])?\:?)|(?:buf\d+))([<>\]\s,\+\-;\n\)])', lambda m:m[1]+colored(m[2], "blue")+m[3], s, flags=re.M) # identifiers
  s = re.sub(r'(.)((?:b|s|u|f)(?:8|16|32|64)|pred)([\.\s])', lambda m:m[1]+colored(m[2], "green")+m[3], s, flags=re.M) # types
  s = re.sub(r'^(\s*)([\w]+)(.*?;$)', lambda m:m[1]+colored(m[2], "yellow")+m[3], s, flags=re.M) # instructions
  s = re.sub(r'([<>\[\]\s,\+\-;])((?:0[fF][0-9a-fA-F]{8})|(?:[0-9]+)|(?:0[xX][0-9a-fA-F]+))([<>\[\]\s,\+\-;])', lambda m:m[1]+colored(m[2], "yellow")+m[3], s, flags=re.M) # numbers
  s = re.sub(r'(\.)(param|reg|global)', lambda m:m[1]+colored(m[2], "magenta"), s, flags=re.M) # space
  s = re.sub(r'(\.)(version|target|address_size|visible|entry)', lambda m:m[1]+colored(m[2], "magenta"), s, flags=re.M) # derivatives
  return s
def arch(): return "sm_" + "".join([str(x) for x in pycuda.driver.Context.get_device().compute_capability()])

if getenv("CUDACPU", 0) == 1:
  import ctypes, ctypes.util
  lib = ctypes.CDLL(ctypes.util.find_library("gpuocelot"))
  lib.ptx_run.argtypes = [ctypes.c_char_p, ctypes.c_int, ctypes.POINTER(ctypes.c_void_p), ctypes.c_int, ctypes.c_int, ctypes.c_int, ctypes.c_int, ctypes.c_int, ctypes.c_int, ctypes.c_int]
  class cuda:
    class module:
      def __init__(self, src): self.src = src
      def get_function(self, _): return self
      def __call__(self, *args, block, grid, shared): lib.ptx_run(self.src, len(args), (ctypes.c_void_p * len(args))(*[ctypes.cast(x, ctypes.c_void_p) for x in args]), *block, *grid, shared)
    module_from_buffer = lambda src: cuda.module(src) # pylint: disable=unnecessary-lambda # noqa: E731
    class Event:
      def __init__(self): pass
      def record(self): self.start = time.perf_counter()
      def time_till(self, other): return self.start - other.start
      def synchronize(self): pass
    class Context:
      synchronize = lambda:0 # noqa: E731
    CompileError = Exception
  class context:
    class device:
      compute_capability = lambda: (3,5) # pylint: disable=unnecessary-lambda # noqa: E731
    get_device = lambda: context.device # pylint: disable=unnecessary-lambda # noqa: E731
  import pycuda.driver # type: ignore
  pycuda.driver.Context = context
  RawCUDABuffer = RawMallocBuffer
else:
  import pycuda.autoprimaryctx # type: ignore # pylint: disable=unused-import # noqa: F401
  import pycuda.driver as cuda # type: ignore
  class CUDAAllocator(LRUAllocator):
    def _do_alloc(self, size, dtype, device, **kwargs): return cuda.mem_alloc(size * dtype.itemsize) # type: ignore
    def _cached_bufkey(self, size, dtype, device): return (device, size*dtype.itemsize) # Buffers of the same length could be reused, no matter what dtype.
  CUDAAlloc = CUDAAllocator(pycuda.driver.Context.get_device().total_memory())
  class RawCUDABuffer(RawBufferCopyInOut): # type: ignore
    def __init__(self, size, dtype): super().__init__(size, dtype, allocator=CUDAAlloc)
    def _copyin(self, x:np.ndarray, stream:Optional[cuda.Stream]=None): cuda.memcpy_htod_async(self._buf, x.ravel(), stream) # type: ignore
    def _copyout(self, x:np.ndarray): cuda.memcpy_dtoh(x, self._buf) # type: ignore

class CUDAProgram:
  def __init__(self, name:str, prg:str, binary=False, shared = 0):
    if not binary:
      try: prg = cuda_compile(prg, target="ptx", no_extern_c=True, options=['-Wno-deprecated-gpu-targets']).decode('utf-8')
      except cuda.CompileError as e:
        if DEBUG >= 3: print("FAILED TO BUILD", prg)
        raise e
    if DEBUG >= 5: print(pretty_ptx(prg))
    if DEBUG >= 6:
      try:
        fn = (Path(tempfile.gettempdir()) / f"tinycuda_{hashlib.md5(prg.encode('utf-8')).hexdigest()}").as_posix()
        with open(fn + ".ptx", "wb") as f: f.write(prg.encode('utf-8'))
        subprocess.run(["ptxas", f"-arch={arch()}", "-o", fn, fn+".ptx"], check=True)
        print(subprocess.check_output(['nvdisasm', fn]).decode('utf-8'))
      except Exception as e: print("failed to generate SASS", str(e))
    # TODO: name is wrong, so we get it from the ptx using hacks
    self.prg, self.shared = cuda.module_from_buffer(prg.encode('utf-8')).get_function(prg.split(".visible .entry ")[1].split("(")[0]), shared

  def __call__(self, global_size, local_size, *args, wait=False):
    if wait:
      start, end = cuda.Event(), cuda.Event()
      start.record()
    self.prg(*[x._buf if isinstance(x, RawCUDABuffer) else np.int32(x) if (isinstance(x, int) and not getenv("CUDACPU")) else x for x in args], block=tuple(local_size), grid=tuple(global_size), shared=self.shared)
    if wait:
      end.record()
      end.synchronize()
      return start.time_till(end)*1e-3

renderer = functools.partial(uops_to_cstyle, CStyleLanguage(
  kernel_prefix = "__global__ ", smem_prefix = "__shared__ ", arg_int_prefix = "const int", barrier = "__syncthreads();", float4 = "make_float4",
  gid = [f'blockIdx.{chr(120+i)}' for i in range(3)],
  lid = [f'threadIdx.{chr(120+i)}' for i in range(3)],
  half_prekernel = """
    #include <cuda_fp16.h>
    struct __align__(8) half4 {
      half2 x, y;
      __device__ __forceinline__ explicit half4(const float4& a): x(make_half2(__float2half(a.x), __float2half(a.y))), y(make_half2(__float2half(a.z),__float2half(a.w))) {}
      __device__ __forceinline__ explicit operator float4() const {return make_float4(__half2float(x.x), __half2float(x.y), __half2float(y.x), __half2float(y.y)); }
    };
<<<<<<< HEAD
  """)) if not getenv("PTX") else fromimport("tinygrad.codegen.assembly_ptx", "uops_to_ptx_asm")
CUDABuffer = Compiled(RawCUDABuffer, LinearizerOptions(supported_vector_sizes={dtypes.float: [] if getenv("PTX") else [2,4]}, 
                                                       supported_vector_sizes_alu = {dtypes.float: []},
                                                       global_max = [65535, 65535, 2147483647], local_max = [64, 1024, 1024]), renderer, CUDAProgram, cuda.Context.synchronize)
=======
    """))
CUDABuffer = Compiled(RawCUDABuffer, LinearizerOptions(supports_float4=True, supports_float4_alu=False, global_max = [65535, 65535, 2147483647], local_max = [64, 1024, 1024]), renderer, CUDAProgram, cuda.Context.synchronize)
>>>>>>> c4e8ea73
<|MERGE_RESOLUTION|>--- conflicted
+++ resolved
@@ -3,11 +3,7 @@
 from typing import Optional
 import numpy as np
 from pycuda.compiler import compile as cuda_compile # type: ignore
-<<<<<<< HEAD
-from tinygrad.helpers import DEBUG, getenv, colored, fromimport, dtypes
-=======
-from tinygrad.helpers import DEBUG, getenv, colored
->>>>>>> c4e8ea73
+from tinygrad.helpers import DEBUG, getenv, colored, dtypes
 from tinygrad.ops import Compiled
 from tinygrad.runtime.lib import RawBufferCopyInOut, RawMallocBuffer, LRUAllocator
 from tinygrad.codegen.kernel import LinearizerOptions
@@ -100,12 +96,7 @@
       __device__ __forceinline__ explicit half4(const float4& a): x(make_half2(__float2half(a.x), __float2half(a.y))), y(make_half2(__float2half(a.z),__float2half(a.w))) {}
       __device__ __forceinline__ explicit operator float4() const {return make_float4(__half2float(x.x), __half2float(x.y), __half2float(y.x), __half2float(y.y)); }
     };
-<<<<<<< HEAD
-  """)) if not getenv("PTX") else fromimport("tinygrad.codegen.assembly_ptx", "uops_to_ptx_asm")
-CUDABuffer = Compiled(RawCUDABuffer, LinearizerOptions(supported_vector_sizes={dtypes.float: [] if getenv("PTX") else [2,4]}, 
+    """))
+CUDABuffer = Compiled(RawCUDABuffer, LinearizerOptions(supported_vector_sizes={[2,4]}, 
                                                        supported_vector_sizes_alu = {dtypes.float: []},
-                                                       global_max = [65535, 65535, 2147483647], local_max = [64, 1024, 1024]), renderer, CUDAProgram, cuda.Context.synchronize)
-=======
-    """))
-CUDABuffer = Compiled(RawCUDABuffer, LinearizerOptions(supports_float4=True, supports_float4_alu=False, global_max = [65535, 65535, 2147483647], local_max = [64, 1024, 1024]), renderer, CUDAProgram, cuda.Context.synchronize)
->>>>>>> c4e8ea73
+                                                       global_max = [65535, 65535, 2147483647], local_max = [64, 1024, 1024]), renderer, CUDAProgram, cuda.Context.synchronize)