--- conflicted
+++ resolved
@@ -110,11 +110,7 @@
       return start.time_till(end)*1e-3
 
 renderer = functools.partial(uops_to_cstyle, CStyleLanguage(
-<<<<<<< HEAD
-  kernel_prefix = "__attribute__((global))", smem_prefix = "__attribute__((shared))", arg_int_prefix = "const int", barrier = "__syncthreads();", float4 = "make_float4",
-=======
-  kernel_prefix = "__global__ ", smem_prefix = "__shared__ ", smem_prefix_for_cast=False, arg_int_prefix = "const int", barrier = "__syncthreads();", float4 = "make_float4",
->>>>>>> 5d5921d2
+  kernel_prefix = "__attribute__((global))", smem_prefix = "__attribute__((shared))", smem_prefix_for_cast=False, arg_int_prefix = "const int", barrier = "__syncthreads();", float4 = "make_float4",
   gid = [f'blockIdx.{chr(120+i)}' for i in range(3)],
   lid = [f'threadIdx.{chr(120+i)}' for i in range(3)],
   xid = [f'(blockIdx.{chr(120+i)}*blockDim.{chr(120+i)}+threadIdx.{chr(120+i)})' for i in range(3)],
