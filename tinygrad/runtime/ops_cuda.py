--- conflicted
+++ resolved
@@ -1,22 +1,12 @@
 import subprocess
 from typing import Optional
 import numpy as np
-<<<<<<< HEAD
 from tinygrad.helpers import DEBUG, getenv
-=======
-import pycuda.autoprimaryctx # type: ignore # pylint: disable=unused-import # noqa: F401
-import pycuda.driver as cuda # type: ignore
-from pycuda.compiler import compile as cuda_compile # type: ignore
-from tinygrad.helpers import DEBUG, getenv, fromimport
->>>>>>> d2b837c1
 from tinygrad.ops import Compiled
 from tinygrad.runtime.lib import RawBufferCopyInOut, RawMallocBuffer
 from tinygrad.codegen.cstyle import CStyleCodegen, CStyleLanguage
-<<<<<<< HEAD
 from tinygrad.codegen.assembly_ptx import PTXCodegen
 from pycuda.compiler import compile as cuda_compile # type: ignore
-=======
->>>>>>> d2b837c1
 
 EMULATING = (getenv("CUDACPU", 0) == 1)
 if EMULATING:
@@ -77,9 +67,4 @@
       typedef long long int64;
     """)
   supports_float4_alu = False
-<<<<<<< HEAD
-CUDABuffer = Compiled(RawMallocBuffer, CUDACodegen, CUDAProgram) if EMULATING else Compiled(RawCUDABuffer, PTXCodegen if getenv("PTX") else CUDACodegen, CUDAProgram, cuda.Context.synchronize)
-=======
-
-CUDABuffer = Compiled(RawCUDABuffer, fromimport("tinygrad.codegen.assembly_ptx", "PTXCodegen") if getenv("PTX") else CUDACodegen, CUDAProgram, cuda.Context.synchronize)
->>>>>>> d2b837c1
+CUDABuffer = Compiled(RawMallocBuffer, CUDACodegen, CUDAProgram) if EMULATING else Compiled(RawCUDABuffer, PTXCodegen if getenv("PTX") else CUDACodegen, CUDAProgram, cuda.Context.synchronize)