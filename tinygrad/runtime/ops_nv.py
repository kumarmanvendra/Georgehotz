--- conflicted
+++ resolved
@@ -9,24 +9,9 @@
 import tinygrad.runtime.autogen.nv_gpu as nv_gpu
 import tinygrad.runtime.autogen.nvrtc as nvrtc
 from tinygrad.renderer.assembly import PTXRenderer
-<<<<<<< HEAD
-if getenv("IOCTL"): import extra.nv_gpu_driver.nv_ioctl # noqa: F401
-
-libc = ctypes.CDLL(ctypes.util.find_library("c"))
-libc.mmap.argtypes = [ctypes.c_void_p, ctypes.c_size_t, ctypes.c_int, ctypes.c_int, ctypes.c_int, ctypes.c_long]
-libc.mmap.restype = ctypes.c_void_p
-libc.munmap.argtypes = [ctypes.c_void_p, ctypes.c_size_t]
-libc.munmap.restype = ctypes.c_int
-
-if MOCKGPU:=getenv("MOCKGPU"):
-  import extra.mockgpu.mockgpu  # noqa: F401
-  libc.mmap = extra.mockgpu.mockgpu._mmap # type: ignore
-  libc.munmap = extra.mockgpu.mockgpu._munmap # type: ignore
-=======
 import tinygrad.runtime.autogen.libc as libc
 if getenv("IOCTL"): import extra.nv_gpu_driver.nv_ioctl # noqa: F401 # pylint: disable=unused-import
 if MOCKGPU:=getenv("MOCKGPU"): import extra.mockgpu.mockgpu # noqa: F401 # pylint: disable=unused-import
->>>>>>> 3210764e
 
 def nv_iowr(fd, nr, args):
   ret = fcntl.ioctl(fd, (3 << 30) | (ctypes.sizeof(args) & 0x1FFF) << 16 | (ord('F') & 0xFF) << 8 | (nr & 0xFF), args)
