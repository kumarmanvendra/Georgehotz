import os, mmap
try: import _posixshmem
except Exception: pass
from typing import Optional
from typing import Callable, Dict, Tuple
<<<<<<< HEAD
from tinygrad.helpers import prod, all_int, DType
=======
from tinygrad.helpers import prod, DType, OSX
>>>>>>> 4f8f0ac1
from tinygrad.runtime.lib import RawBufferMapped
from tinygrad.ops import Interpreted, Op, MovementOps, UnaryOps, BufferOps
from tinygrad.shape.view import strides_for_shape
MAP_LOCKED, MAP_POPULATE = 0x2000, 0x008000

class RawDiskBuffer(RawBufferMapped):
  def __init__(self, size, dtype:DType, device:Optional[str]=None, buf=None, shape=None, offset=0):  # pylint: disable=super-init-not-called
    self.shape = (size, ) if shape is None else shape
    self.offset = offset  # this is an offset in bytes
    assert device is not None or buf is not None, "disk tensor needs a path or a buf"
    if device is not None:
      if str(device).startswith("shm:"):
        if OSX:
          with open(f"/tmp/shm_{device[4:]}", "w+b") as f:
            f.truncate(size * dtype.itemsize)
            shm = mmap.mmap(f.fileno(), size * dtype.itemsize, flags=mmap.MAP_SHARED)
        else:
          fd = _posixshmem.shm_open(device[4:], os.O_RDWR, 0o600)
          # TODO: these flags are somewhat platform specific, but python doesn't expose the ones we need
          shm = mmap.mmap(fd, size * dtype.itemsize, flags=mmap.MAP_SHARED | MAP_LOCKED | MAP_POPULATE)
          shm.madvise(mmap.MADV_HUGEPAGE)     # type: ignore   # not on OSX
          os.close(fd)
        buf = [None, shm, 1]
      else:
        f = open(device, "a+b")
        if os.path.getsize(device) < size * dtype.itemsize: os.ftruncate(f.fileno(), size * dtype.itemsize)
        buf = [f, mmap.mmap(f.fileno(), size * dtype.itemsize), 1]
    else:
      buf[2] += 1
    # NOTE: we don't call super since disk tensors don't use RAM
    self.size, self.dtype, self._buf = size, dtype, buf
  def __del__(self):
    self._buf[2] -= 1
    if self._buf[2] == 0 and self._buf[0] is not None: self._buf[0].close()
  def cast(self, arg:Tuple[DType, bool]): return RawDiskBuffer(self.size, arg[0], buf=self._buf, shape=self.shape, offset=self.offset)
  def as_strided(self, arg):
    assert strides_for_shape(arg[0]) == arg[1], "disk tensors don't support strides"
    return RawDiskBuffer(prod(arg[0]), self.dtype, buf=self._buf, offset=self.offset+arg[2]*self.dtype.itemsize, shape=arg[0])

  def _buffer(self): return memoryview(self._buf[1])[self.offset:self.offset+self.size*self.dtype.itemsize]
<<<<<<< HEAD
  def readinto(self, buf):
    self._buf[0].seek(self.offset)
    self._buf[0].readinto(buf)
  def transfer(self, cls, shape, dtype, **kwargs):
    assert all_int(shape), "does not support symbolic shape"
    instance = cls(prod(shape), dtype, **kwargs)
    self.readinto(instance._buffer())
    return instance
=======
  def readinto(self, buf:memoryview):
    if self._buf[0] is not None:
      self._buf[0].seek(self.offset)
      self._buf[0].readinto(buf)
    else:
      buf.cast('B')[:] = self._buffer()
>>>>>>> 4f8f0ac1

disk_fxn_for_op: Dict[Op, Callable] = { BufferOps.MEM: lambda x: x, UnaryOps.NOOP: lambda x: x, UnaryOps.CAST: RawDiskBuffer.cast, MovementOps.AS_STRIDED: RawDiskBuffer.as_strided }
DiskBuffer = Interpreted(RawDiskBuffer, disk_fxn_for_op)<|MERGE_RESOLUTION|>--- conflicted
+++ resolved
@@ -3,11 +3,7 @@
 except Exception: pass
 from typing import Optional
 from typing import Callable, Dict, Tuple
-<<<<<<< HEAD
-from tinygrad.helpers import prod, all_int, DType
-=======
-from tinygrad.helpers import prod, DType, OSX
->>>>>>> 4f8f0ac1
+from tinygrad.helpers import prod, all_int, DType, OSX
 from tinygrad.runtime.lib import RawBufferMapped
 from tinygrad.ops import Interpreted, Op, MovementOps, UnaryOps, BufferOps
 from tinygrad.shape.view import strides_for_shape
@@ -48,23 +44,17 @@
     return RawDiskBuffer(prod(arg[0]), self.dtype, buf=self._buf, offset=self.offset+arg[2]*self.dtype.itemsize, shape=arg[0])
 
   def _buffer(self): return memoryview(self._buf[1])[self.offset:self.offset+self.size*self.dtype.itemsize]
-<<<<<<< HEAD
-  def readinto(self, buf):
-    self._buf[0].seek(self.offset)
-    self._buf[0].readinto(buf)
-  def transfer(self, cls, shape, dtype, **kwargs):
-    assert all_int(shape), "does not support symbolic shape"
-    instance = cls(prod(shape), dtype, **kwargs)
-    self.readinto(instance._buffer())
-    return instance
-=======
   def readinto(self, buf:memoryview):
     if self._buf[0] is not None:
       self._buf[0].seek(self.offset)
       self._buf[0].readinto(buf)
     else:
       buf.cast('B')[:] = self._buffer()
->>>>>>> 4f8f0ac1
+  def transfer(self, cls, shape, dtype, **kwargs):
+    assert all_int(shape), "does not support symbolic shape"
+    instance = cls(prod(shape), dtype, **kwargs)
+    self.readinto(instance._buffer())
+    return instance
 
 disk_fxn_for_op: Dict[Op, Callable] = { BufferOps.MEM: lambda x: x, UnaryOps.NOOP: lambda x: x, UnaryOps.CAST: RawDiskBuffer.cast, MovementOps.AS_STRIDED: RawDiskBuffer.as_strided }
 DiskBuffer = Interpreted(RawDiskBuffer, disk_fxn_for_op)