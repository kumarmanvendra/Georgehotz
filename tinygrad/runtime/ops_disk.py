<<<<<<< HEAD
import os, mmap, _posixshmem, io
from tinygrad.helpers import OSX
from tinygrad.device import Compiled, Allocator

class DiskBuffer:
  def __init__(self, fd, mem, offset, size): self.fd, self.mem, self.offset, self.size = fd, mem, offset, size
  def _buf(self) -> memoryview: return memoryview(self.mem)[self.offset:self.offset+self.size]

MAP_LOCKED, MAP_POPULATE = 0 if OSX else 0x2000, getattr(mmap, "MAP_POPULATE", 0 if OSX else 0x008000)
class DiskAllocator(Allocator):
  def __init__(self, device:str): self.device = device
  def _alloc(self, size:int, options) -> DiskBuffer:
    if self.device.startswith("shm:"):
      fd = _posixshmem.shm_open("/"+self.device[4:].lstrip("/"), os.O_RDWR, 0o600)
      mem = mmap.mmap(fd, size, mmap.MAP_SHARED | MAP_POPULATE | MAP_LOCKED)
      os.close(fd)
      fd = None
    else:
      try: fd = os.open(self.device, os.O_RDWR|os.O_CREAT|(0 if OSX else os.O_DIRECT))
      except OSError: fd = os.open(self.device, os.O_RDWR|os.O_CREAT)
      if os.fstat(fd).st_size < size: os.ftruncate(fd, size)
      mem = mmap.mmap(fd, size)
    if (hp := getattr(mmap, "MADV_HUGEPAGE", None)) is not None: mem.madvise(hp) # type: ignore
    return DiskBuffer(fd, mem, 0, size)
  def _free(self, opaque:DiskBuffer, options):
    if opaque.fd: os.close(opaque.fd)
  def as_buffer(self, src:DiskBuffer): return src._buf()
  def copyin(self, dest:DiskBuffer, src:memoryview): dest._buf()[:] = src
  def copyout(self, dest:memoryview, src:DiskBuffer):
    if OSX and src.fd is not None:
      # OSX doesn't seem great at mmap, this is faster
      with io.FileIO(src.fd, "a+b", closefd=False) as fo:
=======
from __future__ import annotations
import os, mmap, _posixshmem, io, functools
from typing import Dict, List, Any, Optional
from tinygrad.helpers import prod, OSX
from tinygrad.device import Compiled, Allocator, JITRunner, Buffer
from tinygrad.ops import UnaryOps, LazyOp, BufferOps
from tinygrad.shape.view import strides_for_shape

class DiskBuffer:
  def __init__(self, device:DiskDevice, size:int, offset=0):
    self.device, self.size, self.offset = device, size, offset
  def __repr__(self): return f"<DiskBuffer size={self.size} offset={self.offset}>"
  def _buf(self) -> memoryview:
    assert self.device.mem is not None, "DiskBuffer wasn't opened"
    return memoryview(self.device.mem)[self.offset:self.offset+self.size]

MAP_LOCKED, MAP_POPULATE = 0 if OSX else 0x2000, getattr(mmap, "MAP_POPULATE", 0 if OSX else 0x008000)
class DiskAllocator(Allocator):
  def __init__(self, device:DiskDevice): self.device = device
  def _alloc(self, size:int, options):
    self.device._might_open(size)
    return DiskBuffer(self.device, size)
  def _free(self, buf, options): self.device._might_close()
  def as_buffer(self, src:DiskBuffer): return src._buf()
  def copyin(self, dest:DiskBuffer, src:memoryview): dest._buf()[:] = src
  def copyout(self, dest:memoryview, src:DiskBuffer):
    if OSX and hasattr(self.device, 'fd'):
      # OSX doesn't seem great at mmap, this is faster
      with io.FileIO(self.device.fd, "a+b", closefd=False) as fo:
>>>>>>> e79a11b9
        fo.seek(src.offset)
        fo.readinto(dest)
    else:
      dest[:] = src._buf()
<<<<<<< HEAD
  def offset(self, buf:DiskBuffer, offset:int, size:int): return DiskBuffer(buf.fd, buf.mem, buf.offset+offset, size)

class DiskDevice(Compiled):
  def __init__(self, device:str): super().__init__(device, DiskAllocator(device[len("disk:"):]), None, None)
  def get_runner(self, *ast): raise RuntimeError("DISK backend only supports offset buffers")
=======

class DiskRunner(JITRunner):
  def __init__(self, ast:LazyOp):
    # two ASTs are allowed here.
    assert ast.op is BufferOps.STORE, "output of AST must be store"
    assert ast.arg.st.contiguous, "shapetracker must be contiguous"
    # TODO: there shouldn't actually be casts here, bitcasts should fold into the load
    if ast.src[0].op is UnaryOps.CAST:
      top_src = ast.src[0].src[0]
      assert ast.src[0].arg[1], "disk only supports bitcasts, not normal casts"
      self.new_dtype = ast.src[0].arg[0]
    else:
      top_src = ast.src[0]
      self.new_dtype = top_src.arg.dtype
    assert top_src.op is BufferOps.LOAD, "top of AST must be load"
    assert len(top_src.arg.st.views) == 1, "shapetracker must have 1 view"
    view = top_src.arg.st.views[0]
    assert view.mask is None, "view cannot have a mask"
    assert strides_for_shape(view.shape) == view.strides, "disk tensors don't support strides"
    self.new_size = prod(view.shape)
    self.new_offset = view.offset * top_src.arg.dtype.itemsize
  def __call__(self, rawbufs:List[Buffer], var_vals:Dict[Any, int], wait=False, jit=False):
    assert len(rawbufs) == 2
    # TODO: this is a terrible hack that should be moved to lazy.py
    rawbufs[0]._buf.offset = rawbufs[1]._buf.offset+self.new_offset

class DiskDevice(Compiled):
  def __init__(self, device:str):
    self.size: Optional[int] = None
    self.count = 0
    super().__init__(device, DiskAllocator(self), None, None)
  def _might_open(self, size):
    self.count += 1
    assert self.size is None or size <= self.size, f"can't reopen Disk tensor with larger size, opened with {self.size}, tried to open with {size}"
    if self.size is not None: return
    filename = self.dname[len("disk:"):]
    self.size = size

    if filename.startswith("shm:"):
      fd = _posixshmem.shm_open("/"+filename[4:].lstrip("/"), os.O_RDWR, 0o600)
      self.mem = mmap.mmap(fd, self.size, mmap.MAP_SHARED | MAP_POPULATE | MAP_LOCKED)
      os.close(fd)
    else:
      try: self.fd = os.open(filename, os.O_RDWR|os.O_CREAT|(0 if OSX else os.O_DIRECT))
      except OSError: self.fd = os.open(filename, os.O_RDWR|os.O_CREAT)
      if os.fstat(self.fd).st_size < self.size: os.ftruncate(self.fd, self.size)
      self.mem = mmap.mmap(self.fd, self.size)
    if (hp := getattr(mmap, "MADV_HUGEPAGE", None)) is not None: self.mem.madvise(hp) # type: ignore
  def _might_close(self):
    self.count -= 1
    if self.count == 0:
      os.close(self.fd)
      self.size = None
  @functools.lru_cache(None)    # pylint: disable=method-cache-max-size-none
  def get_runner(self, *ast:LazyOp):
    assert len(ast) == 1, "DiskRunner doesn't support multioutput kernels."
    return DiskRunner(ast[0])
>>>>>>> e79a11b9
<|MERGE_RESOLUTION|>--- conflicted
+++ resolved
@@ -1,37 +1,3 @@
-<<<<<<< HEAD
-import os, mmap, _posixshmem, io
-from tinygrad.helpers import OSX
-from tinygrad.device import Compiled, Allocator
-
-class DiskBuffer:
-  def __init__(self, fd, mem, offset, size): self.fd, self.mem, self.offset, self.size = fd, mem, offset, size
-  def _buf(self) -> memoryview: return memoryview(self.mem)[self.offset:self.offset+self.size]
-
-MAP_LOCKED, MAP_POPULATE = 0 if OSX else 0x2000, getattr(mmap, "MAP_POPULATE", 0 if OSX else 0x008000)
-class DiskAllocator(Allocator):
-  def __init__(self, device:str): self.device = device
-  def _alloc(self, size:int, options) -> DiskBuffer:
-    if self.device.startswith("shm:"):
-      fd = _posixshmem.shm_open("/"+self.device[4:].lstrip("/"), os.O_RDWR, 0o600)
-      mem = mmap.mmap(fd, size, mmap.MAP_SHARED | MAP_POPULATE | MAP_LOCKED)
-      os.close(fd)
-      fd = None
-    else:
-      try: fd = os.open(self.device, os.O_RDWR|os.O_CREAT|(0 if OSX else os.O_DIRECT))
-      except OSError: fd = os.open(self.device, os.O_RDWR|os.O_CREAT)
-      if os.fstat(fd).st_size < size: os.ftruncate(fd, size)
-      mem = mmap.mmap(fd, size)
-    if (hp := getattr(mmap, "MADV_HUGEPAGE", None)) is not None: mem.madvise(hp) # type: ignore
-    return DiskBuffer(fd, mem, 0, size)
-  def _free(self, opaque:DiskBuffer, options):
-    if opaque.fd: os.close(opaque.fd)
-  def as_buffer(self, src:DiskBuffer): return src._buf()
-  def copyin(self, dest:DiskBuffer, src:memoryview): dest._buf()[:] = src
-  def copyout(self, dest:memoryview, src:DiskBuffer):
-    if OSX and src.fd is not None:
-      # OSX doesn't seem great at mmap, this is faster
-      with io.FileIO(src.fd, "a+b", closefd=False) as fo:
-=======
 from __future__ import annotations
 import os, mmap, _posixshmem, io, functools
 from typing import Dict, List, Any, Optional
@@ -61,18 +27,10 @@
     if OSX and hasattr(self.device, 'fd'):
       # OSX doesn't seem great at mmap, this is faster
       with io.FileIO(self.device.fd, "a+b", closefd=False) as fo:
->>>>>>> e79a11b9
         fo.seek(src.offset)
         fo.readinto(dest)
     else:
       dest[:] = src._buf()
-<<<<<<< HEAD
-  def offset(self, buf:DiskBuffer, offset:int, size:int): return DiskBuffer(buf.fd, buf.mem, buf.offset+offset, size)
-
-class DiskDevice(Compiled):
-  def __init__(self, device:str): super().__init__(device, DiskAllocator(device[len("disk:"):]), None, None)
-  def get_runner(self, *ast): raise RuntimeError("DISK backend only supports offset buffers")
-=======
 
 class DiskRunner(JITRunner):
   def __init__(self, ast:LazyOp):
@@ -129,5 +87,4 @@
   @functools.lru_cache(None)    # pylint: disable=method-cache-max-size-none
   def get_runner(self, *ast:LazyOp):
     assert len(ast) == 1, "DiskRunner doesn't support multioutput kernels."
-    return DiskRunner(ast[0])
->>>>>>> e79a11b9
+    return DiskRunner(ast[0])