import numpy as np
import ctypes, functools, math, collections
import extra.hip_wrapper as hip
<<<<<<< HEAD
from tinygrad.helpers import DEBUG, getenv, dtypes
from tinygrad.ops import Compiled
=======
from typing import Tuple, Any, List
from tinygrad.helpers import DEBUG, getenv
from tinygrad.ops import Compiled, ASTRunner, BasicBatchExecutor
>>>>>>> c4e8ea73
from tinygrad.runtime.lib import RawBufferCopyInOut, LRUAllocator, RawBufferTransfer
from tinygrad.codegen.kernel import LinearizerOptions
from tinygrad.renderer.cstyle import uops_to_cstyle, CStyleLanguage

# TODO: if you fork and exit the child process after creating anything with cl on AMD, it hangs on e.wait()
if DEBUG >= 6:
  from extra.helpers import enable_early_exec
  early_exec = enable_early_exec()

# The default HIP stream is used for everything.

class HIPAllocator(LRUAllocator):
  def _do_alloc(self, size, dtype, device, **kwargs):
    hip.hipSetDevice(device)
    return hip.hipMalloc(size * dtype.itemsize)
  def _do_free(self, buf): hip.hipFree(buf)
  def _cached_bufkey(self, size, dtype, device): return (device, size*dtype.itemsize) # Buffers of the same length could be reused, no matter what dtype.

class _HIP:
  def __init__(self):
    self.device_count = hip.hipGetDeviceCount()
    self.default_device = getenv("HIP_DEFAULT_DEVICE")
    self.allocator = HIPAllocator(hip.hipGetDeviceProperties(self.default_device).totalGlobalMem)
HIP = _HIP()

class HIPGraph(BasicBatchExecutor):
  def __init__(self, jit_cache: List[Tuple[Any, Any, Any]]):
    self.info, self.graphs, self.instances = [], [], []

    # Check if HIPGraph could run the given jit_cache. If not, no hip graph is created and HIPGraph is a BasicBatchExecutor.
    if DEBUG>0 or not all(isinstance(prg, ASTRunner) and isinstance(prg.clprg, HIPProgram) for prg,_,_ in jit_cache): return # Only HIPProgram can be captured.
    if len(set([pargs[0]._device for _,pargs,_ in jit_cache])) != 1: return # Only one device is supported now.

    # Splitting the JIT cache into batches to enable parallel execution (cpu+gpu). Batch sizes follow a logarithmic pattern: 4, 8, 16, 32, and so on.
    # This helps push tasks to the GPU while the CPU updates the next graph.
    capture_stream = hip.hipStreamCreate()
    hip.hipStreamBeginCapture(capture_stream)
    for j,(prg, pargs, variables) in enumerate(jit_cache):
      # Capture node
      global_size, local_size = prg.launch_dims(variables)
      _, _, graph, deps = hip.hipStreamGetCaptureInfo_v2(capture_stream)
      params = hip.buildKernelNodeParams(*pargs, *variables.values(), func=prg.clprg.prgs[pargs[0]._device], grid=global_size, block=local_size)
      graph_node = hip.hipGraphAddKernelNode(graph, deps, params)
      hip.hipStreamUpdateCaptureDependencies(capture_stream, [graph_node], hip.hipStreamSetCaptureDependencies)
      self.info.append((self.__get_batch(j), graph_node, params))

      # If the next batch is different or this is the last entry, finish the graph.
      if self.__get_batch(j) != self.__get_batch(j+1) or j==len(jit_cache)-1:
        self.graphs.append(hip.hipStreamEndCapture(capture_stream))
        self.instances.append(hip.hipGraphInstantiate(self.graphs[-1]))
        if j!=len(jit_cache)-1: hip.hipStreamBeginCapture(capture_stream)
    hip.hipStreamDestroy(capture_stream)

  def __del__(self):
    for inst in self.instances: hip.hipGraphExecDestroy(inst)
    for gr in self.graphs: hip.hipGraphDestroy(gr)

  def __update(self, nodeid, inst, prg, pargs, variables, updated_args=None):
    batchid, graph_node, params = self.info[nodeid]
    global_size, local_size = prg.launch_dims(variables)
    hip.updateKernelNodeParams(params, *pargs, *variables.values(), grid=global_size, block=local_size, updated_args=updated_args)
    hip.hipGraphExecKernelNodeSetParams(inst, graph_node, params)
    self.info[nodeid] = (batchid, graph_node, params)

  def exec(self, jit_cache: List[Tuple[Any, Any, Any]], updatable_entries):
    if not self.instances: return super().exec(jit_cache, updatable_entries) # No graph is created switch to basic executor.
    update_keys_per_batch = collections.defaultdict(list)
    for j in updatable_entries.keys(): update_keys_per_batch[self.info[j][0]].append(j)
    for i,inst in enumerate(self.instances):
      for j in update_keys_per_batch[i]: self.__update(j, inst, jit_cache[j][0], jit_cache[j][1], jit_cache[j][2], updated_args=updatable_entries[j])
      hip.hipGraphLaunch(inst)
    super().recalc_stat(jit_cache)
  def __get_batch(self, j): return int(math.log(j+4,2)-2) # Batch sizes are logarithmic 4,8,16,32,...

class RawHIPBuffer(RawBufferCopyInOut, RawBufferTransfer):
  def __init__(self, size, dtype, device=str(HIP.default_device)): super().__init__(size, dtype, allocator=HIP.allocator, **{'device': int(device)})
  def _copyin(self, x:np.ndarray):
    x = np.require(x, requirements='C')
    hip.hipMemcpyAsync(self._buf, x.ctypes.data, self.size * self.dtype.itemsize, hip.hipMemcpyHostToDevice, 0)
  def _copyout(self, x:np.ndarray): hip.hipMemcpy(x.ctypes.data, self._buf, self.size * self.dtype.itemsize, hip.hipMemcpyDeviceToHost)
  def _transfer(self, x): hip.hipMemcpyAsync(self._buf, x._buf, self.size * self.dtype.itemsize, hip.hipMemcpyDeviceToDevice, 0)

class HIPProgram:
  def __init__(self, name:str, prg:str, binary=False):
    try:
      if not binary:
        prog = hip.hiprtcCreateProgram(prg, name, [], [])
        device_properties = hip.hipGetDeviceProperties(HIP.default_device)
        hip.hiprtcCompileProgram(prog, [f'--offload-arch={device_properties.gcnArchName}'])
        prg = hip.hiprtcGetCode(prog)
    except Exception as e:
      if DEBUG >= 3: print("FAILED TO BUILD", prg)
      raise e
    if DEBUG >= 6:
      asm = early_exec((["/opt/rocm/llvm/bin/llvm-objdump", '-d', '-'], prg))
      print('\n'.join([x for x in asm.decode('utf-8').split("\n") if 's_code_end' not in x]))

    self.prgs = []
    for i in range(HIP.device_count):
      hip.hipSetDevice(i)
      self.prgs.append(hip.hipModuleGetFunction(hip.hipModuleLoadData(prg), name))

  def __call__(self, global_size, local_size, *args, wait=False):
    hip.hipSetDevice(args[0]._device)
    if wait:
      start, end = hip.hipEventCreate(), hip.hipEventCreate()
      hip.hipEventRecord(start)
    class PackageStruct(ctypes.Structure):
      _fields_ = [(f'field{idx}', ctypes.c_void_p if not isinstance(args[idx], int) else ctypes.c_int) for idx in range(len(args))]
    struct = PackageStruct(*[data._buf if not isinstance(data, int) else np.int32(data) for data in args])
    hip.hipModuleLaunchKernel(self.prgs[args[0]._device], global_size[0], global_size[1], global_size[2], local_size[0], local_size[1], local_size[2], 0, 0, struct)
    if wait:
      hip.hipEventRecord(end)
      hip.hipEventSynchronize(end)
      return hip.hipEventElapsedTime(start, end)*1e-3

renderer = functools.partial(uops_to_cstyle, CStyleLanguage(
  kernel_prefix = "#include <hip/hip_common.h>\n#define INFINITY (__builtin_inff())\n#define NAN (__builtin_nanf(\"\"))" + """
__device__ float4 max(float4 x, float4 y) { return float4(max(x.x, y.x), max(x.y, y.y), max(x.z, y.z), max(x.w, y.w)); }
__device__ float4 pow(float x, float4 y) { return float4(pow(x, y.x), pow(x, y.y), pow(x, y.z), pow(x, y.w)); }
__device__ float4 pow(float4 x, float4 y) { return float4(pow(x.x, y.x), pow(x.y, y.y), pow(x.z, y.z), pow(x.w, y.w)); }
__device__ float4 log2(float4 x) { return float4(log2(x.x), log2(x.y), log2(x.z), log2(x.w)); }
__device__ float4 exp2(float4 x) { return float4(exp2(x.x), exp2(x.y), exp2(x.z), exp2(x.w)); }
__device__ float4 sin(float4 x) { return float4(sin(x.x), sin(x.y), sin(x.z), sin(x.w)); }
typedef float float8 __attribute__((ext_vector_type(8)));
typedef _Float16 half16 __attribute__((ext_vector_type(16)));
extern "C" __global__
  """, launch_bounds=True,
  smem_prefix = "__shared__ ", barrier = "__syncthreads();", float4 = "make_float4", uses_vload=True, uses_ptr_arithmetic=True, arg_int_prefix = "const int",
  half_prekernel = "#include <hip/hip_fp16.h>\nusing half4 = HIP_vector_type<half, 4>;" + """
__device__ float vload_half(size_t offset, const half *p) { return (float)*(p + offset); }
__device__ float2 vload_half2(size_t offset, const half *p) { return make_float2((float)*(p + offset*2), (float)*(p + offset*2 + 1)); }
__device__ float4 vload_half4(size_t offset, const half *p) { return make_float4((float)*(p + offset*4), (float)*(p + offset*4 + 1), (float)*(p + offset*4 + 2), (float)*(p + offset*4 + 3)); }
__device__ void vstore_half(float data, size_t offset, half *p) { *(p + offset) = (half)data; }
__device__ void vstore_half2(float2 data, size_t offset, half *p) { *(p + offset*2) = (half)data.x; *(p + offset*2 + 1) = (half)data.y; }
__device__ void vstore_half4(float4 data, size_t offset, half *p) { *(p + offset*4) = (half)data.x; *(p + offset*4 + 1) = (half)data.y; *(p + offset*4 + 2) = (half)data.z; *(p + offset*4 + 3) = (half)data.w; }
  """,
  gid = [f'blockIdx.{chr(120+i)}' for i in range(3)],
  lid = [f'threadIdx.{chr(120+i)}' for i in range(3)]))
<<<<<<< HEAD
HIPBuffer = Compiled(RawHIPBuffer, LinearizerOptions(supported_vector_sizes={dtypes.float: [2,4], dtypes.half: [2]},
                                                     supported_vector_sizes_alu = {dtypes.float: [2,4], dtypes.half: [2]},
                                                     uses_float32_calculations = False), renderer, HIPProgram, hip.hipDeviceSynchronize)
=======
HIPBuffer = Compiled(RawHIPBuffer, LinearizerOptions(device="HIP"), renderer, HIPProgram, hip.hipDeviceSynchronize, HIPGraph)
>>>>>>> c4e8ea73
<|MERGE_RESOLUTION|>--- conflicted
+++ resolved
@@ -1,14 +1,9 @@
 import numpy as np
 import ctypes, functools, math, collections
 import extra.hip_wrapper as hip
-<<<<<<< HEAD
+from typing import Tuple, Any, List
 from tinygrad.helpers import DEBUG, getenv, dtypes
-from tinygrad.ops import Compiled
-=======
-from typing import Tuple, Any, List
-from tinygrad.helpers import DEBUG, getenv
 from tinygrad.ops import Compiled, ASTRunner, BasicBatchExecutor
->>>>>>> c4e8ea73
 from tinygrad.runtime.lib import RawBufferCopyInOut, LRUAllocator, RawBufferTransfer
 from tinygrad.codegen.kernel import LinearizerOptions
 from tinygrad.renderer.cstyle import uops_to_cstyle, CStyleLanguage
@@ -148,10 +143,6 @@
   """,
   gid = [f'blockIdx.{chr(120+i)}' for i in range(3)],
   lid = [f'threadIdx.{chr(120+i)}' for i in range(3)]))
-<<<<<<< HEAD
 HIPBuffer = Compiled(RawHIPBuffer, LinearizerOptions(supported_vector_sizes={dtypes.float: [2,4], dtypes.half: [2]},
                                                      supported_vector_sizes_alu = {dtypes.float: [2,4], dtypes.half: [2]},
-                                                     uses_float32_calculations = False), renderer, HIPProgram, hip.hipDeviceSynchronize)
-=======
-HIPBuffer = Compiled(RawHIPBuffer, LinearizerOptions(device="HIP"), renderer, HIPProgram, hip.hipDeviceSynchronize, HIPGraph)
->>>>>>> c4e8ea73
+                                                     uses_float32_calculations = False, device='HIP'), renderer, HIPProgram, hip.hipDeviceSynchronize, HIPGraph)