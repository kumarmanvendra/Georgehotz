--- conflicted
+++ resolved
@@ -1,11 +1,7 @@
 import numpy as np
 import ctypes, functools
 import extra.hip_wrapper as hip
-<<<<<<< HEAD
-from tinygrad.helpers import DEBUG, dtypes
-=======
-from tinygrad.helpers import DEBUG, getenv
->>>>>>> a96e54d8
+from tinygrad.helpers import DEBUG, getenv, dtypes
 from tinygrad.ops import Compiled
 from tinygrad.runtime.lib import RawBufferCopyInOut, LRUAllocator, RawBufferTransfer
 from tinygrad.codegen.kernel import LinearizerOptions
