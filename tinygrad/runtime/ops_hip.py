import numpy as np
import ctypes, functools
import extra.hip_wrapper as hip
from tinygrad.helpers import DEBUG, getenv
from tinygrad.ops import Compiled
from tinygrad.runtime.lib import RawBufferCopyInOut, LRUAllocator, RawBufferTransfer
<<<<<<< HEAD
from tinygrad.codegen.linearizer import LinearizerOptions
=======
from tinygrad.codegen.kernel import LinearizerOptions
>>>>>>> e36148b1
from tinygrad.renderer.cstyle import uops_to_cstyle, CStyleLanguage

# TODO: if you fork and exit the child process after creating anything with cl on AMD, it hangs on e.wait()
if DEBUG >= 5:
  from extra.helpers import enable_early_exec
  early_exec = enable_early_exec()

# The default HIP stream is used for everything.

class HIPAllocator(LRUAllocator):
  def _do_alloc(self, size, dtype, device, **kwargs):
    hip.hipSetDevice(device)
    return hip.hipMalloc(size * dtype.itemsize)
  def _do_free(self, buf): hip.hipFree(buf)
  def _cached_bufkey(self, size, dtype, device): return (device, size*dtype.itemsize) # Buffers of the same length could be reused, no matter what dtype.

<<<<<<< HEAD
class RawHIPBuffer(RawBufferCopyInOut, RawBufferTransfer):
  def __init__(self, size, dtype): super().__init__(size, dtype, allocator=HIPAlloc)
  def _copyin(self, x:np.ndarray): hip.hipMemcpyAsync_htod(self._buf, x.ctypes.data, self.size * self.dtype.itemsize, 0)
  def _copyout(self, x:np.ndarray): hip.hipMemcpy_dtoh(x.ctypes.data, self._buf, self.size * self.dtype.itemsize)
  def _transfer(self, x):
    pass
=======
class _HIP:
  def __init__(self):
    self.device_count = hip.hipGetDeviceCount()
    self.default_device = getenv("HIP_DEFAULT_DEVICE")
    self.allocator = HIPAllocator(hip.hipGetDeviceProperties(self.default_device).totalGlobalMem)
HIP = _HIP()

class RawHIPBuffer(RawBufferCopyInOut, RawBufferTransfer):
  def __init__(self, size, dtype, device=str(HIP.default_device)): super().__init__(size, dtype, allocator=HIP.allocator, **{'device': int(device)})
  def _copyin(self, x:np.ndarray): hip.hipMemcpyAsync_htod(self._buf, x.ctypes.data, self.size * self.dtype.itemsize, 0)
  def _copyout(self, x:np.ndarray): hip.hipMemcpy_dtoh(x.ctypes.data, self._buf, self.size * self.dtype.itemsize)
  def _transfer(self, x): hip.hipMemcpyAsync(self._buf, x._buf, self.size * self.dtype.itemsize, hip.hipMemcpyDeviceToDevice, 0)
>>>>>>> e36148b1

class HIPProgram:
  def __init__(self, name:str, prg:str, binary=False):
    try:
      if not binary:
        prog = hip.hiprtcCreateProgram(prg, name, [], [])
        device_properties = hip.hipGetDeviceProperties(HIP.default_device)
        hip.hiprtcCompileProgram(prog, [f'--offload-arch={device_properties.gcnArchName}'])
        prg = hip.hiprtcGetCode(prog)
    except Exception as e:
      if DEBUG >= 3: print("FAILED TO BUILD", prg)
      raise e
    if DEBUG >= 5:
      asm = early_exec((["/opt/rocm/llvm/bin/llvm-objdump", '-d', '-'], prg))
      print('\n'.join([x for x in asm.decode('utf-8').split("\n") if 's_code_end' not in x]))

    self.prgs = []
    for i in range(HIP.device_count):
      hip.hipSetDevice(i)
      self.prgs.append(hip.hipModuleGetFunction(hip.hipModuleLoadData(prg), name))

  def __call__(self, global_size, local_size, *args, wait=False):
    hip.hipSetDevice(args[0]._device)
    if wait:
      start, end = hip.hipEventCreate(), hip.hipEventCreate()
      hip.hipEventRecord(start)
    class PackageStruct(ctypes.Structure):
      _fields_ = [(f'field{idx}', ctypes.c_void_p) for idx in range(len(args))]
    struct = PackageStruct(*[data._buf for data in args])
    hip.hipModuleLaunchKernel(self.prgs[args[0]._device], global_size[0], global_size[1], global_size[2], local_size[0], local_size[1], local_size[2], 0, 0, struct)
    if wait:
      hip.hipEventRecord(end)
      hip.hipEventSynchronize(end)
      return hip.hipEventElapsedTime(start, end)*1e-3

renderer = functools.partial(uops_to_cstyle, CStyleLanguage(
  kernel_prefix = "#include <hip/hip_common.h>\n#define INFINITY (__builtin_inff())\n#define NAN (__builtin_nanf(\"\"))" + """
__device__ float4 max(float4 x, float4 y) { return float4(max(x.x, y.x), max(x.y, y.y), max(x.z, y.z), max(x.w, y.w)); }
__device__ float4 pow(float x, float4 y) { return float4(pow(x, y.x), pow(x, y.y), pow(x, y.z), pow(x, y.w)); }
__device__ float4 pow(float4 x, float4 y) { return float4(pow(x.x, y.x), pow(x.y, y.y), pow(x.z, y.z), pow(x.w, y.w)); }
__device__ float4 log2(float4 x) { return float4(log2(x.x), log2(x.y), log2(x.z), log2(x.w)); }
__device__ float4 exp2(float4 x) { return float4(exp2(x.x), exp2(x.y), exp2(x.z), exp2(x.w)); }
__device__ float4 sin(float4 x) { return float4(sin(x.x), sin(x.y), sin(x.z), sin(x.w)); }
typedef float float8 __attribute__((ext_vector_type(8)));
typedef _Float16 half16 __attribute__((ext_vector_type(16)));
extern "C" __global__
  """, launch_bounds=True,
  smem_prefix = "__shared__ ", barrier = "__syncthreads();", float4 = "make_float4", uses_vload=True, uses_ptr_arithmetic=True,
  half_prekernel = "#include <hip/hip_fp16.h>\nusing half4 = HIP_vector_type<half, 4>;" + """
__device__ float vload_half(size_t offset, const half *p) { return (float)*(p + offset); }
__device__ float2 vload_half2(size_t offset, const half *p) { return make_float2((float)*(p + offset*2), (float)*(p + offset*2 + 1)); }
__device__ float4 vload_half4(size_t offset, const half *p) { return make_float4((float)*(p + offset*4), (float)*(p + offset*4 + 1), (float)*(p + offset*4 + 2), (float)*(p + offset*4 + 3)); }
__device__ void vstore_half(float data, size_t offset, half *p) { *(p + offset) = (half)data; }
__device__ void vstore_half2(float2 data, size_t offset, half *p) { *(p + offset*2) = (half)data.x; *(p + offset*2 + 1) = (half)data.y; }
__device__ void vstore_half4(float4 data, size_t offset, half *p) { *(p + offset*4) = (half)data.x; *(p + offset*4 + 1) = (half)data.y; *(p + offset*4 + 2) = (half)data.z; *(p + offset*4 + 3) = (half)data.w; }
  """,
  gid = [f'blockIdx.{chr(120+i)}' for i in range(3)],
  lid = [f'threadIdx.{chr(120+i)}' for i in range(3)]))
HIPBuffer = Compiled(RawHIPBuffer, LinearizerOptions(), renderer, HIPProgram, hip.hipDeviceSynchronize)<|MERGE_RESOLUTION|>--- conflicted
+++ resolved
@@ -4,11 +4,7 @@
 from tinygrad.helpers import DEBUG, getenv
 from tinygrad.ops import Compiled
 from tinygrad.runtime.lib import RawBufferCopyInOut, LRUAllocator, RawBufferTransfer
-<<<<<<< HEAD
-from tinygrad.codegen.linearizer import LinearizerOptions
-=======
 from tinygrad.codegen.kernel import LinearizerOptions
->>>>>>> e36148b1
 from tinygrad.renderer.cstyle import uops_to_cstyle, CStyleLanguage
 
 # TODO: if you fork and exit the child process after creating anything with cl on AMD, it hangs on e.wait()
@@ -25,14 +21,6 @@
   def _do_free(self, buf): hip.hipFree(buf)
   def _cached_bufkey(self, size, dtype, device): return (device, size*dtype.itemsize) # Buffers of the same length could be reused, no matter what dtype.
 
-<<<<<<< HEAD
-class RawHIPBuffer(RawBufferCopyInOut, RawBufferTransfer):
-  def __init__(self, size, dtype): super().__init__(size, dtype, allocator=HIPAlloc)
-  def _copyin(self, x:np.ndarray): hip.hipMemcpyAsync_htod(self._buf, x.ctypes.data, self.size * self.dtype.itemsize, 0)
-  def _copyout(self, x:np.ndarray): hip.hipMemcpy_dtoh(x.ctypes.data, self._buf, self.size * self.dtype.itemsize)
-  def _transfer(self, x):
-    pass
-=======
 class _HIP:
   def __init__(self):
     self.device_count = hip.hipGetDeviceCount()
@@ -45,7 +33,6 @@
   def _copyin(self, x:np.ndarray): hip.hipMemcpyAsync_htod(self._buf, x.ctypes.data, self.size * self.dtype.itemsize, 0)
   def _copyout(self, x:np.ndarray): hip.hipMemcpy_dtoh(x.ctypes.data, self._buf, self.size * self.dtype.itemsize)
   def _transfer(self, x): hip.hipMemcpyAsync(self._buf, x._buf, self.size * self.dtype.itemsize, hip.hipMemcpyDeviceToDevice, 0)
->>>>>>> e36148b1
 
 class HIPProgram:
   def __init__(self, name:str, prg:str, binary=False):
