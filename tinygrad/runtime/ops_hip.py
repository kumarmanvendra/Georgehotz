import numpy as np
import ctypes, functools, math, collections
import extra.hip_wrapper as hip
from typing import Tuple, Any, List
<<<<<<< HEAD
from tinygrad.helpers import DEBUG, getenv, dtypes
=======
from tinygrad.helpers import DEBUG, getenv, cache_compiled
>>>>>>> 90c777d8
from tinygrad.ops import Compiled, ASTRunner, BasicBatchExecutor
from tinygrad.runtime.lib import RawBufferCopyInOut, LRUAllocator, RawBufferTransfer
from tinygrad.codegen.kernel import LinearizerOptions
from tinygrad.renderer.cstyle import uops_to_cstyle, CStyleLanguage

# TODO: if you fork and exit the child process after creating anything with cl on AMD, it hangs on e.wait()
if DEBUG >= 6:
  from extra.helpers import enable_early_exec
  early_exec = enable_early_exec()

# The default HIP stream is used for everything.

class HIPAllocator(LRUAllocator):
  def _do_alloc(self, size, dtype, device, **kwargs):
    hip.hipSetDevice(device)
    return hip.hipMalloc(size * dtype.itemsize)
  def _do_free(self, buf): hip.hipFree(buf)
  def _cached_bufkey(self, size, dtype, device): return (device, size*dtype.itemsize) # Buffers of the same length could be reused, no matter what dtype.

class _HIP:
  def __init__(self):
    self.device_count = hip.hipGetDeviceCount()
    self.default_device = getenv("HIP_DEFAULT_DEVICE")
    self.allocator = HIPAllocator(hip.hipGetDeviceProperties(self.default_device).totalGlobalMem)
HIP = _HIP()

class HIPGraph(BasicBatchExecutor):
  def __init__(self, jit_cache: List[Tuple[Any, Any, Any]]):
    self.info, self.graphs, self.instances = [], [], []

    # Check if HIPGraph could run the given jit_cache. If not, no hip graph is created and HIPGraph is a BasicBatchExecutor.
    if DEBUG>0 or not all(isinstance(prg, ASTRunner) and isinstance(prg.clprg, HIPProgram) for prg,_,_ in jit_cache): return # Only HIPProgram can be captured.
    if len(set([pargs[0]._device for _,pargs,_ in jit_cache])) != 1: return # Only one device is supported now.

    # Splitting the JIT cache into batches to enable parallel execution (cpu+gpu). Batch sizes follow a logarithmic pattern: 4, 8, 16, 32, and so on.
    # This helps push tasks to the GPU while the CPU updates the next graph.
    capture_stream = hip.hipStreamCreate()
    hip.hipStreamBeginCapture(capture_stream)
    for j,(prg, pargs, variables) in enumerate(jit_cache):
      # Capture node
      global_size, local_size = prg.launch_dims(variables)
      _, _, graph, deps = hip.hipStreamGetCaptureInfo_v2(capture_stream)
      params = hip.buildKernelNodeParams(*pargs, *variables.values(), func=prg.clprg.prgs[pargs[0]._device], grid=global_size, block=local_size)
      graph_node = hip.hipGraphAddKernelNode(graph, deps, params)
      hip.hipStreamUpdateCaptureDependencies(capture_stream, [graph_node], hip.hipStreamSetCaptureDependencies)
      self.info.append((self.__get_batch(j), graph_node, params))

      # If the next batch is different or this is the last entry, finish the graph.
      if self.__get_batch(j) != self.__get_batch(j+1) or j==len(jit_cache)-1:
        self.graphs.append(hip.hipStreamEndCapture(capture_stream))
        self.instances.append(hip.hipGraphInstantiate(self.graphs[-1]))
        if j!=len(jit_cache)-1: hip.hipStreamBeginCapture(capture_stream)
    hip.hipStreamDestroy(capture_stream)

  def __del__(self):
    for inst in self.instances: hip.hipGraphExecDestroy(inst)
    for gr in self.graphs: hip.hipGraphDestroy(gr)

  def __update(self, nodeid, inst, prg, pargs, variables, updated_args=None):
    batchid, graph_node, params = self.info[nodeid]
    global_size, local_size = prg.launch_dims(variables)
    hip.updateKernelNodeParams(params, *pargs, *variables.values(), grid=global_size, block=local_size, updated_args=updated_args)
    hip.hipGraphExecKernelNodeSetParams(inst, graph_node, params)
    self.info[nodeid] = (batchid, graph_node, params)

  def exec(self, jit_cache: List[Tuple[Any, Any, Any]], updatable_entries):
    if not self.instances: return super().exec(jit_cache, updatable_entries) # No graph is created switch to basic executor.
    update_keys_per_batch = collections.defaultdict(list)
    for j in updatable_entries.keys(): update_keys_per_batch[self.info[j][0]].append(j)
    for i,inst in enumerate(self.instances):
      for j in update_keys_per_batch[i]: self.__update(j, inst, jit_cache[j][0], jit_cache[j][1], jit_cache[j][2], updated_args=updatable_entries[j])
      hip.hipGraphLaunch(inst)
    super().recalc_stat(jit_cache)
  def __get_batch(self, j): return int(math.log(j+4,2)-2) # Batch sizes are logarithmic 4,8,16,32,...

class RawHIPBuffer(RawBufferCopyInOut, RawBufferTransfer):
  def __init__(self, size, dtype, device=str(HIP.default_device)): super().__init__(size, dtype, allocator=HIP.allocator, **{'device': int(device)})
  def _copyin(self, x:np.ndarray):
    x = np.require(x, requirements='C')
    hip.hipMemcpyAsync(self._buf, x.ctypes.data, self.size * self.dtype.itemsize, hip.hipMemcpyHostToDevice, 0)
  def _copyout(self, x:np.ndarray): hip.hipMemcpy(x.ctypes.data, self._buf, self.size * self.dtype.itemsize, hip.hipMemcpyDeviceToHost)
  def _transfer(self, x): hip.hipMemcpyAsync(self._buf, x._buf, self.size * self.dtype.itemsize, hip.hipMemcpyDeviceToDevice, 0)

class HIPProgram:
  def __init__(self, name:str, prg:str, binary=False):
    prg = prg if binary else self.compile(prg, name)

    if DEBUG >= 6:
      asm = early_exec((["/opt/rocm/llvm/bin/llvm-objdump", '-d', '-'], prg))
      print('\n'.join([x for x in asm.decode('utf-8').split("\n") if 's_code_end' not in x]))

    self.prgs = []
    for i in range(HIP.device_count):
      hip.hipSetDevice(i)
      self.prgs.append(hip.hipModuleGetFunction(hip.hipModuleLoadData(prg), name))

  @cache_compiled
  def compile(self, prg, name) -> bytes:
    try:
      prog = hip.hiprtcCreateProgram(prg, name, [], [])
      hip.hiprtcCompileProgram(prog, [f'--offload-arch={hip.hipGetDeviceProperties(HIP.default_device).gcnArchName}'])
      return hip.hiprtcGetCode(prog)
    except Exception as e:
      if DEBUG >= 3: print("FAILED TO BUILD", prg)
      raise e

  def __call__(self, global_size, local_size, *args, wait=False):
    hip.hipSetDevice(args[0]._device)
    if wait:
      start, end = hip.hipEventCreate(), hip.hipEventCreate()
      hip.hipEventRecord(start)
    class PackageStruct(ctypes.Structure):
      _fields_ = [(f'field{idx}', ctypes.c_void_p if not isinstance(args[idx], int) else ctypes.c_int) for idx in range(len(args))]
    struct = PackageStruct(*[data._buf if not isinstance(data, int) else np.int32(data) for data in args])
    hip.hipModuleLaunchKernel(self.prgs[args[0]._device], global_size[0], global_size[1], global_size[2], local_size[0], local_size[1], local_size[2], 0, 0, struct)
    if wait:
      hip.hipEventRecord(end)
      hip.hipEventSynchronize(end)
      return hip.hipEventElapsedTime(start, end)*1e-3

renderer = functools.partial(uops_to_cstyle, CStyleLanguage(
  kernel_prefix = "#include <hip/hip_common.h>\n#define INFINITY (__builtin_inff())\n#define NAN (__builtin_nanf(\"\"))" + """
__device__ float4 max(float4 x, float4 y) { return float4(max(x.x, y.x), max(x.y, y.y), max(x.z, y.z), max(x.w, y.w)); }
__device__ float4 pow(float x, float4 y) { return float4(pow(x, y.x), pow(x, y.y), pow(x, y.z), pow(x, y.w)); }
__device__ float4 pow(float4 x, float4 y) { return float4(pow(x.x, y.x), pow(x.y, y.y), pow(x.z, y.z), pow(x.w, y.w)); }
__device__ float4 log2(float4 x) { return float4(log2(x.x), log2(x.y), log2(x.z), log2(x.w)); }
__device__ float4 exp2(float4 x) { return float4(exp2(x.x), exp2(x.y), exp2(x.z), exp2(x.w)); }
__device__ float4 sin(float4 x) { return float4(sin(x.x), sin(x.y), sin(x.z), sin(x.w)); }
typedef float float8 __attribute__((ext_vector_type(8)));
typedef _Float16 half16 __attribute__((ext_vector_type(16)));
extern "C" __global__
  """, launch_bounds=True,
  smem_prefix = "__shared__ ", barrier = "__syncthreads();", float4 = "make_float4", uses_vload=True, uses_ptr_arithmetic=True, arg_int_prefix = "const int",
  half_prekernel = "#include <hip/hip_fp16.h>\nusing half4 = HIP_vector_type<half, 4>;" + """
__device__ float vload_half(size_t offset, const half *p) { return (float)*(p + offset); }
__device__ float2 vload_half2(size_t offset, const half *p) { return make_float2((float)*(p + offset*2), (float)*(p + offset*2 + 1)); }
__device__ float4 vload_half4(size_t offset, const half *p) { return make_float4((float)*(p + offset*4), (float)*(p + offset*4 + 1), (float)*(p + offset*4 + 2), (float)*(p + offset*4 + 3)); }
__device__ void vstore_half(float data, size_t offset, half *p) { *(p + offset) = (half)data; }
__device__ void vstore_half2(float2 data, size_t offset, half *p) { *(p + offset*2) = (half)data.x; *(p + offset*2 + 1) = (half)data.y; }
__device__ void vstore_half4(float4 data, size_t offset, half *p) { *(p + offset*4) = (half)data.x; *(p + offset*4 + 1) = (half)data.y; *(p + offset*4 + 2) = (half)data.z; *(p + offset*4 + 3) = (half)data.w; }
  """,
  gid = [f'blockIdx.{chr(120+i)}' for i in range(3)],
  lid = [f'threadIdx.{chr(120+i)}' for i in range(3)]))
HIPBuffer = Compiled(RawHIPBuffer, LinearizerOptions(supported_vector_sizes={dtypes.float: [2,4], dtypes.half: [2]},
                                                     supported_vector_sizes_alu = {dtypes.float: [2,4], dtypes.half: [2]},
                                                     uses_float32_calculations = False, device='HIP'), renderer, HIPProgram, hip.hipDeviceSynchronize, HIPGraph)<|MERGE_RESOLUTION|>--- conflicted
+++ resolved
@@ -2,11 +2,7 @@
 import ctypes, functools, math, collections
 import extra.hip_wrapper as hip
 from typing import Tuple, Any, List
-<<<<<<< HEAD
-from tinygrad.helpers import DEBUG, getenv, dtypes
-=======
-from tinygrad.helpers import DEBUG, getenv, cache_compiled
->>>>>>> 90c777d8
+from tinygrad.helpers import DEBUG, getenv, cache_compiled, dtypes
 from tinygrad.ops import Compiled, ASTRunner, BasicBatchExecutor
 from tinygrad.runtime.lib import RawBufferCopyInOut, LRUAllocator, RawBufferTransfer
 from tinygrad.codegen.kernel import LinearizerOptions
