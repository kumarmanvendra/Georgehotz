--- conflicted
+++ resolved
@@ -3,13 +3,8 @@
 # this is the (living) definition of uops
 from typing import Tuple, List, Optional, Any, Dict
 import pickle, base64, itertools, time, math
-<<<<<<< HEAD
-from tinygrad.dtype import DType, dtypes
+from tinygrad.dtype import DType, dtypes, ImageDType
 from tinygrad.helpers import all_same, getenv, flatten
-=======
-from tinygrad.dtype import DType, dtypes, ImageDType
-from tinygrad.helpers import all_same, getenv
->>>>>>> 7726eef4
 from tinygrad.device import Compiled, Allocator, Compiler
 from tinygrad.codegen.uops import UOp, UOps
 from tinygrad.ops import UnaryOps, BinaryOps, TernaryOps
