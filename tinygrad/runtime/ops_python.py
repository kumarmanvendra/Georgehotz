# a python uops emulator
# works to test the tensor cores, and all the uops in general
# this is the (living) definition of uops
from typing import Tuple, List, Optional, Any, Dict
import pickle, base64, itertools, time, struct
from tinygrad.dtype import DType, dtypes, ImageDType
from tinygrad.helpers import all_same, getenv, flatten
from tinygrad.device import Compiled, Allocator, Compiler
from tinygrad.codegen.uops import UOp, UOps, exec_alu
from tinygrad.ops import BinaryOps, TernaryOps
from tinygrad.codegen.kernel import LinearizerOptions

<<<<<<< HEAD
def exec_alu(arg, dtype, p):
  # TODO: make this complete and correctly honor the dtypes
  # TODO: use this for constant folding
  if arg == TernaryOps.WHERE: return p[1] if p[0] else p[2]
  if arg == UnaryOps.LOG2: return math.log2(p[0]) if p[0] > 0 else -math.inf if p[0] == 0 else math.nan
  if arg == UnaryOps.EXP2:
    try: return math.exp(p[0]*math.log(2))
    except OverflowError: return math.inf
  if arg == UnaryOps.SQRT: return math.sqrt(p[0]) if p[0] >= 0 else math.nan
  if arg == UnaryOps.SIN: return math.sin(p[0])
  if arg == UnaryOps.NEG: return -p[0]
  if arg == BinaryOps.MUL: return p[0]*p[1]
  if arg == BinaryOps.ADD: return p[0]+p[1]
  if arg == BinaryOps.SUB: return p[0]-p[1]
  if arg == BinaryOps.XOR: return p[0]^p[1]
  if arg == BinaryOps.MAX: return max(p[0], p[1])
  if arg == BinaryOps.CMPEQ: return p[0] == p[1]
  if arg == BinaryOps.CMPLT: return p[0] < p[1]
  if arg == BinaryOps.DIV: return int(p[0]/p[1]) if dtypes.is_int(dtype) else (p[0]/p[1] if p[1] != 0 else math.nan) # python // rounds towards negative infinity, c integer division rounds towards 0, use int in python instead of //
  if arg == BinaryOps.MOD: return p[0]%p[1]
  raise NotImplementedError(f"no support for {arg}")

=======
>>>>>>> aa9b013d
def _load(m, i):
  if i<0 or i>=len(m): raise IndexError(f"load out of bounds, size is {len(m)} and access is {i}")
  return m[i]
def load(inp, j=0):
  if len(inp) == 4:
    return [_load(m, x+j) if gate else default for m,x,gate,default in zip(*inp)]
  else:
    return [_load(m, x+j) for m,x in zip(inp[0], inp[1])]

def _store(m, i, v):
  if i<0 or i>=len(m): raise IndexError(f"store out of bounds, size is {len(m)}, access is {i}, value is {v}")
  m[i] = v

class PythonProgram:
  def __init__(self, name:str, lib:bytes):
    self.uops: List[Tuple[UOps, Optional[DType], List[int], Any]] = pickle.loads(lib)
  def __call__(self, *bufs, global_size:Tuple[int,int,int]=(1,1,1), local_size:Tuple[int,int,int]=(1,1,1), vals:Tuple[int, ...]=(), wait=False):
    st = time.perf_counter()
    warp = list(itertools.product(*[range(x) for x in local_size[::-1]]))
    warp_size = len(warp)
    for idxs in itertools.product(*[range(x) for x in global_size[::-1]]):
      ul: Dict[int, Any] = {}
      dl: Dict[int, DType] = {}
      pbufs: List[memoryview] = list(bufs)
      pvals: List[int] = list(vals)
      i = 0
      loop_ends: Dict[int, int] = {}
      while i < len(self.uops):
        uop, dtype, idp, arg = self.uops[i]
        void_ops = {UOps.STORE, UOps.ENDLOOP, UOps.BARRIER, UOps.IF, UOps.ENDIF}
        inp = [ul[v] for v in idp if self.uops[v][0] not in void_ops]
        dtp = [dl[v] for v in idp if self.uops[v][0] not in void_ops]
        if getenv("TRACE"): print(i, uop, dtype, arg, inp, dtp)
        if uop is UOps.STORE:
          assert len(inp) <= 3, "gated stores not supported yet"
          if isinstance(dtp[0], ImageDType):
            # image store
            assert dtp[2].count == 4
            for j,val in enumerate(inp[2]):
              for m,ox,oy,v in zip(inp[0], inp[1][0], inp[1][1], val):
                assert ox >= 0 and ox < dtp[0].shape[1] and oy >= 0 and oy < dtp[0].shape[0]
                _store(m, ox*4 + oy*dtp[0].shape[1]*4 + j, v)
          elif dtp[2].count > 1:
            for j,val in enumerate(inp[2]):
              for m,o,v in zip(inp[0], inp[1], val): _store(m, o+j, v)
          else:
            for m,o,v in zip(*inp): _store(m, o, v)
          i += 1
          continue
        elif uop is UOps.ENDLOOP:
          loop_ends[idp[0]] = i
          i = idp[0]
          continue
        elif uop in (UOps.BARRIER, UOps.IF, UOps.ENDIF):
          # in the python emulator, the warp is always in sync
          i += 1
          continue
        assert dtype is not None, f"{uop} is missing a dtype"
        dl[i] = dtype
        if uop is UOps.DEFINE_GLOBAL:
          assert dtype.fmt is not None
          ul[i] = [pbufs[arg[0]].cast(dtype.fmt)] * warp_size
        elif uop is UOps.DEFINE_LOCAL:
          assert dtype.fmt is not None
          lbuf = memoryview(bytearray(arg[1]*dtype.itemsize))
          ul[i] = [lbuf.cast(dtype.fmt)] * warp_size
        elif uop is UOps.DEFINE_VAR:
          ul[i] = [pvals.pop(0)] * warp_size
        elif uop is UOps.SPECIAL:
          if arg[1][0] == 'g':
            ul[i] = [idxs[2-arg[0]]] * warp_size
          elif arg[1][0] == 'l':
            ul[i] = [x[2-arg[0]] for x in warp]
        elif uop is UOps.CONST:
          casted_arg = int(arg) if dtypes.is_int(dtype) else float(arg)
          if dtype.count > 1:
            ul[i] = [[casted_arg] * warp_size for _ in range(dtype.count)]
          else:
            ul[i] = [casted_arg] * warp_size
        elif uop is UOps.DEFINE_ACC:
          if dtype.count > 1:
            ul[i] = [[arg] * warp_size for _ in range(dtype.count)]
          else:
            ul[i] = [arg] * warp_size
        elif uop is UOps.LOOP:
          if i not in ul:
            ul[i] = [inp[0][0]] * warp_size
          else:
            for j in range(len(ul[i])):
              ul[i][j] += 1
            if ul[i][0] == inp[1][0]:
              del ul[i]
              i = loop_ends[i] + 1
              continue
        elif uop is UOps.CAST:
          if dtype.count > 1:
            ul[i] = inp
          else:
            assert dtp[0].fmt and dtype.fmt
            pack_format, unpack_format = str(warp_size) + dtp[0].fmt, str(warp_size) + dtype.fmt
            if arg is not None and arg[1]:
              ul[i] = list(struct.unpack(unpack_format, struct.pack(pack_format, *inp[0])))
            else:
              casted = [float(x) if dtypes.is_float(dtype) else int(x) if dtypes.is_int(dtype) else x for x in inp[0]]
              overflow_adjust = 2**(dtype.itemsize*8 - 1) if (dtypes.is_int(dtype) and not dtypes.is_unsigned(dtype)) else 0
              overflow_fixed = [((x + overflow_adjust) % 2**(dtype.itemsize*8) - overflow_adjust) if dtypes.is_int(dtype) else x for x in casted]
              ul[i] = list(struct.unpack(unpack_format, struct.pack(unpack_format, *overflow_fixed)))
        elif uop is UOps.LOAD:
          if isinstance(dtp[0], ImageDType):
            assert dtype.count == 4
            ul[i] = []
            for j in range(dtype.count):
              ret = []
              for m,ox,oy in zip(inp[0], inp[1][0], inp[1][1]):
                if ox < 0 or ox >= dtp[0].shape[1] or oy < 0 or oy >= dtp[0].shape[0]: ret.append(0)
                else: ret.append(_load(m, ox*4 + oy*dtp[0].shape[1]*4 + j))
              ul[i].append(ret)
          elif dtype.count > 1:
            ul[i] = [load([inp[i][j] if dtp[i].count > 1 else inp[i] for i in range(len(inp))], j) for j in range(dtype.count)]
          else:
            ul[i] = load(inp)
        elif uop is UOps.PHI:
          for j in range(len(inp[0])):
            inp[0][j] = inp[1][j]
          ul[i] = inp[0]
        elif uop is UOps.GEP:
          ul[i] = inp[0][arg]
        elif uop is UOps.WMMA:
          # here are the models for the WMMA instruction on the different hardware
          def wmma_helper(WARP_THREADS, K, NUM_A, NUM_B, NUM_C, a_elem, b_elem, c_map):
            assert len(inp[0]) == NUM_A, f"A must have {NUM_A} elements per thread"
            assert len(inp[1]) == NUM_B, f"B must have {NUM_B} elements per thread"
            assert len(inp[2]) == NUM_C, f"C must have {NUM_C} elements per thread"
            assert len(flatten(inp[0])) == NUM_A * warp_size, f"WMMA must have {NUM_A * warp_size} total elements for A in WMMA"
            assert len(flatten(inp[1])) == NUM_B * warp_size, f"WMMA must have {NUM_B * warp_size} total elements for B in WMMA"
            assert len(flatten(inp[2])) == NUM_C * warp_size, f"WMMA must have {NUM_C * warp_size} total elements for C in WMMA"
            assert warp_size > 0 and warp_size % WARP_THREADS == 0, f"must have multiples of {WARP_THREADS} warp threads"
            out = [inp[2][elem_idx][:] for elem_idx in range(NUM_C)]
            for goff in range(0, warp_size, WARP_THREADS):
              for lane_id in range(WARP_THREADS):
                for elem_idx in range(NUM_C): # calculate new muls and add to acc
                  (c_i, c_j) = c_map(lane_id, elem_idx)
                  out[elem_idx][goff+lane_id] += sum(a_elem(inp[0], _k, c_j, goff) * b_elem(inp[1], c_i, _k, goff) for _k in range(K))
            return out

          if arg.startswith('__metal_wmma'):
            def a_b_elem(x, i, j, goff): # A (2 elements on 32 threads): row major
              return x[(i%2)][goff+(i//2)%2+(j%4)*2+(i//4)*8+(j//4)*16]
            def c_map(lane, elem): # (i, j), C, D (2 elements on 32 threads): row major same as A/B
              return (elem + ((lane%2)*2) + ((lane//8)%2)*4, ((lane//2)%4) + (lane//16)*4)
            ul[i] = wmma_helper(32, 8, 2, 2, 2, a_b_elem, a_b_elem, c_map)
          elif arg == '__builtin_amdgcn_wmma_f32_16x16x16_f16_w32' or arg == '__hip_wmma_f16_f16':
            def a_elem(x, i, j, goff): # A (16 elements on 32 threads): col major, lane 16-32 == lane 0-15
              assert x[i][goff+j] == x[i][goff+j+16], "warp elements not duplicated properly across lanes"
              return x[i][goff+j]
            def b_elem(x, i, j, goff): # B (16 elements on 32 threads): row major, lane 16-32 == lane 0-15
              return a_elem(x, j, i, goff)
            def c_map(lane, elem): return (lane%16, lane//16+elem*2) # (i, j), C, D (8 elements on 32 threads): row major
            ul[i] = wmma_helper(32, 16, 16, 16, 8, a_elem, b_elem, c_map)
          elif arg == '__cuda_mma_m16n8k16_f16_f32':
            def a_elem(x, i, j, goff): return x[(i%2)+(j//8)*2+(i//8)*4][goff+((i//2)%4)+(j%8)*4] # A (8 elements on 32 threads)
            def b_elem(x, i, j, goff): return x[(j%2)+(j//8)*2][goff+(j//2)%4+(i)*4] # B (4 elements on 32 threads)
            def c_map(lane, elem): return ((elem%2)+(lane%4)*2, (lane//4)+(elem//2)*8) # (i, j), C, D (4 elements on 32 threads)
            ul[i] = wmma_helper(32, 16, 8, 4, 4, a_elem, b_elem, c_map)
          else:
            raise Exception(f"unimplemented tensor core {arg}")
        elif uop is UOps.ALU:
          assert all_same([len(x) for x in inp]), f"{[len(x) for x in inp]} doesn't match on {arg}"
          assert all_same([dtype] + dtp) or arg in {BinaryOps.CMPEQ, BinaryOps.CMPLT, TernaryOps.WHERE}, f"dtype mismatch on {arg}"
          ul[i] = [exec_alu(arg, dtype, p) for p in zip(*inp)]
        assert i in ul, (uop, dtype, idp, arg)
        i += 1
    return time.perf_counter() - st

class PythonCompiler(Compiler):
  linearizer_opts = LinearizerOptions("METAL", has_tensor_cores=True) if getenv("EMULATE_METAL") else \
    (LinearizerOptions("HIP", has_tensor_cores=True) if getenv("EMULATE_HIP") else \
    (LinearizerOptions("CUDA", has_tensor_cores=True) if getenv("EMULATE_CUDA") else LinearizerOptions("PYTHON")))
  def render(self, name:str, uops:List[UOp]) -> str:
    lops = [(u.uop, u.dtype, [uops.index(v) for v in u.vin], u.arg) for u in uops]
    return base64.b64encode(pickle.dumps(lops)).decode()
  def compile(self, src:str) -> bytes: return base64.b64decode(src)

class PythonAllocator(Allocator):
  def _alloc(self, size): return memoryview(bytearray(size))
  def copyin(self, dest, src:memoryview): dest[:] = src
  def copyout(self, dest:memoryview, src): dest[:] = src

class PythonDevice(Compiled):
  def __init__(self, device:str):
    super().__init__(device, PythonAllocator(), PythonCompiler(), PythonProgram)<|MERGE_RESOLUTION|>--- conflicted
+++ resolved
@@ -10,31 +10,6 @@
 from tinygrad.ops import BinaryOps, TernaryOps
 from tinygrad.codegen.kernel import LinearizerOptions
 
-<<<<<<< HEAD
-def exec_alu(arg, dtype, p):
-  # TODO: make this complete and correctly honor the dtypes
-  # TODO: use this for constant folding
-  if arg == TernaryOps.WHERE: return p[1] if p[0] else p[2]
-  if arg == UnaryOps.LOG2: return math.log2(p[0]) if p[0] > 0 else -math.inf if p[0] == 0 else math.nan
-  if arg == UnaryOps.EXP2:
-    try: return math.exp(p[0]*math.log(2))
-    except OverflowError: return math.inf
-  if arg == UnaryOps.SQRT: return math.sqrt(p[0]) if p[0] >= 0 else math.nan
-  if arg == UnaryOps.SIN: return math.sin(p[0])
-  if arg == UnaryOps.NEG: return -p[0]
-  if arg == BinaryOps.MUL: return p[0]*p[1]
-  if arg == BinaryOps.ADD: return p[0]+p[1]
-  if arg == BinaryOps.SUB: return p[0]-p[1]
-  if arg == BinaryOps.XOR: return p[0]^p[1]
-  if arg == BinaryOps.MAX: return max(p[0], p[1])
-  if arg == BinaryOps.CMPEQ: return p[0] == p[1]
-  if arg == BinaryOps.CMPLT: return p[0] < p[1]
-  if arg == BinaryOps.DIV: return int(p[0]/p[1]) if dtypes.is_int(dtype) else (p[0]/p[1] if p[1] != 0 else math.nan) # python // rounds towards negative infinity, c integer division rounds towards 0, use int in python instead of //
-  if arg == BinaryOps.MOD: return p[0]%p[1]
-  raise NotImplementedError(f"no support for {arg}")
-
-=======
->>>>>>> aa9b013d
 def _load(m, i):
   if i<0 or i>=len(m): raise IndexError(f"load out of bounds, size is {len(m)} and access is {i}")
   return m[i]
