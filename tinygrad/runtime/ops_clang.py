--- conflicted
+++ resolved
@@ -78,11 +78,6 @@
       self.fxn(*[x._buf if isinstance(x, RawMallocBuffer) else x for x in args])
     if wait: return time.monotonic()-st
 
-<<<<<<< HEAD
 renderer = fromimport("tinygrad.codegen.assembly_arm64", "uops_to_arm64_asm") if ARM64 else functools.partial(uops_to_cstyle, CStyleLanguage(kernel_prefix=args['exp'], buffer_suffix=" restrict", arg_int_prefix="const int"))
 ClangBuffer = Compiled(RawMallocBuffer, LinearizerOptions(supported_vector_sizes={dtypes.float: []}, has_local=False,
-                                                          supported_vector_sizes_alu={dtypes.float: []}, uses_float32_calculations=True if ARM64 else False), renderer, ClangProgram)
-=======
-renderer = fromimport("tinygrad.renderer.assembly_arm64", "uops_to_arm64_asm") if ARM64 else functools.partial(uops_to_cstyle, CStyleLanguage(kernel_prefix=args['exp'], buffer_suffix=" restrict", arg_int_prefix="const int"))
-ClangBuffer = Compiled(RawMallocBuffer, LinearizerOptions(supports_float4=False, has_local=False), renderer, ClangProgram)
->>>>>>> a96e54d8
+                                                          supported_vector_sizes_alu={dtypes.float: []}, uses_float32_calculations=True if ARM64 else False), renderer, ClangProgram)