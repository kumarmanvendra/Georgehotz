import ctypes, subprocess, functools, pathlib, tempfile
from typing import Any
from tinygrad.device import Compiled, MallocAllocator, CachedCompiler
from tinygrad.helpers import diskcache, cpu_time_execution
from tinygrad.codegen.kernel import LinearizerOptions
from tinygrad.renderer.cstyle import uops_to_cstyle, CStyleLanguage

CLANG_PROGRAM_HEADER = '#include <math.h>\n#define max(x,y) ((x>y)?x:y)\n#define int64 long\n#define half __fp16\n#define uchar unsigned char\n#include <stdbool.h>\n'

<<<<<<< HEAD
class ClangCompiler(CachedCompiler):
  def _compile(self, prg:str, header:str) -> bytes:
    # TODO: remove file write. sadly clang doesn't like the use of /dev/stdout here
    with tempfile.NamedTemporaryFile(delete=True) as output_file:
      subprocess.check_output(args=('clang -shared -O2 -Wall -Werror -x c -lm -fPIC --rtlib=compiler-rt - -o '+str(output_file.name)).split(), input=(header+prg).encode('utf-8'))
      return pathlib.Path(output_file.name).read_bytes()
=======
@diskcache
def compile_clang(prg:str, header:str=CLANG_PROGRAM_HEADER) -> bytes:
  # TODO: remove file write. sadly clang doesn't like the use of /dev/stdout here
  with tempfile.NamedTemporaryFile(delete=True) as output_file:
    subprocess.check_output(args=('clang -shared -march=native -O2 -Wall -Werror -x c -fPIC - -o '+str(output_file.name)).split(), input=(header+prg).encode('utf-8'))
    return pathlib.Path(output_file.name).read_bytes()
>>>>>>> 0978c24b

class ClangProgram:
  def __init__(self, name:str, lib:bytes):
    self.name, self.lib = name, lib
    # write to disk so we can load it
    with tempfile.NamedTemporaryFile(delete=True) as cached_file_path:
      pathlib.Path(cached_file_path.name).write_bytes(lib)
      self.fxn: Any = ctypes.CDLL(str(cached_file_path.name))[name]

  def __call__(self, *bufs, vals=(), wait=False): return cpu_time_execution(lambda: self.fxn(*bufs, *vals), enable=wait)

renderer = functools.partial(uops_to_cstyle, CStyleLanguage(buffer_suffix=" restrict", arg_int_prefix="const int"))
ClangDevice = Compiled(MallocAllocator, LinearizerOptions(supports_float4=False, has_local=False), renderer, ClangCompiler(header=CLANG_PROGRAM_HEADER), ClangProgram)<|MERGE_RESOLUTION|>--- conflicted
+++ resolved
@@ -7,21 +7,12 @@
 
 CLANG_PROGRAM_HEADER = '#include <math.h>\n#define max(x,y) ((x>y)?x:y)\n#define int64 long\n#define half __fp16\n#define uchar unsigned char\n#include <stdbool.h>\n'
 
-<<<<<<< HEAD
 class ClangCompiler(CachedCompiler):
   def _compile(self, prg:str, header:str) -> bytes:
     # TODO: remove file write. sadly clang doesn't like the use of /dev/stdout here
     with tempfile.NamedTemporaryFile(delete=True) as output_file:
-      subprocess.check_output(args=('clang -shared -O2 -Wall -Werror -x c -lm -fPIC --rtlib=compiler-rt - -o '+str(output_file.name)).split(), input=(header+prg).encode('utf-8'))
+      subprocess.check_output(args=('clang -shared -march=native -O2 -Wall -Werror -x c -fPIC - -o '+str(output_file.name)).split(), input=(header+prg).encode('utf-8'))
       return pathlib.Path(output_file.name).read_bytes()
-=======
-@diskcache
-def compile_clang(prg:str, header:str=CLANG_PROGRAM_HEADER) -> bytes:
-  # TODO: remove file write. sadly clang doesn't like the use of /dev/stdout here
-  with tempfile.NamedTemporaryFile(delete=True) as output_file:
-    subprocess.check_output(args=('clang -shared -march=native -O2 -Wall -Werror -x c -fPIC - -o '+str(output_file.name)).split(), input=(header+prg).encode('utf-8'))
-    return pathlib.Path(output_file.name).read_bytes()
->>>>>>> 0978c24b
 
 class ClangProgram:
   def __init__(self, name:str, lib:bytes):
