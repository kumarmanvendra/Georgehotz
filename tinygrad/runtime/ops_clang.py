import os, time, ctypes, hashlib, subprocess, platform, tempfile, functools
from tinygrad.ops import Compiled
from tinygrad.runtime.lib import RawMallocBuffer
<<<<<<< HEAD
from tinygrad.codegen.cstyle import CStyleCodegen, CStyleLanguage
from tinygrad.helpers import dtypes
=======
from tinygrad.codegen.linearizer import LinearizerOptions
from tinygrad.renderer.cstyle import uops_to_cstyle, CStyleLanguage
>>>>>>> 7b8d06c9

args = {
  'Windows': {'cflags':'', 'ext':'dll', 'exp':'__declspec(dllexport)'},
  'Linux': {'cflags':'-lm -fPIC --rtlib=compiler-rt ', 'ext':'so', 'exp':''},
  'Darwin': {'cflags':'-lm -fPIC --rtlib=compiler-rt ', 'ext':'dylib', 'exp':''}
}[platform.system()]

CLANG_PROGRAM_HEADER = '#include <math.h>\n#define max(x,y) ((x>y)?x:y)\n#define int64 long\n#define half __fp16\n#define uchar unsigned char\n#define bool uchar\n'
class ClangProgram:
  def __init__(self, name:str, prg:str):
    prg = CLANG_PROGRAM_HEADER + prg
    # TODO: is there a way to not write this to disk?
    fn = f"{tempfile.gettempdir()}/clang_{hashlib.md5(prg.encode('utf-8')).hexdigest()}.{args['ext']}"
    if not os.path.exists(fn):
      subprocess.check_output(args=('clang -shared -O2 -Wall -Werror -x c '+args['cflags']+' - -o '+fn+'.tmp').split(), input=prg.encode('utf-8'))
      os.rename(fn+'.tmp', fn)
    self.lib = ctypes.CDLL(fn)
    self.fxn = self.lib[name]

  def __call__(self, global_size, local_size, *args, wait=False):
    if wait: st = time.monotonic()
    self.fxn(*[x._buf for x in args])
    if wait: return time.monotonic()-st

<<<<<<< HEAD
class ClangCodegen(CStyleCodegen):
  lang = CStyleLanguage(kernel_prefix=args['exp'], buffer_suffix=" restrict")
  supported_vector_sizes = {dtypes.float: []}
  supported_vector_sizes_alu = {dtypes.float: []}
  uses_float32_calculations = False

ClangBuffer = Compiled(RawMallocBuffer, ClangCodegen, ClangProgram)
=======
renderer = functools.partial(uops_to_cstyle, CStyleLanguage(kernel_prefix=args['exp'], buffer_suffix=" restrict"))
ClangBuffer = Compiled(RawMallocBuffer, LinearizerOptions(supports_float4=False, has_local=False), renderer, ClangProgram)
>>>>>>> 7b8d06c9
<|MERGE_RESOLUTION|>--- conflicted
+++ resolved
@@ -1,13 +1,9 @@
 import os, time, ctypes, hashlib, subprocess, platform, tempfile, functools
 from tinygrad.ops import Compiled
 from tinygrad.runtime.lib import RawMallocBuffer
-<<<<<<< HEAD
-from tinygrad.codegen.cstyle import CStyleCodegen, CStyleLanguage
-from tinygrad.helpers import dtypes
-=======
 from tinygrad.codegen.linearizer import LinearizerOptions
 from tinygrad.renderer.cstyle import uops_to_cstyle, CStyleLanguage
->>>>>>> 7b8d06c9
+from tinygrad.helpers import dtypes
 
 args = {
   'Windows': {'cflags':'', 'ext':'dll', 'exp':'__declspec(dllexport)'},
@@ -32,15 +28,6 @@
     self.fxn(*[x._buf for x in args])
     if wait: return time.monotonic()-st
 
-<<<<<<< HEAD
-class ClangCodegen(CStyleCodegen):
-  lang = CStyleLanguage(kernel_prefix=args['exp'], buffer_suffix=" restrict")
-  supported_vector_sizes = {dtypes.float: []}
-  supported_vector_sizes_alu = {dtypes.float: []}
-  uses_float32_calculations = False
-
-ClangBuffer = Compiled(RawMallocBuffer, ClangCodegen, ClangProgram)
-=======
 renderer = functools.partial(uops_to_cstyle, CStyleLanguage(kernel_prefix=args['exp'], buffer_suffix=" restrict"))
-ClangBuffer = Compiled(RawMallocBuffer, LinearizerOptions(supports_float4=False, has_local=False), renderer, ClangProgram)
->>>>>>> 7b8d06c9
+ClangBuffer = Compiled(RawMallocBuffer, LinearizerOptions(supported_vector_sizes={dtypes.float: []}, has_local=False,
+                                                          supported_vector_sizes_alu={dtypes.float: []}, uses_float32_calculations=False), renderer, ClangProgram)