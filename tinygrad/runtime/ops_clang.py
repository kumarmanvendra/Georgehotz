import os, time, ctypes, hashlib, subprocess, platform, tempfile
from tinygrad.ops import Compiled
from tinygrad.helpers import fromimport, getenv, DEBUG
from tinygrad.runtime.lib import RawMallocBuffer
from tinygrad.codegen.cstyle import CStyleCodegen, CStyleLanguage

args = {
  'Windows': {'cflags':'', 'ext':'dll', 'exp':'__declspec(dllexport)'},
  'Linux': {'cflags':'-lm -fPIC --rtlib=compiler-rt ', 'ext':'so', 'exp':''},
  'Darwin': {'cflags':'-lm -fPIC --rtlib=compiler-rt ', 'ext':'dylib', 'exp':''}
}[platform.system()]
CLANG_PROGRAM_HEADER = '#include <math.h>\n#define max(x,y) ((x>y)?x:y)\n#define int64 long\n#define half __fp16\n#define uchar unsigned char\n#define bool uchar\n'
class ClangProgram:
<<<<<<< HEAD
  def __init__(self, name:str, prg:str, binary:bool=False):
=======
  def __init__(self, name:str, prg:str):
    prg = CLANG_PROGRAM_HEADER + prg
    # TODO: is there a way to not write this to disk?
>>>>>>> a367f71f
    fn = f"{tempfile.gettempdir()}/clang_{hashlib.md5(prg.encode('utf-8')).hexdigest()}.{args['ext']}"
    if not binary:
      prg = '#include <math.h>\n#define max(x,y) ((x>y)?x:y)\n#define int64 long\n#define half __fp16\n#define uchar unsigned char\n#define bool uchar\n' + prg
      # TODO: is there a way to not write this to disk?
      if not os.path.exists(fn):
        subprocess.check_output(args=('clang -shared -O2 -Wall -Werror -x c '+args['cflags']+' - -o '+fn+'.tmp').split(), input=prg.encode('utf-8'))
        os.rename(fn+'.tmp', fn)
    else:
      if DEBUG >= 5: print(prg)
      if getenv('ARM64'):
        subprocess.check_output(args=('as -o '+fn+'.o').split(), input=prg.encode('utf-8'))
        subprocess.check_output(args=('clang -lm -shared '+fn+'.o -o'+fn).split())
    self.lib = ctypes.CDLL(fn)
    self.fxn = self.lib[name]

  def __call__(self, global_size, local_size, *args, wait=False):
    if wait: st = time.monotonic()
    self.fxn(*[x._buf for x in args])
    if wait: return time.monotonic()-st

class ClangCodegen(CStyleCodegen):
  lang = CStyleLanguage(kernel_prefix=args['exp'], buffer_suffix=" restrict")
  supports_float4: bool = False

ClangBuffer = Compiled(RawMallocBuffer, fromimport("extra.assembly.assembly_arm64", "ARM64Codegen") if getenv("ARM64") else ClangCodegen, ClangProgram)<|MERGE_RESOLUTION|>--- conflicted
+++ resolved
@@ -11,13 +11,9 @@
 }[platform.system()]
 CLANG_PROGRAM_HEADER = '#include <math.h>\n#define max(x,y) ((x>y)?x:y)\n#define int64 long\n#define half __fp16\n#define uchar unsigned char\n#define bool uchar\n'
 class ClangProgram:
-<<<<<<< HEAD
   def __init__(self, name:str, prg:str, binary:bool=False):
-=======
-  def __init__(self, name:str, prg:str):
     prg = CLANG_PROGRAM_HEADER + prg
     # TODO: is there a way to not write this to disk?
->>>>>>> a367f71f
     fn = f"{tempfile.gettempdir()}/clang_{hashlib.md5(prg.encode('utf-8')).hexdigest()}.{args['ext']}"
     if not binary:
       prg = '#include <math.h>\n#define max(x,y) ((x>y)?x:y)\n#define int64 long\n#define half __fp16\n#define uchar unsigned char\n#define bool uchar\n' + prg
