<<<<<<< HEAD
import os, time, ctypes, hashlib, subprocess, platform, tempfile
from functools import partial, reduce
=======
import os, time, ctypes, hashlib, subprocess, platform, tempfile, functools
>>>>>>> 38fe84d9
from tinygrad.ops import Compiled
from tinygrad.helpers import fromimport, getenv, DEBUG, CI
from tinygrad.runtime.lib import RawMallocBuffer
<<<<<<< HEAD
from tinygrad.codegen.cstyle import CStyleCodegen, CStyleLanguage
import struct
import numpy as np
if CI and getenv('ARM64'): from unicorn import Uc, UC_ARCH_ARM64, UC_MODE_ARM, UC_HOOK_CODE, arm64_const
=======
from tinygrad.codegen.linearizer import LinearizerOptions
from tinygrad.renderer.cstyle import uops_to_cstyle, CStyleLanguage

>>>>>>> 38fe84d9
args = {
  'Windows': {'cflags':'', 'ext':'dll', 'exp':'__declspec(dllexport)'},
  'Linux': {'cflags':'-lm -fPIC --rtlib=compiler-rt ', 'ext':'so', 'exp':''},
  'Darwin': {'cflags':'-lm -fPIC --rtlib=compiler-rt ', 'ext':'dylib', 'exp':''}
}[platform.system()]

CLANG_PROGRAM_HEADER = '#include <math.h>\n#define max(x,y) ((x>y)?x:y)\n#define int64 long\n#define half __fp16\n#define uchar unsigned char\n#define bool uchar\n'
ADDRESS = 0x10000

# Unicorn doesn't support external calls 
def align(addr): return (addr+4095) & ~(4095) 
mock_lm = {"sinf": np.sin, "sqrtf": np.sqrt, "exp2f": np.exp2, "log2f": np.log2}
def hook_code(fn, uc, address, size, user_data):
  s_in = struct.unpack('f', struct.pack('I', uc.reg_read(getattr(arm64_const, f'UC_ARM64_REG_S{fn[2][1:]}'))))[0]
  uc.reg_write(getattr(arm64_const, f'UC_ARM64_REG_S{fn[1][1:]}'), struct.unpack('I', struct.pack('f', mock_lm[fn[0]](s_in)))[0])  # type: ignore
def hook_print(uc, address, size, user_data): print(address)
class ClangProgram:
  def __init__(self, name:str, prg:str, binary:bool=False, var_size:int=0):
    # TODO: is there a way to not write this to disk?
    fn = f"{tempfile.gettempdir()}/clang_{hashlib.md5(prg.encode('utf-8')).hexdigest()}.{args['ext']}"
    if not binary:
      prg = CLANG_PROGRAM_HEADER + prg
      if not os.path.exists(fn):
        subprocess.check_output(args=('clang -shared -O2 -Wall -Werror -x c '+args['cflags']+' - -o '+fn+'.tmp').split(), input=prg.encode('utf-8'))
        os.rename(fn+'.tmp', fn)
    else:
      if DEBUG >= 5: print(prg)
      if CI and getenv('ARM64'):
        prg = prg.split('\n') # type: ignore
        self.varsize = align(int(prg[0].split(" ")[1]))
        self.ext_calls = {(i*4+ADDRESS):ins.split(" ")[1:] for i, ins in enumerate(filter(lambda ins: ins[:4] != 'loop', prg[6:-3])) if ins[:2] == 'bl'}
        prg = "\n".join(['nop' if ins[:2] == 'bl' else ins for ins in prg[6:-3]] + ['\n'])
        subprocess.check_output(args=('aarch64-linux-gnu-as -o '+fn+'.o').split(), input=prg.encode('utf-8'))
        subprocess.check_output(args=('aarch64-linux-gnu-objcopy -O binary --only-section=.text '+fn+ '.o ' + fn +'.bin').split())
        self.prg = open(fn + '.bin', 'rb').read()
        return
      subprocess.check_output(args=('as -o '+fn+'.o').split(), input=prg.encode('utf-8'))
      subprocess.check_output(args=('clang -lm -shared -fPIC '+fn+'.o -o'+fn).split())
    self.lib = ctypes.CDLL(fn)
    self.fxn = self.lib[name]

  def __call__(self, global_size, local_size, *args, wait=False):
    if wait: st = time.monotonic()
    if CI and getenv('ARM64'):
      mu = Uc(UC_ARCH_ARM64, UC_MODE_ARM)
      total_mem = align(reduce(lambda total, arg: total + arg.size * arg.dtype.itemsize, args, len(self.prg)+self.varsize))
      mu.mem_map(ADDRESS, total_mem)
      for k, fn in self.ext_calls.items(): mu.hook_add(UC_HOOK_CODE, partial(hook_code, fn), begin=k, end=k)
      mu.mem_write(ADDRESS, self.prg + b''.join(bytes(arg._buf) for arg in args))
      addr = ADDRESS + len(self.prg)
      for i, arg in enumerate(args):
        if i<=7:
          mu.reg_write(getattr(arm64_const, f'UC_ARM64_REG_X{i}'), addr)
        else:
          # NOTE: In ARM, args beyond the first 8 are placed on the stack it also account for the stack red zone.
          mu.mem_write(ADDRESS + total_mem - (len(args[8:])+2)*8 + 8*(i-8), addr.to_bytes(8, 'little'))
        addr += arg.size * arg.dtype.itemsize
      mu.reg_write(arm64_const.UC_ARM64_REG_SP, ADDRESS + total_mem - (len(args[8:])+2)*8)
      mu.emu_start(ADDRESS, ADDRESS + len(self.prg))
      args[0]._buf = mu.mem_read(mu.reg_read(arm64_const.UC_ARM64_REG_X0), args[0].size * args[0].dtype.itemsize)
    else:
      self.fxn(*[x._buf for x in args])
    if wait: return time.monotonic()-st

<<<<<<< HEAD
class ClangCodegen(CStyleCodegen):
  lang = CStyleLanguage(kernel_prefix=args['exp'], buffer_suffix=" restrict")
  supports_float4: bool = False

ClangBuffer = Compiled(RawMallocBuffer, fromimport("extra.assembly.assembly_arm64", "ARM64Codegen") if getenv("ARM64") else ClangCodegen, ClangProgram)
=======
renderer = functools.partial(uops_to_cstyle, CStyleLanguage(kernel_prefix=args['exp'], buffer_suffix=" restrict"))
ClangBuffer = Compiled(RawMallocBuffer, LinearizerOptions(supports_float4=False, has_local=False), renderer, ClangProgram)
>>>>>>> 38fe84d9
<|MERGE_RESOLUTION|>--- conflicted
+++ resolved
@@ -1,22 +1,15 @@
-<<<<<<< HEAD
-import os, time, ctypes, hashlib, subprocess, platform, tempfile
+import os, time, ctypes, hashlib, subprocess, platform, tempfile, functools
 from functools import partial, reduce
-=======
-import os, time, ctypes, hashlib, subprocess, platform, tempfile, functools
->>>>>>> 38fe84d9
 from tinygrad.ops import Compiled
 from tinygrad.helpers import fromimport, getenv, DEBUG, CI
 from tinygrad.runtime.lib import RawMallocBuffer
-<<<<<<< HEAD
-from tinygrad.codegen.cstyle import CStyleCodegen, CStyleLanguage
+#from tinygrad.codegen.cstyle import CStyleCodegen, CStyleLanguage
+from tinygrad.codegen.linearizer import LinearizerOptions
+from tinygrad.renderer.cstyle import uops_to_cstyle, CStyleLanguage
 import struct
 import numpy as np
 if CI and getenv('ARM64'): from unicorn import Uc, UC_ARCH_ARM64, UC_MODE_ARM, UC_HOOK_CODE, arm64_const
-=======
-from tinygrad.codegen.linearizer import LinearizerOptions
-from tinygrad.renderer.cstyle import uops_to_cstyle, CStyleLanguage
 
->>>>>>> 38fe84d9
 args = {
   'Windows': {'cflags':'', 'ext':'dll', 'exp':'__declspec(dllexport)'},
   'Linux': {'cflags':'-lm -fPIC --rtlib=compiler-rt ', 'ext':'so', 'exp':''},
@@ -37,13 +30,13 @@
   def __init__(self, name:str, prg:str, binary:bool=False, var_size:int=0):
     # TODO: is there a way to not write this to disk?
     fn = f"{tempfile.gettempdir()}/clang_{hashlib.md5(prg.encode('utf-8')).hexdigest()}.{args['ext']}"
-    if not binary:
+    if not getenv('ARM64'):
       prg = CLANG_PROGRAM_HEADER + prg
       if not os.path.exists(fn):
         subprocess.check_output(args=('clang -shared -O2 -Wall -Werror -x c '+args['cflags']+' - -o '+fn+'.tmp').split(), input=prg.encode('utf-8'))
         os.rename(fn+'.tmp', fn)
     else:
-      if DEBUG >= 5: print(prg)
+      #if DEBUG >= 5: print(prg)
       if CI and getenv('ARM64'):
         prg = prg.split('\n') # type: ignore
         self.varsize = align(int(prg[0].split(" ")[1]))
@@ -81,13 +74,13 @@
       self.fxn(*[x._buf for x in args])
     if wait: return time.monotonic()-st
 
-<<<<<<< HEAD
-class ClangCodegen(CStyleCodegen):
-  lang = CStyleLanguage(kernel_prefix=args['exp'], buffer_suffix=" restrict")
-  supports_float4: bool = False
+# class ClangCodegen(CStyleCodegen):
+#   lang = CStyleLanguage(kernel_prefix=args['exp'], buffer_suffix=" restrict")
+#   supports_float4: bool = False
 
-ClangBuffer = Compiled(RawMallocBuffer, fromimport("extra.assembly.assembly_arm64", "ARM64Codegen") if getenv("ARM64") else ClangCodegen, ClangProgram)
-=======
-renderer = functools.partial(uops_to_cstyle, CStyleLanguage(kernel_prefix=args['exp'], buffer_suffix=" restrict"))
-ClangBuffer = Compiled(RawMallocBuffer, LinearizerOptions(supports_float4=False, has_local=False), renderer, ClangProgram)
->>>>>>> 38fe84d9
+#ClangBuffer = Compiled(RawMallocBuffer, fromimport("extra.assembly.assembly_arm64", "ARM64Codegen") if getenv("ARM64") else renderer, ClangProgram)
+if getenv("ARM64"):
+  renderer = fromimport("extra.assembly.assembly_arm64", "uops_to_arm64_asm")
+else:
+  renderer = functools.partial(uops_to_cstyle, CStyleLanguage(kernel_prefix=args['exp'], buffer_suffix=" restrict"))
+ClangBuffer = Compiled(RawMallocBuffer, LinearizerOptions(supports_float4=False, has_local=False), renderer, ClangProgram)