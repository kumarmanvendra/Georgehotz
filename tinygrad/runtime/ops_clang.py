import os, time, ctypes, hashlib, subprocess, platform, tempfile, functools
from functools import partial, reduce
from tinygrad.ops import Compiled
from tinygrad.helpers import fromimport, getenv, DEBUG, CI
from tinygrad.runtime.lib import RawMallocBuffer
#from tinygrad.codegen.cstyle import CStyleCodegen, CStyleLanguage
from tinygrad.codegen.linearizer import LinearizerOptions
from tinygrad.renderer.cstyle import uops_to_cstyle, CStyleLanguage
import struct
import numpy as np
if CI and getenv('ARM64'): from unicorn import Uc, UC_ARCH_ARM64, UC_MODE_ARM, UC_HOOK_CODE, arm64_const

args = {
  'Windows': {'cflags':'', 'ext':'dll', 'exp':'__declspec(dllexport)'},
  'Linux': {'cflags':'-lm -fPIC --rtlib=compiler-rt ', 'ext':'so', 'exp':''},
  'Darwin': {'cflags':'-lm -fPIC --rtlib=compiler-rt ', 'ext':'dylib', 'exp':''}
}[platform.system()]

CLANG_PROGRAM_HEADER = '#include <math.h>\n#define max(x,y) ((x>y)?x:y)\n#define int64 long\n#define half __fp16\n#define uchar unsigned char\n#define bool uchar\n'
ADDRESS = 0x10000

# Unicorn doesn't support external calls 
def align(addr): return (addr+4095) & ~(4095) 
mock_lm = {"sinf": np.sin, "sqrtf": np.sqrt, "exp2f": np.exp2, "log2f": np.log2}
def emulate_ext_calls(fn, uc, address, size, user_data):
  s_in = struct.unpack('f', struct.pack('I', uc.reg_read(getattr(arm64_const, f'UC_ARM64_REG_S{fn[2][1:]}'))))[0]
  uc.reg_write(getattr(arm64_const, f'UC_ARM64_REG_S{fn[1][1:]}'), struct.unpack('I', struct.pack('f', mock_lm[fn[0]](s_in)))[0])  # type: ignore
def emulate_code(uc, address, size, user_data):
  s_in = struct.unpack('f', struct.pack('I', uc.reg_read(arm64_const.UC_ARM64_REG_S13)))[0]
  print(address, s_in)
#  uc.reg_write(getattr(arm64_const, f'UC_ARM64_REG_S{reg[1:]}'), struct.unpack('I', struct.pack('f', float(val)))[0])

def hook_print(uc, address, size, user_data): print(address)
class ClangProgram:
  def __init__(self, name:str, prg:str, binary:bool=False, var_size:int=0):
    # TODO: is there a way to not write this to disk?
    fn = f"{tempfile.gettempdir()}/clang_{hashlib.md5(prg.encode('utf-8')).hexdigest()}.{args['ext']}"
<<<<<<< HEAD
    if not binary:
      prg = CLANG_PROGRAM_HEADER + prg
      if not os.path.exists(fn):
        subprocess.check_output(args=('clang -shared -O2 -Wall -Werror -x c '+args['cflags']+' - -o '+fn+'.tmp').split(), input=prg.encode('utf-8'))
        os.rename(fn+'.tmp', fn)
    else:
      if DEBUG >= 5: print(prg)
      if CI and getenv('ARM64'):
        prg = prg.split('\n') # type: ignore
        self.varsize = align(int(prg[0].split(" ")[1]))
        self.ext_calls = {(i*4+ADDRESS):ins.split(" ")[1:] for i, ins in enumerate(filter(lambda ins: ins[:4] != 'loop', prg[6:-3])) if ins[:2] == 'bl'}
#        self.float_loads = {(i*4+ADDRESS):ins.split("=") for i, ins in enumerate(filter(lambda ins: ins[:4] != 'loop', prg[6:-3])) if '=' in ins}
        prg = "\n".join(['nop' if ins[:2] == 'bl' else ins for ins in prg[6:-3]] + ['\n'])
        subprocess.check_output(args=('aarch64-linux-gnu-as -o '+fn+'.o').split(), input=prg.encode('utf-8'))
        subprocess.check_output(args=('aarch64-linux-gnu-objcopy -O binary --only-section=.text '+fn+ '.o ' + fn +'.bin').split())
        self.prg = open(fn + '.bin', 'rb').read()
        return
      subprocess.check_output(args=('as -o '+fn+'.o').split(), input=prg.encode('utf-8'))
      subprocess.check_output(args=('clang -lm -shared -fPIC '+fn+'.o -o'+fn).split())
=======
    if not os.path.exists(fn):
      _, tmp = tempfile.mkstemp()
      subprocess.check_output(args=('clang -shared -O2 -Wall -Werror -x c '+args['cflags']+' - -o '+tmp).split(), input=prg.encode('utf-8'))
      os.rename(tmp, fn)
>>>>>>> 3e0c2d25
    self.lib = ctypes.CDLL(fn)
    self.fxn = self.lib[name]

  def __call__(self, global_size, local_size, *args, wait=False):
    if wait: st = time.monotonic()
    if CI and getenv('ARM64'):
      mu = Uc(UC_ARCH_ARM64, UC_MODE_ARM)
      total_mem = align(reduce(lambda total, arg: total + arg.size * arg.dtype.itemsize, args, len(self.prg)+self.varsize))
      mu.mem_map(ADDRESS, total_mem)
      for k, fn in self.ext_calls.items(): mu.hook_add(UC_HOOK_CODE, partial(emulate_ext_calls, fn), begin=k, end=k)
      mu.hook_add(UC_HOOK_CODE, emulate_code)
      mu.mem_write(ADDRESS, self.prg + b''.join(bytes(arg._buf) for arg in args))
      addr = ADDRESS + len(self.prg)
      for i, arg in enumerate(args):
        if i<=7:
          mu.reg_write(getattr(arm64_const, f'UC_ARM64_REG_X{i}'), addr)
        else:
          # NOTE: In ARM, args beyond the first 8 are placed on the stack it also account for the stack red zone.
          mu.mem_write(ADDRESS + total_mem - (len(args[8:])+2)*8 + 8*(i-8), addr.to_bytes(8, 'little'))
        addr += arg.size * arg.dtype.itemsize
      mu.reg_write(arm64_const.UC_ARM64_REG_SP, ADDRESS + total_mem - (len(args[8:])+2)*8)
      mu.emu_start(ADDRESS, ADDRESS + len(self.prg))
      args[0]._buf = mu.mem_read(mu.reg_read(arm64_const.UC_ARM64_REG_X0), args[0].size * args[0].dtype.itemsize)
    else:
      self.fxn(*[x._buf for x in args])
    if wait: return time.monotonic()-st

renderer = fromimport("extra.assembly.assembly_arm64", "uops_to_arm64_asm") if getenv("ARM64") else functools.partial(uops_to_cstyle, CStyleLanguage(kernel_prefix=args['exp'], buffer_suffix=" restrict"))
ClangBuffer = Compiled(RawMallocBuffer, LinearizerOptions(supports_float4=False, has_local=False), renderer, ClangProgram)<|MERGE_RESOLUTION|>--- conflicted
+++ resolved
@@ -35,12 +35,12 @@
   def __init__(self, name:str, prg:str, binary:bool=False, var_size:int=0):
     # TODO: is there a way to not write this to disk?
     fn = f"{tempfile.gettempdir()}/clang_{hashlib.md5(prg.encode('utf-8')).hexdigest()}.{args['ext']}"
-<<<<<<< HEAD
     if not binary:
       prg = CLANG_PROGRAM_HEADER + prg
       if not os.path.exists(fn):
-        subprocess.check_output(args=('clang -shared -O2 -Wall -Werror -x c '+args['cflags']+' - -o '+fn+'.tmp').split(), input=prg.encode('utf-8'))
-        os.rename(fn+'.tmp', fn)
+        _, tmp = tempfile.mkstemp()
+        subprocess.check_output(args=('clang -shared -O2 -Wall -Werror -x c '+args['cflags']+' - -o '+tmp).split(), input=prg.encode('utf-8'))
+        os.rename(tmp, fn)
     else:
       if DEBUG >= 5: print(prg)
       if CI and getenv('ARM64'):
@@ -55,12 +55,7 @@
         return
       subprocess.check_output(args=('as -o '+fn+'.o').split(), input=prg.encode('utf-8'))
       subprocess.check_output(args=('clang -lm -shared -fPIC '+fn+'.o -o'+fn).split())
-=======
-    if not os.path.exists(fn):
-      _, tmp = tempfile.mkstemp()
-      subprocess.check_output(args=('clang -shared -O2 -Wall -Werror -x c '+args['cflags']+' - -o '+tmp).split(), input=prg.encode('utf-8'))
-      os.rename(tmp, fn)
->>>>>>> 3e0c2d25
+    
     self.lib = ctypes.CDLL(fn)
     self.fxn = self.lib[name]
 
