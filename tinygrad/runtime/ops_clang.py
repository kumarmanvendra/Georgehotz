import os, time, ctypes, hashlib, subprocess, platform, tempfile, functools
from functools import partial, reduce
from tinygrad.ops import Compiled
from tinygrad.helpers import fromimport, getenv, DEBUG, CI
from tinygrad.runtime.lib import RawMallocBuffer
from tinygrad.codegen.linearizer import LinearizerOptions
from tinygrad.renderer.cstyle import uops_to_cstyle, CStyleLanguage
import struct
import numpy as np

ARM64 = getenv('ARM64', False)
if CI and ARM64: from unicorn import Uc, UC_ARCH_ARM64, UC_MODE_ARM, UC_HOOK_CODE, arm64_const

args = {
  'Windows': {'cflags':'', 'ext':'dll', 'exp':'__declspec(dllexport)'},
  'Linux': {'cflags':'-lm -fPIC --rtlib=compiler-rt ', 'ext':'so', 'exp':''},
  'Darwin': {'cflags':'-lm -fPIC --rtlib=compiler-rt ', 'ext':'dylib', 'exp':''}
}[platform.system()]

CLANG_PROGRAM_HEADER = '#include <math.h>\n#define max(x,y) ((x>y)?x:y)\n#define int64 long\n#define half __fp16\n#define uchar unsigned char\n#define bool uchar\n'
ADDRESS = 0x10000

# Unicorn doesn't support external calls 
def align(addr): return (addr+4095) & ~(4095) 
mock_lm = {"sinf": np.sin, "sqrtf": np.sqrt, "exp2f": np.exp2, "log2f": np.log2}
def emulate_ext_calls(fn, uc, address, size, user_data):
  s_in = struct.unpack('f', struct.pack('I', uc.reg_read(getattr(arm64_const, f'UC_ARM64_REG_S{fn[2][1:]}'))))[0]
  uc.reg_write(getattr(arm64_const, f'UC_ARM64_REG_S{fn[1][1:]}'), struct.unpack('I', struct.pack('f', mock_lm[fn[0]](s_in)))[0])  # type: ignore

class ClangProgram:
  def __init__(self, name:str, prg:str, binary:bool=False):
    # TODO: is there a way to not write this to disk?
    # A: it seems there isn't https://stackoverflow.com/questions/28053328/ctypes-cdll-load-library-from-memory-rather-than-file
    #    because ctypes.CDLL() calls dlopen (POSIX) or LoadLibrary (Windows) which require a file
    fn = f"{tempfile.gettempdir()}/clang_{hashlib.md5(prg.encode('utf-8')).hexdigest()}.{args['ext']}"
<<<<<<< HEAD
    if not binary:
      prg = CLANG_PROGRAM_HEADER + prg
      if not os.path.exists(fn):
        _, tmp = tempfile.mkstemp()
        subprocess.check_output(args=('clang -shared -O2 -Wall -Werror -x c '+args['cflags']+' - -o '+tmp).split(), input=prg.encode('utf-8'))
        os.rename(tmp, fn)
    else:
      if DEBUG >= 5: print(prg)
      _, tmp = tempfile.mkstemp()
      if CI and ARM64:
        prg = prg.split('\n') # type: ignore
        self.varsize = align(int(prg[0].split(" ")[1]))
        self.ext_calls = {(i*4+ADDRESS):ins.split(" ")[1:] for i, ins in enumerate(filter(lambda ins: ins[:4] != 'loop', prg[6:-3])) if ins[:2] == 'bl'}
        prg = "\n".join(['nop' if ins[:2] == 'bl' else ins for ins in prg[6:-3]] + ['\n'])
        subprocess.check_output(args=('aarch64-linux-gnu-as -o '+tmp).split(), input=prg.encode('utf-8'))
        subprocess.check_output(args=('aarch64-linux-gnu-objcopy -O binary --only-section=.text '+tmp+' '+fn+'.bin').split())
        self.prg = open(fn + '.bin', 'rb').read()
        return
      subprocess.check_output(args=('as -o' + tmp).split(), input=prg.encode('utf-8'))
      subprocess.check_output(args=('clang -lm -shared '+tmp+' -o'+fn).split())
=======
    if not os.path.exists(fn):
      tmp = f"{fn}.{os.getpid()}.tmp"
      subprocess.check_output(args=('clang -shared -O2 -Wall -Werror -x c '+args['cflags']+' - -o '+tmp).split(), input=prg.encode('utf-8'))
      os.rename(tmp, fn)
>>>>>>> a89142e4
    self.lib = ctypes.CDLL(fn)
    self.fxn = self.lib[name]
  def __call__(self, global_size, local_size, *args, wait=False):
    if wait: st = time.monotonic()
    if CI and ARM64:
      mu = Uc(UC_ARCH_ARM64, UC_MODE_ARM)
      total_mem = align(reduce(lambda total, arg: total + arg.size * arg.dtype.itemsize, args, len(self.prg)+self.varsize))
      mu.mem_map(ADDRESS, total_mem)
      for k, fn in self.ext_calls.items(): mu.hook_add(UC_HOOK_CODE, partial(emulate_ext_calls, fn), begin=k, end=k)
      mu.mem_write(ADDRESS, self.prg + b''.join(bytes(arg._buf) for arg in args))
      addr = ADDRESS + len(self.prg)
      for i, arg in enumerate(args):
        if i<=7:
          mu.reg_write(getattr(arm64_const, f'UC_ARM64_REG_X{i}'), addr)
        else:
          # NOTE: In ARM, args beyond the first 8 are placed on the stack it also account for the stack red zone.
          mu.mem_write(ADDRESS + total_mem - (len(args[8:])+2)*8 + 8*(i-8), addr.to_bytes(8, 'little'))
        addr += arg.size * arg.dtype.itemsize
      mu.reg_write(arm64_const.UC_ARM64_REG_SP, ADDRESS + total_mem - (len(args[8:])+2)*8)
      mu.emu_start(ADDRESS, ADDRESS + len(self.prg))
      args[0]._buf = mu.mem_read(mu.reg_read(arm64_const.UC_ARM64_REG_X0), args[0].size * args[0].dtype.itemsize)
    else:
      self.fxn(*[x._buf for x in args])
    if wait: return time.monotonic()-st

renderer = fromimport("extra.assembly.assembly_arm64", "uops_to_arm64_asm") if ARM64 else functools.partial(uops_to_cstyle, CStyleLanguage(kernel_prefix=args['exp'], buffer_suffix=" restrict"))
ClangBuffer = Compiled(RawMallocBuffer, LinearizerOptions(supports_float4=False, has_local=False), renderer, ClangProgram)<|MERGE_RESOLUTION|>--- conflicted
+++ resolved
@@ -33,16 +33,15 @@
     # A: it seems there isn't https://stackoverflow.com/questions/28053328/ctypes-cdll-load-library-from-memory-rather-than-file
     #    because ctypes.CDLL() calls dlopen (POSIX) or LoadLibrary (Windows) which require a file
     fn = f"{tempfile.gettempdir()}/clang_{hashlib.md5(prg.encode('utf-8')).hexdigest()}.{args['ext']}"
-<<<<<<< HEAD
     if not binary:
       prg = CLANG_PROGRAM_HEADER + prg
       if not os.path.exists(fn):
-        _, tmp = tempfile.mkstemp()
+        tmp = f"{fn}.{os.getpid()}.tmp"
         subprocess.check_output(args=('clang -shared -O2 -Wall -Werror -x c '+args['cflags']+' - -o '+tmp).split(), input=prg.encode('utf-8'))
         os.rename(tmp, fn)
     else:
       if DEBUG >= 5: print(prg)
-      _, tmp = tempfile.mkstemp()
+      tmp = f"{fn}.{os.getpid()}.tmp"
       if CI and ARM64:
         prg = prg.split('\n') # type: ignore
         self.varsize = align(int(prg[0].split(" ")[1]))
@@ -54,12 +53,6 @@
         return
       subprocess.check_output(args=('as -o' + tmp).split(), input=prg.encode('utf-8'))
       subprocess.check_output(args=('clang -lm -shared '+tmp+' -o'+fn).split())
-=======
-    if not os.path.exists(fn):
-      tmp = f"{fn}.{os.getpid()}.tmp"
-      subprocess.check_output(args=('clang -shared -O2 -Wall -Werror -x c '+args['cflags']+' - -o '+tmp).split(), input=prg.encode('utf-8'))
-      os.rename(tmp, fn)
->>>>>>> a89142e4
     self.lib = ctypes.CDLL(fn)
     self.fxn = self.lib[name]
   def __call__(self, global_size, local_size, *args, wait=False):
