--- conflicted
+++ resolved
@@ -96,14 +96,10 @@
     self.mtl_buffers_in_flight: List[Any] = []
     self.mv_in_metal: List[memoryview] = []
     self.track_cross_buffer: List[Any] = []
-<<<<<<< HEAD
     if getenv("CONDA_SHLVL") > 0:
       os.environ["METAL_XCODE"] = "1"
       print("Using Metal from Xcode SDK due to Conda targeting an unsupported macOS version(11.0).")
-    from tinygrad.runtime.graph.metal import MetalGraph
-=======
     from tinygrad.runtime.graph.metal import MetalGraphRunner
->>>>>>> 9358b620
     super().__init__(device, MetalAllocator(self), MetalCompiler(None if getenv("METAL_XCODE") else self),
                      functools.partial(MetalProgram, self), MetalGraphRunner)
   def synchronize(self):
