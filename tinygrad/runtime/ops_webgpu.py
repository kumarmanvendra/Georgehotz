--- conflicted
+++ resolved
@@ -28,14 +28,6 @@
     compute_pass.end()
     device.queue.submit([command_encoder.finish()])
 
-<<<<<<< HEAD
-class WGSLCodegen(CStyleCodegen):
-  lang = WGSLLanguage()
-  supported_vector_sizes = {dtypes.float: []}
-  supported_vector_sizes_alu = {dtypes.float: []}
-
-=======
->>>>>>> 7b8d06c9
 class RawWebGPUBuffer(RawBufferCopyIn):
   def __init__(self, size:int, dtype:DType):
     assert dtype not in [dtypes.int8,dtypes.uint8,dtypes.int64,dtypes.uint64], f"dtype {dtype} not supported on WEBGPU"
@@ -44,4 +36,5 @@
   def toCPU(self) -> np.ndarray: return np.frombuffer(device.queue.read_buffer(self._buf, 0), dtype=np.dtype(self.dtype.np, metadata={"backing": self})) # type: ignore
 
 renderer = functools.partial(uops_to_cstyle, WGSLLanguage())
-WebGpuBuffer = Compiled(RawWebGPUBuffer, LinearizerOptions(supports_float4=False), renderer, WebGPUProgram)+WebGpuBuffer = Compiled(RawWebGPUBuffer, LinearizerOptions(supported_vector_sizes = {dtypes.float: []},
+                                                           supported_vector_sizes_alu = {dtypes.float: []}), renderer, WebGPUProgram)