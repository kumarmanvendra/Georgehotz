--- conflicted
+++ resolved
@@ -97,13 +97,7 @@
   kernel_prefix = "__kernel", buffer_prefix = "__global ", smem_prefix = "__local ", arg_int_prefix = "const int",
   half_prekernel = "#pragma OPENCL EXTENSION cl_khr_fp16 : enable",
   barrier = "barrier(CLK_LOCAL_MEM_FENCE);", float4 = "(float4)",
-<<<<<<< HEAD
   gid = [f'get_group_id({i})' for i in range(3)], lid = [f'get_local_id({i})' for i in range(3)], uses_vload=False))
-
 GPUBuffer = Compiled(CLBuffer, LinearizerOptions(supported_vector_sizes={dtypes.float: [2,4,8]},
                                                  supported_vector_sizes_alu = {dtypes.float: [2,4,8]},
-                                                 uses_float32_calculations=False, is_nvidia=CL.cl_ctxs[0].devices[0].name.startswith('NVIDIA')), renderer, CLProgram, CL.synchronize)
-=======
-  gid = [f'get_group_id({i})' for i in range(3)], lid = [f'get_local_id({i})' for i in range(3)], uses_vload=True))
-GPUBuffer = Compiled(CLBuffer, LinearizerOptions(), renderer, CLProgram, CL.synchronize)
->>>>>>> bd111411
+                                                 uses_float32_calculations=False, is_nvidia=CL.cl_ctxs[0].devices[0].name.startswith('NVIDIA')), renderer, CLProgram, CL.synchronize)