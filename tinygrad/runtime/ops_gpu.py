from __future__ import annotations
from typing import Tuple, Optional, List, cast
import ctypes, functools, hashlib, os
<<<<<<< HEAD
import tinygrad.runtime.autogen.opencl as cl
=======
from tinygrad.runtime.autogen import opencl as cl
>>>>>>> 94a986fb
from tinygrad.helpers import init_c_var, to_char_p_p, from_mv, OSX, DEBUG, getenv
from tinygrad.renderer.cstyle import OpenCLRenderer, IntelRenderer
from tinygrad.device import BufferOptions, LRUAllocator, Compiled, Compiler, CompileError

# see test/external/external_osx_profiling.py to determine this ratio. it's in like GPU clocks or something
OSX_TIMING_RATIO = (125/3) if OSX else 1.0

def check(status):
  if status != 0: raise RuntimeError(f"OpenCL Error {status}")
def checked(ret, status): return (check(status.value), ret)[1]

class CLCompiler(Compiler):
  def __init__(self, device:CLDevice, compile_key:str):
    self.device = device
    super().__init__(f"compile_cl_{compile_key}")
  def compile(self, src:str) -> bytes:
    program = checked(cl.clCreateProgramWithSource(self.device.context, 1, to_char_p_p([src.encode()]), None, status := ctypes.c_int32()), status)
    build_status: int = cl.clBuildProgram(program, 1, self.device.device_id, "-cl-intel-256-GRF-per-thread".encode(), cl.clBuildProgram.argtypes[4](), None)
    if build_status != 0:
      cl.clGetProgramBuildInfo(program, self.device.device_id, cl.CL_PROGRAM_BUILD_LOG, 0, None, log_size := ctypes.c_size_t())
      cl.clGetProgramBuildInfo(program, self.device.device_id, cl.CL_PROGRAM_BUILD_LOG, log_size.value, mstr := ctypes.create_string_buffer(log_size.value), None)  # noqa: E501
      raise CompileError(f"OpenCL Compile Error\n\n{mstr.value.decode()}")
    check(cl.clGetProgramInfo(program, cl.CL_PROGRAM_BINARY_SIZES, ctypes.sizeof(ctypes.c_size_t), binary_sizes := (ctypes.c_size_t * 1)(), None))
    check(cl.clGetProgramInfo(program, cl.CL_PROGRAM_BINARIES, ctypes.sizeof(ctypes.c_void_p), (ctypes.c_void_p * 1)(ctypes.addressof(binary := ctypes.create_string_buffer(binary_sizes[0]))), None))  # noqa: E501
    check(cl.clReleaseProgram(program))
    return bytes(binary)

class CLProgram:
  def __init__(self, device:CLDevice, name:str, lib:bytes):
    self.device, self.name, self.lib = device, name, lib
    self.program = checked(cl.clCreateProgramWithBinary(device.context, 1, device.device_id, (ctypes.c_size_t * 1)(len(lib)),
                                                        to_char_p_p([lib], ctypes.c_ubyte), binary_status := ctypes.c_int32(),
                                                        errcode_ret := ctypes.c_int32()), errcode_ret)
    check(binary_status.value)
    check(cl.clBuildProgram(self.program, 1, device.device_id, None, cl.clBuildProgram.argtypes[4](), None)) # NOTE: OSX requires this
    self.kernel = checked(cl.clCreateKernel(self.program, name.encode(), status := ctypes.c_int32()), status)

  def __del__(self):
    if hasattr(self, 'kernel'): check(cl.clReleaseKernel(self.kernel))
    if hasattr(self, 'program'): check(cl.clReleaseProgram(self.program))

  def __call__(self, *bufs:ctypes._CData, global_size:Tuple[int,int,int]=(1,1,1), local_size:Optional[Tuple[int,int,int]]=None, vals:Tuple[int, ...]=(), wait=False) -> Optional[float]:  # noqa: E501
    for i,b in enumerate(bufs): cl.clSetKernelArg(self.kernel, i, ctypes.sizeof(b), ctypes.byref(b))
    for i,v in enumerate(vals,start=len(bufs)): cl.clSetKernelArg(self.kernel, i, 4, ctypes.byref(ctypes.c_int32(v)))

    if local_size is not None: global_size = cast(Tuple[int,int,int], tuple(int(g*l) for g,l in zip(global_size, local_size)))
    event = cl.cl_event() if wait else None
    check(cl.clEnqueueNDRangeKernel(self.device.queue, self.kernel, len(global_size), None, (ctypes.c_size_t * len(global_size))(*global_size), (ctypes.c_size_t * len(local_size))(*local_size) if local_size else None, 0, None, event))  # noqa: E501
    if wait:
      assert event is not None
      check(cl.clWaitForEvents(1, event))
      check(cl.clGetEventProfilingInfo(event, cl.CL_PROFILING_COMMAND_START, 8, ctypes.byref(start := ctypes.c_uint64()), None))
      check(cl.clGetEventProfilingInfo(event, cl.CL_PROFILING_COMMAND_END, 8, ctypes.byref(end := ctypes.c_uint64()), None))
      return float(end.value-start.value) * OSX_TIMING_RATIO * 1e-9
    return None

class CLAllocator(LRUAllocator):
  def __init__(self, device:CLDevice):
    self.device = device
    super().__init__()
  def _alloc(self, size:int, options:BufferOptions) -> ctypes._CData:
    if options.image is not None:
      return checked(cl.clCreateImage2D(self.device.context, cl.CL_MEM_READ_WRITE,
                                        cl.cl_image_format(cl.CL_RGBA, {2: cl.CL_HALF_FLOAT, 4: cl.CL_FLOAT}[options.image.itemsize]),
                                        options.image.shape[1], options.image.shape[0], 0, None, status := ctypes.c_int32()), status)
    return checked(cl.clCreateBuffer(self.device.context, cl.CL_MEM_READ_WRITE, size, None, status := ctypes.c_int32()), status)
  def _free(self, opaque:ctypes._CData, options:BufferOptions): check(cl.clReleaseMemObject(opaque))
  def copyin(self, dest:ctypes._CData, src:memoryview):
    check(cl.clEnqueueWriteBuffer(self.device.queue, dest, False, 0, len(src)*src.itemsize, from_mv(src), 0, None, None))
    self.device.pending_copyin.append(src)    # NOTE: these can't be freed until the GPU actually executes this command
  def copyout(self, dest:memoryview, src:ctypes._CData):
    check(cl.clEnqueueReadBuffer(self.device.queue, src, False, 0, len(dest)*dest.itemsize, from_mv(dest), 0, None, None))
    self.device.synchronize()

class CLDevice(Compiled):
  device_ids = None                 # this is global and only initted once
  def __init__(self, device:str=""):
    if CLDevice.device_ids is None:
      check(cl.clGetPlatformIDs(0, None, num_platforms := ctypes.c_uint32()))
      check(cl.clGetPlatformIDs(num_platforms.value, platform_ids := (cl.cl_platform_id * num_platforms.value)(), None))
      for device_type in [cl.CL_DEVICE_TYPE_GPU, cl.CL_DEVICE_TYPE_DEFAULT]:
        err = cl.clGetDeviceIDs(platform_ids[0], device_type, 0, None, num_devices := ctypes.c_uint32())
        if err == 0 and num_devices.value != 0: break
      if DEBUG >= 1: print(f"CLDevice: got {num_platforms.value} platforms and {num_devices.value} devices")
      CLDevice.device_ids = init_c_var((cl.cl_device_id * num_devices.value)(), lambda x: check(cl.clGetDeviceIDs(platform_ids[0], device_type, num_devices, x, None)))  # noqa: E501

    self.device_id = CLDevice.device_ids[0 if ":" not in device else int(device.split(":")[1])]
    self.device_name = (cl.clGetDeviceInfo(self.device_id, cl.CL_DEVICE_NAME, 256, buf := ctypes.create_string_buffer(256), None), buf.value.decode())[1]  # noqa: E501
    self.driver_version = (cl.clGetDeviceInfo(self.device_id, cl.CL_DRIVER_VERSION, 256, buf := ctypes.create_string_buffer(256), None), buf.value.decode())[1]  # noqa: E501
    self.context = checked(cl.clCreateContext(None, 1, self.device_id, cl.clCreateContext.argtypes[3](), None, status := ctypes.c_int32()), status)
    self.queue = checked(cl.clCreateCommandQueue(self.context, self.device_id, cl.CL_QUEUE_PROFILING_ENABLE, status), status)
    self.pending_copyin: List[memoryview] = []
    self.device_exts = (cl.clGetDeviceInfo(self.device_id, cl.CL_DEVICE_EXTENSIONS, 4096, ctypes.byref(buf := ctypes.create_string_buffer(4096)), ctypes.byref(total := ctypes.c_size_t())), ctypes.string_at(buf, size=total.value).decode())[1]  # noqa: E501

    compile_key = hashlib.md5(self.device_name.encode() + self.driver_version.encode()).hexdigest()
    renderer = IntelRenderer() if "cl_intel_subgroup_matrix_multiply_accumulate" in self.device_exts and getenv("INTEL") else OpenCLRenderer()
    super().__init__(device, CLAllocator(self), renderer, CLCompiler(self, f"compile_cl_{compile_key}"), functools.partial(CLProgram, self))
  def synchronize(self):
    check(cl.clFinish(self.queue))
    self.pending_copyin.clear()

GPUDevice = CLDevice # for legacy reasons<|MERGE_RESOLUTION|>--- conflicted
+++ resolved
@@ -1,11 +1,7 @@
 from __future__ import annotations
 from typing import Tuple, Optional, List, cast
 import ctypes, functools, hashlib, os
-<<<<<<< HEAD
-import tinygrad.runtime.autogen.opencl as cl
-=======
 from tinygrad.runtime.autogen import opencl as cl
->>>>>>> 94a986fb
 from tinygrad.helpers import init_c_var, to_char_p_p, from_mv, OSX, DEBUG, getenv
 from tinygrad.renderer.cstyle import OpenCLRenderer, IntelRenderer
 from tinygrad.device import BufferOptions, LRUAllocator, Compiled, Compiler, CompileError
@@ -23,7 +19,7 @@
     super().__init__(f"compile_cl_{compile_key}")
   def compile(self, src:str) -> bytes:
     program = checked(cl.clCreateProgramWithSource(self.device.context, 1, to_char_p_p([src.encode()]), None, status := ctypes.c_int32()), status)
-    build_status: int = cl.clBuildProgram(program, 1, self.device.device_id, "-cl-intel-256-GRF-per-thread".encode(), cl.clBuildProgram.argtypes[4](), None)
+    build_status: int = cl.clBuildProgram(program, 1, self.device.device_id, None, cl.clBuildProgram.argtypes[4](), None)
     if build_status != 0:
       cl.clGetProgramBuildInfo(program, self.device.device_id, cl.CL_PROGRAM_BUILD_LOG, 0, None, log_size := ctypes.c_size_t())
       cl.clGetProgramBuildInfo(program, self.device.device_id, cl.CL_PROGRAM_BUILD_LOG, log_size.value, mstr := ctypes.create_string_buffer(log_size.value), None)  # noqa: E501
@@ -50,7 +46,6 @@
   def __call__(self, *bufs:ctypes._CData, global_size:Tuple[int,int,int]=(1,1,1), local_size:Optional[Tuple[int,int,int]]=None, vals:Tuple[int, ...]=(), wait=False) -> Optional[float]:  # noqa: E501
     for i,b in enumerate(bufs): cl.clSetKernelArg(self.kernel, i, ctypes.sizeof(b), ctypes.byref(b))
     for i,v in enumerate(vals,start=len(bufs)): cl.clSetKernelArg(self.kernel, i, 4, ctypes.byref(ctypes.c_int32(v)))
-
     if local_size is not None: global_size = cast(Tuple[int,int,int], tuple(int(g*l) for g,l in zip(global_size, local_size)))
     event = cl.cl_event() if wait else None
     check(cl.clEnqueueNDRangeKernel(self.device.queue, self.kernel, len(global_size), None, (ctypes.c_size_t * len(global_size))(*global_size), (ctypes.c_size_t * len(local_size))(*local_size) if local_size else None, 0, None, event))  # noqa: E501
