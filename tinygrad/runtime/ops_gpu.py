--- conflicted
+++ resolved
@@ -103,15 +103,6 @@
         return None
     return None
 
-<<<<<<< HEAD
-renderer = functools.partial(uops_to_cstyle, CStyleLanguage(
-  kernel_prefix = "__kernel ", buffer_prefix = "__global ", smem_align = "__attribute__ ((aligned (16))) ", smem_prefix = "__local ", arg_int_prefix = "const int",
-  half_prekernel = "#pragma OPENCL EXTENSION cl_khr_fp16 : enable",
-  barrier = "barrier(CLK_LOCAL_MEM_FENCE);", float4 = "(float4)",
-  gid = [f'get_group_id({i})' for i in range(3)], lid = [f'get_local_id({i})' for i in range(3)], uses_vload=True if CI else False))
 GPUBuffer = Compiled(CLBuffer, LinearizerOptions(supported_vector_sizes={dtypes.float: [2,4,8]},
                                                  supported_vector_sizes_alu = {dtypes.float: [2,4,8]},
-                                                 uses_float32_calculations=True if CI else False, is_nvidia=CL.devices[0].name.startswith('NVIDIA')), renderer, CLProgram, CL.synchronize)
-=======
-GPUBuffer = Compiled(CLBuffer, LinearizerOptions(), OpenCLRenderer, CLProgram, CL.synchronize)
->>>>>>> 90c777d8
+                                                 uses_float32_calculations=True if CI else False, is_nvidia=CL.devices[0].name.startswith('NVIDIA')), OpenCLRenderer, CLProgram, CL.synchronize)