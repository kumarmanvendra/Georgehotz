<<<<<<< HEAD
from math import prod
import os, json, pathlib
from typing import Dict, Union
from tinygrad.tensor import Tensor
from tinygrad.helpers import dtypes
=======
import os, json, pathlib, zipfile, pickle
from typing import Dict, Union
from tinygrad.tensor import Tensor
from tinygrad.helpers import dtypes, prod, argsort
from tinygrad.shape.shapetracker import strides_for_shape
>>>>>>> 79153004

safe_dtypes = {"F16": dtypes.float16, "F32": dtypes.float32, "U8": dtypes.uint8, "I8": dtypes.int8, "I32": dtypes.int32, "I64": dtypes.int64}
inverse_safe_dtypes = {v:k for k,v in safe_dtypes.items()}

<<<<<<< HEAD
def torch_load(fn:str):
  import zipfile, pickle
  myzip = zipfile.ZipFile(fn, 'r')
  base_name = myzip.namelist()[0].split('/', 1)[0]
  t = Tensor.empty(os.stat(fn).st_size, dtype=dtypes.uint8, device=f"disk:{fn}")

  def _rebuild_tensor_v2(storage, storage_offset, size, stride, requires_grad, backward_hooks, metadata=None):
    #print(storage, storage_offset, size, stride, requires_grad, backward_hooks, metadata)
    with myzip.open(f'{base_name}/data/{storage[2]}') as myfile:
      offset = myfile._orig_compress_start  # type: ignore
    return t[offset:offset+prod(size)].cast(storage[1]).reshape(size)

  intercept = {"HalfStorage": dtypes.float16, "FloatStorage": dtypes.float32, "LongStorage": dtypes.int64, "_rebuild_tensor_v2": _rebuild_tensor_v2}
  class TorchPickle(pickle.Unpickler):
    def find_class(self, module, name):
      if module.startswith("torch"): return intercept[name]
      return super().find_class(module, name)
    def persistent_load(self, pid): return pid

  with myzip.open(f'{base_name}/data.pkl') as myfile: return TorchPickle(myfile).load()

=======
>>>>>>> 79153004
def safe_load(fn:Union[Tensor,str]) -> Dict[str, Tensor]:
  t = fn if isinstance(fn, Tensor) else Tensor.empty(os.stat(fn).st_size, dtype=dtypes.uint8, device=f"disk:{fn}")
  json_len = t[0:1].cast(dtypes.int64).numpy()[0]
  metadata = json.loads(t[8:8+json_len].numpy().tobytes())
  return {k:t[8+json_len+v['data_offsets'][0]:].cast(safe_dtypes[v['dtype']])[:prod(v['shape'])].reshape(v['shape']) for k,v in metadata.items() if k != "__metadata__"}

def safe_save(tensors:Dict[str, Tensor], fn:str):
  metadata, offset = {}, 0
  for k,v in tensors.items():
    metadata[k] = {'dtype': inverse_safe_dtypes[v.dtype], 'shape': list(v.shape), 'data_offsets':[offset, offset+v.nbytes()]}
    offset += v.nbytes()
  j = json.dumps(metadata, separators=(',', ':'))
  j += "\x20"*((8-len(j)%8)%8)
  pathlib.Path(fn).unlink(missing_ok=True)
  t = Tensor.empty(8+len(j)+offset, dtype=dtypes.uint8, device=f"disk:{fn}")
  t[0:1].cast(dtypes.int64).assign([len(j)])
  t[8:8+len(j)].assign(Tensor(list(j.encode('utf-8')), dtype=dtypes.uint8))
  for k,v in safe_load(t).items(): v.assign(tensors[k])

# TODO: move get_state_dict and get_parameters here
from tinygrad.nn.optim import get_state_dict, get_parameters  # pylint: disable=unused-import # noqa: F401

# torch support!

def torch_load(fn:str):
  t = Tensor.empty(os.stat(fn).st_size, dtype=dtypes.uint8, device=f"disk:{fn}")

  offsets: Dict[str, int] = {}
  lens: Dict[str, int] = {}
  def _rebuild_tensor_v2(storage, storage_offset, size, stride, requires_grad, backward_hooks, metadata=None):
    #print(storage, storage_offset, size, stride, requires_grad, backward_hooks, metadata)
    lens[storage[2]] = storage[4] * storage[1].itemsize
    if storage[2] not in offsets: return None
    byte_offset = offsets[storage[2]]+storage_offset*storage[1].itemsize
    ret = t[byte_offset:byte_offset+prod(size)].cast(storage[1])

    # 6 lines to deal with permuted tensors. NOTE: this currently requires reading off the disk
    shape_strides = [(s, st) for s,st in zip(size, stride) if s != 1]
    permute_indexes = [len(shape_strides)-1-y for y in argsort([x[1] for x in shape_strides])]
    if tuple(permute_indexes) != tuple(range(len(permute_indexes))):
      intermediate_shape = tuple([shape_strides[x][0] for x in argsort(permute_indexes)])
      assert tuple([shape_strides[i][1] for i in argsort(permute_indexes)]) == strides_for_shape(intermediate_shape), "nonpermutable strides"
      ret = ret.cpu().reshape(intermediate_shape).permute(permute_indexes)

    return ret.reshape(size)

  intercept = {"HalfStorage": dtypes.float16, "FloatStorage": dtypes.float32, "LongStorage": dtypes.int64, "_rebuild_tensor_v2": _rebuild_tensor_v2}
  class TorchPickle(pickle.Unpickler):
    def find_class(self, module, name): return intercept[name] if module.startswith("torch") else super().find_class(module, name)
    def persistent_load(self, pid): return pid

  if tuple(t[0:2].numpy()) == (0x50, 0x4b):
    myzip = zipfile.ZipFile(fn, 'r')
    base_name = myzip.namelist()[0].split('/', 1)[0]
    for n in myzip.namelist():
      if n.startswith(f'{base_name}/data/'):
        with myzip.open(n) as myfile:
          offsets[n.split("/")[-1]] = myfile._orig_compress_start # type: ignore
    with myzip.open(f'{base_name}/data.pkl') as myfile:
      return TorchPickle(myfile).load()
  else:
    with open(fn, "rb") as f:
      pkl = TorchPickle(f)
      _, _, _, rwd, _, ids, base_offset = pkl.load(), pkl.load(), pkl.load(), f.tell(), pkl.load(), pkl.load(), f.tell()
      for i in ids:
        offsets[i] = base_offset + 8
        base_offset += 8 + lens[i]
      f.seek(rwd)
      return TorchPickle(f).load()<|MERGE_RESOLUTION|>--- conflicted
+++ resolved
@@ -1,21 +1,13 @@
-<<<<<<< HEAD
 from math import prod
-import os, json, pathlib
-from typing import Dict, Union
-from tinygrad.tensor import Tensor
-from tinygrad.helpers import dtypes
-=======
 import os, json, pathlib, zipfile, pickle
 from typing import Dict, Union
 from tinygrad.tensor import Tensor
-from tinygrad.helpers import dtypes, prod, argsort
+from tinygrad.helpers import dtypes, argsort
 from tinygrad.shape.shapetracker import strides_for_shape
->>>>>>> 79153004
 
 safe_dtypes = {"F16": dtypes.float16, "F32": dtypes.float32, "U8": dtypes.uint8, "I8": dtypes.int8, "I32": dtypes.int32, "I64": dtypes.int64}
 inverse_safe_dtypes = {v:k for k,v in safe_dtypes.items()}
 
-<<<<<<< HEAD
 def torch_load(fn:str):
   import zipfile, pickle
   myzip = zipfile.ZipFile(fn, 'r')
@@ -37,8 +29,6 @@
 
   with myzip.open(f'{base_name}/data.pkl') as myfile: return TorchPickle(myfile).load()
 
-=======
->>>>>>> 79153004
 def safe_load(fn:Union[Tensor,str]) -> Dict[str, Tensor]:
   t = fn if isinstance(fn, Tensor) else Tensor.empty(os.stat(fn).st_size, dtype=dtypes.uint8, device=f"disk:{fn}")
   json_len = t[0:1].cast(dtypes.int64).numpy()[0]
