--- conflicted
+++ resolved
@@ -746,14 +746,9 @@
     broadcasted_shape = tuple(max(xi, yi) for xi, yi in zip(x.shape, y.shape))
     return x.expand(broadcasted_shape), y.expand(broadcasted_shape)
 
-<<<<<<< HEAD
   # TODO: x can be int here
-  def _to_float(self, x:Union[Tensor, float]):
+  def _to_float(self, x:Union[Tensor, float, int]):
     return x.lazydata.base.arg if isinstance(x, Tensor) and x.lazydata.is_unrealized_contiguous_const() \
-=======
-  def _to_float(self, x:Union[Tensor, float, int]):
-    return x.lazydata.base.op.arg if isinstance(x, Tensor) and x.lazydata.is_unrealized_contiguous_const() \
->>>>>>> 2c6814ba
       and not x.requires_grad and self._broadcasted(x)[0].shape == self.shape else x
 
   def add(self, x:Union[Tensor, float, int], reverse=False) -> Tensor:
