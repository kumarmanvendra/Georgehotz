# inspired by https://github.com/karpathy/micrograd/blob/master/micrograd/engine.py
from __future__ import annotations
import dataclasses
import time, math, itertools, functools, struct, sys, inspect
from contextlib import ContextDecorator
from typing import List, Tuple, Callable, Optional, ClassVar, Type, Union, Sequence, Dict, DefaultDict, cast, get_args, Set
from collections import defaultdict
import numpy as np

from tinygrad.dtype import DType, DTypeLike, dtypes, ImageDType, ConstType, least_upper_float, least_upper_dtype, sum_acc_dtype, to_dtype
from tinygrad.helpers import argfix, make_pair, flatten, prod, all_int, round_up, merge_dicts, argsort, getenv, get_shape, fully_flatten, dedup
from tinygrad.helpers import IMAGE, DEBUG, WINO, THREEFRY, _METADATA, Metadata, TRACEMETA
from tinygrad.lazy import LazyBuffer
from tinygrad.multi import MultiLazyBuffer
from tinygrad.ops import MetaOps, truncate
from tinygrad.device import Device, Buffer, BufferOptions
from tinygrad.shape.symbolic import sint, Variable, MulNode, SumNode, NumNode, Node
from tinygrad.engine.realize import run_schedule, memory_planner
from tinygrad.engine.schedule import ScheduleItem, create_schedule_with_vars

# **** start with two base classes, Tensor and Function ****

class Function:
  def __init__(self, device:Union[str, Tuple[str, ...]], *tensors:Tensor, metadata:Optional[Metadata]=None):
    self.device = device
    self.needs_input_grad = [t.requires_grad for t in tensors]
    self.requires_grad = True if any(self.needs_input_grad) else None if None in self.needs_input_grad else False
    if self.requires_grad: self.parents = tensors
    self.metadata = metadata

  def forward(self, *args, **kwargs): raise NotImplementedError(f"forward not implemented for {type(self)}")
  def backward(self, *args, **kwargs): raise RuntimeError(f"backward not implemented for {type(self)}")

  @classmethod
  def apply(fxn:Type[Function], *x:Tensor, **kwargs) -> Tensor:
    ctx = fxn(x[0].device, *x, metadata=_METADATA.get())
    ret = Tensor.__new__(Tensor)
    ret.lazydata, ret.requires_grad, ret.grad = ctx.forward(*[t.lazydata for t in x], **kwargs), ctx.requires_grad, None
    ret._ctx = ctx if ctx.requires_grad and not Tensor.no_grad else None  # used by autograd engine
    return ret

import tinygrad.function as F

def _metaop(op, shape:Tuple[sint,...], dtype:DType, device:Union[str, Tuple[str, ...]], arg=None, src:Tuple[LazyBuffer, ...]=()):
  if isinstance(device, str): return LazyBuffer.metaop(op, shape, dtype, device, arg, src)
  return MultiLazyBuffer([LazyBuffer.metaop(op, shape, dtype, d, arg, src) for d in device], None)

def _from_np_dtype(npdtype:np.dtype) -> DType: return dtypes.fields()[np.dtype(npdtype).name]
def _to_np_dtype(dtype:DType) -> Optional[type]: return np.dtype(dtype.fmt).type if dtype.fmt is not None else None

def _fromnp(x: np.ndarray) -> LazyBuffer:
  ret = LazyBuffer.metaop(MetaOps.EMPTY, x.shape, _from_np_dtype(x.dtype), "NPY")
  # fake realize
  ret.buffer.allocate(x)
  del ret.srcs
  return ret

def _frompy(x:Union[List, Tuple, bytes], dtype:DType) -> LazyBuffer:
  if isinstance(x, bytes): ret, data = LazyBuffer.metaop(MetaOps.EMPTY, (len(x)//dtype.itemsize,), dtype, "PYTHON"), x
  else:
    ret = LazyBuffer.metaop(MetaOps.EMPTY, get_shape(x), dtype, "PYTHON")
    assert dtype.fmt is not None, f"{dtype=} has None fmt"
    truncate_function = truncate[dtype]
    data = struct.pack(f"@{ret.size}{dtype.fmt}", *[truncate_function(xi) for xi in fully_flatten(x)])
  # fake realize
  ret.buffer.allocate(memoryview(data))
  del ret.srcs
  return ret

def _get_winograd_matcols(mat, dims:int, shp:Tuple[sint, ...], device:Union[str, Tuple[str, ...]]) -> List[List[Tensor]]:
  return [[Tensor.cat(*[Tensor.full(shp[:dim] + (1,) + shp[dim+1:], float(m[k]), device=device) for m in mat], dim=dim)
           for k in range(len(mat[0]))] for dim in range(dims)]

# winograd conv 3 kernel f(4x4,3x3) see: http://arxiv.org/abs/1509.09308
def _apply_winograd_matrix(mat, t:Tensor, dims:int) -> Tensor:
  # multiply mat_1 @ mat_2 @ t with foldable constants, where mat_i acts on vector t along dimension i; roughly kron(mat, mat) @ t
  # due to realize-before-expand rule in lazy.py, we must operate in this order: reshape -> expand -> arithmetic
  t_ = t.reshape(t.shape[:dims] + (1,) * dims + t.shape[dims:]).expand(t.shape[:dims] + (len(mat),) * dims + t.shape[dims:])  # add output dims
  # precalculate mat columns for each dim; prod(itertools.product(matcols)) gives the columns of kron(mat, mat, ...)
  matcols = _get_winograd_matcols(mat, dims, t_.shape[dims:], t_.device)
  # multiply each element of t_ by the corresponding stacked column of kron(mat, mat), producing only one view for each element of t
  ret = sum(prod(col[idx] for col, idx in zip(matcols, mat_is)) * t_[mat_is] for mat_is in itertools.product(range(len(mat[0])), repeat=dims))
  assert isinstance(ret, Tensor), "sum didn't return a Tensor"
  return ret

def _pad_left(*shapes:Tuple[sint, ...]) -> Tuple[Tuple[sint, ...], ...]:
  max_dim = max(len(shape) for shape in shapes)
  return tuple((1,) * (max_dim - len(shape)) + shape for shape in shapes)
def _broadcast_shape(*shapes:Tuple[sint, ...]) -> Tuple[sint, ...]:
  return tuple(0 if 0 in nth_dim_sizes else max(nth_dim_sizes) for nth_dim_sizes in zip(*_pad_left(*shapes)))

class Tensor:
  """
  A `Tensor` is a multi-dimensional matrix containing elements of a single data type.

  ```python exec="true" session="tensor"
  from tinygrad import Tensor, dtypes, nn
  import numpy as np
  import math
  np.set_printoptions(precision=4)
  ```
  """
  __slots__ = "lazydata", "requires_grad", "grad", "_ctx"
  __deletable__ = ('_ctx',)
  training: ClassVar[bool] = False
  no_grad: ClassVar[bool] = False

  def __init__(self, data:Union[None, ConstType, List, Tuple, LazyBuffer, np.ndarray, bytes, MultiLazyBuffer, Variable],
               device:Optional[Union[str, tuple, list]]=None, dtype:Optional[DTypeLike]=None, requires_grad:Optional[bool]=None):
    if dtype is not None: dtype = to_dtype(dtype)
    assert dtype is None or isinstance(dtype, DType), f"invalid dtype {dtype}"
    device = tuple(Device.canonicalize(x) for x in device) if isinstance(device, (tuple, list)) else Device.canonicalize(device)

    # tensors can have gradients if you have called .backward
    self.grad: Optional[Tensor] = None

    # NOTE: this can be in three states. False and None: no gradient, True: gradient
    # None (the default) will be updated to True if it's put in an optimizer
    self.requires_grad: Optional[bool] = requires_grad

    # internal variable used for autograd graph construction
    self._ctx: Optional[Function] = None

    # create a LazyBuffer from the different types of inputs
    if isinstance(data, LazyBuffer): assert dtype is None or dtype == data.dtype, "dtype doesn't match, and casting isn't supported"
    elif isinstance(data, get_args(ConstType)): data = _metaop(MetaOps.CONST, tuple(), dtype or dtypes.from_py(data), device, data)
    elif isinstance(data, Variable): data = _metaop(MetaOps.CONST, tuple(), dtype or dtypes.from_py(data.unbind()[1]), device, data)
    elif isinstance(data, bytes): data = _frompy(data, dtypes.uint8 if dtype is None else dtype)
    elif isinstance(data, (list, tuple)):
      if dtype is None:
        if (d := fully_flatten(data)) and all(isinstance(s, bool) for s in d): dtype = dtypes.bool
        else: dtype = dtypes.default_int if d and all_int(d) else dtypes.default_float
      if dtype in [dtypes.bfloat16, dtypes.f8e4m3, dtypes.f8e5m2]:
        data = Tensor(_fromnp(np.array(data, np.float32)), device=device).cast(dtype).lazydata
      else: data = _fromnp(np.array(data).astype(_to_np_dtype(dtype)))
    elif data is None: data = _metaop(MetaOps.EMPTY, (0,), dtype or dtypes.default_float, device)
    elif isinstance(data, np.ndarray):
      if data.shape == (): data = _metaop(MetaOps.CONST, tuple(), dtype or _from_np_dtype(data.dtype), device, data.item())
      else: data = _fromnp(data.astype(npdtype) if dtype is not None and (npdtype:=_to_np_dtype(dtype)) is not None else data)

    # by this point, it has to be a LazyBuffer
    if not isinstance(data, (LazyBuffer, MultiLazyBuffer)):
      raise RuntimeError(f"can't create Tensor from {data!r} with type {type(data)}")

    # data is a LazyBuffer, but it might be on the wrong device
    if isinstance(device, tuple):
      # if device is a tuple, we should have/construct a MultiLazyBuffer
      if isinstance(data, MultiLazyBuffer):
        assert data.device == device, f"MultiLazyBuffer device mismatch, {data.device} != {device}"
        self.lazydata: Union[LazyBuffer, MultiLazyBuffer] = data
      else:
        self.lazydata = MultiLazyBuffer.from_sharded(data, device, None, None)
    else:
      self.lazydata = data if data.device == device else data.copy_to_device(device)

  class train(ContextDecorator):
    def __init__(self, mode:bool = True): self.mode = mode
    def __enter__(self): self.prev, Tensor.training = Tensor.training, self.mode
    def __exit__(self, exc_type, exc_value, traceback): Tensor.training = self.prev

  class test(ContextDecorator):
    def __init__(self, mode:bool = True): self.mode = mode
    def __enter__(self): self.prev, Tensor.no_grad = Tensor.no_grad, self.mode
    def __exit__(self, exc_type, exc_value, traceback): Tensor.no_grad = self.prev

  def __repr__(self):
    return f"<Tensor {self.lazydata!r} on {self.device} with grad {(self.grad.lazydata if self.grad is not None else None)!r}>"

  # Python has a non moving GC, so this should be okay
  def __hash__(self): return id(self)

  def __bool__(self): raise TypeError("__bool__ on Tensor is not defined")

  def __len__(self):
    if not self.shape: raise TypeError("len() of a 0-d tensor")
    return self.shape[0]

  @property
  def device(self) -> Union[str, Tuple[str, ...]]: return self.lazydata.device

  @property
  def shape(self) -> Tuple[sint, ...]: return self.lazydata.shape

  @property
  def dtype(self) -> DType: return self.lazydata.dtype

  # ***** data handlers ****

  def schedule_with_vars(self, *lst:Tensor, seen:Optional[Set[LazyBuffer]]=None) -> Tuple[List[ScheduleItem], Dict[Variable, int]]:
    """Creates the schedule needed to realize these Tensor(s), with Variables."""
    if getenv("FUZZ_SCHEDULE"):
      from test.external.fuzz_schedule import fuzz_schedule
      fuzz_schedule(flatten([x.lazydata.lbs for x in (self,)+lst]))
    schedule, var_vals = create_schedule_with_vars(flatten([x.lazydata.lbs for x in (self,)+lst]), seen)
    return memory_planner(schedule), var_vals

  def schedule(self, *lst:Tensor, seen:Optional[Set[LazyBuffer]]=None) -> List[ScheduleItem]:
    """Creates the schedule needed to realize these Tensor(s)."""
    schedule, var_vals = self.schedule_with_vars(*lst, seen=seen)
    assert len(var_vals) == 0
    return schedule

  def realize(self, *lst:Tensor, do_update_stats=True) -> Tensor:
    """Triggers the computation needed to create these Tensor(s)."""
    run_schedule(*self.schedule_with_vars(*lst), do_update_stats=do_update_stats)
    return self

  def replace(self, x:Tensor) -> Tensor:
    """
    Replaces the data of this tensor with the data of another tensor. Only the shape of the tensors must match.
    """
    # used for replacing a Tensor with a new version of it (potentially with a different device and dtype)
    assert not x.requires_grad and getattr(self, '_ctx', None) is None
    assert self.shape == x.shape, f"replace shape mismatch {self.shape} != {x.shape}"
    self.lazydata = x.lazydata
    return self

  def assign(self, x) -> Tensor:
    # TODO: this is a hack for writing to DISK. remove with working assign
    if isinstance(self.device, str) and self.device.startswith("DISK"):
      if x.__class__ is not Tensor: x = Tensor(x, device="NPY", dtype=self.dtype)
      self.contiguous().realize().lazydata.base.realized.copyin(x.numpy().data)
      return self
    if x.__class__ is not Tensor: x = Tensor(x, device=self.device, dtype=self.dtype)
    if DEBUG >= 4: print(f"assign {self.lazydata} <- {x.lazydata}")
    if self.lazydata is x.lazydata: return self  # a self assign is a NOOP
    # NOTE: we allow cross device assign
    assert self.shape == x.shape, f"assign shape mismatch {self.shape} != {x.shape}"
    assert self.device == x.device, f"assign device mismatch {self.device} != {x.device}"
    assert self.dtype == x.dtype, f"assign dtype mismatch {self.dtype} != {x.dtype}"
    assert not isinstance(self.lazydata, MultiLazyBuffer) or self.lazydata.axis == x.lazydata.axis, "axis must match on MultiLazyBuffer"
    assert not x.requires_grad  # self requires_grad is okay?
    if not self.lazydata.is_realized(): return self.replace(x)
    self.lazydata = self.lazydata.assign(x.lazydata)
    return self

  def detach(self) -> Tensor:
    """
    Returns a new tensor with the same data as this tensor, but detached from the autograd graph.
    """
    return Tensor(self.lazydata, device=self.device, requires_grad=False)

  def _data(self) -> memoryview:
    if 0 in self.shape: return memoryview(bytearray(0))
    # NOTE: this realizes on the object from as_buffer being a Python object
    cpu = self.cast(self.dtype.scalar()).contiguous().to("CLANG").realize()
    buf = cast(Buffer, cast(LazyBuffer, cpu.lazydata).base.realized)
    if self.device != "CLANG": buf.options = BufferOptions(nolru=True)
    return buf.as_buffer(allow_zero_copy=True if self.device != "CLANG" else False)

  def data(self) -> memoryview:
    """
    Returns the data of this tensor as a memoryview.

    ```python exec="true" source="above" session="tensor" result="python"
    t = Tensor([1, 2, 3, 4])
    print(np.frombuffer(t.data(), dtype=np.int32))
    ```
    """
    assert self.dtype.fmt is not None, f"no fmt dtype for {self.dtype}"
    assert all_int(self.shape), f"no data if shape is symbolic, {self.shape=}"
    return self._data().cast(self.dtype.fmt, self.shape)

  def item(self) -> ConstType:
    """
    Returns the value of this tensor as a standard Python number.

    ```python exec="true" source="above" session="tensor" result="python"
    t = Tensor(42)
    print(t.item())
    ```
    """
    assert self.dtype.fmt is not None, f"no fmt dtype for {self.dtype}"
    assert self.numel() == 1, "must have one element for item"
    return self._data().cast(self.dtype.fmt)[0]

  # TODO: should be Tensor.tolist() -> Union[List[ConstType], ConstType]. The List is Sequence because mypy expects memoryview.tolist() -> list[int]
  # src: https://github.com/python/mypy/blob/release-1.6/mypy/typeshed/stdlib/builtins.pyi#L803
  def tolist(self) -> Union[Sequence[ConstType], ConstType]:
    """
    Returns the value of this tensor as a nested list.

    ```python exec="true" source="above" session="tensor" result="python"
    t = Tensor([1, 2, 3, 4])
    print(t.tolist())
    ```
    """
    return self.data().tolist()

  def numpy(self) -> np.ndarray:
    """
    Returns the value of this tensor as a `numpy.ndarray`.

    ```python exec="true" source="above" session="tensor" result="python"
    t = Tensor([1, 2, 3, 4])
    print(repr(t.numpy()))
    ```
    """
    if self.dtype in [dtypes.bfloat16, dtypes.f8e4m3, dtypes.f8e5m2]: return self.float().numpy()
    assert _to_np_dtype(self.dtype) is not None, f"no np dtype for {self.dtype}"
    assert all_int(self.shape), f"no data if shape is symbolic, {self.shape=}"
    return np.frombuffer(self._data(), dtype=_to_np_dtype(self.dtype)).reshape(self.shape)

  def to(self, device:Optional[Union[str, Tuple[str, ...]]]) -> Tensor:
    """
    Moves the tensor to the given device.
    """
    device = tuple(Device.canonicalize(x) for x in device) if isinstance(device, (tuple, list)) else Device.canonicalize(device)
    if device == self.device: return self
    if not isinstance(device, str): return self.shard(device)
    ret = Tensor(self.lazydata, device, requires_grad=self.requires_grad)
    if self.grad is not None: ret.grad = self.grad.to(device)
    if hasattr(self, '_ctx'): ret._ctx = self._ctx
    return ret

  def to_(self, device:Optional[Union[str, Tuple[str, ...]]]):
    """
    Moves the tensor to the given device in place.
    """
    real = self.to(device)
    # TODO: is this assign?
    if self.grad is not None and real.grad is not None: self.grad.lazydata = real.grad.lazydata
    self.lazydata = real.lazydata

  def shard(self, devices:Tuple[str, ...], axis:Optional[int]=None, splits:Optional[Tuple[int, ...]]=None) -> Tensor:
    """
    Shards the tensor across the given devices. Optionally specify which axis to shard on, and how to split it across devices.

    ```python exec="true" source="above" session="tensor" result="python"
    t = Tensor.empty(2, 3)
    print(t.shard((t.device, t.device), axis=1, splits=(2, 1)).lazydata)
    ```

    """
    assert isinstance(self.lazydata, LazyBuffer), "can't shard a MultiLazyBuffer"
    canonical_devices, bounds = tuple(Device.canonicalize(x) for x in devices), None
    if axis is not None:
      if axis < 0: axis += len(self.shape)
      if splits is None:
        sz = round_up(self.shape[axis], len(devices)) // len(devices)
        splits = tuple([max(0, min(sz, self.shape[axis] - sz*i)) for i in range(len(devices))])
      assert sum(splits) == self.shape[axis], "specified splits do not sum up to axis shape"
      boundaries = tuple(itertools.accumulate(splits))
      bounds = tuple(zip((0,) + boundaries, boundaries))
    return Tensor(MultiLazyBuffer.from_sharded(self.lazydata, canonical_devices, axis, bounds),
                  device=canonical_devices, requires_grad=self.requires_grad)

  def shard_(self, devices:Tuple[str, ...], axis:Optional[int]=None, splits:Optional[Tuple[int, ...]]=None):
    """
    Shards the tensor across the given devices in place.
    """
    self.lazydata = self.shard(devices, axis, splits).lazydata
    return self

  @staticmethod
  def from_node(y:Node, **kwargs) -> Tensor:
    if isinstance(y, NumNode): return Tensor(y.b, **kwargs, requires_grad=False)
    if isinstance(y, Variable): return Tensor(y, **kwargs, requires_grad=False)
    if isinstance(y, MulNode): return Tensor.from_node(y.a, **kwargs) * y.b
    if isinstance(y, SumNode): return Tensor.from_node(y.nodes[0], **kwargs) + sum(y.nodes[1:])
    raise RuntimeError(f"unhandled Node {y}")

  # ***** creation entrypoint *****

  @staticmethod
  def _metaop(op, shape, device:Optional[Union[Tuple[str, ...], str]]=None, dtype:Optional[DTypeLike]=None, arg=None, **kwargs):
    if isinstance(device, tuple):
      return Tensor(MultiLazyBuffer([LazyBuffer.metaop(op, shape, dtype or dtypes.default_float, Device.canonicalize(d), arg) \
                                      for d in device], None), device, dtype, **kwargs)
    return Tensor(LazyBuffer.metaop(op, shape, dtype or dtypes.default_float, Device.canonicalize(device), arg), device, dtype, **kwargs)

  @staticmethod
  def empty(*shape, **kwargs):
    """
    Creates an empty tensor with the given shape.

    You can pass in `dtype` and `device` keyword arguments to control the data type and device of the tensor.
    Additionally, all other keyword arguments are passed to the constructor of the tensor.

    ```python exec="true" source="above" session="tensor" result="python"
    t = Tensor.empty(2, 3)
    print(t.shape)
    ```
    """
    return Tensor._metaop(MetaOps.EMPTY, argfix(*shape), **kwargs)

  _seed: int = int(time.time())
  _rng_counter: Optional[Tensor] = None
  @staticmethod
  def manual_seed(seed=0):
    """
    Sets the seed for random operations.

    ```python exec="true" source="above" session="tensor" result="python"
    Tensor.manual_seed(42)
    print(Tensor.rand(5).numpy())
    print(Tensor.rand(5).numpy())
    ```
    ```python exec="true" source="above" session="tensor" result="python"
    Tensor.manual_seed(42)  # reset to the same seed
    print(Tensor.rand(5).numpy())
    print(Tensor.rand(5).numpy())
    ```
    """
    Tensor._seed, Tensor._rng_counter = seed, None

  @staticmethod
  def rand(*shape, device:Optional[Union[Tuple[str, ...], str]]=None, dtype:Optional[DTypeLike]=None, **kwargs) -> Tensor:
    """
    Creates a tensor with the given shape, filled with random values from a uniform distribution over the interval `[0, 1)`.

    You can pass in `dtype` and `device` keyword arguments to control the data type and device of the tensor.
    Additionally, all other keyword arguments are passed to the constructor of the tensor.

    ```python exec="true" source="above" session="tensor" result="python"
    Tensor.manual_seed(42)
    t = Tensor.rand(2, 3)
    print(t.numpy())
    ```
    """
    if not dtypes.is_float(dtype := to_dtype(dtype or dtypes.default_float)): raise ValueError(f"rand only supports float dtypes, got {dtype}")
    if not all_int(shape:=argfix(*shape)) or not all(s >= 0 for s in shape): raise ValueError(f"invalid input {shape=}")
    if (had_counter := Tensor._rng_counter is None): Tensor._rng_counter = Tensor([0], dtype=dtypes.uint32, requires_grad=False)

    if not THREEFRY:
      # for bfloat16, numpy rand passes buffer in float
<<<<<<< HEAD
      if (dt:=to_dtype(dtype or dtypes.default_float)) in [dtypes.bfloat16, dtypes.f8e4m3, dtypes.f8e5m2]:
        return Tensor.rand(*shape, **kwargs, device=device, dtype=dtypes.float).cast(dt)
      return Tensor._metaop(MetaOps.CUSTOM, argfix(*shape), arg=custom_random, device=device, dtype=dtype, **kwargs)
=======
      if to_dtype(dtype or dtypes.default_float) == dtypes.bfloat16:
        return Tensor.rand(*shape, **kwargs, device=device, dtype=dtypes.float).cast(dtypes.bfloat16)
      return Tensor._metaop(MetaOps.CUSTOM, shape, arg=custom_random, device=device, dtype=dtype, **kwargs)
>>>>>>> b36a7273

    # threefry
    if (num := math.ceil(((num_ := prod(shape)) * dtype.itemsize) / 4)) == 0: return Tensor.zeros(shape, device=device, dtype=dtype, **kwargs)
    if not had_counter: Tensor._rng_counter.assign(Tensor._rng_counter + num)
    counts1 = (Tensor.arange(math.ceil(num / 2), device=device, dtype=dtypes.uint32, requires_grad=False)+Tensor._rng_counter.to(device))
    counts2 = counts1 + math.ceil(num / 2)

    # threefry random bits
    x = counts2.cast(dtypes.uint64) << 32 | counts1.cast(dtypes.uint64)
    x = F.Threefry.apply(*x._broadcasted(Tensor._seed))
    counts1, counts2 = (x & 0xffffffff).cast(dtypes.uint32), ((x >> 32) & 0xffffffff).cast(dtypes.uint32)
    bits = counts1.cat(counts2)[:num]

    # bitcast to uint with same number of bits
    _, nmant = dtypes.finfo(dtype)
    uint_dtype = {1: dtypes.uint8, 2: dtypes.uint16, 4: dtypes.uint32, 8: dtypes.uint64}[dtype.itemsize]
    bits = bits.bitcast(uint_dtype)
    # only randomize the mantissa bits and set the exponent to 1
    one = Tensor.ones_like(bits, device=bits.device, dtype=dtype).bitcast(uint_dtype)
    bits = bits.rshift((dtype.itemsize * 8) - nmant).bitwise_or(one)

    # bitcast back to the original dtype
    out = bits.bitcast(dtype)[:num_].sub(1).reshape(shape)
    out.requires_grad = kwargs.get("requires_grad")
    return out.contiguous()

  # ***** creation helper functions *****

  @staticmethod
  def full(shape:Tuple[sint, ...], fill_value:ConstType, **kwargs):
    """
    Creates a tensor with the given shape, filled with the given value.

    You can pass in `dtype` and `device` keyword arguments to control the data type and device of the tensor.
    Additionally, all other keyword arguments are passed to the constructor of the tensor.

    ```python exec="true" source="above" session="tensor" result="python"
    print(Tensor.full((2, 3), 42).numpy())
    ```
    ```python exec="true" source="above" session="tensor" result="python"
    print(Tensor.full((2, 3), False).numpy())
    ```
    """
    return Tensor(fill_value, **kwargs).reshape((1, )*len(new_shape := argfix(shape))).expand(new_shape)

  @staticmethod
  def zeros(*shape, **kwargs):
    """
    Creates a tensor with the given shape, filled with zeros.

    You can pass in `dtype` and `device` keyword arguments to control the data type and device of the tensor.
    Additionally, all other keyword arguments are passed to the constructor of the tensor.

    ```python exec="true" source="above" session="tensor" result="python"
    print(Tensor.zeros(2, 3).numpy())
    ```
    ```python exec="true" source="above" session="tensor" result="python"
    print(Tensor.zeros(2, 3, dtype=dtypes.int32).numpy())
    ```
    """
    return Tensor.full(argfix(*shape), 0.0, **kwargs)

  @staticmethod
  def ones(*shape, **kwargs):
    """
    Creates a tensor with the given shape, filled with ones.

    You can pass in `dtype` and `device` keyword arguments to control the data type and device of the tensor.
    Additionally, all other keyword arguments are passed to the constructor of the tensor.

    ```python exec="true" source="above" session="tensor" result="python"
    print(Tensor.ones(2, 3).numpy())
    ```
    ```python exec="true" source="above" session="tensor" result="python"
    print(Tensor.ones(2, 3, dtype=dtypes.int32).numpy())
    ```
    """
    return Tensor.full(argfix(*shape), 1.0, **kwargs)

  @staticmethod
  def arange(start, stop=None, step=1, **kwargs):
    """
    Returns a 1-D tensor of size `ceil((stop - start) / step)` with values from `[start, stop)`, with spacing between values given by `step`.

    If `stop` is not specified, values are generated from `[0, start)` with the given `step`.

    If `stop` is specified, values are generated from `[start, stop)` with the given `step`.

    You can pass in `dtype` and `device` keyword arguments to control the data type and device of the tensor.
    Additionally, all other keyword arguments are passed to the constructor of the tensor.

    ```python exec="true" source="above" session="tensor" result="python"
    print(Tensor.arange(5).numpy())
    ```
    ```python exec="true" source="above" session="tensor" result="python"
    print(Tensor.arange(5, 10).numpy())
    ```
    ```python exec="true" source="above" session="tensor" result="python"
    print(Tensor.arange(5, 10, 2).numpy())
    ```
    ```python exec="true" source="above" session="tensor" result="python"
    print(Tensor.arange(5.5, 10, 2).numpy())
    ```
    """
    if stop is None: stop, start = start, 0
    assert all(isinstance(s, (int, float)) for s in (start, stop, step)), f"symbolic arange not supported {start=}, {stop=}, {step=}"
    dtype = kwargs.pop("dtype", dtypes.default_float if any(isinstance(x, float) for x in (start, stop, step)) else dtypes.default_int)
    # NOTE: this matches numpy, torch raises RuntimeError if stop-start and step have different signs
    if (stop-start)/step <= 0: return Tensor([], dtype=dtype, **kwargs)
    return (Tensor.full((math.ceil((stop-start)/step),), step, dtype=dtype, **kwargs)._cumsum() + (start - step)).cast(dtype)

  @staticmethod
  def eye(n:int, m:Optional[int]=None, **kwargs):
    """
    Returns a 2-D tensor with `n` rows and `m` columns, with ones on the diagonal and zeros elsewhere.

    You can pass in `dtype` and `device` keyword arguments to control the data type and device of the tensor.
    Additionally, all other keyword arguments are passed to the constructor of the tensor.

    ```python exec="true" source="above" session="tensor" result="python"
    print(Tensor.eye(3).numpy())
    ```

    ```python exec="true" source="above" session="tensor" result="python"
    print(Tensor.eye(2, 4).numpy())
    ```
    """
    if n < 0 or (m is not None and m < 0): raise ValueError(f"cannot have negative {n=}, {m=}")
    return Tensor.ones((n,1),**kwargs).pad((None,(0,n))).flatten().shrink(((0,n*n),)).reshape(n,n)._slice((None,(0,n if m is None else m)))

  def full_like(self, fill_value:ConstType, **kwargs):
    """
    Creates a tensor with the same shape as `self`, filled with the given value.
    If `dtype` is not specified, the dtype of `self` is used.

    You can pass in the `device` keyword argument to control device of the tensor.
    Additionally, all other keyword arguments are passed to the constructor of the tensor.

    ```python exec="true" source="above" session="tensor" result="python"
    t = Tensor.ones(2, 3)
    print(Tensor.full_like(t, 42).numpy())
    ```
    """
    return Tensor.full(self.shape, fill_value, dtype=kwargs.pop("dtype", self.dtype), device=kwargs.pop("device", self.device), **kwargs)

  def zeros_like(self, **kwargs):
    """
    Creates a tensor with the same shape as `self`, filled with zeros.

    You can pass in `dtype` and `device` keyword arguments to control the data type and device of the tensor.
    Additionally, all other keyword arguments are passed to the constructor of the tensor.

    ```python exec="true" source="above" session="tensor" result="python"
    t = Tensor.ones(2, 3)
    print(Tensor.zeros_like(t).numpy())
    ```
    """
    return self.full_like(0, **kwargs)

  def ones_like(self, **kwargs):
    """
    Creates a tensor with the same shape as `self`, filled with ones.

    You can pass in `dtype` and `device` keyword arguments to control the data type and device of the tensor.
    Additionally, all other keyword arguments are passed to the constructor of the tensor.

    ```python exec="true" source="above" session="tensor" result="python"
    t = Tensor.zeros(2, 3)
    print(Tensor.ones_like(t).numpy())
    ```
    """
    return self.full_like(1, **kwargs)

  # ***** rng hlops *****

  @staticmethod
  def randn(*shape, dtype:Optional[DTypeLike]=None, **kwargs) -> Tensor:
    """
    Creates a tensor with the given shape, filled with random values from a normal distribution with mean `0` and standard deviation `1`.
    If `dtype` is not specified, the default type is used.

    You can pass in the `device` keyword argument to control device of the tensor.
    Additionally, all other keyword arguments are passed to the constructor of the tensor.

    ```python exec="true" source="above" session="tensor" result="python"
    Tensor.manual_seed(42)
    print(Tensor.randn(2, 3).numpy())
    ```
    """
    # https://en.wikipedia.org/wiki/Box%E2%80%93Muller_transform
    src = Tensor.rand((2, *argfix(*shape)), **{**kwargs, "dtype": dtypes.float32})
    return src[0].mul(2*math.pi).cos().mul((1 - src[1]).log().mul(-2).sqrt()).cast(dtype or dtypes.default_float)

  @staticmethod
  def randint(*shape, low=0, high=10, **kwargs) -> Tensor:
    """
    Creates a tensor with the given shape, filled with random integer values generated uniformly from the interval `[low, high)`.
    If `dtype` is not specified, the default type is used.

    You can pass in the `device` keyword argument to control device of the tensor.
    Additionally, all other keyword arguments are passed to the constructor of the tensor.

    ```python exec="true" source="above" session="tensor" result="python"
    Tensor.manual_seed(42)
    print(Tensor.randint(2, 3, low=5, high=10).numpy())
    ```
    """
    if not isinstance(low, int) or not isinstance(high, int): raise TypeError(f"{low=} and {high=} must be integers")
    dtype = kwargs.pop("dtype", dtypes.int32)
    if not dtypes.is_int(dtype): raise TypeError(f"{dtype=} must be int")
    return Tensor.uniform(*shape, low=low, high=high, dtype=dtype, **kwargs)

  @staticmethod
  def normal(*shape, mean=0.0, std=1.0, **kwargs) -> Tensor:
    """
    Creates a tensor with the given shape, filled with random values from a normal distribution with the given `mean` and standard deviation `std`.

    You can pass in `dtype` and `device` keyword arguments to control the data type and device of the tensor.
    Additionally, all other keyword arguments are passed to the constructor of the tensor.

    ```python exec="true" source="above" session="tensor" result="python"
    Tensor.manual_seed(42)
    print(Tensor.normal(2, 3, mean=10, std=2).numpy())
    ```
    """
    return (std * Tensor.randn(*shape, **kwargs)) + mean

  @staticmethod
  def uniform(*shape, low=0.0, high=1.0, **kwargs) -> Tensor:
    """
    Creates a tensor with the given shape, filled with random values from a uniform distribution over the interval `[low, high)`.

    You can pass in `dtype` and `device` keyword arguments to control the data type and device of the tensor.
    Additionally, all other keyword arguments are passed to the constructor of the tensor.

    ```python exec="true" source="above" session="tensor" result="python"
    Tensor.manual_seed(42)
    print(Tensor.uniform(2, 3, low=2, high=10).numpy())
    ```
    """
    dtype = kwargs.pop("dtype", dtypes.default_float)
    return ((high-low) * Tensor.rand(*shape, **kwargs)).cast(dtype) + low

  @staticmethod
  def scaled_uniform(*shape, **kwargs) -> Tensor:
    """
    Creates a tensor with the given shape, filled with random values from a uniform distribution
    over the interval `[-prod(shape)**-0.5, prod(shape)**-0.5)`.

    You can pass in `dtype` and `device` keyword arguments to control the data type and device of the tensor.
    Additionally, all other keyword arguments are passed to the constructor of the tensor.

    ```python exec="true" source="above" session="tensor" result="python"
    Tensor.manual_seed(42)
    print(Tensor.scaled_uniform(2, 3).numpy())
    ```
    """
    return Tensor.uniform(*shape, low=-1.0, high=1.0, **kwargs).mul(prod(argfix(*shape))**-0.5)

  # https://www.tensorflow.org/api_docs/python/tf/keras/initializers/GlorotUniform
  @staticmethod
  def glorot_uniform(*shape, **kwargs) -> Tensor:
    """
    <https://www.tensorflow.org/api_docs/python/tf/keras/initializers/GlorotUniform>

    You can pass in `dtype` and `device` keyword arguments to control the data type and device of the tensor.
    Additionally, all other keyword arguments are passed to the constructor of the tensor.

    ```python exec="true" source="above" session="tensor" result="python"
    Tensor.manual_seed(42)
    print(Tensor.glorot_uniform(2, 3).numpy())
    ```
    """
    return Tensor.uniform(*shape, low=-1.0, high=1.0, **kwargs).mul((6/(argfix(*shape)[0]+prod(argfix(*shape)[1:])))**0.5)

  # https://pytorch.org/docs/stable/_modules/torch/nn/init.html#kaiming_uniform_
  @staticmethod
  def kaiming_uniform(*shape, a:float = 0.01, **kwargs) -> Tensor:
    """
    <https://pytorch.org/docs/stable/_modules/torch/nn/init.html#kaiming_uniform_>

    You can pass in `dtype` and `device` keyword arguments to control the data type and device of the tensor.
    Additionally, all other keyword arguments are passed to the constructor of the tensor.

    ```python exec="true" source="above" session="tensor" result="python"
    Tensor.manual_seed(42)
    print(Tensor.kaiming_uniform(2, 3).numpy())
    ```
    """
    bound = math.sqrt(3.0) * math.sqrt(2.0 / (1 + a ** 2)) / math.sqrt(prod(argfix(*shape)[1:]))
    return Tensor.uniform(*shape, low=-bound, high=bound, **kwargs)

  # https://pytorch.org/docs/stable/_modules/torch/nn/init.html#kaiming_normal_
  @staticmethod
  def kaiming_normal(*shape, a:float = 0.01, **kwargs) -> Tensor:
    """
    <https://pytorch.org/docs/stable/_modules/torch/nn/init.html#kaiming_normal_>

    You can pass in `dtype` and `device` keyword arguments to control the data type and device of the tensor.
    Additionally, all other keyword arguments are passed to the constructor of the tensor.

    ```python exec="true" source="above" session="tensor" result="python"
    Tensor.manual_seed(42)
    print(Tensor.kaiming_normal(2, 3).numpy())
    ```
    """
    std = math.sqrt(2.0 / (1 + a ** 2)) / math.sqrt(prod(argfix(*shape)[1:]))
    return Tensor.normal(*shape, mean=0.0, std=std, **kwargs)

  def multinomial(self:Tensor, num_samples:int = 1, replacement:bool = False) -> Tensor:
    assert 1 <= self.ndim <= 2 and num_samples > 0, f"{self.ndim=} must be 1 or 2 dim, {num_samples=} must be positive"
    assert replacement or num_samples == 1, "no replacement only supports num_samples = 1"
    weight = self.unsqueeze(0) if self.ndim == 1 else self
    cdf = (cw := weight.cumsum(1).float()) / cw[:, -1].unsqueeze(1)
    unif_samples = Tensor.rand(num_samples, cdf.shape[0], 1, device=self.device)
    indices = (unif_samples.expand((-1, -1, cdf.shape[1])) >= cdf).sum(2).permute((1, 0))
    return (indices.squeeze(0) if self.ndim == 1 else indices).cast(dtypes.int32)

  # ***** toposort and backward pass *****

  def _deepwalk(self):
    def _walk(node, visited):
      visited.add(node)
      # if tensor is not leaf, reset grad
      if (ctx := getattr(node, "_ctx", None)) is not None and len(ctx.parents) != 0: node.grad = None
      if ctx:
        for i in node._ctx.parents:
          if i not in visited: yield from _walk(i, visited)
        yield node
    return list(_walk(self, set()))

  def backward(self, gradient:Optional[Tensor]=None, retain_graph:bool=False) -> Tensor:
    """
    Propagates the gradient of a tensor backwards through the computation graph.
    If the 'gradient' argument is not provided, the tensor must be a scalar, and the gradient is implicitly set to 1.0.
    If 'retain_graph' is false, the graph used to compute the grads will be freed. Otherwise, it will be kept. Keeping it can increase memory usage.
    ```python exec="true" source="above" session="tensor" result="python"
    t = Tensor([1.0, 2.0, 3.0, 4.0], requires_grad=True)
    t.sum().backward()
    print(t.grad.numpy())
    ```
    """
    toposorted = self._deepwalk()
    if gradient is None:
      assert self.shape == tuple(), "when no gradient is provided, backward must be called on a scalar tensor"
      # fill in the first grad with one. don't use Tensor.ones because we don't need contiguous
      # this is "implicit gradient creation"
      gradient = Tensor(1.0, dtype=self.dtype, device=self.device, requires_grad=False)

    assert self.shape == gradient.shape, f"grad shape must match tensor shape, {gradient.shape!r} != {self.shape!r}"
    self.grad = gradient
    for t0 in reversed(toposorted):
      if t0.grad is None: raise RuntimeError(f"tensor {t0} has no grad")
      token = _METADATA.set(dataclasses.replace(md, backward=True) if (md := t0._ctx.metadata) is not None else None)
      grads = t0._ctx.backward(t0.grad.lazydata)
      _METADATA.reset(token)
      grads = [Tensor(g, device=self.device, requires_grad=False) if g is not None else None
        for g in ([grads] if len(t0._ctx.parents) == 1 else grads)]
      for t, g in zip(t0._ctx.parents, grads):
        if g is not None and t.requires_grad:
          assert g.shape == t.shape, f"grad shape must match tensor shape, {g.shape!r} != {t.shape!r}"
          t.grad = g if t.grad is None else (t.grad + g)
      if not retain_graph: del t0._ctx
    return self

  # ***** movement low level ops *****

  def view(self, *shape) -> Tensor:
    """`.view` is an alias for `.reshape`."""
    return self.reshape(shape)

  def reshape(self, shape, *args) -> Tensor:
    """
    Returns a tensor with the same data as the original tensor but with a different shape.
    `shape` can be passed as a tuple or as separate arguments.

    ```python exec="true" source="above" session="tensor" result="python"
    t = Tensor.arange(6)
    print(t.reshape(2, 3).numpy())
    ```
    """
    # resolve None and args
    new_shape = tuple([s if s is not None else self.shape[i] for i,s in enumerate(argfix(shape, *args))])
    # resolve -1
    if (c := new_shape.count(-1)) > 1: raise RuntimeError(f"only one dimension can be inferred using -1, getting {new_shape}")
    if c: new_shape = tuple([-prod(self.shape) // prod(new_shape) if s == -1 else s for s in new_shape])
    return F.Reshape.apply(self, shape=new_shape) if new_shape != self.shape else self

  def expand(self, shape, *args) -> Tensor:
    """
    Returns a tensor that is expanded to the shape that is specified.
    Expand can also increase the number of dimensions that a tensor has.

    Passing a `-1` or `None` to a dimension means that its size will not be changed.

    ```python exec="true" source="above" session="tensor" result="python"
    t = Tensor([1, 2, 3])
    print(t.expand(4, -1).numpy())
    ```
    """
    return self._broadcast_to(tuple(from_ if to == -1 or to is None else to for from_, to in zip(*(_pad_left(self.shape, argfix(shape, *args))))))

  def permute(self, order, *args) -> Tensor:
    """
    Returns a tensor that is a permutation of the original tensor.
    The new tensor has the same data as the original tensor but with the dimensions permuted according to the order specified.
    `order` can be passed as a tuple or as separate arguments.

    ```python exec="true" source="above" session="tensor" result="python"
    t = Tensor.arange(6).reshape(2, 3)
    print(t.numpy())
    ```
    ```python exec="true" source="above" session="tensor" result="python"
    print(t.permute(1, 0).numpy())
    ```
    """
    order_arg = tuple(self._resolve_dim(x) for x in argfix(order, *args))
    if sorted(order_arg) != list(range(self.ndim)): raise RuntimeError(f"order is not a valid permutation, getting {order_arg}")
    return F.Permute.apply(self, order=order_arg)

  def flip(self, axis, *args) -> Tensor:
    """
    Returns a tensor that reverses the order of the original tensor along given `axis`.
    `axis` can be passed as a tuple or as separate arguments.

    ```python exec="true" source="above" session="tensor" result="python"
    t = Tensor.arange(6).reshape(2, 3)
    print(t.numpy())
    ```
    ```python exec="true" source="above" session="tensor" result="python"
    print(t.flip(0).numpy())
    ```
    ```python exec="true" source="above" session="tensor" result="python"
    print(t.flip((0, 1)).numpy())
    ```
    """
    axis_arg = tuple(self._resolve_dim(x) for x in argfix(axis, *args))
    if len(axis_arg) != len(dedup(axis_arg)): raise RuntimeError(f"dim can appear at least once, getting {axis_arg}")
    return F.Flip.apply(self, axis=axis_arg)

  def shrink(self, arg:Tuple[Optional[Tuple[sint, sint]], ...]) -> Tensor:
    """
    Returns a tensor that shrinks the each axis based on input arg.
    `arg` must have the same length as `self.ndim`.
    For each axis, it can be `None`, which means no shrink, or a tuple `(start, end)` that works the same as Python slice.

    ```python exec="true" source="above" session="tensor" result="python"
    t = Tensor.arange(9).reshape(3, 3)
    print(t.numpy())
    ```
    ```python exec="true" source="above" session="tensor" result="python"
    print(t.shrink(((None, (1, 3)))).numpy())
    ```
    ```python exec="true" source="above" session="tensor" result="python"
    print(t.shrink((((0, 2), (0, 2)))).numpy())
    ```
    """
    if all(x is None or x == (0,s) for x,s in zip(arg, self.shape)): return self
    return F.Shrink.apply(self, arg=tuple(x if x is not None else (0,s) for x,s in zip(arg, self.shape)))

  def pad(self, arg:Tuple[Optional[Tuple[sint, sint]], ...], value:float=0.0) -> Tensor:
    """
    Returns a tensor that pads the each axis based on input arg.
    `arg` must have the same length as `self.ndim`.
    For each axis, it can be `None`, which means no pad, or a tuple `(pad_before, pad_after)`.
    If `value` is specified, the tensor is padded with `value` instead of `0.0`.

    ```python exec="true" source="above" session="tensor" result="python"
    t = Tensor.arange(6).reshape(2, 3)
    print(t.numpy())
    ```
    ```python exec="true" source="above" session="tensor" result="python"
    print(t.pad(((None, (1, 2)))).numpy())
    ```
    ```python exec="true" source="above" session="tensor" result="python"
    print(t.pad(((None, (1, 2))), -2).numpy())
    ```
    """
    if all(x is None or x == (0,0) for x in arg): return self
    ret = F.Pad.apply(self, arg=(narg:=tuple(x if x is not None else (0,0) for x in arg)))
    return ret if 0 == value else ret + F.Pad.apply(Tensor.ones_like(self), arg=narg).where(0, value)

  # ***** movement high level ops *****

  # Supported Indexing Implementations:
  #   1. Int indexing (no copy)
  #     - for all dims where there's int, shrink -> reshape
  #     - negative indices are taken relative to the end of the sequence, so X[-2] returns the 2nd-to-last element
  #     - X = Tensor.rand(4,5,9); X[2,-2] shrinks the Tensor to X.shrink(((2, 3), (3, 4), (0, 9))) -> X.shape=(1,1,9)
  #     - Then we reshape (collapse) the int dim away such that for X: (1,1,9) -> (9,)
  #   2. Slice indexing (no copy)
  #     - for all dims where slice is start:end:stride, shrink -> Optional[flip] -> pad -> reshape -> shrink
  #     - first shrink the Tensor to X.shrink(((start, end),))
  #     - then we apply stride through Optional[flip] -> pad -> reshape -> shrink
  #       - flip where dim value is negative
  #       - pad on dims to be multiple of strides, such that reshaping [dim_size_padded] -> [dim_size_padded // stride, stride] is possible
  #       - shrink [dim_size_padded // stride, stride] -> [dim_size_padded // stride, 1]
  #       - reshape [dim_size_padded // stride, 1] -> [dim_size_padded // stride] and now you have your stride
  #   3. None indexing (no copy)
  #     - reshape (inject) a dim at the dim where there's None
  #   4. Tensor indexing (copy)
  #     - use Tensor.arange == tensor_index to create masks for dims with Tensors (adds a dim for each mask)
  #     - combine masks together with mul
  #     - apply mask to self by mask * self
  #     - sum reduce away the extra dims added from creating masks
  # Tiny Things:
  #   1. Supported indices: Union[int, slice, Tensor, None, List, Tuple, Ellipsis]
  #     - for any list, List[Union[List, Tuple, int]], must have homogeneous shape
  #     - for any tuple, Tuple[Union[List, Tuple, int]], must have homogeneous shape
  #   2. Bool indexing is not supported
  #   3. Out of bounds Tensor indexing results in 0
  #     - e.g: Tensor([1, 2, 3])[Tensor([4, 3, 2])] -> [0, 0, 3] index 4 and 3 are out of bounds
  def __getitem__(self, indices) -> Tensor:
    # 1. indices normalization and validation
    # treat internal tuples and lists as Tensors and standardize indices to list type
    if isinstance(indices, list) and all_int(indices): indices = [Tensor(indices, self.device, requires_grad=False)]
    elif isinstance(indices, (tuple, list)):
      indices = [Tensor(i, self.device, requires_grad=False) if isinstance(i, (tuple, list)) else i for i in indices]
    else: indices = [indices]

    # turn scalar Tensors into const val for int indexing if possible
    indices = [self._to_const_val(i) if isinstance(i, Tensor) and i.shape == () else i for i in indices]
    # move Tensor indices to the same device as self
    indices = [i.to(self.device) if isinstance(i, Tensor) else i for i in indices]

    # filter ellipsis and fill with slice(None) or fill rest of indices with slice(None)
    ellipsis_idx = [dim for dim, i in enumerate(indices) if i is Ellipsis]
    fill_idx = ellipsis_idx[0] if ellipsis_idx else len(indices)
    num_indices = len(indices) - len(ellipsis_idx) - sum(1 for i in indices if i is None)
    indices[fill_idx:fill_idx+1] = [slice(None)] * (self.ndim - num_indices)

    # use Dict[type, List[dimension]] to track elements in indices
    type_dim: DefaultDict[Union[type, None], List[int]] = defaultdict(list)

    # record None for dimension injection later and filter None and record rest of indices
    type_dim[None] = [dim for dim, i in enumerate(indices) if i is None]
    tensor_dims = [dim for dim, i in enumerate(indices) if isinstance(i, Tensor)]
    indices_filtered = [i for i in indices if i is not None]
    for dim,i in enumerate(indices_filtered): type_dim[type(i)].append(dim)

    if len(ellipsis_idx) > 1: raise IndexError("indices can only have a single ellipsis ('...')")
    for index_type in type_dim:
      if index_type not in [None, int, slice, Tensor]: raise IndexError(f"{index_type=} not supported")
    if num_indices > self.ndim: raise IndexError(f"too many {num_indices=} for {self.ndim=}")

    # 2. basic indexing, uses only movement ops (no copy)
    # currently indices_filtered: Tuple[Union[int, slice, Tensor], ...]
    # turn indices in indices_filtered to Tuple[new_slice, strides]
    for dim in type_dim[int]:
      if (index := indices_filtered[dim]) >= (size := self.shape[dim]) or index < -size:
        raise IndexError(f"{index=} is out of bounds on {dim=} with {size=}")
      indices_filtered[dim] = ((index, index+1), 1) if index >= 0 else ((size+index, size+index+1), 1)
    for dim in type_dim[slice]:
      if (index := indices_filtered[dim]).step == 0: raise ValueError(f"{index=} on {dim=} cannot have 0 as step")
      s, e, st = index.indices(self.shape[dim])
      indices_filtered[dim] = ((0, 0) if (st * (e - s)) < 0 else (s, e) if st > 0 else (e+1, s+1), st)
    # record tensors and skip all Tensor dims for basic indexing
    tensor_index: List[Tensor] = []
    for dim in type_dim[Tensor]:
      tensor_index.append(index := indices_filtered[dim])
      if not dtypes.is_int(index.dtype): raise IndexError(f"{index.dtype=} on {dim=} is not supported, only int tensor indexing is supported")
      indices_filtered[dim] = ((0, self.shape[dim]), 1)

    new_slice, strides = ((), ()) if not indices_filtered else zip(*indices_filtered)
    # flip negative strides
    ret = self.shrink(new_slice).flip(tuple(i for i, st in enumerate(strides) if st < 0))
    # handle stride != 1 or -1
    if any(abs(st) != 1 for st in strides):
      strides = tuple(abs(s) for s in strides)
      # pad shape to multiple of stride
      ret = ret.pad(tuple((0, round_up(s, st) - s) for s, st in zip(ret.shape, strides)))
      ret = ret.reshape(tuple(flatten((s // st, st) for s, st in zip(ret.shape, strides))))
      ret = ret.shrink(tuple(flatten(((0, s), (0, 1)) for s in ret.shape[::2]))).reshape(ret.shape[::2])

    # inject 1 for dim where it's None and collapse dim for int
    new_shape = list(ret.shape)
    for dim in type_dim[None]: new_shape.insert(dim, 1)
    for dim in (dims_collapsed := tuple(dim + sum(1 for d in type_dim[None] if dim >= d) for dim in reversed(type_dim[int]))): new_shape.pop(dim)

    ret = ret.reshape(new_shape)

    # 3. advanced indexing (copy)
    if type_dim[Tensor]:
      # calculate dim of current ret by subtracting dims collapsed and adding dims injected up until tensor_dim
      def calc_dim(tensor_dim:int) -> int:
        return tensor_dim - sum(1 for d in dims_collapsed if tensor_dim >= d)

      assert all_int(ret.shape), f"does not support symbolic shape {ret.shape}"
      # track tensor_dim and tensor_index using a dict
      # calc_dim to get dim and use that to normalize the negative tensor indices
      idx: Dict[int,Tensor] = {(dim := calc_dim(td)):(tensor<0).where(ret.shape[dim],0) + tensor for td,tensor in zip(tensor_dims, tensor_index)}

      masks, first_dim, last_dim = [], min(idx.keys()), max(idx.keys())
      pre_reduce_shape = ret.shape[:first_dim] + (big_shape := _broadcast_shape(*(t.shape for t in idx.values()))) + ret.shape[first_dim:]

      # create masks
      for dim, i in idx.items():
        try: i = i.reshape(i.shape + (1,)*(ret.ndim - first_dim)).expand(pre_reduce_shape)
        except ValueError as e: raise IndexError(f"cannot broadcast indices: {e}") from e
        a = Tensor.arange(ret.shape[dim], device=self.device, requires_grad=False).reshape((ret.shape[dim],) + (1,)*(ret.ndim - dim - 1))
        masks.append(i == a)

      # reduce masks to 1 mask
      mask: Tensor = functools.reduce(lambda x,y: x.mul(y), masks)

      # inject 1's for the extra dims added in create masks
      reshape_arg = ret.shape[:first_dim] + (1,) * len(big_shape) + ret.shape[first_dim:]
      # sum reduce the extra dims introduced in create masks
      ret = (ret.reshape(reshape_arg) * mask).sum(tuple(i + len(big_shape) for i in idx.keys()), acc_dtype=ret.dtype)

      # special permute case
      if first_dim != 0 and len(idx) != 1 and tuple(idx.keys()) != tuple(range(first_dim, last_dim+1)):
        ret = ret.permute(*range(first_dim, first_dim+len(big_shape)), *range(0, first_dim), *range(first_dim+len(big_shape), ret.ndim))
    return ret

  def __setitem__(self, indices, v:Union[Tensor, ConstType]) -> None:
    if isinstance(self.device, str) and self.device.startswith("DISK"):
      self.__getitem__(indices).assign(v)
      return
    # NOTE: check that setitem target is valid first
    assert all(lb.st.contiguous for lb in self.lazydata.lbs), "setitem target needs to be contiguous"
    if not isinstance(v, (Tensor, float, int, bool)): raise TypeError(f"can't set a {type(v).__name__} to a Tensor")
    if not isinstance(v, Tensor): v = Tensor(v, device=self.device, dtype=self.dtype)
    if self.requires_grad or v.requires_grad: raise NotImplementedError("setitem with requires_grad is not supported")
    if isinstance(indices, (Tensor, list)) or (isinstance(indices, tuple) and any(isinstance(i, (Tensor, list)) for i in indices)):
      raise NotImplementedError("Advanced indexing setitem is not currently supported")

    assign_to = self.realize().__getitem__(indices)
    # NOTE: contiguous to prevent const folding.
    v = v.cast(assign_to.dtype)._broadcast_to(_broadcast_shape(assign_to.shape, v.shape)).contiguous()
    assign_to.assign(v).realize()

  # NOTE: using _slice is discouraged and things should migrate to pad and shrink
  def _slice(self, arg:Sequence[Optional[Tuple[int, sint]]], value:float=0) -> Tensor:
    arg_ = tuple(a if a is not None else (0, s) for s,a in zip(self.shape, arg))
    padding = tuple((max(0, -l), max(0, r-s)) for s,(l,r) in zip(self.shape, arg_))
    return self.pad(padding, value=value).shrink(tuple((l + pl, r + pl) for (l,r),(pl,_) in zip(arg_, padding)))

  def gather(self:Tensor, dim:int, index:Tensor) -> Tensor:
    """
    Gathers values along an axis specified by `dim`.

    ```python exec="true" source="above" session="tensor" result="python"
    t = Tensor([[1, 2], [3, 4]])
    print(t.numpy())
    ```
    ```python exec="true" source="above" session="tensor" result="python"
    print(t.gather(1, Tensor([[0, 0], [1, 0]])).numpy())
    ```
    """
    assert index.ndim == self.ndim, f"self.ndim must equal index.ndim, {self.ndim=}, {index.ndim=}"
    dim = self._resolve_dim(dim)
    assert all(s >= i for d,(s,i) in enumerate(zip(self.shape, index.shape)) if d != dim), "requires self.shape[d] >= index.shape[d] for all d != dim"
    index = index.to(self.device)
    x = self.shrink(tuple((0, i) if d != dim else None for d,i in enumerate(index.shape))).unsqueeze(-1).transpose(-1, dim)
    return ((index.unsqueeze(-1) == Tensor.arange(self.shape[dim], requires_grad=False, device=self.device)) * x).sum(-1, acc_dtype=self.dtype)

  def cat(self:Tensor, *args:Tensor, dim:int=0) -> Tensor:
    """
    Concatenates self with other `Tensor` in `args` along an axis specified by `dim`.
    All tensors must have the same shape except in the concatenating dimension.

    ```python exec="true" source="above" session="tensor" result="python"
    t0, t1, t2 = Tensor([[1, 2]]), Tensor([[3, 4]]), Tensor([[5, 6]])
    print(t0.cat(t1, t2, dim=0).numpy())
    ```
    ```python exec="true" source="above" session="tensor" result="python"
    print(t0.cat(t1, t2, dim=1).numpy())
    ```
    """
    dim = self._resolve_dim(dim)
    assert all(len(y.shape) == len(self.shape) and all(y.shape[i] == s for i,s in enumerate(self.shape) if i != dim) for y in args)
    catargs = [self, *args]
    cat_dims = [s.shape[dim] for s in catargs]
    cat_dim_cumsum = [0, *itertools.accumulate(cat_dims)]
    slc:List[List[Optional[Tuple[sint, sint]]]] = [[None for _ in self.shape] for _ in catargs]
    for d,k,s in zip(cat_dims, cat_dim_cumsum[:-1], slc): s[dim] = (k, cat_dim_cumsum[-1] - k - d)
    return functools.reduce(Tensor.__add__, [arg.pad(tuple(s)) for arg,s in zip(catargs, slc)])

  def stack(self:Tensor, *args:Tensor, dim:int=0) -> Tensor:
    """
    Concatenates self with other `Tensor` in `args` along a new dimension specified by `dim`.

    ```python exec="true" source="above" session="tensor" result="python"
    t0, t1, t2 = Tensor([1, 2]), Tensor([3, 4]), Tensor([5, 6])
    print(t0.stack(t1, t2, dim=0).numpy())
    ```
    ```python exec="true" source="above" session="tensor" result="python"
    print(t0.stack(t1, t2, dim=1).numpy())
    ```
    """
    # checks for shapes and number of dimensions delegated to cat
    return self.unsqueeze(dim).cat(*[t.unsqueeze(dim) for t in args], dim=dim)

  def repeat_interleave(self, repeats:int, dim:Optional[int]=None) -> Tensor:
    """
    Repeat elements of a tensor.

    ```python exec="true" source="above" session="tensor" result="python"
    t = Tensor([1, 2, 3])
    print(t.repeat_interleave(2).numpy())
    ```
    """
    x, dim = (self.flatten(), 0) if dim is None else (self, dim)
    shp = x.shape
    return x.reshape(*shp[:dim+1], 1, *shp[dim+1:]).expand(*shp[:dim+1], repeats, *shp[dim+1:]).reshape(*shp[:dim], shp[dim]*repeats, *shp[dim+1:])

  def repeat(self, repeats, *args) -> Tensor:
    """
    Repeats tensor number of times along each dimension specified by `repeats`.
    `repeats` can be passed as a tuple or as separate arguments.

    ```python exec="true" source="above" session="tensor" result="python"
    t = Tensor([1, 2, 3])
    print(t.repeat(4, 2).numpy())
    ```
    ```python exec="true" source="above" session="tensor" result="python"
    print(t.repeat(4, 2, 1).shape)
    ```
    """
    repeats = argfix(repeats, *args)
    base_shape = (1,) * (len(repeats) - self.ndim) + self.shape
    new_shape = [x for b in base_shape for x in [1, b]]
    expand_shape = [x for rs in zip(repeats, base_shape) for x in rs]
    final_shape = [r*s for r,s in zip(repeats, base_shape)]
    return self.reshape(new_shape).expand(expand_shape).reshape(final_shape)

  def _resolve_dim(self, dim:int, *, outer:bool=False) -> int:
    if not -max(1, self.ndim+outer) <= dim < max(1, self.ndim+outer):
      raise IndexError(f"{dim=} out of range {[-max(1, self.ndim+outer), max(1, self.ndim+outer)-1]}")
    return dim + self.ndim+outer if dim < 0 else dim

  def split(self, sizes:Union[int, List[int]], dim:int=0) -> Tuple[Tensor, ...]:
    """
    Splits the tensor into chunks along the dimension specified by `dim`.
    If `sizes` is an integer, it splits into equally sized chunks if possible, otherwise the last chunk will be smaller.
    If `sizes` is a list, it splits into `len(sizes)` chunks with size in `dim` according to `size`.

    ```python exec="true" source="above" session="tensor" result="python"
    t = Tensor.arange(10).reshape(5, 2)
    print(t.numpy())
    ```
    ```python exec="true" source="above" session="tensor" result="python"
    split = t.split(2)
    print("\\n".join([repr(x.numpy()) for x in split]))
    ```
    ```python exec="true" source="above" session="tensor" result="python"
    split = t.split([1, 4])
    print("\\n".join([repr(x.numpy()) for x in split]))
    ```
    """
    assert all_int(self.shape), f"does not support symbolic shape {self.shape}"
    dim = self._resolve_dim(dim)
    if isinstance(sizes, int): sizes = [min(sizes, self.shape[dim]-i) for i in range(0, max(1, self.shape[dim]), max(1, sizes))]
    assert sum(sizes) == self.shape[dim], f"expect sizes to sum exactly to {self.shape[dim]}, but got {sum(sizes)}"
    return tuple(self[sl] for sl in [tuple([slice(None)]*dim + [slice(sum(sizes[:i]), sum(sizes[:i + 1]))]) for i in range(len(sizes))])

  def chunk(self, chunks:int, dim:int=0) -> List[Tensor]:
    """
    Splits the tensor into `chunks` number of chunks along the dimension `dim`.
    If the tensor size along `dim` is not divisible by `chunks`, all returned chunks will be the same size except the last one.
    The function may return fewer than the specified number of chunks.

    ```python exec="true" source="above" session="tensor" result="python"
    chunked = Tensor.arange(11).chunk(6)
    print("\\n".join([repr(x.numpy()) for x in chunked]))
    ```
    ```python exec="true" source="above" session="tensor" result="python"
    chunked = Tensor.arange(12).chunk(6)
    print("\\n".join([repr(x.numpy()) for x in chunked]))
    ```
    ```python exec="true" source="above" session="tensor" result="python"
    chunked = Tensor.arange(13).chunk(6)
    print("\\n".join([repr(x.numpy()) for x in chunked]))
    ```
    """
    assert all_int(self.shape), f"does not support symbolic shape {self.shape}"
    assert chunks > 0, f"expect chunks to be greater than 0, got: {chunks}"
    dim = self._resolve_dim(dim)
    return list(self.split(math.ceil(self.shape[dim]/chunks) if self.shape[dim] else [0]*chunks, dim=dim))

  def squeeze(self, dim:Optional[int]=None) -> Tensor:
    """
    Returns a tensor with specified dimensions of input of size 1 removed.
    If `dim` is not specified, all dimensions with size 1 are removed.

    ```python exec="true" source="above" session="tensor" result="python"
    t = Tensor.zeros(2, 1, 2, 1, 2)
    print(t.squeeze().shape)
    ```
    ```python exec="true" source="above" session="tensor" result="python"
    print(t.squeeze(0).shape)
    ```
    ```python exec="true" source="above" session="tensor" result="python"
    print(t.squeeze(1).shape)
    ```
    """
    if dim is None: return self.reshape(tuple(dim for dim in self.shape if dim != 1))
    dim = self._resolve_dim(dim)
    return self if not self.ndim or self.shape[dim] != 1 else self.reshape(self.shape[:dim] + self.shape[dim+1:])

  def unsqueeze(self, dim:int) -> Tensor:
    """
    Returns a tensor with a new dimension of size 1 inserted at the specified `dim`.

    ```python exec="true" source="above" session="tensor" result="python"
    t = Tensor([1, 2, 3, 4])
    print(t.unsqueeze(0).numpy())
    ```
    ```python exec="true" source="above" session="tensor" result="python"
    print(t.unsqueeze(1).numpy())
    ```
    """
    dim = self._resolve_dim(dim, outer=True)
    return self.reshape(self.shape[:dim] + (1,) + self.shape[dim:])

  def pad2d(self, padding:Sequence[int], value:float=0.0) -> Tensor:
    """
    Returns a tensor that pads the last two axes specified by `padding` (padding_left, padding_right, padding_top, padding_bottom).
    If `value` is specified, the tensor is padded with `value` instead of `0.0`.

    ```python exec="true" source="above" session="tensor" result="python"
    t = Tensor.arange(9).reshape(1, 1, 3, 3)
    print(t.numpy())
    ```
    ```python exec="true" source="above" session="tensor" result="python"
    print(t.pad2d((1, 1, 2, 0), value=-float("inf")).numpy())
    ```
    """
    slc = [(-p0, s+p1) for p0,p1,s in zip(padding[::2], padding[1::2], self.shape[::-1])][::-1]
    return self._slice([(0,s) for s in self.shape[:-(len(padding)//2)]] + slc, value=value)

  @property
  def T(self) -> Tensor:
    """`.T` is an alias for `.transpose()`."""
    return self.transpose()

  def transpose(self, dim0=1, dim1=0) -> Tensor:
    """
    Returns a tensor that is a transposed version of the original tensor.
    The given dimensions `dim0` and `dim1` are swapped.

    ```python exec="true" source="above" session="tensor" result="python"
    t = Tensor.arange(6).reshape(2, 3)
    print(t.numpy())
    ```
    ```python exec="true" source="above" session="tensor" result="python"
    print(t.transpose(0, 1).numpy())
    ```
    """
    order = list(range(self.ndim))
    order[dim0], order[dim1] = order[dim1], order[dim0]
    return self.permute(order)

  def flatten(self, start_dim=0, end_dim=-1):
    """
    Flattens the tensor by reshaping it into a one-dimensional tensor.
    If `start_dim` or `end_dim` are passed, only dimensions starting with `start_dim` and ending with `end_dim` are flattened.

    ```python exec="true" source="above" session="tensor" result="python"
    t = Tensor.arange(8).reshape(2, 2, 2)
    print(t.flatten().numpy())
    ```
    ```python exec="true" source="above" session="tensor" result="python"
    print(t.flatten(start_dim=1).numpy())
    ```
    """
    start_dim, end_dim = self._resolve_dim(start_dim), self._resolve_dim(end_dim)
    return self.reshape(self.shape[:start_dim] + (prod(self.shape[start_dim:end_dim+1]), ) + self.shape[end_dim+1:])

  def unflatten(self, dim:int, sizes:Tuple[int,...]):
    """
    Unflattens dimension `dim` of the tensor into multiple dimensions specified by `sizes`. `Tensor.flatten()` is the inverse of this function.

    ```python exec="true" source="above" session="tensor" result="python"
    print(Tensor.ones(3, 4, 1).unflatten(1, (2, 2)).shape)
    ```
    ```python exec="true" source="above" session="tensor" result="python"
    print(Tensor.ones(3, 4, 1).unflatten(1, (-1, 2)).shape)
    ```
    ```python exec="true" source="above" session="tensor" result="python"
    print(Tensor.ones(5, 12, 3).unflatten(-2, (2, 2, 3, 1, 1)).shape)
    ```
    """
    dim = self._resolve_dim(dim)
    return self.reshape(self.shape[:dim] + sizes + self.shape[dim+1:])

  # ***** reduce ops *****

  def _reduce(self, fxn:Type[Function], axis:Optional[Union[int, Sequence[int]]]=None, keepdim=False) -> Tensor:
    if self.ndim == 0:
      if axis is not None and any(a not in [-1, 0] for a in fully_flatten([axis])): raise IndexError(f"{axis=} out of range of [-1, 0]")
      axis = ()
    axis_: Tuple[int, ...] = tuple(range(len(self.shape))) if axis is None else ((axis,) if isinstance(axis, int) else tuple(axis))
    axis_ = tuple(self._resolve_dim(x) for x in axis_)
    ret = fxn.apply(self, axis=axis_)
    return ret if keepdim else ret.reshape(tuple(s for i,s in enumerate(self.shape) if i not in axis_))

  def sum(self, axis:Optional[Union[int, Sequence[int]]]=None, keepdim=False, acc_dtype:Optional[DTypeLike]=None):
    """
    Sums the elements of the tensor along the specified axis or axes.

    You can pass in `axis` and `keepdim` keyword arguments to control the axis along
    which the maximum is computed and whether the reduced dimensions are retained.

    You can pass in `acc_dtype` keyword argument to control the data type of the accumulation.
    If not specified, the accumulation data type is chosen based on the input tensor's data type.

    ```python exec="true" source="above" session="tensor" result="python"
    t = Tensor.arange(6).reshape(2, 3)
    print(t.numpy())
    ```
    ```python exec="true" source="above" session="tensor" result="python"
    print(t.sum().numpy())
    ```
    ```python exec="true" source="above" session="tensor" result="python"
    print(t.sum(axis=0).numpy())
    ```
    ```python exec="true" source="above" session="tensor" result="python"
    print(t.sum(axis=1).numpy())
    ```
    """
    ret = self.cast(acc_dtype or sum_acc_dtype(self.dtype))._reduce(F.Sum, axis, keepdim)
    return ret.cast(self.dtype) if acc_dtype is None and self.dtype in (dtypes.float16, dtypes.bfloat16, dtypes.f8e4m3, dtypes.f8e5m2) else ret

  def max(self, axis:Optional[Union[int, Sequence[int]]]=None, keepdim=False):
    """
    Returns the maximum value of the tensor along the specified axis or axes.

    You can pass in `axis` and `keepdim` keyword arguments to control the axis along
    which the maximum is computed and whether the reduced dimensions are retained.

    ```python exec="true" source="above" session="tensor" result="python"
    t = Tensor([[1, 0, 2], [5, 4, 3]])
    print(t.numpy())
    ```
    ```python exec="true" source="above" session="tensor" result="python"
    print(t.max().numpy())
    ```
    ```python exec="true" source="above" session="tensor" result="python"
    print(t.max(axis=0).numpy())
    ```
    ```python exec="true" source="above" session="tensor" result="python"
    print(t.max(axis=1, keepdim=True).numpy())
    ```
    """
    return self._reduce(F.Max, axis, keepdim)

  def min(self, axis:Optional[Union[int, Sequence[int]]]=None, keepdim=False):
    """
    Returns the minimum value of the tensor along the specified axis or axes.

    You can pass in `axis` and `keepdim` keyword arguments to control the axis along
    which the minimum is computed and whether the reduced dimensions are retained.

    ```python exec="true" source="above" session="tensor" result="python"
    t = Tensor([[1, 0, 2], [5, 4, 3]])
    print(t.numpy())
    ```
    ```python exec="true" source="above" session="tensor" result="python"
    print(t.min().numpy())
    ```
    ```python exec="true" source="above" session="tensor" result="python"
    print(t.min(axis=0).numpy())
    ```
    ```python exec="true" source="above" session="tensor" result="python"
    print(t.min(axis=1, keepdim=True).numpy())
    ```
    """
    return -((-self).max(axis=axis, keepdim=keepdim))

  def any(self, axis:Optional[Union[int, Sequence[int]]]=None, keepdim=False):
    """
    Tests if any element evaluates to `True` along the specified axis or axes.

    You can pass in `axis` and `keepdim` keyword arguments to control the reduce axis and whether the reduced dimensions are retained.

    ```python exec="true" source="above" session="tensor" result="python"
    t = Tensor([[True, True], [True, False], [False, False]])
    print(t.numpy())
    ```
    ```python exec="true" source="above" session="tensor" result="python"
    print(t.any().numpy())
    ```
    ```python exec="true" source="above" session="tensor" result="python"
    print(t.any(axis=0).numpy())
    ```
    ```python exec="true" source="above" session="tensor" result="python"
    print(t.any(axis=1, keepdim=True).numpy())
    ```
    """
    return self.bool().max(axis, keepdim)

  def all(self, axis:Optional[Union[int, Sequence[int]]]=None, keepdim=False):
    """
    Tests if all element evaluates to `True` along the specified axis or axes.

    You can pass in `axis` and `keepdim` keyword arguments to control the reduce axis and whether the reduced dimensions are retained.

    ```python exec="true" source="above" session="tensor" result="python"
    t = Tensor([[True, True], [True, False], [False, False]])
    print(t.numpy())
    ```
    ```python exec="true" source="above" session="tensor" result="python"
    print(t.all().numpy())
    ```
    ```python exec="true" source="above" session="tensor" result="python"
    print(t.all(axis=0).numpy())
    ```
    ```python exec="true" source="above" session="tensor" result="python"
    print(t.all(axis=1, keepdim=True).numpy())
    ```
    """
    return self.logical_not().any(axis, keepdim).logical_not()

  def mean(self, axis:Optional[Union[int, Sequence[int]]]=None, keepdim=False):
    """
    Returns the mean value of the tensor along the specified axis or axes.

    You can pass in `axis` and `keepdim` keyword arguments to control the axis along
    which the mean is computed and whether the reduced dimensions are retained.

    ```python exec="true" source="above" session="tensor" result="python"
    Tensor.manual_seed(42)
    t = Tensor.normal(2, 3, mean=2.5, std=0.5)
    print(t.numpy())
    ```
    ```python exec="true" source="above" session="tensor" result="python"
    print(t.mean().numpy())
    ```
    ```python exec="true" source="above" session="tensor" result="python"
    print(t.mean(axis=0).numpy())
    ```
    ```python exec="true" source="above" session="tensor" result="python"
    print(t.mean(axis=1).numpy())
    ```
    """
    output_dtype = self.dtype if dtypes.is_float(self.dtype) else dtypes.float32
    numerator = self.cast(sum_acc_dtype(self.dtype)).sum(axis=axis, keepdim=keepdim)
    return numerator.div(prod([si for si, so in zip(self.shape, self.sum(axis=axis, keepdim=True).shape) if si != so])).cast(output_dtype)

  def var(self, axis:Optional[Union[int, Sequence[int]]]=None, keepdim=False, correction=1):
    """
    Returns the variance of the tensor along the specified axis or axes.

    You can pass in `axis`, `keepdim`, and `correction` keyword arguments to control the axis along
    which the variance is computed, whether the reduced dimensions are retained, and the Bessel's correction applied.

    ```python exec="true" source="above" session="tensor" result="python"
    Tensor.manual_seed(42)
    t = Tensor.normal(2, 3, mean=2.5, std=0.5)
    print(t.numpy())
    ```
    ```python exec="true" source="above" session="tensor" result="python"
    print(t.var().numpy())
    ```
    ```python exec="true" source="above" session="tensor" result="python"
    print(t.var(axis=0).numpy())
    ```
    ```python exec="true" source="above" session="tensor" result="python"
    print(t.var(axis=1).numpy())
    ```
    """
    squares = (self - self.mean(axis=axis, keepdim=True)).square()
    n = prod([si for si, so in zip(self.shape, squares.sum(axis=axis, keepdim=True).shape) if si != so])
    return squares.sum(axis=axis, keepdim=keepdim).div(max(0, n-correction))

  def std(self, axis:Optional[Union[int, Sequence[int]]]=None, keepdim=False, correction=1):
    """
    Returns the standard deviation of the tensor along the specified axis or axes.

    You can pass in `axis`, `keepdim`, and `correction` keyword arguments to control the axis along
    which the standard deviation is computed, whether the reduced dimensions are retained, and the Bessel's correction applied.

    ```python exec="true" source="above" session="tensor" result="python"
    Tensor.manual_seed(42)
    t = Tensor.normal(2, 3, mean=2.5, std=0.5)
    print(t.numpy())
    ```
    ```python exec="true" source="above" session="tensor" result="python"
    print(t.std().numpy())
    ```
    ```python exec="true" source="above" session="tensor" result="python"
    print(t.std(axis=0).numpy())
    ```
    ```python exec="true" source="above" session="tensor" result="python"
    print(t.std(axis=1).numpy())
    ```
    """
    return self.var(axis, keepdim, correction).sqrt()

  def _softmax(self, axis):
    m = self - self.max(axis=axis, keepdim=True)
    e = m.exp()
    return m, e, e.sum(axis=axis, keepdim=True)

  def softmax(self, axis=-1):
    """
    Applies the softmax function to the tensor along the specified axis.

    Rescales the elements of the tensor such that they lie in the range [0, 1] and sum to 1.

    You can pass in the `axis` keyword argument to control the axis along which the softmax is computed.

    ```python exec="true" source="above" session="tensor" result="python"
    Tensor.manual_seed(42)
    t = Tensor.randn(2, 3)
    print(t.numpy())
    ```
    ```python exec="true" source="above" session="tensor" result="python"
    print(t.softmax().numpy())
    ```
    ```python exec="true" source="above" session="tensor" result="python"
    print(t.softmax(axis=0).numpy())
    ```
    """
    _, e, ss = self._softmax(axis)
    return e.div(ss)

  def log_softmax(self, axis=-1):
    """
    Applies the log-softmax function to the tensor along the specified axis.

    The log-softmax function is a numerically stable alternative to the softmax function in log space.

    You can pass in the `axis` keyword argument to control the axis along which the log-softmax is computed.

    ```python exec="true" source="above" session="tensor" result="python"
    Tensor.manual_seed(42)
    t = Tensor.randn(2, 3)
    print(t.numpy())
    ```
    ```python exec="true" source="above" session="tensor" result="python"
    print(t.log_softmax().numpy())
    ```
    ```python exec="true" source="above" session="tensor" result="python"
    print(t.log_softmax(axis=0).numpy())
    ```
    """
    m, _, ss = self._softmax(axis)
    return m - ss.log()

  def logsumexp(self, axis=None, keepdim=False):
    """
    Computes the log-sum-exp of the tensor along the specified axis or axes.

    The log-sum-exp function is a numerically stable way to compute the logarithm of the sum of exponentials.

    You can pass in `axis` and `keepdim` keyword arguments to control the axis along
    which the log-sum-exp is computed and whether the reduced dimensions are retained.

    ```python exec="true" source="above" session="tensor" result="python"
    Tensor.manual_seed(42)
    t = Tensor.randn(2, 3)
    print(t.numpy())
    ```
    ```python exec="true" source="above" session="tensor" result="python"
    print(t.logsumexp().numpy())
    ```
    ```python exec="true" source="above" session="tensor" result="python"
    print(t.logsumexp(axis=0).numpy())
    ```
    ```python exec="true" source="above" session="tensor" result="python"
    print(t.logsumexp(axis=1).numpy())
    ```
    """
    m = self.max(axis=axis, keepdim=True)
    return (self - m).exp().sum(axis=axis, keepdim=keepdim).log() + m.squeeze(axis)

  def argmax(self, axis=None, keepdim=False):
    """
    Returns the indices of the maximum value of the tensor along the specified axis.

    You can pass in `axis` and `keepdim` keyword arguments to control the axis along
    which the maximum is computed and whether the reduced dimensions are retained.

    ```python exec="true" source="above" session="tensor" result="python"
    t = Tensor([[1, 0, 2], [5, 4, 3]])
    print(t.numpy())
    ```
    ```python exec="true" source="above" session="tensor" result="python"
    print(t.argmax().numpy()) # Returns the index of the maximum value in the flattened tensor.
    ```
    ```python exec="true" source="above" session="tensor" result="python"
    print(t.argmax(axis=0).numpy()) # Returns the indices of the maximum values along axis 0.
    ```
    ```python exec="true" source="above" session="tensor" result="python"
    print(t.argmax(axis=1).numpy()) # Returns the indices of the maximum values along axis 1.
    ```
    """
    if axis is None: return self.flatten().argmax(0)
    axis = self._resolve_dim(axis)
    m = self == self.max(axis=axis, keepdim=True)
    idx = m * Tensor.arange(self.shape[axis]-1,-1,-1, requires_grad=False, device=self.device).reshape(self.shape[axis], *[1]*(self.ndim-axis-1))
    return (self.shape[axis]-idx.max(axis=axis, keepdim=keepdim)-1).cast(dtypes.int32)

  def argmin(self, axis=None, keepdim=False):
    """
    Returns the indices of the minimum value of the tensor along the specified axis.

    You can pass in `axis` and `keepdim` keyword arguments to control the axis along
    which the minimum is computed and whether the reduced dimensions are retained.

    ```python exec="true" source="above" session="tensor" result="python"
    t = Tensor([[1, 0, 2], [5, 4, 3]])
    print(t.numpy())
    ```
    ```python exec="true" source="above" session="tensor" result="python"
    print(t.argmin().numpy()) # Returns the index of the minimum value in the flattened tensor.
    ```
    ```python exec="true" source="above" session="tensor" result="python"
    print(t.argmin(axis=0).numpy()) # Returns the indices of the minimum values along axis 0.
    ```
    ```python exec="true" source="above" session="tensor" result="python"
    print(t.argmin(axis=1).numpy()) # Returns the indices of the minimum values along axis 1.
    ```
    """
    return (-self).argmax(axis=axis, keepdim=keepdim)

  def rearrange(self, formula: str, **sizes) -> Tensor:
    """
    Rearranges input according to formula

    See: https://einops.rocks/api/rearrange/

    ```python exec="true" source="above" session="tensor" result="python"
    x = Tensor([[1, 2], [3, 4]])
    print(Tensor.rearrange(x, "batch channel -> (batch channel)).numpy())
    ```
    """
    def parse_formula(formula: str):
      lparens, rparens = map(lambda x: [i for i, ch in enumerate(formula.split()) if ch == x], ("(", ")"))
      pairs = list(zip(lparens, rparens))
      assert len(lparens) == len(rparens) and sorted(flatten(pairs)) == flatten(pairs), "bracket mismatch"
      return [name for name in formula.split() if name not in ("(", ")")], [(s - 2*i, e - 1 - 2*i) for i, (s, e) in enumerate(pairs)]

    assert formula.count("->") == 1, 'need exactly one "->" in formula'

    (lhs, unflatten_dims), (rhs, flatten_dims) = map(parse_formula, formula.replace("…", "...").replace("(", " ( ").replace(")", " ) ").split("->"))

    assert sorted(lhs) == sorted(rhs) and len(lhs) == len(set(lhs)), f"name mismatch in {formula}"
    for name in flatten((lhs, rhs)): assert name == "..." or (name.isidentifier() and "_" not in (name[0], name[-1])), f"invalid axis name {name}"
    assert "..." not in flatten([lhs[s:e] for s, e in unflatten_dims]), f"cannot have collapsed ellipsis (...) in lhs of {formula}"
    assert lhs.count("...") <= 1, f"too many ellipses in {formula}"

    # resolve ellipsis
    if "..." in lhs: ell_len = len(self.shape) - len(lhs) + 1 + sum(e - s - 1 for s, e in unflatten_dims)
    lhs, rhs = map(lambda l: l[:(i:=l.index("..."))] + [f"...{j}" for j in range(ell_len)] + l[i + 1:] if "..." in l else l, (lhs, rhs))
    unflatten_dims = [(s + (ell_len - 1 if "...0" in lhs[:s] else 0), e + (ell_len - 1 if "...0" in lhs[:e] else 0)) for s, e in unflatten_dims]
    flatten_dims = [(s + (ell_len - 1 if "...0" in rhs[:s] else 0), e + (ell_len - 1 if "...0" in rhs[:e] else 0)) for s, e in flatten_dims]

    # apply movement ops in order unflatten -> permute -> flatten/unsqueeze
    t = functools.reduce(lambda x, dims: x.unflatten(dims[0], tuple(sizes.get(lhs[d], -1) for d in range(*dims))), unflatten_dims, self)
    for i, name in enumerate(lhs): assert (name not in sizes) or sizes[name] == t.shape[i], f"size provided for dimension {name} incorrect"
    t = t.permute([lhs.index(name) for name in rhs])
    return functools.reduce(lambda x, dims: x.flatten(dims[0], dims[1] - 1) if dims[0]<dims[1] else x.unsqueeze(dims[0]), reversed(flatten_dims), t)

  @staticmethod
  def einsum(formula:str, *raw_xs, acc_dtype:Optional[DTypeLike]=None) -> Tensor:
    """
    Sums the product of the elements of the input tensors according to a formula based on the Einstein summation convention.

    See: https://pytorch.org/docs/stable/generated/torch.einsum.html

    ```python exec="true" source="above" session="tensor" result="python"
    x = Tensor([[1, 2], [3, 4]])
    y = Tensor([[5, 6], [7, 8]])
    print(Tensor.einsum("ij,ij->", x, y).numpy())
    ```
    """
    xs:Tuple[Tensor] = argfix(*raw_xs)
    formula = formula.replace(" ", "")
    inputs_str, output = formula.split("->") if "->" in formula else (formula, \
                                                                       ''.join(c for c in sorted(formula) if formula.count(c) == 1 and c.isalpha()))
    inputs = inputs_str.split(',')
    assert len(xs) == len(inputs), f"number of inputs doesn't match number of operands in formula, expected {len(inputs)}, got {len(xs)}"

    # map the value of each letter in the formula
    letter_val = sorted(merge_dicts([dict(zip(letters, tensor.shape)) for letters, tensor in zip(inputs, xs)]).items())

    xs_:List[Tensor] = []
    lhs = [sorted(enumerate(s), key=lambda e:e[1]) for s in inputs]
    for x,(order,letters) in zip(xs, [list(zip(*l)) for l in lhs]):
      # permute to the sorted letter order, then reshape/expand to create dimensions for the missing letters
      xs_.append(x.permute(order).reshape([val if letter in letters else 1 for letter,val in letter_val]).expand([val for _,val in letter_val]))

    # determine the inverse permutation to revert back to original order
    rhs_letter_order = argsort(list(output))
    rhs_order = argsort(rhs_letter_order)

    # sum over all axes that's not in the output, then permute to the output order
    return functools.reduce(lambda a,b:a*b, xs_) \
      .sum(axis=[axis for axis,(letter,_) in enumerate(letter_val) if letter not in output],acc_dtype=acc_dtype).permute(rhs_order)

  # ***** processing ops *****

  def _pool(self, k_:Tuple[sint, ...], stride:Union[Tuple[int, ...], int]=1, dilation:Union[Tuple[int, ...], int]=1) -> Tensor:
    assert len(self.shape) >= len(k_), f"can't pool {self.shape} with {k_}"
    assert all_int(self.shape) and all_int(k_), f"does not support symbolic {self.shape=}, {k_=}"
    s_, d_ = make_pair(stride, len(k_)), make_pair(dilation, len(k_))
    assert len(k_) == len(s_) == len(d_), f"stride/dilation mismatch kernel:{k_} stride:{s_} dilation:{d_}"
    noop_, i_ = [None] * len(self.shape[:-len(k_)]), self.shape[-len(k_):]
    o_ = [math.ceil((i - d * (k-1))/s) for i,d,k,s in zip(i_, d_, k_, s_)]
    if any(k > s for k,s in zip(k_, s_)) or any(d != 1 for d in d_):
      # repeats such that we don't need padding
      xup = self.repeat([1]*len(noop_) + [math.ceil(k*(i+d) / i) for k,i,d in zip(k_, i_, d_)])
      # handle dilation
      xup = xup.shrink(tuple(noop_ + [(0,k*(i+d)) for k,i,d in zip(k_, i_, d_)])).reshape(noop_ + flatten((k,i+d) for k,i,d in zip(k_, i_, d_)))
      # handle stride
      xup = xup.shrink(
        tuple(noop_ + flatten(((0,k), (0,o*s)) for k,o,s in zip(k_, o_, s_)))).reshape(noop_ + flatten((k,o,s) for k,o,s in zip(k_, o_, s_)))
      xup = xup.shrink(tuple(noop_ + flatten(((0,k), (0,o), (0,1)) for k,o in zip(k_, o_)))).reshape(noop_ + flatten((k,o) for k,o in zip(k_, o_)))
      # permute to move reduce to the end
      return xup.permute(*range(len(noop_)), *[len(noop_)+i*2+1 for i in range(len(i_))], *[len(noop_)+i*2 for i in range(len(i_))])
    # TODO: once the shapetracker can optimize well, remove this alternative implementation
    xup = self.pad(tuple(noop_ + [(0, max(0,o*s-i)) for i,o,s in zip(i_, o_, s_)])).shrink(tuple(noop_ + [(0,o*s) for o,s in zip(o_, s_)]))
    xup = xup.reshape(noop_ + flatten(((o,s) for o,s in zip(o_, s_))))
    xup = xup.shrink(tuple(noop_ + flatten(((0,o), (0,k)) for o,k in zip(o_, k_))))
    return xup.permute(*range(len(noop_)), *[len(noop_)+i*2 for i in range(len(i_))], *[len(noop_)+i*2+1 for i in range(len(i_))])

  def _padding2d(self, padding:Union[int, Tuple[int, ...]], dims:int) -> Sequence[int]:
    return [padding]*2*dims if isinstance(padding, int) else (padding if len(padding) == 2*dims else [p for p in padding for _ in range(2)][::-1])

  # NOTE: these work for more than 2D
  def avg_pool2d(self, kernel_size=(2,2), stride=None, dilation=1, padding=0, count_include_pad=True):
    """
    Applies average pooling over a tensor.

    NOTE: unlike PyTorch, this implementation is not limited to only 2d pooling and instead works for any number of dimensions.

    See: https://paperswithcode.com/method/average-pooling

    ```python exec="true" source="above" session="tensor" result="python"
    t = Tensor.arange(25).reshape(1, 1, 5, 5)
    print(t.avg_pool2d().numpy())
    ```
    ```python exec="true" source="above" session="tensor" result="python"
    print(t.avg_pool2d(padding=1).numpy())
    ```
    """
    padding_, axis = self._padding2d(padding, len(k_ := make_pair(kernel_size))), tuple(range(-len(k_), 0))
    def pool(x:Tensor) -> Tensor: return x.pad2d(padding_)._pool(k_, stride if stride is not None else k_, dilation)
    return pool(self).mean(axis=axis) if count_include_pad else pool(self).sum(axis=axis) / pool(self.ones_like()).sum(axis=axis)

  def max_pool2d(self, kernel_size=(2,2), stride=None, dilation=1, padding=0):
    """
    Applies max pooling over a tensor.

    NOTE: unlike PyTorch, this implementation is not limited to only 2d pooling and instead works for any number of dimensions.

    See: https://paperswithcode.com/method/max-pooling

    ```python exec="true" source="above" session="tensor" result="python"
    t = Tensor.arange(25).reshape(1, 1, 5, 5)
    print(t.max_pool2d().numpy())
    ```
    ```python exec="true" source="above" session="tensor" result="python"
    print(t.max_pool2d(padding=1).numpy())
    ```
    """
    padding_ = self._padding2d(padding, len(k_ := make_pair(kernel_size)))
    return self.pad2d(padding_, value=float('-inf'))._pool(k_, stride if stride is not None else k_, dilation).max(axis=tuple(range(-len(k_), 0)))

  def conv2d(self, weight:Tensor, bias:Tensor|None=None, groups=1, stride=1, dilation=1, padding=0, acc_dtype:DTypeLike|None=None) -> Tensor:
    """
    Applies a convolution over a tensor with a given `weight` and optional `bias`.

    NOTE: unlike PyTorch, this implementation is not limited to only 2d convolutions and instead works for any number of dimensions.

    See: https://pytorch.org/docs/stable/generated/torch.nn.Conv2d.html

    ```python exec="true" source="above" session="tensor" result="python"
    t = Tensor.arange(9).reshape(1, 1, 3, 3)
    w = Tensor.ones(1, 1, 2, 2)
    print(t.conv2d(w).numpy())
    ```
    """
    (bs,cin_), (cout,cin), HW = self.shape[:2], weight.shape[:2], weight.shape[2:]
    assert groups*cin == cin_ and len(self.shape) == len(weight.shape), f"Input Tensor shape {self.shape} does not match the shape of the weights {weight.shape}. ({groups*cin} vs. {cin_})"  # noqa: E501
    if isinstance(padding, (tuple,list)): assert len(padding) == 2*len(HW) or len(padding) == len(HW), f"Expected padding of length {2*len(HW)} or {len(HW)}, but got {len(padding)} for tensor of shape {self.shape}"  # noqa: E501
    padding_ = self._padding2d(padding, len(HW))

    # conv2d is a pooling op (with padding)
    x = self.pad2d(padding_)._pool(HW, stride, dilation)   # (bs, groups*cin, oy, ox, H, W)
    rcout, oyx = cout//groups, x.shape[2:-len(HW)]
    if not all(x == 3 for x in HW) or stride != 1 or dilation != 1 or not WINO:
      # normal conv
      x = x.reshape(bs, groups, cin, 1, *oyx, *HW).expand(bs, groups, cin, rcout, *oyx, *HW).permute(0,1,3,*[4+i for i in range(len(oyx))],2,*[4+len(oyx)+i for i in range(len(HW))])  # noqa: E501

      # conv! broadcasted to (bs, groups, rcout, *oyx, cin, *HW)
      ret = (x * weight.reshape(1, groups, rcout, *[1] * len(oyx), cin, *HW)).sum([-1-i for i in range(1+len(oyx))], keepdim=True, acc_dtype=acc_dtype).reshape(bs, cout, *oyx)  # noqa: E501
      return ret if bias is None else ret.add(bias.reshape(1, -1, *[1] * len(HW)))

    HWI, HWO = (6,) * len(HW), (4,) * len(HW)  # F(4x4,3x3) winograd tiles
    winograd_G = [[1/4, 0, 0], [-1/6, -1/6, -1/6], [-1/6, 1/6, -1/6], [1/24, 1/12, 1/6], [1/24, -1/12, 1/6], [0, 0, 1]]
    winograd_Bt = [[4, 0, -5, 0, 1, 0], [0, -4, -4, 1, 1, 0], [0, 4, -4, -1, 1, 0], [0, -2, -1, 2, 1, 0], [0, 2, -1, -2, 1, 0], [0, 4, 0, -5, 0, 1]]
    winograd_At = [[1, 1, 1, 1, 1, 0], [0, 1, -1, 2, -2, 0], [0, 1, 1, 4, 4, 0], [0, 1, -1, 8, -8, 1]] # applying At in pre-order doubles compile time

    # todo: stride == dilation
    # use padding to round up to 4x4 output tiles
    # (bs, cin_, tyx, HWI)
    d = self.pad2d(sum([[padding_[i*2], padding_[i*2+1] + (-(dim + sum(padding_[i * 2:(i + 1) * 2]) - 2) % 4)] for i, dim in enumerate(self.shape[-len(HW):])], []))._pool(HWI, HWO)  # noqa: E501
    # move HW to the front: # (HWI, bs, cin_, tyx)
    d = d.permute(*range(len(d.shape)-len(HW),len(d.shape)), *range(len(d.shape)-len(HW)))
    tyx = d.shape[-len(HWI):]  # dim of tiling

    g = weight.permute(*range(len(weight.shape)-len(HW),len(weight.shape)), *range(len(weight.shape)-len(HW)))  # move HW to the front

    # compute 6x6 winograd tiles: GgGt, BtdB
    # (HWI, groups * rcout, cin) -> (HWI, bs=1, groups, rcout, cin, tyx=(1,1))
    gfactors = _apply_winograd_matrix(winograd_G, g, len(HW)).reshape(*HWI, 1, groups, rcout, cin, *([1]*len(tyx)))
    # (HWI, bs, cin_, tyx) -> (HWI, bs, groups, 1 ,cin, *tyx)
    dfactors = _apply_winograd_matrix(winograd_Bt, d, len(HW)).reshape(*HWI, bs, groups, 1, cin, *tyx)

    # matmul; sum across cin: (HWI, bs, groups, rcout, *tyx); then HWI -> HWO: (HWO, bs, groups, rcout, *tyx)
    ret = _apply_winograd_matrix(winograd_At, (gfactors * dfactors).sum(axis=-1-len(HW), acc_dtype=acc_dtype), len(HW))

    # interleave tyx and HWO: (bs, groups, rcout, oy, HO, ox, WO)
    ret = ret.permute([*range(len(HW), len(ret.shape)-len(HW)), *[i+o for i in range(len(HW)) for o in [len(ret.shape)-len(HW),0]]])
    # merge groups and rcout, tyx and HWO: (bs, groups, cout, *yx), shrink to final
    ret = ret.reshape(bs, cout, *[c * HWO[i] for i, c in enumerate(tyx)]).shrink(tuple((0, s) for s in [bs, cout, *oyx]))

    return (ret if bias is None else ret.add(bias.reshape(1, -1, *[1 for _ in range(len(HW))]))).contiguous().contiguous_backward()

  def conv_transpose2d(self, weight:Tensor, bias:Optional[Tensor]=None, groups=1, stride=1, dilation=1, padding=0, output_padding=0) -> Tensor:
    """
    Applies a transposed convolution over a tensor with a given `weight` and optional `bias`.

    NOTE: unlike PyTorch, this implementation is not limited to only 2d transposed convolutions and instead works for any number of dimensions.

    See: https://pytorch.org/docs/stable/generated/torch.nn.ConvTranspose2d.html

    ```python exec="true" source="above" session="tensor" result="python"
    t = Tensor.arange(9).reshape(1, 1, 3, 3)
    w = Tensor.ones(1, 1, 2, 2)
    print(t.conv_transpose2d(w).numpy())
    ```
    """
    x, w = self, weight.unflatten(0, (groups, -1)).transpose(1, 2).flip(*range(3, len(weight.shape)+1))
    HW = weight.shape[2:]
    stride, dilation, padding, output_padding = [make_pair(x, len(HW)) for x in (stride, dilation, padding, output_padding)]
    if any(s>1 for s in stride):
      # handle strides: (k) -> reshape -> (k,1) -> pad -> (k,s) -> reshape -> (k*s) -> shrink (k-(s-1))
      x = x.reshape(None, None, *flatten((k,1) for k in x.shape[2:]))
      x = x.pad((None, None, *flatten((None,(0,s-1)) for s in stride)))
      x = x.reshape(None, None, *[k*s for k,s in zip(x.shape[2::2], stride)])
      x = x.shrink((None, None, *[(0,k-(s-1)) for k,s in zip(x.shape[2:], stride)]))
    padding = flatten((((k-1)*d-p,(k-1)*d-p+op) for k,d,p,op in reversed(list(zip(HW, dilation, padding, output_padding)))))
    return x.conv2d(w.flatten(end_dim=1), groups=groups, bias=bias, dilation=dilation, padding=padding)

  def dot(self, w:Tensor, acc_dtype:Optional[DTypeLike]=None) -> Tensor:
    """
    Performs dot product between two tensors.

    You can pass in the optional `acc_dtype` keyword argument to control the data type of the accumulation.

    ```python exec="true" source="above" session="tensor" result="python"
    a = Tensor([[1, 2], [3, 4]])
    b = Tensor([[5, 6], [7, 8]])
    print(a.dot(b).numpy())
    ```
    """
    n1, n2 = len(self.shape), len(w.shape)
    assert n1 != 0 and n2 != 0, f"both arguments to matmul need to be at least 1D, but they are {n1}D and {n2}D"
    if (L:=self.shape[-1]) != (R:=w.shape[-min(n2, 2)]): raise AssertionError(f"shapes {self.shape} and {w.shape} cannot be multiplied ({L} != {R})")
    x = self.reshape(*self.shape[0:-1], *[1]*min(n1-1, n2-1, 1), self.shape[-1])
    w = w.reshape(*w.shape[0:-2], *[1]*min(n1-1, n2-1, 1), *w.shape[-min(n2, 2):]).transpose(-1, -min(n2, 2))
    return (x*w).sum(-1, acc_dtype=acc_dtype).cast(least_upper_dtype(x.dtype, w.dtype) if acc_dtype is None else acc_dtype)

  def matmul(self, x:Tensor, reverse=False, acc_dtype:Optional[DTypeLike]=None) -> Tensor:
    """
    Performs matrix multiplication between two tensors.

    You can pass in the `reverse` keyword argument to control the order of the matrix multiplication.
    You can pass in the optional `acc_dtype` keyword argument to control the data type of the accumulation.

    ```python exec="true" source="above" session="tensor" result="python"
    a = Tensor([[1, 2], [3, 4]])
    b = Tensor([[5, 6], [7, 8]])
    print(a.matmul(b).numpy())
    ```
    """
    return x.dot(self, acc_dtype=acc_dtype) if reverse else self.dot(x, acc_dtype=acc_dtype)

  def _cumsum(self, axis:int=0, _first_zero=False) -> Tensor:
    assert self.shape[axis] != 0
    pl_sz = self.shape[axis] - int(not _first_zero)
    return self.transpose(axis,-1).pad2d((pl_sz,-int(_first_zero)))._pool((self.shape[axis],)).sum(-1).transpose(axis,-1)
  def cumsum(self, axis:int=0) -> Tensor:
    """
    Computes the cumulative sum of the tensor along the specified axis.

    You can pass in the `axis` keyword argument to control the axis along which the cumulative sum is computed.

    ```python exec="true" source="above" session="tensor" result="python"
    t = Tensor.ones(2, 3)
    print(t.numpy())
    ```
    ```python exec="true" source="above" session="tensor" result="python"
    print(t.cumsum(1).numpy())
    ```
    """
    axis = self._resolve_dim(axis)
    if self.ndim == 0 or 0 in self.shape: return self
    # TODO: someday the optimizer will find this on it's own
    # for now this is a two stage cumsum
    SPLIT = 256
    if self.shape[axis] <= SPLIT*2: return self._cumsum(axis)
    ret = self.transpose(axis,-1).pad2d((round_up(self.shape[axis], SPLIT)-self.shape[axis], 0))
    ret = ret.unflatten(-1, (-1, SPLIT))._cumsum(-1)
    base_add = ret[..., -1]._cumsum(-1, _first_zero=True)
    base_add = base_add.unsqueeze(-1).expand(*base_add.shape, ret.shape[-1])
    def fix(x:Tensor): return x.flatten(start_dim=-2)[..., -self.shape[axis]:].transpose(axis,-1)
    return fix(ret) + fix(base_add)

  @staticmethod
  def _tri(r:sint, c:sint, diagonal:int=0, **kwargs) -> Tensor:
    assert isinstance(r, int) and isinstance(c, int), f"does not support symbolic, getting {r=}, {c=}"
    if r == 0 or c == 0 or diagonal >= c: return Tensor.zeros(r,c,**kwargs)
    if r+diagonal <= 0: return Tensor.ones(r,c,**kwargs)
    s = r+c-1
    # build a (s, s) upper triangle
    t = Tensor.ones(s,s,**kwargs).pad((None,(0,s))).flatten().shrink(((0,s*(2*s-1)),)).reshape(s,-1).shrink((None,(0,s)))
    return t[:r,-diagonal:c-diagonal] if diagonal <= 0 else t[diagonal:r+diagonal,:c]

  def triu(self, diagonal:int=0) -> Tensor:
    """
    Returns the upper triangular part of the tensor, the other elements are set to 0.

    The argument `diagonal` determines which diagonal is on the boundary. `diagonal = 0` means the main diagonal.
    Positive `diagonal` means above the main diagonal, and negative `diagonal` means below the main diagonal.

    ```python exec="true" source="above" session="tensor" result="python"
    t = Tensor([[1, 2, 3, 4], [5, 6, 7, 8], [9, 10, 11, 12]])
    print(t.numpy())
    ```
    ```python exec="true" source="above" session="tensor" result="python"
    print(t.triu(diagonal=0).numpy())
    ```
    ```python exec="true" source="above" session="tensor" result="python"
    print(t.triu(diagonal=1).numpy())
    ```
    ```python exec="true" source="above" session="tensor" result="python"
    print(t.triu(diagonal=-1).numpy())
    ```
    """
    return Tensor._tri(self.shape[-2], self.shape[-1], diagonal=diagonal, device=self.device, dtype=dtypes.bool).where(self, 0).cast(self.dtype)

  def tril(self, diagonal:int=0) -> Tensor:
    """
    Returns the lower triangular part of the tensor, the other elements are set to 0.

    The argument `diagonal` determines which diagonal is on the boundary. `diagonal = 0` means the main diagonal.
    Positive `diagonal` means above the main diagonal, and negative `diagonal` means below the main diagonal.

    ```python exec="true" source="above" session="tensor" result="python"
    t = Tensor([[1, 2, 3, 4], [5, 6, 7, 8], [9, 10, 11, 12]])
    print(t.numpy())
    ```
    ```python exec="true" source="above" session="tensor" result="python"
    print(t.tril(diagonal=0).numpy())
    ```
    ```python exec="true" source="above" session="tensor" result="python"
    print(t.tril(diagonal=1).numpy())
    ```
    ```python exec="true" source="above" session="tensor" result="python"
    print(t.tril(diagonal=-1).numpy())
    ```
    """
    return Tensor._tri(self.shape[-2], self.shape[-1], diagonal=diagonal+1, device=self.device, dtype=dtypes.bool).where(0, self).cast(self.dtype)

  def interpolate(self, size:Tuple[int, ...], mode:str="linear", align_corners:bool=False) -> Tensor:
    """
    Downsamples or Upsamples to the input `size`, accepts 0 to N batch dimensions.

    The interpolation algorithm is selected with `mode` which currently only supports `linear`.
    To run `bilinear` or `trilinear`, pass in a 2D or 3D size.

    ```python exec="true" source="above" session="tensor" result="python"
    t = Tensor([[1, 2, 3, 4], [21, 22, 23, 24], [41, 42, 43, 44]])
    print(t.numpy())
    ```
    ```python exec="true" source="above" session="tensor" result="python"
    print(t.interpolate(size=(2,3), mode="linear").numpy())
    ```
    """
    assert isinstance(size, (tuple,list)) and all_int(size) and 0 < len(size) <= self.ndim, f"invalid {size=}"
    assert mode == "linear", "only supports linear interpolate"
    x, expand = self, list(self.shape)
    for i in range(-len(size), 0):
      scale = (self.shape[i] - int(align_corners)) / (size[i] - int(align_corners))
      arr, reshape = Tensor.arange(size[i], dtype=dtypes.float32, device=self.device), [1] * self.ndim
      index = (scale*arr if align_corners else (scale*(arr+0.5))-0.5).clip(0, self.shape[i]-1)
      reshape[i] = expand[i] = size[i]
      low, high, perc = [y.reshape(reshape).expand(expand) for y in (index.floor(), index.ceil(), index - index.floor())]
      x = x.gather(i, low).lerp(x.gather(i, high), perc)
    return x.cast(self.dtype)

  # ***** unary ops *****

  def logical_not(self):
    """
    Computes the logical NOT of the tensor element-wise.

    ```python exec="true" source="above" session="tensor" result="python"
    print(Tensor([False, True]).logical_not().numpy())
    ```
    """
    return F.Neq.apply(*self.cast(dtypes.bool)._broadcasted(True))
  def neg(self):
    """
    Negates the tensor element-wise.

    ```python exec="true" source="above" session="tensor" result="python"
    print(Tensor([-3., -2., -1., 0., 1., 2., 3.]).neg().numpy())
    ```
    """
    return F.Neg.apply(self) if self.dtype != dtypes.bool else self.logical_not()
  def contiguous(self):
    """
    Returns a contiguous tensor.
    """
    return F.Contiguous.apply(self)
  def contiguous_backward(self):
    """
    Inserts a contiguous operation in the backward pass.
    """
    return F.ContiguousBackward.apply(self)
  def log(self):
    """
    Computes the natural logarithm element-wise.

    See: https://en.wikipedia.org/wiki/Logarithm

    ```python exec="true" source="above" session="tensor" result="python"
    print(Tensor([1., 2., 4., 8.]).log().numpy())
    ```
    """
    return F.Log.apply(self.cast(least_upper_float(self.dtype)))
  def log2(self):
    """
    Computes the base-2 logarithm element-wise.

    See: https://en.wikipedia.org/wiki/Logarithm

    ```python exec="true" source="above" session="tensor" result="python"
    print(Tensor([1., 2., 4., 8.]).log2().numpy())
    ```
    """
    return self.log()/math.log(2)
  def exp(self):
    """
    Computes the exponential function element-wise.

    See: https://en.wikipedia.org/wiki/Exponential_function

    ```python exec="true" source="above" session="tensor" result="python"
    print(Tensor([0., 1., 2., 3.]).exp().numpy())
    ```
    """
    return F.Exp.apply(self.cast(least_upper_float(self.dtype)))
  def exp2(self):
    """
    Computes the base-2 exponential function element-wise.

    See: https://en.wikipedia.org/wiki/Exponential_function

    ```python exec="true" source="above" session="tensor" result="python"
    print(Tensor([0., 1., 2., 3.]).exp2().numpy())
    ```
    """
    return F.Exp.apply(self*math.log(2))
  def relu(self):
    """
    Applies the Rectified Linear Unit (ReLU) function element-wise.

    - Described: https://paperswithcode.com/method/relu

    ```python exec="true" source="above" session="tensor" result="python"
    print(Tensor([-3., -2., -1., 0., 1., 2., 3.]).relu().numpy())
    ```
    """
    return F.Relu.apply(self)
  def sigmoid(self):
    """
    Applies the Sigmoid function element-wise.

    - Described: https://en.wikipedia.org/wiki/Sigmoid_function

    ```python exec="true" source="above" session="tensor" result="python"
    print(Tensor([-3., -2., -1., 0., 1., 2., 3.]).sigmoid().numpy())
    ```
    """
    return F.Sigmoid.apply(self.cast(least_upper_float(self.dtype)))
  def sqrt(self):
    """
    Computes the square root of the tensor element-wise.

    ```python exec="true" source="above" session="tensor" result="python"
    print(Tensor([1., 2., 3., 4.]).sqrt().numpy())
    ```
    """
    return F.Sqrt.apply(self.cast(least_upper_float(self.dtype)))
  def rsqrt(self):
    """
    Computes the reciprocal of the square root of the tensor element-wise.

    ```python exec="true" source="above" session="tensor" result="python"
    print(Tensor([1., 2., 3., 4.]).rsqrt().numpy())
    ```
    """
    return self.reciprocal().sqrt()
  def sin(self):
    """
    Computes the sine of the tensor element-wise.

    ```python exec="true" source="above" session="tensor" result="python"
    print(Tensor([0., math.pi/2, math.pi, 3*math.pi/2, 2*math.pi]).sin().numpy())
    ```
    """
    return F.Sin.apply(self.cast(least_upper_float(self.dtype)))
  def cos(self):
    """
    Computes the cosine of the tensor element-wise.

    ```python exec="true" source="above" session="tensor" result="python"
    print(Tensor([0., math.pi/2, math.pi, 3*math.pi/2, 2*math.pi]).cos().numpy())
    ```
    """
    return ((math.pi/2)-self).sin()
  def tan(self):
    """
    Computes the tangent of the tensor element-wise.

    ```python exec="true" source="above" session="tensor" result="python"
    print(Tensor([0., math.pi/4, math.pi/2, 3*math.pi/4, math.pi]).tan().numpy())
    ```
    """
    return self.sin() / self.cos()

  # ***** math functions *****

  def trunc(self: Tensor) -> Tensor:
    """
    Truncates the tensor element-wise.

    ```python exec="true" source="above" session="tensor" result="python"
    print(Tensor([-3.5, -2.5, -1.5, -0.5, 0.5, 1.5, 2.5, 3.5]).trunc().numpy())
    ```
    """
    return self.cast(dtypes.int32).cast(self.dtype)
  def ceil(self: Tensor) -> Tensor:
    """
    Rounds the tensor element-wise towards positive infinity.

    ```python exec="true" source="above" session="tensor" result="python"
    print(Tensor([-3.5, -2.5, -1.5, -0.5, 0.5, 1.5, 2.5, 3.5]).ceil().numpy())
    ```
    """
    return (self > (b := self.trunc())).where(b+1, b)
  def floor(self: Tensor) -> Tensor:
    """
    Rounds the tensor element-wise towards negative infinity.

    ```python exec="true" source="above" session="tensor" result="python"
    print(Tensor([-3.5, -2.5, -1.5, -0.5, 0.5, 1.5, 2.5, 3.5]).floor().numpy())
    ```
    """
    return (self < (b := self.trunc())).where(b-1, b)
  def round(self: Tensor) -> Tensor:
    """
    Rounds the tensor element-wise with rounding half to even.

    ```python exec="true" source="above" session="tensor" result="python"
    print(Tensor([-3.5, -2.5, -1.5, -0.5, 0.5, 1.5, 2.5, 3.5]).round().numpy())
    ```
    """
    return ((self > 0) == ((b := self.cast(dtypes.int32) / 2.0).cast(dtypes.int32) == b)).where((self - 0.5).ceil(), (self + 0.5).floor())

  def lerp(self, end: Tensor, weight: Union[Tensor, float]) -> Tensor:
    """
    Linearly interpolates between `self` and `end` by `weight`.

    ```python exec="true" source="above" session="tensor" result="python"
    print(Tensor([1., 2., 3.]).lerp(Tensor([4., 5., 6.]), 0.5).numpy())
    ```
    """
    return self + (end - self) * weight

  def square(self):
    """
    Squares the tensor element-wise.
    Equivalent to `self*self`.

    ```python exec="true" source="above" session="tensor" result="python"
    print(Tensor([-3., -2., -1., 0., 1., 2., 3.]).square().numpy())
    ```
    """
    return self*self
  def clamp(self, min_=None, max_=None):
    """
    Clips (clamps) the values in the tensor between `min_` and `max_` element-wise.
    If `min_` is `None`, there is no lower bound. If `max_` is None, there is no upper bound.

    ```python exec="true" source="above" session="tensor" result="python"
    print(Tensor([-3., -2., -1., 0., 1., 2., 3.]).clip(-1, 1).numpy())
    ```
    """
    if min_ is None and max_ is None: raise RuntimeError("at least one of 'min_' or 'max_' must not be None")
    ret = self.maximum(min_) if min_ is not None else self
    return ret.minimum(max_) if max_ is not None else ret
  def clip(self, min_=None, max_=None):
    """
    Alias for `Tensor.clamp`.
    """
    return self.clamp(min_, max_)
  def sign(self):
    """
    Returns the sign of the tensor element-wise.

    ```python exec="true" source="above" session="tensor" result="python"
    print(Tensor([-3., -2., -1., 0., 1., 2., 3.]).sign().numpy())
    ```
    """
    return F.Sign.apply(self)
  def abs(self):
    """
    Computes the absolute value of the tensor element-wise.

    ```python exec="true" source="above" session="tensor" result="python"
    print(Tensor([-3., -2., -1., 0., 1., 2., 3.]).abs().numpy())
    ```
    """
    return self * self.sign()
  def reciprocal(self):
    """
    Compute `1/x` element-wise.

    ```python exec="true" source="above" session="tensor" result="python"
    print(Tensor([1., 2., 3., 4.]).reciprocal().numpy())
    ```
    """
    return F.Reciprocal.apply(self.cast(least_upper_float(self.dtype)))

  # ***** activation functions *****

  def elu(self, alpha=1.0):
    """
    Applies the Exponential Linear Unit (ELU) function element-wise.

    - Described: https://paperswithcode.com/method/elu
    - Paper: https://arxiv.org/abs/1511.07289v5

    ```python exec="true" source="above" session="tensor" result="python"
    print(Tensor([-3., -2., -1., 0., 1., 2., 3.]).elu().numpy())
    ```
    """
    return self.relu() - alpha*(1-self.exp()).relu()

  def celu(self, alpha=1.0):
    """
    Applies the Continuously differentiable Exponential Linear Unit (CELU) function element-wise.

    - Described: https://paperswithcode.com/method/celu
    - Paper: https://arxiv.org/abs/1704.07483

    ```python exec="true" source="above" session="tensor" result="python"
    print(Tensor([-3., -2., -1., 0., 1., 2., 3.]).celu().numpy())
    ```
    """
    return self.maximum(0) + (alpha * ((self / alpha).exp() - 1)).minimum(0)

  def swish(self):
    """
    See `.silu()`

    - Paper: https://arxiv.org/abs/1710.05941v1

    ```python exec="true" source="above" session="tensor" result="python"
    print(Tensor([-3., -2., -1., 0., 1., 2., 3.]).swish().numpy())
    ```
    """
    return self * self.sigmoid()

  def silu(self):
    """
    Applies the Sigmoid Linear Unit (SiLU) function element-wise.

    - Described: https://paperswithcode.com/method/silu
    - Paper: https://arxiv.org/abs/1606.08415

    ```python exec="true" source="above" session="tensor" result="python"
    print(Tensor([-3., -2., -1., 0., 1., 2., 3.]).silu().numpy())
    ```
    """
    return self.swish()   # The SiLU function is also known as the swish function.

  def relu6(self):
    """
    Applies the ReLU6 function element-wise.

    - Described: https://paperswithcode.com/method/relu6
    - Paper: https://arxiv.org/abs/1704.04861v1

    ```python exec="true" source="above" session="tensor" result="python"
    print(Tensor([-9., -6., -3., 0., 3., 6., 9.]).relu6().numpy())
    ```
    """
    return self.relu() - (self-6).relu()

  def hardswish(self):
    """
    Applies the Hardswish function element-wise.

    - Described: https://paperswithcode.com/method/hard-swish
    - Paper: https://arxiv.org/abs/1905.02244v5

    ```python exec="true" source="above" session="tensor" result="python"
    print(Tensor([-3., -2., -1., 0., 1., 2., 3.]).hardswish().numpy())
    ```
    """
    return self * (self+3).relu6() * (1/6)

  def tanh(self):
    """
    Applies the Hyperbolic Tangent (tanh) function element-wise.

    - Described: https://en.wikipedia.org/wiki/Hyperbolic_functions#Tanh

    ```python exec="true" source="above" session="tensor" result="python"
    print(Tensor([-3., -2., -1., 0., 1., 2., 3.]).tanh().numpy())
    ```
    """
    return 2.0 * ((2.0 * self).sigmoid()) - 1.0

  def sinh(self):
    """
    Applies the Hyperbolic Sine (sinh) function element-wise.

    - Described: https://en.wikipedia.org/wiki/Hyperbolic_functions#Sinh

    ```python exec="true" source="above" session="tensor" result="python"
    print(Tensor([-3., -2., -1., 0., 1., 2., 3.]).sinh().numpy())
    ```
    """
    return (self.exp() - self.neg().exp()) / 2

  def cosh(self):
    """
    Applies the Hyperbolic Cosine (cosh) function element-wise.

    - Described: https://en.wikipedia.org/wiki/Hyperbolic_functions#Cosh

    ```python exec="true" source="above" session="tensor" result="python"
    print(Tensor([-3., -2., -1., 0., 1., 2., 3.]).cosh().numpy())
    ```
    """
    return (self.exp() + self.neg().exp()) / 2

  def atanh(self):
    """
    Applies the Inverse Hyperbolic Tangent (atanh) function element-wise.

    - Described: https://en.wikipedia.org/wiki/Inverse_hyperbolic_functions#atanh

    ```python exec="true" source="above" session="tensor" result="python"
    print(Tensor([-0.9, -0.6, -0.3, 0., 0.3, 0.6, 0.9]).atanh().numpy())
    ```
    """
    return ((1 + self)/(1 - self)).log() / 2

  def asinh(self):
    """
    Applies the Inverse Hyperbolic Sine (asinh) function element-wise.

    - Described: https://en.wikipedia.org/wiki/Inverse_hyperbolic_functions#asinh

    ```python exec="true" source="above" session="tensor" result="python"
    print(Tensor([-3., -2., -1., 0., 1., 2., 3.]).asinh().numpy())
    ```
    """
    return (self + (self.square() + 1).sqrt()).log()

  def acosh(self):
    """
    Applies the Inverse Hyperbolic Cosine (acosh) function element-wise.

    - Described: https://en.wikipedia.org/wiki/Inverse_hyperbolic_functions#acosh

    ```python exec="true" source="above" session="tensor" result="python"
    print(Tensor([-3., -2., -1., 0., 1., 2., 3.]).acosh().numpy())
    ```
    """
    return (self + (self.square() - 1).sqrt()).log()

  def hardtanh(self, min_val=-1, max_val=1):
    """
    Applies the Hardtanh function element-wise.

    - Described: https://paperswithcode.com/method/hardtanh-activation

    ```python exec="true" source="above" session="tensor" result="python"
    print(Tensor([-1.5, -1.0, -0.5, 0., 0.5, 1.0, 1.5]).hardtanh().numpy())
    ```
    """
    return self.clip(min_val, max_val)

  def gelu(self):
    """
    Applies the Gaussian Error Linear Unit (GELU) function element-wise.

    - Described: https://paperswithcode.com/method/gelu
    - Paper: https://arxiv.org/abs/1606.08415v5

    ```python exec="true" source="above" session="tensor" result="python"
    print(Tensor([-3., -2., -1., 0., 1., 2., 3.]).gelu().numpy())
    ```
    """
    return 0.5 * self * (1 + (math.sqrt(2 / math.pi) * (self + 0.044715 * self ** 3)).tanh())

  def quick_gelu(self):
    """
    Applies the Sigmoid GELU approximation element-wise.

    - Described: https://paperswithcode.com/method/gelu

    ```python exec="true" source="above" session="tensor" result="python"
    print(Tensor([-3., -2., -1., 0., 1., 2., 3.]).quick_gelu().numpy())
    ```
    """
    return self * (self * 1.702).sigmoid()

  def leakyrelu(self, neg_slope=0.01):
    """
    Applies the Leaky ReLU function element-wise.

    - Described: https://paperswithcode.com/method/leaky-relu

    ```python exec="true" source="above" session="tensor" result="python"
    print(Tensor([-3., -2., -1., 0., 1., 2., 3.]).leakyrelu().numpy())
    ```
    ```python exec="true" source="above" session="tensor" result="python"
    print(Tensor([-3., -2., -1., 0., 1., 2., 3.]).leakyrelu(neg_slope=0.42).numpy())
    ```
    """
    return self.relu() - (-neg_slope*self).relu()

  def mish(self):
    """
    Applies the Mish function element-wise.

    - Described: https://paperswithcode.com/method/mish
    - Paper: https://arxiv.org/abs/1908.08681v3

    ```python exec="true" source="above" session="tensor" result="python"
    print(Tensor([-3., -2., -1., 0., 1., 2., 3.]).mish().numpy())
    ```
    """
    return self * self.softplus().tanh()

  def softplus(self, beta=1):
    """
    Applies the Softplus function element-wise.

    - Described: https://paperswithcode.com/method/softplus

    ```python exec="true" source="above" session="tensor" result="python"
    print(Tensor([-3., -2., -1., 0., 1., 2., 3.]).softplus().numpy())
    ```
    """
    return (1/beta) * (1 + (self*beta).exp()).log()

  def softsign(self):
    """
    Applies the Softsign function element-wise.

    - Described: https://paperswithcode.com/method/softsign

    ```python exec="true" source="above" session="tensor" result="python"
    print(Tensor([-3., -2., -1., 0., 1., 2., 3.]).softsign().numpy())
    ```
    """
    return self / (1 + self.abs())

  # ***** broadcasted elementwise ops *****
  def _broadcast_to(self, shape:Tuple[sint, ...]) -> Tensor:
    if self.shape == shape: return self
    if self.ndim > len(shape): raise ValueError(f"cannot broadcast tensor to fewer dimensions. shape={self.shape} to {shape=}")
    # first pad left with 1s https://data-apis.org/array-api/latest/API_specification/broadcasting.html
    padded, _ = _pad_left(self.shape, shape)
    # for each dimension, check either from_ is 1, or it does not change
    if any(from_ != 1 and from_ != to for from_,to in zip(padded, shape)): raise ValueError(f"cannot broadcast from shape={self.shape} to {shape=}")
    return F.Expand.apply(self.reshape(padded), shape=shape)

  def _broadcasted(self, y:Union[Tensor, Node, ConstType], reverse:bool=False, match_dtype:bool=True) -> Tuple[Tensor, Tensor]:
    x: Tensor = self
    if not isinstance(y, Tensor):
      # make y a Tensor
      assert isinstance(y, (*get_args(ConstType), Node)), f"{type(y)=}, {y=}"
      if isinstance(x.dtype, ImageDType) or dtypes.is_float(x.dtype) or (dtypes.is_int(x.dtype) and isinstance(y, int)): y_dtype = x.dtype
      elif not isinstance(y, Node): y_dtype = dtypes.from_py(y)
      if isinstance(y, Node): y = Tensor.from_node(y, device=x.device)
      else: y = Tensor(dtypes.as_const(y, y_dtype), x.device, y_dtype, requires_grad=False)

    if match_dtype and x.dtype != y.dtype:
      output_dtype = least_upper_dtype(x.dtype, y.dtype)
      x, y = x.cast(output_dtype), y.cast(output_dtype)

    if reverse: x, y = y, x

    # broadcast
    out_shape = _broadcast_shape(x.shape, y.shape)
    return x._broadcast_to(out_shape), y._broadcast_to(out_shape)

  def _to_const_val(self, x:Union[Tensor, ConstType]) -> Union[Tensor, ConstType]:
    return x.lazydata.base.arg if isinstance(x, Tensor) and isinstance(x.lazydata, LazyBuffer) and x.lazydata.is_unrealized_unmasked_const() \
      and not x.requires_grad and self._broadcasted(x)[0].shape == self.shape else x

  def add(self, x:Union[Tensor, ConstType], reverse=False) -> Tensor:
    """
    Adds `self` and `x`.
    Equivalent to `self + x`.
    Supports broadcasting to a common shape, type promotion, and integer, float, boolean inputs.

    ```python exec="true" source="above" session="tensor" result="python"
    Tensor.manual_seed(42)
    t = Tensor.randn(4)
    print(t.numpy())
    ```
    ```python exec="true" source="above" session="tensor" result="python"
    print(t.add(20).numpy())
    ```
    ```python exec="true" source="above" session="tensor" result="python"
    print(t.add(Tensor([[2.0], [3.5]])).numpy())
    ```
    """
    return F.Add.apply(*self._broadcasted(x, reverse))

  def sub(self, x:Union[Tensor, ConstType], reverse=False) -> Tensor:
    """
    Subtracts `x` from `self`.
    Equivalent to `self - x`.
    Supports broadcasting to a common shape, type promotion, and integer, float, boolean inputs.

    ```python exec="true" source="above" session="tensor" result="python"
    Tensor.manual_seed(42)
    t = Tensor.randn(4)
    print(t.numpy())
    ```
    ```python exec="true" source="above" session="tensor" result="python"
    print(t.sub(20).numpy())
    ```
    ```python exec="true" source="above" session="tensor" result="python"
    print(t.sub(Tensor([[2.0], [3.5]])).numpy())
    ```
    """
    a, b = self._broadcasted(x, reverse)
    return a + (-b)

  def mul(self, x:Union[Tensor, ConstType], reverse=False) -> Tensor:
    """
    Multiplies `self` and `x`.
    Equivalent to `self * x`.
    Supports broadcasting to a common shape, type promotion, and integer, float, boolean inputs.

    ```python exec="true" source="above" session="tensor" result="python"
    Tensor.manual_seed(42)
    t = Tensor.randn(4)
    print(t.numpy())
    ```
    ```python exec="true" source="above" session="tensor" result="python"
    print(t.mul(3).numpy())
    ```
    ```python exec="true" source="above" session="tensor" result="python"
    print(t.mul(Tensor([[-1.0], [2.0]])).numpy())
    ```
    """
    return F.Mul.apply(*self._broadcasted(x, reverse))

  def div(self, x:Union[Tensor, ConstType], reverse=False, upcast=True) -> Tensor:
    """
    Divides `self` by `x`.
    Equivalent to `self / x`.
    Supports broadcasting to a common shape, type promotion, and integer, float, boolean inputs.
    By default, `div` performs true division. Set `upcast` to `False` for integer division.

    ```python exec="true" source="above" session="tensor" result="python"
    Tensor.manual_seed(42)
    t = Tensor.randn(4)
    print(t.numpy())
    ```
    ```python exec="true" source="above" session="tensor" result="python"
    print(t.div(3).numpy())
    ```
    ```python exec="true" source="above" session="tensor" result="python"
    print(Tensor([1, 4, 10]).div(Tensor([2, 3, 4])).numpy())
    ```
    ```python exec="true" source="above" session="tensor" result="python"
    print(Tensor([1, 4, 10]).div(Tensor([2, 3, 4]), upcast=False).numpy())
    ```
    """
    numerator, denominator = self._broadcasted(x, reverse)
    if upcast: numerator, denominator = numerator.cast(least_upper_float(numerator.dtype)), denominator.cast(least_upper_float(denominator.dtype))
    return F.Div.apply(numerator, denominator)

  def xor(self, x:Union[Tensor, ConstType], reverse=False) -> Tensor:
    """
    Computes bitwise xor of `self` and `x`.
    Equivalent to `self ^ x`.
    Supports broadcasting to a common shape, type promotion, and integer, boolean inputs.

    ```python exec="true" source="above" session="tensor" result="python"
    print(Tensor([-1, -2, 3]).xor(Tensor([1, 0, 3])).numpy())
    ```
    ```python exec="true" source="above" session="tensor" result="python"
    print(Tensor([True, True, False, False]).xor(Tensor([True, False, True, False])).numpy())
    ```
    """
    return F.Xor.apply(*self._broadcasted(x, reverse))

  def bitwise_and(self, x:Union[Tensor, ConstType], reverse=False) -> Tensor:
    """
    Compute the bit-wise AND of `self` and `x`.
    Equivalent to `self & x`.
    Supports broadcasting to a common shape, type promotion, and integer, boolean inputs.
    ```python exec="true" source="above" session="tensor" result="python"
    print(Tensor([2, 5, 255]).bitwise_and(Tensor([3, 14, 16])).numpy())
    ```
    ```python exec="true" source="above" session="tensor" result="python"
    print(Tensor([True, True, False, False]).bitwise_and(Tensor([True, False, True, False])).numpy())
    ```
    """
    assert dtypes.is_int(self.dtype)
    return F.BitwiseAnd.apply(*self._broadcasted(x, reverse))

  def bitwise_or(self, x:Union[Tensor, ConstType], reverse=False) -> Tensor:
    """
    Compute the bit-wise OR of `self` and `x`.
    Equivalent to `self | x`.
    Supports broadcasting to a common shape, type promotion, and integer, boolean inputs.
    ```python exec="true" source="above" session="tensor" result="python"
    print(Tensor([2, 5, 255]).bitwise_or(Tensor([4, 4, 4])).numpy())
    ```
    ```python exec="true" source="above" session="tensor" result="python"
    print(Tensor([True, True, False, False]).bitwise_or(Tensor([True, False, True, False])).numpy())
    ```
    """
    assert dtypes.is_int(self.dtype)
    return F.BitwiseOr.apply(*self._broadcasted(x, reverse))

  def lshift(self, x:int):
    """
    Computes left arithmetic shift of `self` by `x` bits. `self` must have unsigned dtype.
    Equivalent to `self << x`.

    ```python exec="true" source="above" session="tensor" result="python"
    print(Tensor([1, 3, 31], dtype=dtypes.uint8).lshift(2).numpy())
    ```
    """
    assert dtypes.is_unsigned(self.dtype) and isinstance(x, int) and x >= 0, f"not supported {self.dtype=} {x=}"
    return self.mul(2 ** x)

  def rshift(self, x:int):
    """
    Computes right arithmetic shift of `self` by `x` bits. `self` must have unsigned dtype.
    Equivalent to `self >> x`.

    ```python exec="true" source="above" session="tensor" result="python"
    print(Tensor([4, 13, 125], dtype=dtypes.uint8).rshift(2).numpy())
    ```
    """
    assert dtypes.is_unsigned(self.dtype) and isinstance(x, int) and x >= 0, f"not supported {self.dtype=} {x=}"
    return self.div(2 ** x, upcast=False)

  def pow(self, x:Union[Tensor, ConstType], reverse=False) -> Tensor:
    """
    Computes power of `self` with `x`.
    Equivalent to `self ** x`.

    ```python exec="true" source="above" session="tensor" result="python"
    print(Tensor([-1, 2, 3]).pow(2).numpy())
    ```
    ```python exec="true" source="above" session="tensor" result="python"
    print(Tensor([-1, 2, 3]).pow(Tensor([-1.5, 0.5, 1.5])).numpy())
    ```
    ```python exec="true" source="above" session="tensor" result="python"
    print((2 ** Tensor([-1, 2, 3])).numpy())
    ```
    """
    x = self._to_const_val(x)
    if not isinstance(x, Tensor) and not reverse:
      # simple pow identities
      if x < 0: return self.reciprocal().pow(-x)
      if x == 0: return 1 + self * 0
      if int(x - 0.5) + 0.5 == x: return self.pow(int(x - 0.5)) * self.sqrt()
      if int(x) == x: return self.pow(x // 2).square() * (1 if x % 2 == 0 else self)

    # positive const ** self
    if not isinstance(x, Tensor) and reverse and x > 0: return self.mul(math.log(x)).exp()

    base, exponent = self._broadcasted(x, reverse=reverse)
    # start with b ** e = exp(e * log(b))
    ret = base.abs().log().mul(exponent).exp()
    # correct sign of negative base with odd exponent (cos has a period of 2pi so we use it here to get the oddness of the exponent)
    negative_base = (base < 0).detach().where(1, 0)
    # 1 for non-negative base or negative even exponent, -1 for negative odd exponent, don't care about non-integer exponent
    correct_sign = 1 + negative_base * ((exponent * math.pi).cos() - 1)
    # inject nan for negative base and non-integer exponent
    inject_nan = (negative_base * (exponent != exponent.trunc())).detach().where(math.nan, 1)
    # apply correct_sign inject_nan, and fix 0 ** 0 = 1
    return ((base == 0) * (exponent == 0)).detach().where(1, ret * correct_sign * inject_nan)

  def maximum(self, x:Union[Tensor, ConstType]) -> Tensor:
    """
    Computes element-wise maximum of `self` and `x`.

    ```python exec="true" source="above" session="tensor" result="python"
    print(Tensor([-1, 2, 3]).maximum(1).numpy())
    ```
    ```python exec="true" source="above" session="tensor" result="python"
    print(Tensor([-1, 2, 3]).maximum(Tensor([-4, -2, 9])).numpy())
    ```
    """
    return (self<x).detach().where(x, (self==x).detach().where(((self * 0.5 + x * 0.5).cast(self.dtype)), self))

  def minimum(self, x:Union[Tensor, ConstType]) -> Tensor:
    """
    Computes element-wise minimum of `self` and `x`.

    ```python exec="true" source="above" session="tensor" result="python"
    print(Tensor([-1, 2, 3]).minimum(1).numpy())
    ```
    ```python exec="true" source="above" session="tensor" result="python"
    print(Tensor([-1, 2, 3]).minimum(Tensor([-4, -2, 9])).numpy())
    ```
    """
    return -((-self).maximum(-x))

  def where(self:Tensor, x:Union[Tensor, ConstType], y:Union[Tensor, ConstType]):
    """
    Return a tensor of elements selected from either `x` or `y`, depending on `self`.
    `output_i = x_i if self_i else y_i`.

    ```python exec="true" source="above" session="tensor" result="python"
    cond = Tensor([[True, True, False], [True, False, False]])
    print(cond.where(1, 3).numpy())
    ```
    ```python exec="true" source="above" session="tensor" result="python"
    Tensor.manual_seed(42)
    cond = Tensor.randn(2, 3)
    print(cond.numpy())
    ```
    ```python exec="true" source="above" session="tensor" result="python"
    print((cond > 0).where(cond, -float("inf")).numpy())
    ```
    """
    if isinstance(x, Tensor): x, y = x._broadcasted(y)
    elif isinstance(y, Tensor): y, x = y._broadcasted(x)
    cond, x = self._broadcasted(x, match_dtype=False)
    cond, y = cond._broadcasted(y, match_dtype=False)
    return F.Where.apply(cond.cast(dtypes.bool), *x._broadcasted(y))

  def masked_fill(self:Tensor, mask:Tensor, value:Union[Tensor, ConstType]): return mask.where(value, self)

  # ***** op wrappers *****

  def __neg__(self) -> Tensor: return self.neg()

  def __add__(self, x) -> Tensor: return self.add(x)
  def __sub__(self, x) -> Tensor: return self.sub(x)
  def __mul__(self, x) -> Tensor: return self.mul(x)
  def __pow__(self, x) -> Tensor: return self.pow(x)
  def __truediv__(self, x) -> Tensor: return self.div(x)
  def __matmul__(self, x) -> Tensor: return self.matmul(x)
  def __and__(self, x) -> Tensor: return self.bitwise_and(x)
  def __or__(self, x) -> Tensor: return self.bitwise_or(x)
  def __xor__(self, x) -> Tensor: return self.xor(x)
  def __lshift__(self, x) -> Tensor: return self.lshift(x)
  def __rshift__(self, x) -> Tensor: return self.rshift(x)

  def __radd__(self, x) -> Tensor: return self.add(x, True)
  def __rsub__(self, x) -> Tensor: return self.sub(x, True)
  def __rmul__(self, x) -> Tensor: return self.mul(x, True)
  def __rpow__(self, x) -> Tensor: return self.pow(x, True)
  def __rtruediv__(self, x) -> Tensor: return self.div(x, True)
  def __rmatmul__(self, x) -> Tensor: return self.matmul(x, True)
  def __rand__(self, x) -> Tensor: return self.bitwise_and(x, True)
  def __ror__(self, x) -> Tensor: return self.bitwise_or(x, True)
  def __rxor__(self, x) -> Tensor: return self.xor(x, True)

  def __iadd__(self, x) -> Tensor: return self.assign(self.add(x))
  def __isub__(self, x) -> Tensor: return self.assign(self.sub(x))
  def __imul__(self, x) -> Tensor: return self.assign(self.mul(x))
  def __ipow__(self, x) -> Tensor: return self.assign(self.pow(x))
  def __itruediv__(self, x) -> Tensor: return self.assign(self.div(x))
  def __imatmul__(self, x) -> Tensor: return self.assign(self.matmul(x))
  def __iand__(self, x) -> Tensor: return self.assign(self.bitwise_and(x))
  def __ior__(self, x) -> Tensor: return self.assign(self.bitwise_or(x))
  def __ixor__(self, x) -> Tensor: return self.assign(self.xor(x))
  def __ilshift__(self, x) -> Tensor: return self.assign(self.lshift(x))
  def __irshift__(self, x) -> Tensor: return self.assign(self.rshift(x))

  def __lt__(self, x) -> Tensor: return F.Less.apply(*self._broadcasted(x, False))
  def __gt__(self, x) -> Tensor: return F.Less.apply(*self._broadcasted(x, True))
  def __ge__(self, x) -> Tensor: return (self<x).logical_not()
  def __le__(self, x) -> Tensor: return (self>x).logical_not()
  def __ne__(self, x) -> Tensor: return F.Neq.apply(*self._broadcasted(x))  # type: ignore[override]
  def __eq__(self, x) -> Tensor: return (self!=x).logical_not()             # type: ignore[override]

  # ***** functional nn ops *****

  def linear(self, weight:Tensor, bias:Optional[Tensor]=None):
    """
    Applies a linear transformation to `self` using `weight` and `bias`.

    See: https://pytorch.org/docs/stable/generated/torch.nn.Linear.html

    ```python exec="true" source="above" session="tensor" result="python"
    t = Tensor([[1, 2], [3, 4]])
    weight = Tensor([[1, 2], [3, 4]])
    bias = Tensor([1, 2])
    print(t.linear(weight, bias).numpy())
    ```
    """
    x = self.mul(weight) if len(weight.shape) == 1 else self.dot(weight)
    return x.add(bias) if bias is not None else x

  def sequential(self, ll:List[Callable[[Tensor], Tensor]]):
    """
    Applies a sequence of functions to `self` chaining the output of each function to the input of the next.

    ```python exec="true" source="above" session="tensor" result="python"
    t = Tensor([1, 2, 3])
    print(t.sequential([lambda x: x * 2, lambda x: x + 1]).numpy())
    ```
    """
    return functools.reduce(lambda x,f: f(x), ll, self)

  def layernorm(self, axis=-1, eps:float=1e-5) -> Tensor:
    """
    Applies Layer Normalization over a mini-batch of inputs.

    - Described: https://paperswithcode.com/method/layer-normalization
    - Paper: https://arxiv.org/abs/1607.06450v1

    ```python exec="true" source="above" session="tensor" result="python"
    t = Tensor.randn(8, 10, 16) * 2 + 8
    print(t.mean().item(), t.std().item())
    ```
    ```python exec="true" source="above" session="tensor" result="python"
    t = t.layernorm()
    print(t.mean().item(), t.std().item())
    ```
    """
    y = (self - self.mean(axis, keepdim=True))
    return y.mul((y*y).mean(axis, keepdim=True).add(eps).rsqrt())

  def batchnorm(self, weight:Optional[Tensor], bias:Optional[Tensor], mean:Tensor, invstd:Tensor, axis:Union[int,Tuple[int,...]]=1) -> Tensor:
    """
    Applies Batch Normalization over a mini-batch of inputs.

    - Described: https://paperswithcode.com/method/batch-normalization
    - Paper: https://arxiv.org/abs/1502.03167

    ```python exec="true" source="above" session="tensor" result="python"
    t = Tensor.randn(8, 4, 16, 16) * 2 + 8
    print(t.mean().item(), t.std().item())
    ```
    ```python exec="true" source="above" session="tensor" result="python"
    t = t.batchnorm(None, None, t.mean(axis=(0,2,3)), t.var(axis=(0,2,3)).add(1e-5).rsqrt())
    print(t.mean().item(), t.std().item())
    ```
    """
    axis_ = argfix(axis)
    shape = tuple(s if ax in axis_ else 1 for ax, s in enumerate(self.shape))
    x = self - mean.reshape(shape)
    if weight is not None: x = x * weight.reshape(shape)
    ret = x.mul(invstd.reshape(shape) if len(invstd.shape) == len(axis_) else invstd)
    return (ret + bias.reshape(shape)) if bias is not None else ret

  def dropout(self, p=0.5) -> Tensor:
    """
    Applies dropout to `self`.

    NOTE: dropout is only applied when `Tensor.training` is `True`.

    - Described: https://paperswithcode.com/method/dropout
    - Paper: https://jmlr.org/papers/v15/srivastava14a.html

    ```python exec="true" source="above" session="tensor" result="python"
    Tensor.manual_seed(42)
    t = Tensor.randn(2, 2)
    with Tensor.train():
      print(t.dropout().numpy())
    ```
    """
    if not Tensor.training or p == 0: return self
    return self * (Tensor.rand(*self.shape, requires_grad=False, dtype=dtypes.default_float, device=self.device) >= p) * (1/(1.0 - p))

  def one_hot(self, num_classes:int) -> Tensor:
    """
    Converts `self` to a one-hot tensor.

    ```python exec="true" source="above" session="tensor" result="python"
    t = Tensor([0, 1, 3, 3, 4])
    print(t.one_hot(5).numpy())
    ```
    """
    return (self[..., None] == Tensor.arange(num_classes, requires_grad=False, device=self.device)).where(1, 0)

  def scaled_dot_product_attention(self, key:Tensor, value:Tensor, attn_mask:Optional[Tensor]=None,
                                   dropout_p:float=0.0, is_causal:bool=False) -> Tensor:
    """
    Computes scaled dot-product attention.
    `self` is the query tensor, `key` is the key tensor, and `value` is the value tensor.

    - Described: https://paperswithcode.com/method/scaled
    - Paper: https://arxiv.org/abs/1706.03762v7

    ```python exec="true" source="above" session="tensor" result="python"
    q = Tensor.randn(2, 4, 8)
    k = Tensor.randn(2, 4, 8)
    v = Tensor.randn(2, 4, 8)
    print(q.scaled_dot_product_attention(k, v).numpy())
    ```
    """
    # NOTE: it also works when `key` and `value` have symbolic shape.
    assert all_int(self.shape), f"does not support symbolic shape {self.shape}"
    if is_causal: attn_mask = Tensor.ones(self.shape[-2], key.shape[-2], requires_grad=False, device=self.device).tril(0).cast(dtypes.bool)
    if attn_mask is not None and attn_mask.dtype == dtypes.bool: attn_mask = (attn_mask == 0).where(-float("inf"), 0)
    qk = self.matmul(key.transpose(-2,-1), acc_dtype=least_upper_dtype(self.dtype, key.dtype, dtypes.float32)) / math.sqrt(self.shape[-1])
    return ((qk+attn_mask) if attn_mask is not None else qk).softmax(-1).cast(self.dtype).dropout(dropout_p) @ value

  def binary_crossentropy(self, y:Tensor) -> Tensor:
    """
    Computes the binary cross-entropy loss between `self` and `y`.

    See: https://pytorch.org/docs/stable/generated/torch.nn.BCELoss.html

    ```python exec="true" source="above" session="tensor" result="python"
    t = Tensor([0.1, 0.9, 0.2])
    y = Tensor([0, 1, 0])
    print(t.binary_crossentropy(y).item())
    ```
    """
    return (-y*self.log() - (1-y)*(1-self).log()).mean()

  def binary_crossentropy_logits(self, y:Tensor) -> Tensor:
    """
    Computes the binary cross-entropy loss between `self` and `y` where `self` is logits.

    See: https://pytorch.org/docs/stable/generated/torch.nn.BCEWithLogitsLoss.html

    ```python exec="true" source="above" session="tensor" result="python"
    t = Tensor([-1, 2, -3])
    y = Tensor([0, 1, 0])
    print(t.binary_crossentropy_logits(y).item())
    ```
    """
    return (self.maximum(0) - y * self + (1 + self.abs().neg().exp()).log()).mean()

  def sparse_categorical_crossentropy(self, Y:Tensor, ignore_index=-1, label_smoothing=0.0) -> Tensor:
    """
    Computes the sparse categorical cross-entropy loss between `self` and `Y`.

    NOTE: `self` is logits and `Y` is the target labels.

    See: https://pytorch.org/docs/stable/generated/torch.nn.CrossEntropyLoss.html

    ```python exec="true" source="above" session="tensor" result="python"
    t = Tensor([[-1, 2, -3], [1, -2, 3]])
    Y = Tensor([1, 2])
    print(t.sparse_categorical_crossentropy(Y).item())
    ```
    """
    assert 0.0 <= label_smoothing <= 1.0, "label_smoothing must be in [0.0, 1.0]"
    log_probs, loss_mask = self.log_softmax(), (Y != ignore_index)
    y_counter = Tensor.arange(self.shape[-1], requires_grad=False, device=self.device).unsqueeze(0).expand(Y.numel(), self.shape[-1])
    y = ((y_counter == Y.flatten().reshape(-1, 1)) * loss_mask.reshape(-1, 1)).reshape(*Y.shape, self.shape[-1])
    smoothing = label_smoothing * (log_probs.mean(-1) * loss_mask).sum()
    return -((1 - label_smoothing) * (log_probs * y).sum() + smoothing) / loss_mask.sum()

  # ***** Tensor Properties *****

  @property
  def ndim(self) -> int:
    """
    Returns the number of dimensions in the tensor.

    ```python exec="true" source="above" session="tensor" result="python"
    t = Tensor([[1, 2], [3, 4]])
    print(t.ndim)
    ```
    """
    return len(self.shape)

  def numel(self) -> sint:
    """
    Returns the total number of elements in the tensor.

    ```python exec="true" source="above" session="tensor" result="python"
    t = Tensor([[[1, 2], [3, 4]], [[5, 6], [7, 8]]])
    print(t.numel())
    ```
    """
    return prod(self.shape)

  def element_size(self) -> int:
    """
    Returns the size in bytes of an individual element in the tensor.

    ```python exec="true" source="above" session="tensor" result="python"
    t = Tensor([5], dtype=dtypes.int16)
    print(t.element_size())
    ```
    """
    return self.dtype.itemsize

  def nbytes(self) -> int:
    """
    Returns the total number of bytes of all elements in the tensor.

    ```python exec="true" source="above" session="tensor" result="python"
    t = Tensor([8, 9], dtype=dtypes.float)
    print(t.nbytes())
    ```
    """
    return self.numel() * self.element_size()

  def is_floating_point(self) -> bool:
    """
    Returns `True` if the tensor contains floating point types, i.e. is one of `dtype.float64`, `dtype.float32`,
    `dtype.float16`, `dtype.bfloat16`.

    ```python exec="true" source="above" session="tensor" result="python"
    t = Tensor([8, 9], dtype=dtypes.float32)
    print(t.is_floating_point())
    ```
    """
    return dtypes.is_float(self.dtype)

  def size(self, dim:Optional[int]=None) -> Union[sint, Tuple[sint, ...]]:
    """
    Return the size of the tensor. If `dim` is specified, return the length along dimension `dim`. Otherwise return the shape of the tensor.

    ```python exec="true" source="above" session="tensor" result="python"
    t = Tensor([[4, 5, 6], [7, 8, 9]])
    print(t.size())
    ```
    ```python exec="true" source="above" session="tensor" result="python"
    print(t.size(dim=1))
    ```
    """
    return self.shape if dim is None else self.shape[dim]

  # ***** cast ops *****

  def llvm_bf16_cast(self, dtype:DTypeLike):
    # hack for devices that don't support bfloat16
    assert self.dtype == dtypes.bfloat16
    return self.to("LLVM").bitcast(dtypes.uint16).cast(dtypes.uint32).mul(1<<16).bitcast(dtypes.float32).cast(dtype)

  def cast(self, dtype:DTypeLike) -> Tensor:
    """
    Casts `self` to the given `dtype`.

    ```python exec="true" source="above" session="tensor" result="python"
    t = Tensor([-1, 2.5, 3], dtype=dtypes.float)
    print(t.dtype, t.numpy())
    ```
    ```python exec="true" source="above" session="tensor" result="python"
    t = t.cast(dtypes.int32)
    print(t.dtype, t.numpy())
    ```
    """
    return self if self.dtype == (dt:=to_dtype(dtype)) else F.Cast.apply(self, dtype=dt)

  def bitcast(self, dtype:DTypeLike) -> Tensor:
    """
    Bitcasts `self` to the given `dtype` of the same itemsize.

    `self` must not require a gradient.

    ```python exec="true" source="above" session="tensor" result="python"
    t = Tensor([-1, 2, 3], dtype=dtypes.int32)
    print(t.dtype, t.numpy())
    ```
    ```python exec="true" source="above" session="tensor" result="python"
    t = t.bitcast(dtypes.uint32)
    print(t.dtype, t.numpy())
    ```
    """
    if self.requires_grad: raise RuntimeError("can't backprop through bitcast")
    dt = to_dtype(dtype)
    if (not isinstance(self.device, str) or not self.device.startswith("DISK")) and (ns:=dt.itemsize) != (os:=self.dtype.itemsize):
      if not (self.shape[-1]*os) % ns == 0: raise RuntimeError("unsupported size in bitcast")
      new_uint, old_uint = to_dtype(f"uint{8*ns}"), to_dtype(f"uint{8*os}")
      tmp = self.bitcast(old_uint)
      if ns > os: return functools.reduce(Tensor.__add__, (tmp[...,i::ns//os].cast(new_uint) << 8*i*os for i in range(ns//os))).bitcast(dtype)
      return Tensor.stack(*(tmp>>8*i*ns for i in range(os//ns)), dim=-1).flatten(-2).cast(new_uint).bitcast(dtype)
    return F.Cast.apply(self, dtype=dt, bitcast=True) if self.dtype != dt else self

  def float(self) -> Tensor:
    """
    Convenience method to cast `self` to a `float32` Tensor.

    ```python exec="true" source="above" session="tensor" result="python"
    t = Tensor([-1, 2, 3], dtype=dtypes.int32)
    print(t.dtype, t.numpy())
    ```
    ```python exec="true" source="above" session="tensor" result="python"
    t = t.float()
    print(t.dtype, t.numpy())
    ```
    """
    return self.cast(dtypes.float32)

  def half(self) -> Tensor:
    """
    Convenience method to cast `self` to a `float16` Tensor.

    ```python exec="true" source="above" session="tensor" result="python"
    t = Tensor([-1, 2, 3], dtype=dtypes.int32)
    print(t.dtype, t.numpy())
    ```
    ```python exec="true" source="above" session="tensor" result="python"
    t = t.half()
    print(t.dtype, t.numpy())
    ```
    """
    return self.cast(dtypes.float16)

  def int(self) -> Tensor:
    """
    Convenience method to cast `self` to a `int32` Tensor.

    ```python exec="true" source="above" session="tensor" result="python"
    t = Tensor([-1.5, -0.5, 0.0, 0.5, 1.5])
    print(t.dtype, t.numpy())
    ```
    ```python exec="true" source="above" session="tensor" result="python"
    t = t.int()
    print(t.dtype, t.numpy())
    ```
    """
    return self.cast(dtypes.int32)

  def bool(self) -> Tensor:
    """
    Convenience method to cast `self` to a `bool` Tensor.

    ```python exec="true" source="above" session="tensor" result="python"
    t = Tensor([-1, 0, 1])
    print(t.dtype, t.numpy())
    ```
    ```python exec="true" source="above" session="tensor" result="python"
    t = t.bool()
    print(t.dtype, t.numpy())
    ```
    """
    return self.cast(dtypes.bool)

  # *** image Tensor function replacements ***

  def image_dot(self, w:Tensor, acc_dtype=None):
    # NOTE: we use a 1x1 conv2d to do the matmul. mxk @ kxn = (1,k,m,1).conv2d(n,k,1,1)
    n1, n2 = len(self.shape), len(w.shape)
    assert n1 != 0 and n2 != 0, f"both arguments to matmul need to be at least 1D, but they are {n1}D and {n2}D"
    assert self.shape[-1] == w.shape[-min(n2, 2)], f"Input Tensor shapes {self.shape} and {w.shape} cannot be multiplied ({self.shape[-1]} != {w.shape[-min(n2, 2)]})"  # noqa: E501
    bs, groups, cin, cout = prod(self.shape[0:-2]), prod(w.shape[0:-2]), w.shape[-2], w.shape[-1]
    out_shape_t = self.shape[0:-2] + (cout,-1) if len(self.shape) > 1 else (cout, )

    # NOTE: with NHWC we can remove the transposes
    # bs x groups*cin x H x W
    cx = self.transpose(self.ndim-1, self.ndim-2).reshape((bs//groups, groups*cin, -1, 1))
    # groups*cout x cin x H, W
    cw = w.transpose(w.ndim-1, w.ndim-2).reshape((groups*cout, cin, 1, 1))
    return cx.image_conv2d(cw, groups=groups, acc_dtype=acc_dtype).reshape(out_shape_t).transpose(self.ndim-1, self.ndim-2)

  def image_conv2d(self, weight:Tensor, bias:Optional[Tensor]=None, groups=1, stride=1, dilation=1, padding=0, acc_dtype=None):
    base_image_type = dtypes.imageh if getenv("FLOAT16", 0) else dtypes.imagef

    (bs,_,iy,ix), (cout,cin,H,W) = self.shape, weight.shape
    x, w = self, weight.reshape(groups, (rcout := cout//groups), cin, H, W)

    # hack for non multiples of 4 on cin
    if cin % 4 != 0 and not (cin == 1 and groups%4 == 0):
      x = x.reshape(bs, groups, cin, iy, ix)   # do this always?
      added_input_channels = 4 - (cin % 4)
      w = w.pad(tuple((0, added_input_channels) if i == 2 else None for i in range(w.ndim)))
      x = x.pad(tuple((0, added_input_channels) if i == 2 else None for i in range(x.ndim)))
      cin = cin + added_input_channels
      x = x.reshape(bs, groups*cin, iy, ix)

    # hack for non multiples of 4 on rcout
    added_output_channels = 0
    if rcout % 4 != 0 and not (rcout == 1 and groups%4 == 0):
      added_output_channels = 4 - (rcout % 4)
      rcout += added_output_channels
      cout = groups * rcout
      w = w.pad(tuple((0, added_output_channels) if i == 1 else None for i in range(w.ndim)))

    # packed (note: flipping bs and iy would make the auto-padding work)
    x = x.permute(0,2,3,1)
    cin_last = iy == 1 and ix == 1
    if cin == 1: w = w.reshape(cout//4,4,H,W).permute(0,2,3,1)
    elif cin_last: w = w.reshape(cout//4,4,cin//4,4,H,W).permute(0,4,2,5,1,3)
    else: w = w.reshape(cout//4,4,cin//4,4,H,W).permute(0,4,2,5,3,1)

    # contiguous creates the image, and early realize static weights (TODO: test for the static weight)
    if IMAGE >= 2: x,w = x.cast(base_image_type((bs*iy, ix*groups*cin//4, 4))), w.cast(base_image_type((cout//4, H*W*cin, 4)))
    x, w = x.contiguous(), w.contiguous()

    # expand out
    rcin_hi, rcin_lo = cin//4 if cin >= 4 else 1, 4 if cin >= 4 else 1
    cout_expand = [groups//4 if cin == 1 else groups, 4 if cin == 1 else 1, rcout//4 if rcout >= 4 else 1, 4 if rcout >= 4 else 1]
    x = x.reshape(bs, iy, ix, groups, rcin_hi, rcin_lo)
    if cin_last: w = w.reshape(cout//4, H, rcin_hi, W, 4, rcin_lo)
    else: w = w.reshape(cout//4, H, rcin_hi, W, rcin_lo, 4).permute(0,1,2,3,5,4)

    # padding
    padding_ = [padding]*4 if isinstance(padding, int) else (padding if len(padding) == 4 else [padding[1], padding[1], padding[0], padding[0]])
    x = x._slice((None, (-padding_[2], x.shape[1]+padding_[3]), (-padding_[0], x.shape[2]+padding_[1]), None, None, None))

    # prepare input
    x = x.permute(0,3,4,5,1,2)._pool((H, W), stride, dilation) # -> (bs, groups, rcin_hi, rcin_lo, oy, ox, H, W)
    x = x.permute(0,4,5,1,2,3,6,7).reshape(bs, (oy := x.shape[4]), (ox := x.shape[5]), *cout_expand[0:2], 1, 1, rcin_hi, rcin_lo, H, W)

    # prepare weights
    w = w.permute(0,4,2,5,1,3).reshape((1, 1, 1, *cout_expand, rcin_hi, rcin_lo, H, W))

    # the conv!
    ret = (x*w).cast(base_image_type((bs*oy, ox*cout//4, 4)) if IMAGE >= 2 else dtypes.float32).sum((-4, -3, -2, -1), acc_dtype=acc_dtype)

    # undo hack for non multiples of 4 on C.rcout
    if added_output_channels != 0:
      ret = ret.reshape(bs, oy, ox, groups, rcout)[:, :, :, :, :-added_output_channels]
      cout = groups * (rcout - added_output_channels)

    # NCHW output
    ret = ret.reshape(bs, oy, ox, cout).permute(0,3,1,2)
    return ret if bias is None else ret.add(bias.reshape(1, -1, 1, 1))

# register functions to move between devices
for device in Device._devices: setattr(Tensor, f"{device.lower()}", functools.partialmethod(Tensor.to, device))

if IMAGE:
  # if IMAGE>0 we install these replacement functions in Tensor (hack!)
  setattr(Tensor, "conv2d", Tensor.image_conv2d)
  setattr(Tensor, "dot", Tensor.image_dot)

# TODO: eventually remove this
def custom_random(out:Buffer):
  Tensor._seed += 1
  rng = np.random.default_rng(Tensor._seed)
  if out.dtype == dtypes.half: rng_np_buffer = (rng.integers(low=0, high=2047, size=out.size) / 2048).astype(np.half, copy=False)
  else: rng_np_buffer = rng.random(size=out.size, dtype=np.float32).astype(dtype=_to_np_dtype(out.dtype), copy=False)
  out.copyin(rng_np_buffer.data)

def _metadata_wrapper(fn):
  def _wrapper(*args, **kwargs):
    if _METADATA.get() is not None: return fn(*args, **kwargs)

    if TRACEMETA >= 2:
      caller_frame = sys._getframe(frame := 1)
      caller_module = caller_frame.f_globals.get("__name__", None)
      caller_func = caller_frame.f_code.co_name
      if caller_module is None: return fn(*args, **kwargs)

      # if its called from nn we want to step up frames until we are out of nn
      while caller_module.startswith("tinygrad.nn") and "optim" not in caller_module:
        caller_frame = sys._getframe(frame := frame + 1)
        caller_module = caller_frame.f_globals.get("__name__", None)
        if caller_module is None: return fn(*args, **kwargs)

      # if its called from a lambda in tinygrad we want to look two more frames up
      if caller_module.startswith("tinygrad") and caller_func == "<lambda>": caller_frame = sys._getframe(frame := frame + 2)
      caller_module = caller_frame.f_globals.get("__name__", None)
      if caller_module is None: return fn(*args, **kwargs)
      caller_func = caller_frame.f_code.co_name
      caller_lineno = caller_frame.f_lineno

      caller = f"{caller_module}:{caller_lineno}::{caller_func}"
    else: caller = ""

    token = _METADATA.set(Metadata(name=fn.__name__, caller=caller))
    ret = fn(*args, **kwargs)
    _METADATA.reset(token)
    return ret
  return _wrapper

if TRACEMETA >= 1:
  for name, fn in inspect.getmembers(Tensor, inspect.isfunction):
    if name in ["__class__", "__init__", "__new__", "__repr__", "backward", "sequential"]: continue
    setattr(Tensor, name, functools.wraps(fn)(_metadata_wrapper(fn)))<|MERGE_RESOLUTION|>--- conflicted
+++ resolved
@@ -423,16 +423,10 @@
     if (had_counter := Tensor._rng_counter is None): Tensor._rng_counter = Tensor([0], dtype=dtypes.uint32, requires_grad=False)
 
     if not THREEFRY:
-      # for bfloat16, numpy rand passes buffer in float
-<<<<<<< HEAD
+      # for unsupported floats, numpy rand passes buffer in float
       if (dt:=to_dtype(dtype or dtypes.default_float)) in [dtypes.bfloat16, dtypes.f8e4m3, dtypes.f8e5m2]:
         return Tensor.rand(*shape, **kwargs, device=device, dtype=dtypes.float).cast(dt)
-      return Tensor._metaop(MetaOps.CUSTOM, argfix(*shape), arg=custom_random, device=device, dtype=dtype, **kwargs)
-=======
-      if to_dtype(dtype or dtypes.default_float) == dtypes.bfloat16:
-        return Tensor.rand(*shape, **kwargs, device=device, dtype=dtypes.float).cast(dtypes.bfloat16)
       return Tensor._metaop(MetaOps.CUSTOM, shape, arg=custom_random, device=device, dtype=dtype, **kwargs)
->>>>>>> b36a7273
 
     # threefry
     if (num := math.ceil(((num_ := prod(shape)) * dtype.itemsize) / 4)) == 0: return Tensor.zeros(shape, device=device, dtype=dtype, **kwargs)
