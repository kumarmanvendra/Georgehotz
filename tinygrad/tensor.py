# inspired by https://github.com/karpathy/micrograd/blob/master/micrograd/engine.py
from __future__ import annotations
import time, math, itertools, functools
from contextlib import ContextDecorator
from typing import List, Tuple, Callable, Optional, ClassVar, Type, Union, Sequence, Iterable, Dict, DefaultDict, cast, get_args
from collections import defaultdict
import numpy as np

from tinygrad.dtype import DType, dtypes, ImageDType, ConstType, least_upper_float, least_upper_dtype
from tinygrad.helpers import argfix, make_pair, flatten, prod, all_int, round_up, merge_dicts, fully_flatten, argsort, IMAGE, DEBUG, WINO, THREEFRY
from tinygrad.helpers import getenv
from tinygrad.lazy import LazyBuffer
from tinygrad.features.multi import MultiLazyBuffer
from tinygrad.ops import LoadOps
from tinygrad.buffer import Buffer, BufferOptions
from tinygrad.device import Device
from tinygrad.shape.symbolic import sint
from tinygrad.engine.realize import run_schedule
from tinygrad.engine.schedule import create_schedule_with_vars

# **** start with two base classes, Tensor and Function ****

class Function:
  def __init__(self, device:Union[str, Tuple[str, ...]], *tensors:Tensor):
    self.device = device
    self.needs_input_grad = [t.requires_grad for t in tensors]
    self.requires_grad = True if any(self.needs_input_grad) else None if None in self.needs_input_grad else False
    if self.requires_grad: self.parents = tensors

  def forward(self, *args, **kwargs): raise NotImplementedError(f"forward not implemented for {type(self)}")
  def backward(self, *args, **kwargs): raise RuntimeError(f"backward not implemented for {type(self)}")

  @classmethod
  def apply(fxn:Type[Function], *x:Tensor, **kwargs) -> Tensor:
    ctx = fxn(x[0].device, *x)
    ret = Tensor.__new__(Tensor)
    ret.lazydata, ret.requires_grad, ret.grad = ctx.forward(*[t.lazydata for t in x], **kwargs), ctx.requires_grad, None
    ret._ctx = ctx if ctx.requires_grad and not Tensor.no_grad else None  # used by autograd engine
    return ret

import tinygrad.function as F

def _loadop(op, shape:Tuple[sint,...], dtype:DType, device:Union[str, Tuple[str, ...]], arg=None, src:Tuple[LazyBuffer, ...]=()):
  if isinstance(device, str): return LazyBuffer.loadop(op, shape, dtype, device, arg, src)
  return MultiLazyBuffer([LazyBuffer.loadop(op, shape, dtype, d, arg, src) for d in device], None)

def _fromcpu(x: np.ndarray) -> LazyBuffer:
  ret = LazyBuffer.loadop(LoadOps.EMPTY, x.shape, dtypes.from_np(x.dtype), "NPY")
  # fake realize
  ret.buffer.allocate(x)
  del ret.srcs
  return ret

def _get_winograd_matcols(mat, dims:int, shp:Tuple[sint, ...], device:Union[str, Tuple[str, ...]]) -> List[List[Tensor]]:
  return [[Tensor.cat(*[Tensor.full(shp[:dim] + (1,) + shp[dim+1:], float(m[k]), device=device) for m in mat], dim=dim)
           for k in range(len(mat[0]))] for dim in range(dims)]

# winograd conv 3 kernel f(4x4,3x3) see: http://arxiv.org/abs/1509.09308
def _apply_winograd_matrix(mat, t:Tensor, dims:int) -> Tensor:
  # multiply mat_1 @ mat_2 @ t with foldable constants, where mat_i acts on vector t along dimension i; roughly kron(mat, mat) @ t
  # due to realize-before-expand rule in lazy.py, we must operate in this order: reshape -> expand -> arithmetic
  t_ = t.reshape(t.shape[:dims] + (1,) * dims + t.shape[dims:]).expand(t.shape[:dims] + (len(mat),) * dims + t.shape[dims:])  # add output dims
  # precalculate mat columns for each dim; prod(itertools.product(matcols)) gives the columns of kron(mat, mat, ...)
  matcols = _get_winograd_matcols(mat, dims, t_.shape[dims:], t_.device)
  # multiply each element of t_ by the corresponding stacked column of kron(mat, mat), producing only one view for each element of t
  ret = sum(prod(col[idx] for col, idx in zip(matcols, mat_is)) * t_[mat_is] for mat_is in itertools.product(range(len(mat[0])), repeat=dims))
  assert isinstance(ret, Tensor), "sum didn't return a Tensor"
  return ret

def _pad_left(*shps:Tuple[sint, ...], v=1): return tuple((v,) * (max(len(i_) for i_ in shps) - len(i)) + i for i in shps)
def broadcast_shape(*shps:Tuple[sint, ...]): return tuple(0 if any(sh_ == 0 for sh_ in sh) else max(sh) for sh in zip(*_pad_left(*shps)))

class Tensor:
  __slots__ = "lazydata", "requires_grad", "grad", "_ctx"
  __deletable__ = ('_ctx',)
  training: ClassVar[bool] = False
  class train(ContextDecorator):
    def __init__(self, mode:bool = True): self.mode = mode
    def __enter__(self): self.prev, Tensor.training = Tensor.training, self.mode
    def __exit__(self, exc_type, exc_value, traceback): Tensor.training = self.prev

  no_grad: ClassVar[bool] = False
  class inference_mode(ContextDecorator):
    def __init__(self, mode:bool = True): self.mode = mode
    def __enter__(self): self.prev, Tensor.no_grad = Tensor.no_grad, self.mode
    def __exit__(self, exc_type, exc_value, traceback): Tensor.no_grad = self.prev
  def __init__(self, data:Union[None, ConstType, List, Tuple, LazyBuffer, np.ndarray, bytes, MultiLazyBuffer],
               device:Optional[Union[str, tuple, list]]=None, dtype:Optional[DType]=None, requires_grad:Optional[bool]=None):
    assert dtype is None or isinstance(dtype, DType), f"invalid dtype {dtype}"
    device = tuple(Device.canonicalize(x) for x in device) if isinstance(device, (tuple, list)) else Device.canonicalize(device)
    # tensors have gradients, buffers do not
    self.grad: Optional[Tensor] = None

    # NOTE: this can be in three states. False and None: no gradient, True: gradient
    # None (the default) will be updated to True if it's put in an optimizer
    self.requires_grad: Optional[bool] = requires_grad

    # internal variables used for autograd graph construction
    self._ctx: Optional[Function] = None
    if isinstance(data, LazyBuffer): assert dtype is None or dtype == data.dtype, "dtype doesn't match, and casting isn't supported"
    elif isinstance(data, get_args(ConstType)): data = _loadop(LoadOps.CONST, tuple(), dtype or dtypes.from_py(data), device, data)
    elif isinstance(data, bytes): data = _fromcpu(np.frombuffer(data, np.uint8))
    elif data is None: data = _loadop(LoadOps.EMPTY, (0,), dtype or dtypes.default_float, device)
    elif isinstance(data, list):
      if (d := fully_flatten(data)) and all(isinstance(s, bool) for s in d): dtype = dtype or dtypes.bool
      elif d and all_int(d): dtype = dtype or dtypes.default_int
      else: dtype = dtype or dtypes.default_float
      if dtype == dtypes.bfloat16: data = Tensor(_fromcpu(np.array(data, np.float32)), device=device).cast(dtypes.bfloat16).lazydata
      else: data = _fromcpu(np.array(data, dtype.np))
    elif isinstance(data, np.ndarray):
      if data.shape == (): data = _loadop(LoadOps.CONST, tuple(), dtype or dtypes.from_np(data.dtype), device, data.item())
      else: data = _fromcpu(data.astype(dtype.np) if dtype is not None and dtype.np is not None else data)

    # data is a LazyBuffer, but it might be on the wrong device
    if not isinstance(data, (LazyBuffer, MultiLazyBuffer)): raise RuntimeError(f"can't create Tensor from {data!r} with type {type(data)}")
    if isinstance(device, tuple):
      # TODO: what if it's a MultiLazyBuffer on other devices?
      self.lazydata: Union[LazyBuffer, MultiLazyBuffer] = MultiLazyBuffer.from_sharded(data, device, None) if isinstance(data, LazyBuffer) else data
    else:
      self.lazydata = data if data.device == device else data.copy_to_device(device)

  def __repr__(self): return f"<Tensor {self.lazydata!r} on {self.device} with grad {(self.grad.lazydata if self.grad is not None else None)!r}>"

  # Python has a non moving GC, so this should be okay
  def __hash__(self): return id(self)

  def __bool__(self): raise TypeError("__bool__ on Tensor is not defined")

  @property
  def device(self) -> Union[str, Tuple[str, ...]]: return self.lazydata.device

  @property
  def shape(self) -> Tuple[sint, ...]: return self.lazydata.shape

  @property
  def dtype(self) -> DType: return self.lazydata.dtype

  # ***** data handlers ****

  @staticmethod
  def corealize(lst:Iterable[Tensor]):
<<<<<<< HEAD
    outs = flatten([x.lazydata.lbs if isinstance(x.lazydata, MultiLazyBuffer) else [x.lazydata] for x in lst])
    if getenv("FUZZ_SCHEDULE"):
      from test.external.fuzz_schedule import fuzz_schedule
      return fuzz_schedule(outs)
    run_schedule(*create_schedule_with_vars(outs))
=======
    run_schedule(*create_schedule_with_vars(flatten([x.lazydata.lbs for x in lst])))
>>>>>>> 50e780a5

  def realize(self) -> Tensor:
    Tensor.corealize([self])
    return self

  def replace(self, x:Tensor) -> Tensor:
    # used for replacing a Tensor with a new version of it (potentially with a different device and dtype)
    assert not x.requires_grad and getattr(self, '_ctx', None) is None
    assert self.shape == x.shape, f"replace shape mismatch {self.shape} != {x.shape}"
    self.lazydata = x.lazydata
    return self

  def assign(self, x) -> Tensor:
    # TODO: this is a hack for writing to DISK. remove with working assign
    if isinstance(self.device, str) and self.device.startswith("DISK"):
      if x.__class__ is not Tensor: x = Tensor(x, device="NPY", dtype=self.dtype)
      self.contiguous().realize().lazydata.base.realized.copyin(x.numpy().data)
      return self
    if x.__class__ is not Tensor: x = Tensor(x, device=self.device, dtype=self.dtype)
    if DEBUG >= 4: print(f"assign {self.lazydata} <- {x.lazydata}")
    if self.lazydata is x.lazydata: return self  # a self assign is a NOOP
    # NOTE: we allow cross device assign
    assert self.shape == x.shape, f"assign shape mismatch {self.shape} != {x.shape}"
    assert self.device == x.device, f"assign device mismatch {self.device} != {x.device}"
    assert self.dtype == x.dtype, f"assign dtype mismatch {self.dtype} != {x.dtype}"
    assert not isinstance(self.lazydata, MultiLazyBuffer) or self.lazydata.axis == x.lazydata.axis, "axis must match on MultiLazyBuffer"
    assert not x.requires_grad  # self requires_grad is okay?
    if not self.lazydata.is_realized(): return self.replace(x)
    self.lazydata = self.lazydata.assign(x.lazydata)
    return self
  def detach(self) -> Tensor: return Tensor(self.lazydata, device=self.device, requires_grad=False)

  def _data(self) -> memoryview:
    if 0 in self.shape: return memoryview(bytearray(0))
    # NOTE: this realizes on the object from as_buffer being a Python object
    cpu = self.cast(self.dtype.scalar()).contiguous().to("CLANG").realize()
    buf = cast(Buffer, cast(LazyBuffer, cpu.lazydata).base.realized)
    if self.device != "CLANG": buf.options = BufferOptions(nolru=True)
    return buf.as_buffer(allow_zero_copy=True if self.device != "CLANG" else False)

  def data(self) -> memoryview:
    assert self.dtype.fmt is not None, f"no fmt dtype for {self.dtype}"
    assert all_int(self.shape), f"no data if shape is symbolic, {self.shape=}"
    return self._data().cast(self.dtype.fmt, self.shape if len(self.shape) else (1,))
  def item(self) -> ConstType:
    assert self.dtype.fmt is not None, f"no fmt dtype for {self.dtype}"
    assert self.numel() == 1, "must have one element for item"
    return self._data().cast(self.dtype.fmt)[0]
  def numpy(self) -> np.ndarray:
    if self.dtype == dtypes.bfloat16: return self.float().numpy()
    assert self.dtype.np is not None, f"no np dtype for {self.dtype}"
    assert all_int(self.shape), f"no data if shape is symbolic, {self.shape=}"
    return np.frombuffer(self._data(), dtype=self.dtype.np).reshape(self.shape)

  def to(self, device:Optional[Union[str, Tuple[str, ...]]]) -> Tensor:
    device = tuple(Device.canonicalize(x) for x in device) if isinstance(device, (tuple, list)) else Device.canonicalize(device)
    if device == self.device: return self
    if not isinstance(device, str): return self.shard(device)
    ret = Tensor(self.lazydata, device, requires_grad=self.requires_grad)
    if self.grad is not None: ret.grad = self.grad.to(device)
    if hasattr(self, '_ctx'): ret._ctx = self._ctx
    return ret

  def to_(self, device:Optional[Union[str, Tuple[str, ...]]]):
    real = self.to(device)
    # TODO: is this assign?
    if self.grad is not None and real.grad is not None: self.grad.lazydata = real.grad.lazydata
    self.lazydata = real.lazydata

  def shard(self, devices:Tuple[str, ...], axis:Optional[int]=None) -> Tensor:
    assert isinstance(self.lazydata, LazyBuffer), "can't shard a MultiLazyBuffer"
    canonical_devices = tuple(Device.canonicalize(x) for x in devices)
    if axis is not None and axis < 0: axis += len(self.shape)
    return Tensor(MultiLazyBuffer.from_sharded(self.lazydata, canonical_devices, axis), device=canonical_devices, requires_grad=self.requires_grad)

  def shard_(self, devices:Tuple[str, ...], axis:Optional[int]=None):
    self.lazydata = self.shard(devices, axis).lazydata
    return self

  # ***** creation llop entrypoint *****

  @staticmethod
  def _loadop(op, shape, device:Optional[Union[Tuple[str, ...], str]]=None, dtype:Optional[DType]=None, arg=None, **kwargs):
    if isinstance(device, tuple):
      return Tensor(MultiLazyBuffer([LazyBuffer.loadop(op, shape, dtype or dtypes.default_float, Device.canonicalize(d), arg) \
                                      for d in device], None), device, dtype, **kwargs)
    return Tensor(LazyBuffer.loadop(op, shape, dtype or dtypes.default_float, Device.canonicalize(device), arg), device, dtype, **kwargs)

  @staticmethod
  def empty(*shape, **kwargs): return Tensor._loadop(LoadOps.EMPTY, argfix(*shape), **kwargs)

  _seed: int = int(time.time())
  _rng_counter: Optional[Tensor] = None
  @staticmethod
  def manual_seed(seed=0): Tensor._seed, Tensor._rng_counter = seed, Tensor([0], dtype=dtypes.uint32, requires_grad=False)

  @staticmethod
  def rand(*shape, device:Optional[Union[Tuple[str, ...], str]]=None, dtype:Optional[DType]=None, **kwargs):
    if Tensor._rng_counter is None: Tensor._rng_counter = Tensor([0], dtype=dtypes.uint32, requires_grad=False)
    if not THREEFRY.value:
      # for bfloat16, numpy rand passes buffer in float
      if (dtype or dtypes.default_float) == dtypes.bfloat16:
        return Tensor.rand(*shape, **kwargs, device=device, dtype=dtypes.float).cast(dtypes.bfloat16)
      return Tensor._loadop(LoadOps.CUSTOM, argfix(*shape), arg=custom_random, device=device, dtype=dtype, **kwargs)

    # threefry
    if (num := prod((shape:=argfix(*shape)))) == 0: return Tensor.zeros(shape, device=device, dtype=dtype, **kwargs)
    counts = (Tensor.arange(num, device=device, dtype=dtypes.uint32, requires_grad=False)+Tensor._rng_counter.to(device)).realize().pad(((0,num%2),))
    Tensor._rng_counter.assign(Tensor._rng_counter + num).realize()

    rotations = [[13, 15, 26, 6], [17, 29, 16, 24]]
    ks = [0x0, Tensor._seed ^ 0x0 ^ 0x1BD11BDA, Tensor._seed]

    x = [(c := counts.chunk(2))[0] + ks[-1], c[1] + ks[0]]
    for i in range(5):
      for r in rotations[i % 2]: x[0], x[1] = (x0 := x[0] + x[1]), x0 ^ ((x[1] * (2 ** r)) + (x[1].div(2 ** (32 - r), upcast=False)))
      x = [(x[0] + ks[i % 3]), (x[1] + ks[(i + 1) % 3] + i + 1)]
    out = x[0].cat(x[1])[:num].div(2 ** 8, upcast=False).cast(dtypes.float32).div(2 ** 24)
    out = out.reshape(shape).cast(dtypes.default_float if dtype is None else dtype)
    out.requires_grad = kwargs.get("requires_grad")
    return out.contiguous()

  # ***** creation helper functions *****

  @staticmethod
  def full(shape:Tuple[sint, ...], fill_value:ConstType, **kwargs):
    return Tensor(fill_value, **kwargs).reshape((1, )*len(new_shape := argfix(shape))).expand(new_shape)

  @staticmethod
  def zeros(*shape, **kwargs): return Tensor.full(argfix(*shape), 0.0, **kwargs)

  @staticmethod
  def ones(*shape, **kwargs): return Tensor.full(argfix(*shape), 1.0, **kwargs)

  @staticmethod
  def arange(start, stop=None, step=1, **kwargs):
    if stop is None: stop, start = start, 0
    assert all(isinstance(s, (int, float)) for s in (start, stop, step)), "symbolic arange not supported"
    dtype = kwargs.pop("dtype", dtypes.default_float if any(isinstance(x, float) for x in (start, stop, step)) else dtypes.default_int)
    return (Tensor.full((math.ceil((stop-start)/step),), step, dtype=dtype, **kwargs)._cumsum() + (start - step)).cast(dtype)

  @staticmethod
  def eye(dim:int, **kwargs):
    return Tensor.ones((dim,1),**kwargs).pad((None,(0,dim))).flatten().shrink(((0,dim*dim),)).reshape(dim, dim)

  def full_like(self, fill_value:ConstType, **kwargs):
    return Tensor.full(self.shape, fill_value, dtype=kwargs.pop("dtype", self.dtype), device=kwargs.pop("device", self.device), **kwargs)
  def zeros_like(self, **kwargs): return self.full_like(0, **kwargs)
  def ones_like(self, **kwargs): return self.full_like(1, **kwargs)

  # ***** rng hlops *****

  @staticmethod
  def randn(*shape, dtype:Optional[DType]=None, **kwargs) -> Tensor:
    # https://en.wikipedia.org/wiki/Box%E2%80%93Muller_transform
    src = Tensor.rand((2, *argfix(*shape)), **{**kwargs, "dtype": dtypes.float32})
    return src[0].mul(2*math.pi).cos().mul((1 - src[1]).log().mul(-2).sqrt()).cast(dtype or dtypes.default_float)

  @staticmethod
  def randint(*shape, low=0, high=10, **kwargs) -> Tensor: return Tensor.uniform(*shape, low=low, high=high, dtype=dtypes.int32, **kwargs)

  @staticmethod
  def normal(*shape, mean=0.0, std=1.0, **kwargs) -> Tensor: return (std * Tensor.randn(*shape, **kwargs)) + mean

  @staticmethod
  def uniform(*shape, low=0.0, high=1.0, **kwargs) -> Tensor:
    dtype = kwargs.pop("dtype", dtypes.default_float)
    return ((high-low) * Tensor.rand(*shape, **kwargs)).cast(dtype) + low

  @staticmethod
  def scaled_uniform(*shape, **kwargs) -> Tensor: return Tensor.uniform(*shape, low=-1.0, high=1.0, **kwargs).mul(prod(argfix(*shape))**-0.5)

  # https://www.tensorflow.org/api_docs/python/tf/keras/initializers/GlorotUniform
  @staticmethod
  def glorot_uniform(*shape, **kwargs) -> Tensor:
    return Tensor.uniform(*shape, low=-1.0, high=1.0, **kwargs).mul((6/(argfix(*shape)[0]+prod(argfix(*shape)[1:])))**0.5)

  # https://pytorch.org/docs/stable/_modules/torch/nn/init.html#kaiming_uniform_
  @staticmethod
  def kaiming_uniform(*shape, a:float = 0.01, **kwargs) -> Tensor:
    bound = math.sqrt(3.0) * math.sqrt(2.0 / (1 + a ** 2)) / math.sqrt(prod(argfix(*shape)[1:]))
    return Tensor.uniform(*shape, low=-bound, high=bound, **kwargs)

  # https://pytorch.org/docs/stable/_modules/torch/nn/init.html#kaiming_normal_
  @staticmethod
  def kaiming_normal(*shape, a:float = 0.01, **kwargs) -> Tensor:
    std = math.sqrt(2.0 / (1 + a ** 2)) / math.sqrt(prod(argfix(*shape)[1:]))
    return Tensor.normal(*shape, mean=0.0, std=std, **kwargs)

  def multinomial(self:Tensor, num_samples:int = 1, replacement:bool = False) -> Tensor:
    assert 1 <= self.ndim <= 2 and num_samples > 0, f"{self.ndim=} must be 1 or 2 dim, {num_samples=} must be positive"
    assert replacement or num_samples == 1, "no replacement only supports num_samples = 1"
    weight = self.unsqueeze(0) if self.ndim == 1 else self
    cdf = (cw := weight.cumsum(1).float()) / cw[:, -1].unsqueeze(1)
    unif_samples = Tensor.rand(num_samples, cdf.shape[0], 1, device=self.device)
    indices = (unif_samples.expand((-1, -1, cdf.shape[1])) >= cdf).sum(2).permute((1, 0))
    return (indices.squeeze(0) if self.ndim == 1 else indices).cast(dtypes.int32)

  # ***** toposort and backward pass *****

  def deepwalk(self):
    def _deepwalk(node, visited):
      visited.add(node)
      if getattr(node, "_ctx", None):
        for i in node._ctx.parents:
          if i not in visited: yield from _deepwalk(i, visited)
        yield node
    return list(_deepwalk(self, set()))

  def backward(self) -> Tensor:
    assert self.shape == tuple(), f"backward can only be called for scalar tensors, but it has shape {self.shape})"

    # fill in the first grad with one. don't use Tensor.ones because we don't need contiguous
    # this is "implicit gradient creation"
    self.grad = Tensor(1.0, dtype=self.dtype, device=self.device, requires_grad=False)

    for t0 in reversed(self.deepwalk()):
      if t0.grad is None: raise RuntimeError("tensor has no grad")
      grads = t0._ctx.backward(t0.grad.lazydata)
      grads = [Tensor(g, device=self.device, requires_grad=False) if g is not None else None
        for g in ([grads] if len(t0._ctx.parents) == 1 else grads)]
      for t, g in zip(t0._ctx.parents, grads):
        if g is not None and t.requires_grad:
          assert g.shape == t.shape, f"grad shape must match tensor shape, {g.shape!r} != {t.shape!r}"
          t.grad = g if t.grad is None else (t.grad + g)
      del t0._ctx
    return self

  # ***** movement mlops *****

  def reshape(self, shape, *args) -> Tensor:
    new_shape = argfix(shape, *args)
    new_shape = tuple([-prod(self.shape) // prod(new_shape) if s == -1 else (s if s is not None else self.shape[i]) for i,s in enumerate(new_shape)])
    return F.Reshape.apply(self, shape=new_shape) if new_shape != self.shape else self
  def expand(self, shape, *args) -> Tensor:
    return self._broadcast_to(tuple(sh if s==-1 or s is None else s for s, sh in zip(*(_pad_left(argfix(shape, *args), self.shape)))))
  def permute(self, order, *args) -> Tensor: return F.Permute.apply(self, order=argfix(order, *args))
  def flip(self, axis, *args) -> Tensor: return F.Flip.apply(self, axis=[x if x >= 0 else x+len(self.shape) for x in argfix(axis, *args)])
  def shrink(self, arg:Tuple[Optional[Tuple[sint, sint]], ...]) -> Tensor:
    if all(x is None or x == (0,s) for x,s in zip(arg, self.shape)): return self
    return F.Shrink.apply(self, arg=tuple(x if x is not None else (0,s) for x,s in zip(arg, self.shape)))
  def pad(self, arg:Tuple[Optional[Tuple[sint, sint]], ...], value:float=0.0) -> Tensor:
    if all(x is None or x == (0,0) for x in arg): return self
    ret = F.Pad.apply(self, arg=(narg:=tuple(x if x is not None else (0,0) for x in arg)))
    return ret if 0 == value else ret + F.Pad.apply(Tensor.ones_like(self), arg=narg).where(0, value)

  # ***** movement hlops *****

  # Supported Indexing Implementations:
  #   1. Int indexing (no copy)
  #     - for all dims where there's int, shrink -> reshape
  #     - negative indices are taken relative to the end of the sequence, so X[-2] returns the 2nd-to-last element
  #     - X = Tensor.rand(4,5,9); X[2,-2] shrinks the Tensor to X.shrink(((2, 3), (3, 4), (0, 9))) -> X.shape=(1,1,9)
  #     - Then we reshape (collapse) the int dim away such that for X: (1,1,9) -> (9,)
  #   2. Slice indexing (no copy)
  #     - for all dims where slice is start:end:stride, shrink -> Optional[flip] -> pad -> reshape -> shrink
  #     - first shrink the Tensor to X.shrink(((start, end),))
  #     - then we apply stride through Optional[flip] -> pad -> reshape -> shrink
  #       - flip where dim value is negative
  #       - pad 0's on dims such that reshaping [dim_size_padded] -> [dim_size_padded // stride, stride] is possible
  #       - shrink [dim_size_padded // stride, stride] -> [dim_size_padded // stride, 1]
  #       - reshape [dim_size_padded // stride, 1] -> [dim_size_padded // stride] and now you have your stride
  #   3. None indexing (no copy)
  #     - reshape (inject) a dim at the dim where there's None
  #   4. Tensor indexing (copy)
  #     - use Tensor.arange == tensor_index to create masks for dims with Tensors (adds a dim for each mask)
  #     - combine masks together with mul
  #     - apply mask to self by mask * self
  #     - sum reduce away the extra dims added from creating masks
  # Tiny Things:
  #   1. Supported indices: Union[int, slice, Tensor, None, List, Tuple, Ellipsis]
  #     - for any list, List[Union[List, Tuple, int]], must have homogeneous shape
  #     - for any tuple, Tuple[Union[List, Tuple, int]], must have homogeneous shape
  #   2. Bool indexing is not supported
  #   3. Out of bounds Tensor indexing results in 0
  #     - e.g: Tensor([1, 2, 3])[Tensor([4, 3, 2])] -> [0, 0, 3] index 4 and 3 are OOB
  def __getitem__(self, indices) -> Tensor:
    # 1. indices normalization and validation
    # treat internal tuples and lists as Tensors and standardize indices to list type
    if isinstance(indices, list) and all_int(indices): indices = [Tensor(indices, self.device, requires_grad=False)]
    elif isinstance(indices, (tuple, list)):
      indices = [Tensor(list(i), self.device, requires_grad=False) if isinstance(i, (tuple, list)) else i for i in indices]
    else: indices = [indices]

    # turn scalar Tensors into const val for int indexing if possible
    indices = [self._to_const_val(i) if isinstance(i, Tensor) and i.shape == () else i for i in indices]
    # move Tensor indices to the same device as self
    indices = [i.to(self.device) if isinstance(i, Tensor) else i for i in indices]

    # filter ellipsis and fill with slice(None) or fill rest of indices with slice(None)
    ellipsis_idx = [dim for dim, i in enumerate(indices) if i is Ellipsis]
    fill_idx = ellipsis_idx[0] if ellipsis_idx else len(indices)
    num_indices = len(indices) - len(ellipsis_idx) - sum(1 for i in indices if i is None)
    indices[fill_idx:fill_idx+1] = [slice(None)] * (len(self.shape) - num_indices)

    # use Dict[type, List[dimension]] to track elements in indices
    type_dim: DefaultDict[Union[type, None], List[int]] = defaultdict(list)

    # record None for dimension injection later and filter None and record rest of indices
    type_dim[None] = [dim for dim, i in enumerate(indices) if i is None]
    indices_filtered = [v for v in indices if v is not None]
    for dim,i in enumerate(indices_filtered): type_dim[type(i)].append(dim)

    for index_type in type_dim:
      if index_type not in [None, int, slice, Tensor]: raise IndexError(f"{index_type=} not supported")
    if len(ellipsis_idx) > 1: raise IndexError("indices can only have a single ellipsis ('...')")
    if num_indices > self.ndim: raise IndexError(f"too many {num_indices=} for {self.ndim=}")

    # 2. basic indexing, uses only movement ops (no copy)
    # currently indices_filtered: Tuple[Union[slice, int, Tensor], ...]
    # turn indices in indices_filtered to Tuple[shrink_arg, strides]
    for dim in type_dim[int]:
      if (index := indices_filtered[dim]) >= (size := self.shape[dim]) or index < -size:
        raise IndexError(f"{index=} is out of bounds on {dim=} with {size=}")
      indices_filtered[dim] = ((index, index+1), 1) if index >= 0 else ((size+index, size+index+1), 1)
    for dim in type_dim[slice]:
      if (index := indices_filtered[dim]).step == 0: raise ValueError(f"{index=} on {dim=} cannot have 0 as step")
      s, e, st = index.indices(self.shape[dim])
      indices_filtered[dim] = ((0, 0) if (st * (e - s)) < 0 else (s, e) if st > 0 else (e+1, s+1), st)
    # record tensors and skip all Tensor dims for basic indexing
    tensor_index: List[Tensor] = []
    for dim in type_dim[Tensor]:
      tensor_index.append(index := indices_filtered[dim])
      if not dtypes.is_int(index.dtype): raise IndexError(f"{index.dtype=} on {dim=} is not supported, only int tensor indexing is supported")
      indices_filtered[dim] = ((0, self.shape[dim]), 1)

    new_slice, strides = ((),()) if not indices_filtered else zip(*indices_filtered)
    ret = self.shrink(new_slice).flip(tuple(i for i, s in enumerate(strides) if s < 0))
    if any(abs(s) != 1 for s in strides):
      strides = tuple(abs(s) for s in strides)
      ret = ret.pad(tuple((0, round_up(sh, s) - sh) for s, sh in zip(strides, ret.shape)))
      ret = ret.reshape(tuple(flatten((sh // s, s) for s, sh in zip(strides, ret.shape))))
      ret = ret.shrink(tuple(flatten(((0, sh), (0, 1)) for sh in ret.shape[::2]))).reshape(ret.shape[::2])

    # inject 1 for dim where it's None and collapse dim for int
    new_shape = list(ret.shape)
    for dim in type_dim[None]: new_shape.insert(dim, 1)
    for dim in (dims_collapsed := tuple(dim + sum(1 for d in type_dim[None] if dim >= d) for dim in reversed(type_dim[int]))): new_shape.pop(dim)

    ret = ret.reshape(new_shape)
    assert all_int(ret.shape), f"does not support symbolic shape {ret.shape}"

    # 3. advanced indexing (copy)
    if type_dim[Tensor]:
      # calculate dim of current ret by subtracting dims collapsed and adding dims injected up until tensor_dim
      def calc_dim(tensor_dim:int) -> int:
        return tensor_dim - sum(1 for d in dims_collapsed if tensor_dim >= d) + sum(1 for d in type_dim[None] if tensor_dim >= d)

      # track tensor_dim and tensor_index using a dict
      # calc_dim to get dim and use that to normalize the negative tensor indices
      idx: Dict[int,Tensor] = {(dim := calc_dim(td)):(tensor<0).where(ret.shape[dim],0) + tensor for td,tensor in zip(type_dim[Tensor], tensor_index)}

      masks, first_dim, last_dim = [], min(idx.keys()), max(idx.keys())
      pre_reduce_shape = ret.shape[:first_dim] + (big_shape := broadcast_shape(*(t.shape for t in idx.values()))) + ret.shape[first_dim:]

      # create masks
      for dim, i in idx.items():
        try: i = i.reshape(i.shape + (1,)*(ret.ndim - first_dim)).expand(pre_reduce_shape)
        except ValueError as exc: raise IndexError("cannot broadcast indices") from exc
        a = Tensor.arange(ret.shape[dim], device=self.device, requires_grad=False).reshape((ret.shape[dim],) + (1,)*(ret.ndim - dim - 1))
        masks.append(i == a)

      # reduce masks to 1 mask
      mask: Tensor = functools.reduce(lambda x,y: x.mul(y), masks)

      # inject 1's for the extra dims added in create masks
      sh = ret.shape[:first_dim] + (1,) * len(big_shape) + ret.shape[first_dim:]
      # sum reduce the extra dims introduced in create masks
      ret = (ret.reshape(sh) * mask).sum(tuple(i + len(big_shape) for i in idx.keys()), acc_dtype=ret.dtype)

      # special permute case
      if first_dim != 0 and len(idx) != 1 and tuple(idx.keys()) != tuple(range(first_dim, last_dim+1)):
        ret = ret.permute(*range(first_dim, first_dim+len(big_shape)), *range(0, first_dim), *range(first_dim+len(big_shape), ret.ndim))
    return ret

  def __setitem__(self, indices, v:Union[Tensor, ConstType]):
    if isinstance(self.device, str) and self.device.startswith("DISK"): return self.__getitem__(indices).assign(v)
    # TODO: broadcast v to the shape here, refactor for const v and one way broadcast_shape
    if not isinstance(v, Tensor): v = Tensor(v, self.device, self.dtype)
    assign_to = self.realize().__getitem__(indices)
    # NOTE: we check that indices is valid first
    assert self.lazydata.contiguous(), "setitem target needs to be contiguous"
    # NOTE: contiguous to prevent const folding.
    return assign_to.assign(v._broadcast_to(broadcast_shape(assign_to.shape, v.shape)).contiguous()).realize()

  # NOTE: using slice is discouraged and things should migrate to pad and shrink
  def slice(self, arg:Sequence[Optional[Tuple[int, sint]]], value:float=0) -> Tensor:
    arg_ = tuple(a if a is not None else (0, s) for s,a in zip(self.shape, arg))
    padding = tuple((max(0, -l), max(0, r-s)) for s,(l,r) in zip(self.shape, arg_))
    return self.pad(padding, value=value).shrink(tuple((l + pl, r + pl) for (l,r),(pl,_) in zip(arg_, padding)))

  def gather(self:Tensor, idx:Tensor, dim:int) -> Tensor:
    assert idx.ndim == self.ndim, "self.ndim must equal idx.ndim"
    assert all(s >= i for s,i in zip(self.shape, idx.shape)), "all dim of idx.shape must be smaller than self.shape"
    dim = self._resolve_dim(dim)
    idx = idx.to(self.device).transpose(0, dim).unsqueeze(-1)
    permarg = list(range(self.ndim))
    permarg = permarg[1:dim] + [permarg[0]] + permarg[dim+1:] + [permarg[dim]] if dim != 0 else permarg[1:] + [permarg[0]]
    return ((idx == Tensor.arange(self.shape[dim], requires_grad=False, device=self.device)) * self.permute(*permarg).shrink(
      tuple([*[(0,sh) for sh in idx.shape[1:-1]], None])).unsqueeze(0)).sum(-1, acc_dtype=self.dtype).transpose(0, dim)

  def cat(self:Tensor, *args:Tensor, dim:int=0) -> Tensor:
    dim = self._resolve_dim(dim)
    assert all(len(y.shape) == len(self.shape) and all(y.shape[i] == s for i,s in enumerate(self.shape) if i != dim) for y in args)
    catargs = [self, *args]
    cat_dims = [s.shape[dim] for s in catargs]
    cat_dim_cumsum = [0, *itertools.accumulate(cat_dims)]
    slc:List[List[Optional[Tuple[sint, sint]]]] = [[None for _ in self.shape] for _ in catargs]
    for d,k,s in zip(cat_dims, cat_dim_cumsum[:-1], slc): s[dim] = (k, cat_dim_cumsum[-1] - k - d)
    return functools.reduce(Tensor.__add__, [arg.pad(tuple(s)) for arg,s in zip(catargs, slc)])

  @staticmethod
  def stack(tensors:Sequence[Tensor], dim:int=0) -> Tensor:
    unsqueezed_tensors = [tensor.unsqueeze(dim) for tensor in tensors]
    # checks for shapes and number of dimensions delegated to cat
    return unsqueezed_tensors[0].cat(*unsqueezed_tensors[1:], dim=dim)

  def repeat(self, repeats:Sequence[int]) -> Tensor:
    base_shape = (1,) * (len(repeats) - self.ndim) + self.shape
    new_shape = [x for b in base_shape for x in [1, b]]
    expand_shape = [x for rs in zip(repeats, base_shape) for x in rs]
    final_shape = [r*s for r,s in zip(repeats, base_shape)]
    return self.reshape(new_shape).expand(expand_shape).reshape(final_shape)

  def _resolve_dim(self, dim:int, *, outer:bool=False) -> int:
    if not -max(1, self.ndim+outer) <= dim < max(1, self.ndim+outer):
      raise IndexError(f"{dim=} out of range {[-max(1, self.ndim+outer), max(1, self.ndim+outer)-1]}")
    return dim + self.ndim+outer if dim < 0 else dim

  def split(self, sizes:Union[int, List[int]], dim:int=0) -> Tuple[Tensor, ...]:
    assert all_int(self.shape), f"does not support symbolic shape {self.shape}"
    dim = self._resolve_dim(dim)
    if isinstance(sizes, int): sizes = [min(sizes, self.shape[dim]-i) for i in range(0, max(1, self.shape[dim]), max(1, sizes))]
    assert sum(sizes) == self.shape[dim], f"expect sizes to sum exactly to {self.shape[dim]}, but got {sum(sizes)}"
    return tuple(self[sl] for sl in [tuple([slice(None)]*dim + [slice(sum(sizes[:i]), sum(sizes[:i + 1]))]) for i in range(len(sizes))])

  def chunk(self, num:int, dim:int=0) -> List[Tensor]:
    assert all_int(self.shape), f"does not support symbolic shape {self.shape}"
    assert num > 0, f"expect num to be greater than 0, got: {num}"
    dim = self._resolve_dim(dim)
    return list(self.split(math.ceil(self.shape[dim]/num) if self.shape[dim] else [0]*num, dim=dim))

  def squeeze(self, dim:Optional[int]=None) -> Tensor:
    if dim is None: return self.reshape(tuple(dim for dim in self.shape if dim != 1))
    dim = self._resolve_dim(dim)
    return self if not self.ndim or self.shape[dim] != 1 else self.reshape(self.shape[:dim] + self.shape[dim+1:])

  def unsqueeze(self, dim:int) -> Tensor:
    dim = self._resolve_dim(dim, outer=True)
    return self.reshape(self.shape[:dim] + (1,) + self.shape[dim:])

  # (padding_left, padding_right, padding_top, padding_bottom)
  def pad2d(self, padding:Sequence[int], value:float=0) -> Tensor:
    slc = [(-p0, s+p1) for p0,p1,s in zip(padding[::2], padding[1::2], self.shape[::-1])][::-1]
    return self.slice([(0,s) for s in self.shape[:-(len(padding)//2)]] + slc, value=value)

  @property
  def T(self) -> Tensor: return self.transpose()
  def transpose(self, ax1=1, ax2=0) -> Tensor:
    order = list(range(self.ndim))
    order[ax1], order[ax2] = order[ax2], order[ax1]
    return self.permute(order)
  def flatten(self, start_dim=0, end_dim=-1):
    start_dim, end_dim = self._resolve_dim(start_dim), self._resolve_dim(end_dim)
    return self.reshape(self.shape[:start_dim] + (prod(self.shape[start_dim:end_dim+1]), ) + self.shape[end_dim+1:])
  def unflatten(self, dim:int, sizes:Tuple[int,...]):
    dim = self._resolve_dim(dim)
    return self.reshape(self.shape[:dim] + sizes + self.shape[dim+1:])

  # ***** reduce ops *****

  def _reduce(self, fxn:Type[Function], axis:Optional[Union[int, Tuple[int, ...]]]=None, keepdim=False, acc_dtype:Optional[DType]=None) -> Tensor:
    axis_: Tuple[int, ...] = tuple(range(len(self.shape))) if axis is None else ((axis,) if isinstance(axis, int) else tuple(axis))
    axis_ = tuple(x if x >= 0 else x+len(self.shape) for x in axis_)
    shape = tuple(s for i,s in enumerate(self.shape) if i not in axis_)
    ret = fxn.apply(self, axis=axis_, acc_dtype=acc_dtype)
    return ret if keepdim else ret.reshape(shape)

  def sum(self, axis=None, keepdim=False, acc_dtype:Optional[DType]=None): return self._reduce(F.Sum, axis, keepdim, acc_dtype)
  def max(self, axis=None, keepdim=False): return self._reduce(F.Max, axis, keepdim)
  def min(self, axis=None, keepdim=False): return -((-self).max(axis=axis, keepdim=keepdim))

  def mean(self, axis=None, keepdim=False):
    assert all_int(self.shape), "does not support symbolic shape"
    out = self.sum(axis=axis, keepdim=keepdim)
    return out.div(prod(self.shape) / prod(out.shape)) if 0 not in out.shape else out
  def var(self, axis=None, keepdim=False, correction=1):
    assert all_int(self.shape), "does not support symbolic shape"
    square_sum = ((self - self.mean(axis=axis, keepdim=True)).square()).sum(axis=axis, keepdim=keepdim)
    return square_sum.div(max(0, prod(self.shape)/prod(square_sum.shape)-correction))
  def std(self, axis=None, keepdim=False, correction=1): return self.var(axis, keepdim, correction).sqrt()

  def _softmax(self, axis):
    if len(self.shape) == 0:
      assert axis in [-1, 0], f"{axis=} out of range of [-1, 0]"
      axis = None
    m = self - self.max(axis=axis, keepdim=True)
    e = m.exp()
    return m, e, e.sum(axis=axis, keepdim=True)

  def softmax(self, axis=-1):
    _, e, ss = self._softmax(axis)
    return e.div(ss)

  def log_softmax(self, axis=-1):
    m, _, ss = self._softmax(axis)
    return m - ss.log()

  def argmax(self, axis=None, keepdim=False):
    # NOTE: return the first index if there are multiple occurrences of the maximum values
    if axis is None:
      idx = (self == self.max(axis)) * Tensor.arange(prod(self.shape)-1,-1,-1, requires_grad=False, device=self.device).reshape(self.shape)
      return (prod(self.shape) - idx.max() - 1).cast(dtypes.int32)
    axis = self._resolve_dim(axis)
    m = self == self.max(axis=axis, keepdim=True)
    idx = m * Tensor.arange(self.shape[axis]-1,-1,-1, requires_grad=False, device=self.device).reshape(self.shape[axis], *[1]*(self.ndim-axis-1))
    return (self.shape[axis]-idx.max(axis=axis, keepdim=keepdim)-1).cast(dtypes.int32)
  def argmin(self, axis=None, keepdim=False): return (-self).argmax(axis=axis, keepdim=keepdim)

  @staticmethod
  def einsum(formula:str, *raw_xs) -> Tensor:
    xs:Tuple[Tensor] = argfix(*raw_xs)
    formula = formula.replace(" ", "")
    inputs_str, output = formula.split("->") if "->" in formula else (formula, sorted(formula))
    inputs = [x for x in cast(str,inputs_str).split(',')]
    assert len(xs) == len(inputs), f"number of inputs doesn't match number of operands in formula, expected {len(inputs)}, got {len(xs)}"

    # map the value of each letter in the formula
    letter_val = sorted(merge_dicts([{letter:dim for letter, dim in zip(letters, tensor.shape)} for letters, tensor in zip(inputs, xs)]).items())

    xs_:List[Tensor] = []
    lhs = [sorted(enumerate(s), key=lambda e:e[1]) for s in inputs]
    for x,(order,letters) in zip(xs, [list(zip(*l)) for l in lhs]):
      # permute to the sorted letter order, then reshape/expand to create dimensions for the missing letters
      xs_.append(x.permute(order).reshape([val if letter in letters else 1 for letter,val in letter_val]).expand([val for _,val in letter_val]))

    # determine the inverse permutation to revert back to original order
    rhs_letter_order = argsort(list(output))
    rhs_order = argsort(rhs_letter_order)

    # sum over all axes that's not in the output, then permute to the output order
    return functools.reduce(lambda a,b:a*b, xs_) \
      .sum(axis=[axis for axis,(letter,_) in enumerate(letter_val) if letter not in output]).permute(rhs_order)

  # ***** processing ops *****

  def _pool(self, k_:Tuple[sint, ...], stride:Union[Tuple[int, ...], int]=1, dilation:Union[Tuple[int, ...], int]=1) -> Tensor:
    assert len(self.shape) >= len(k_), f"can't pool {self.shape} with {k_}"
    assert all_int(self.shape) and all_int(k_), f"does not support symbolic {self.shape=}, {k_=}"
    s_, d_ = make_pair(stride, len(k_)), make_pair(dilation, len(k_))
    assert len(k_) == len(s_) == len(d_), f"stride/dilation mismatch kernel:{k_} stride:{s_} dilation:{d_}"
    noop_, i_ = [None] * len(self.shape[:-len(k_)]), self.shape[-len(k_):]
    if any(k > s for k,s in zip(k_, s_)) or any(d != 1 for d in d_):
      o_ = [(i - d * (k-1) - 1)//s + 1 for i,d,k,s in zip(i_, d_, k_, s_)]
      # repeats such that we don't need padding
      xup = self.repeat([1]*len(noop_) + [math.ceil(k*(i+d) / i) for k,i,d in zip(k_, i_, d_)])
      # slice by dilation
      xup = xup.shrink(tuple(noop_ + [(0,k*(i+d)) for k,i,d in zip(k_, i_, d_)])).reshape(noop_ + flatten((k,i+d) for k,i,d in zip(k_, i_, d_)))
      # handle stride
      xup = xup.shrink(noop_ + flatten(((0,k), (0,o*s)) for k,o,s in zip(k_, o_, s_))).reshape(noop_ + flatten((k,o,s) for k,o,s in zip(k_, o_, s_)))
      xup = xup.shrink(noop_ + flatten(((0,k), (0,o), (0,1)) for k,o in zip(k_, o_))).reshape(noop_ + flatten((k,o) for k,o in zip(k_, o_)))
      # permute to move reduce to the end
      return xup.permute(*range(len(noop_)), *[len(noop_)+i*2+1 for i in range(len(i_))], *[len(noop_)+i*2 for i in range(len(i_))])
    # TODO: once the shapetracker can optimize well, remove this alternative implementation. or not if the CPU implementation doesn't use ShapeTracker
    o_ = [(i+(s-k))//s for i,s,k in zip(i_, s_, k_)]
    xup = self.pad(tuple(noop_ + [(0, max(0,o*s-i)) for i,o,s in zip(i_, o_, s_)])).shrink(tuple(noop_ + [(0,o*s) for o,s in zip(o_, s_)]))
    xup = xup.reshape(noop_ + flatten(((o,s) for o,s in zip(o_, s_))))
    xup = xup.shrink(noop_ + flatten(((0,o), (0,k)) for o,k in zip(o_, k_)))
    return xup.permute(*range(len(noop_)), *[len(noop_)+i*2 for i in range(len(i_))], *[len(noop_)+i*2+1 for i in range(len(i_))])

  # NOTE: these work for more than 2D
  def avg_pool2d(self, kernel_size=(2,2), stride=None, dilation=1): return self._pool(
        make_pair(kernel_size), stride if stride is not None else kernel_size, dilation).mean(axis=tuple(range(0-len(make_pair(kernel_size)), 0)))
  def max_pool2d(self, kernel_size=(2,2), stride=None, dilation=1): return self._pool(
        make_pair(kernel_size), stride if stride is not None else kernel_size, dilation).max(axis=tuple(range(0-len(make_pair(kernel_size)), 0)))

  def conv_transpose2d(self, weight:Tensor, bias:Optional[Tensor]=None, groups=1, stride=1, dilation=1, padding=0, output_padding=0) -> Tensor:
    HW, trailing = weight.shape[2:], list(range(3, len(weight.shape)+1))
    x, w = self, weight.unflatten(0, (groups, -1)).permute(0,2,1,*trailing).flip(trailing)
    stride = make_pair(stride, len(HW))
    if any(s>1 for s in stride):
      x = x.reshape(None, None, *flatten((k,1) for k in x.shape[2:]))
      x = x.pad((None, None, *flatten((None,(0,s-1)) for s in stride)))
      x = x.reshape(None, None, *[k*s for k,s in zip(x.shape[2::2], stride)])
      x = x.shrink((None, None, *[(0,k-(s-1)) for k,s in zip(x.shape[2:], stride)]))
    padding = flatten((((k-1)*d-p,(k-1)*d-p+op) for k,d,p,op in reversed(list(
      zip(HW, make_pair(dilation, len(HW)), make_pair(padding, len(HW)), make_pair(output_padding, len(HW)))))))
    return x.conv2d(w.flatten(end_dim=1), groups=groups, bias=bias, dilation=dilation, padding=padding)

  def conv2d(self, weight:Tensor, bias:Optional[Tensor]=None, groups=1, stride=1, dilation=1, padding=0, acc_dtype:Optional[DType]=None) -> Tensor:
    (bs,cin_), (cout,cin), HW = self.shape[:2], weight.shape[:2], weight.shape[2:]
    assert groups*cin == cin_ and len(self.shape) == len(weight.shape), f"Input Tensor shape {self.shape} does not match the shape of the weights {weight.shape}. ({groups*cin} vs. {cin_})"  # noqa: E501
    if isinstance(padding, (tuple,list)): assert len(padding) == 2*len(HW) or len(padding) == len(HW), f"Expected padding of length {2*len(HW)} or {len(HW)}, but got {len(padding)} for tensor of shape {self.shape}"  # noqa: E501
    padding_ = [padding]*2*len(HW) if isinstance(padding, int) else (padding if len(padding) == 2*len(HW) else [p for p in padding for _ in range(2)][::-1])  # noqa: E501

    # conv2d is a pooling op (with padding)
    x = self.pad2d(padding_)._pool(HW, stride, dilation)   # (bs, groups*cin, oy, ox, H, W)
    rcout, oyx = cout//groups, x.shape[2:-len(HW)]
    if not all(x == 3 for x in HW) or stride != 1 or dilation != 1 or not WINO:
      # normal conv
      x = x.reshape(bs, groups, cin, 1, *oyx, *HW).expand(bs, groups, cin, rcout, *oyx, *HW).permute(0,1,3,*[4+i for i in range(len(oyx))],2,*[4+len(oyx)+i for i in range(len(HW))])  # noqa: E501

      # conv! broadcasted to (bs, groups, rcout, *oyx, cin, *HW)
      ret = (x * weight.reshape(1, groups, rcout, *[1] * len(oyx), cin, *HW)).sum([-1-i for i in range(1+len(oyx))], keepdim=True, acc_dtype=acc_dtype).reshape(bs, cout, *oyx)  # noqa: E501
      return ret if bias is None else ret.add(bias.reshape(1, -1, *[1] * len(HW)))

    HWI, HWO = (6,) * len(HW), (4,) * len(HW)  # F(4x4,3x3) winograd tiles
    winograd_G = [[1/4, 0, 0], [-1/6, -1/6, -1/6], [-1/6, 1/6, -1/6], [1/24, 1/12, 1/6], [1/24, -1/12, 1/6], [0, 0, 1]]
    winograd_Bt = [[4, 0, -5, 0, 1, 0], [0, -4, -4, 1, 1, 0], [0, 4, -4, -1, 1, 0], [0, -2, -1, 2, 1, 0], [0, 2, -1, -2, 1, 0], [0, 4, 0, -5, 0, 1]]
    winograd_At = [[1, 1, 1, 1, 1, 0], [0, 1, -1, 2, -2, 0], [0, 1, 1, 4, 4, 0], [0, 1, -1, 8, -8, 1]] # applying At in pre-order doubles compile time

    # todo: stride == dilation
    # use padding to round up to 4x4 output tiles
    # (bs, cin_, tyx, HWI)
    d = self.pad2d(sum([[padding_[i*2], padding_[i*2+1] + (-(dim + sum(padding_[i * 2:(i + 1) * 2]) - 2) % 4)] for i, dim in enumerate(self.shape[-len(HW):])], []))._pool(HWI, HWO)  # noqa: E501
    # move HW to the front: # (HWI, bs, cin_, tyx)
    d = d.permute(*range(len(d.shape)-len(HW),len(d.shape)), *range(len(d.shape)-len(HW)))
    tyx = d.shape[-len(HWI):]  # dim of tiling

    g = weight.permute(*range(len(weight.shape)-len(HW),len(weight.shape)), *range(len(weight.shape)-len(HW)))  # move HW to the front

    # compute 6x6 winograd tiles: GgGt, BtdB
    # (HWI, groups * rcout, cin) -> (HWI, bs=1, groups, rcout, cin, tyx=(1,1))
    gfactors = _apply_winograd_matrix(winograd_G, g, len(HW)).reshape(*HWI, 1, groups, rcout, cin, *([1]*len(tyx)))
    # (HWI, bs, cin_, tyx) -> (HWI, bs, groups, 1 ,cin, *tyx)
    dfactors = _apply_winograd_matrix(winograd_Bt, d, len(HW)).reshape(*HWI, bs, groups, 1, cin, *tyx)

    # matmul; sum across cin: (HWI, bs, groups, rcout, *tyx); then HWI -> HWO: (HWO, bs, groups, rcout, *tyx)
    ret = _apply_winograd_matrix(winograd_At, (gfactors * dfactors).sum(axis=-1-len(HW), acc_dtype=acc_dtype), len(HW))

    # interleave tyx and HWO: (bs, groups, rcout, oy, HO, ox, WO)
    ret = ret.permute([*range(len(HW), len(ret.shape)-len(HW)), *[i+o for i in range(len(HW)) for o in [len(ret.shape)-len(HW),0]]])
    # merge groups and rcout, tyx and HWO: (bs, groups, cout, *yx), shrink to final
    ret = ret.reshape(bs, cout, *[c * HWO[i] for i, c in enumerate(tyx)]).shrink(tuple((0, s) for s in [bs, cout, *oyx]))

    return (ret if bias is None else ret.add(bias.reshape(1, -1, *[1 for _ in range(len(HW))]))).contiguous().contiguous_backward()

  def dot(self, w:Tensor, acc_dtype:Optional[DType]=None) -> Tensor:
    n1, n2 = len(self.shape), len(w.shape)
    assert n1 != 0 and n2 != 0, f"both arguments to matmul need to be at least 1D, but they are {n1}D and {n2}D"
    assert (L:=self.shape[-1]) == (R:=w.shape[-min(n2, 2)]), f"Input Tensor shapes {self.shape} and {w.shape} cannot be multiplied ({L} != {R})"
    x = self.reshape(*self.shape[0:-1], *[1]*min(n1-1, n2-1, 1), self.shape[-1])
    w = w.reshape(*w.shape[0:-2], *[1]*min(n1-1, n2-1, 1), *w.shape[-min(n2, 2):]).transpose(-1, -min(n2, 2))
    return (x*w).sum(-1, acc_dtype=acc_dtype).cast(least_upper_dtype(x.dtype, w.dtype))

  def matmul(self, x:Tensor, reverse=False, acc_dtype:Optional[DType]=None) -> Tensor:
    return x.dot(self, acc_dtype=acc_dtype) if reverse else self.dot(x, acc_dtype=acc_dtype)

  def _cumsum(self, axis:int=0, _first_zero=False) -> Tensor:
    pl_sz = self.shape[axis] - int(not _first_zero and self.shape[axis] != 0)
    return self.transpose(axis,-1).pad2d((pl_sz,0))._pool((self.shape[axis] or 1,)).sum(-1).transpose(axis,-1)
  def cumsum(self, axis:int=0) -> Tensor:
    # TODO: someday the optimizer will find this on it's own
    # for now this is a two stage cumsum
    SPLIT = 256
    if self.shape[axis] <= SPLIT*2: return self._cumsum(axis)
    ret = self.transpose(axis,-1).pad2d((round_up(self.shape[axis], SPLIT)-self.shape[axis], 0))
    ret = ret.unflatten(-1, (-1, SPLIT))._cumsum(-1)
    base_add = ret[..., -1]._cumsum(-1, _first_zero=True)[..., :-1]
    base_add = base_add.unsqueeze(-1).expand(*base_add.shape, ret.shape[-1])
    def fix(x:Tensor): return x.flatten(start_dim=-2)[..., -self.shape[axis]:].transpose(axis,-1)
    return fix(ret) + fix(base_add)

  @staticmethod
  def _tri(r:sint, c:sint, k:int=0, **kwargs) -> Tensor:
    assert all_int((r,c)), "does not support symbolic"
    if r == 0: return Tensor.zeros((r, c), **kwargs)
    return Tensor.arange(r, **kwargs).unsqueeze(1).expand(r,c) <= Tensor.arange(-k, c-k, **kwargs).unsqueeze(0).expand(r,c)
  def triu(self, k:int=0) -> Tensor: return Tensor._tri(self.shape[-2], self.shape[-1], k=k, device=self.device).where(self, 0)
  def tril(self, k:int=0) -> Tensor: return Tensor._tri(self.shape[-2], self.shape[-1], k=k+1, device=self.device).where(0, self)

  # ***** mlops (unary) *****

  def logical_not(self): return F.Eq.apply(*self._broadcasted(False))
  def neg(self): return F.Neg.apply(self) if self.dtype != dtypes.bool else self.logical_not()
  def contiguous(self): return F.Contiguous.apply(self)
  def contiguous_backward(self): return F.ContiguousBackward.apply(self)
  def log(self): return F.Log.apply(self.cast(least_upper_float(self.dtype)))
  def log2(self): return self.log()/math.log(2)
  def exp(self): return F.Exp.apply(self.cast(least_upper_float(self.dtype)))
  def exp2(self): return F.Exp.apply(self*math.log(2))
  def relu(self): return F.Relu.apply(self)
  def sigmoid(self): return F.Sigmoid.apply(self.cast(least_upper_float(self.dtype)))
  def sin(self): return F.Sin.apply(self.cast(least_upper_float(self.dtype)))
  def sqrt(self): return F.Sqrt.apply(self.cast(least_upper_float(self.dtype)))
  def rsqrt(self): return self.reciprocal().sqrt()
  def cos(self): return ((math.pi/2)-self).sin()
  def tan(self): return self.sin() / self.cos()

  # ***** math functions (unary) *****

  def trunc(self: Tensor) -> Tensor: return self.cast(dtypes.int32).cast(self.dtype)
  def ceil(self: Tensor) -> Tensor: return (self > (b := self.trunc())).where(b+1, b)
  def floor(self: Tensor) -> Tensor: return (self < (b := self.trunc())).where(b-1, b)
  def round(self: Tensor) -> Tensor:
    return ((self > 0) == ((b := self.cast(dtypes.int32) / 2.0).cast(dtypes.int32) == b)).where((self - 0.5).ceil(), (self + 0.5).floor())
  def lerp(self, end: Tensor, weight: Union[Tensor, float]) -> Tensor: return self + (end - self) * weight

  def square(self): return self*self
  def clip(self, min_, max_): return self.maximum(min_).minimum(max_)
  def abs(self): return self.relu() + (-self).relu()
  def sign(self): return ((self.float()) / (self.float().abs() + 1e-12)).cast(self.dtype)
  def reciprocal(self): return F.Reciprocal.apply(self.cast(least_upper_float(self.dtype)))

  # ***** activation functions (unary) *****

  def elu(self, alpha=1.0): return self.relu() - alpha*(1-self.exp()).relu()
  def celu(self, alpha=1.0): return self.maximum(0) + (alpha * ((self / alpha).exp() - 1)).minimum(0)
  def swish(self): return self * self.sigmoid()
  def silu(self): return self.swish()   # The SiLU function is also known as the swish F.
  def relu6(self): return self.relu() - (self-6).relu()
  def hardswish(self): return self * (self+3).relu6() * (1/6)
  def tanh(self): return 2.0 * ((2.0 * self).sigmoid()) - 1.0
  def sinh(self): return (self.exp() - self.neg().exp()) / 2
  def cosh(self): return (self.exp() + self.neg().exp()) / 2
  def atanh(self): return ((1 + self)/(1 - self)).log() / 2
  def asinh(self): return (self + (self.square() + 1).sqrt()).log()
  def acosh(self): return (self + (self.square() - 1).sqrt()).log()
  def hardtanh(self, min_val=-1, max_val=1): return self.clip(min_val, max_val)
  def gelu(self): return 0.5 * self * (1 + (self * 0.7978845608 * (1 + 0.044715 * self * self)).tanh())
  def quick_gelu(self): return self * (self * 1.702).sigmoid()
  def leakyrelu(self, neg_slope=0.01): return self.relu() - (-neg_slope*self).relu()
  def mish(self): return self * self.softplus().tanh()
  def softplus(self, beta=1): return (1/beta) * (1 + (self*beta).exp()).log()
  def softsign(self): return self / (1 + self.abs())

  # ***** broadcasted elementwise mlops *****
  def _broadcast_to(self, shape:Tuple[sint, ...]):
    reshape_arg, _ = _pad_left(self.shape, shape)
    if self.ndim > len(shape) or not all(sh in {s,1} or (s==0 and sh==1) for sh,s in zip(reshape_arg, shape)):
      raise ValueError(f"cannot broadcast tensor with shape={self.shape} to {shape=}")
    return F.Expand.apply(self.reshape(reshape_arg), shape=shape) if shape != self.shape else self

  def _broadcasted(self, y:Union[Tensor, ConstType], reverse:bool=False, match_dtype:bool=True) -> Tuple[Tensor, Tensor]:
    x: Tensor = self
    if not isinstance(y, Tensor):
      # make y a Tensor
      assert isinstance(y, (float, int, bool)), f"{type(y)=}, {y=}"
      if isinstance(self.dtype, ImageDType) or dtypes.is_float(x.dtype) or (dtypes.is_int(x.dtype) and isinstance(y, int)): y_dtype = x.dtype
      else: y_dtype = dtypes.from_py(y)
      y = Tensor(dtypes.as_const(y, y_dtype), self.device, y_dtype, requires_grad=False)

    if match_dtype:
      output_dtype = least_upper_dtype(x.dtype, y.dtype)
      x, y = x.cast(output_dtype), y.cast(output_dtype)

    if reverse: x, y = y, x

    # broadcast
    out_shape = broadcast_shape(x.shape, y.shape)
    return x._broadcast_to(out_shape), y._broadcast_to(out_shape)

  def _to_const_val(self, x:Union[Tensor, ConstType]) -> Union[Tensor, ConstType]:
    # TODO: update with multi
    return x.lazydata.base.arg if isinstance(x, Tensor) and isinstance(x.lazydata, LazyBuffer) and x.lazydata.is_unrealized_unmasked_const() \
      and not x.requires_grad and self._broadcasted(x)[0].shape == self.shape else x

  def add(self, x:Union[Tensor, ConstType], reverse=False) -> Tensor: return F.Add.apply(*self._broadcasted(x, reverse))
  def sub(self, x:Union[Tensor, ConstType], reverse=False) -> Tensor: return F.Sub.apply(*self._broadcasted(x, reverse))
  def mul(self, x:Union[Tensor, ConstType], reverse=False) -> Tensor: return F.Mul.apply(*self._broadcasted(x, reverse))
  def div(self, x:Union[Tensor, ConstType], reverse=False, upcast=True) -> Tensor:
    numerator, denominator = self._broadcasted(x, reverse)
    if upcast: numerator, denominator = numerator.cast(least_upper_float(numerator.dtype)), denominator.cast(least_upper_float(denominator.dtype))
    return F.Div.apply(numerator, denominator)
  def xor(self, x:Union[Tensor, ConstType], reverse=False) -> Tensor: return F.Xor.apply(*self._broadcasted(x, reverse))

  def pow(self, x:Union[Tensor, ConstType], reverse=False) -> Tensor:
    x = self._to_const_val(x)
    if not isinstance(x, Tensor) and not reverse:
      # simple pow identities
      if x < 0: return self.reciprocal().pow(-x)
      if x == 0: return 1 + self * 0
      if x in [3,2,1]: return functools.reduce(lambda acc,_: acc * self, range(int(x)-1), self)
      if x == 0.5: return self.sqrt()
    if not isinstance(x, Tensor) and reverse and x > 0: return self.mul(math.log(x)).exp()
    ar = self.abs().log().mul(x).exp() if not reverse or isinstance(x, Tensor) else self.mul(math.log(abs(x))).exp()
    # correct sign of negative numbers raised to a power (cos has a period of 2pi so we use it here to get the oddness of the power)
    sign = (x * math.pi).cos() if isinstance(x, Tensor) else math.cos(x * math.pi) if not reverse else (self * math.pi).cos()
    # we only need to correct the sign if the base is negative
    base_sign = ((self.sign() if not reverse else x.sign() if isinstance(x, Tensor) else math.copysign(1, x)) - 1) / -2
    # we need 0 to be positive so we need to correct base_sign when the base is 0
    base_sign = base_sign - (1.5 * (1 - (self.sign().abs() if not reverse else x.sign().abs() if isinstance(x, Tensor) else abs(int(bool(x))))))
    # inject nan if the base is negative and the power is not an integer
    to_nan = (((x - x.trunc()) * 1e10).abs().clip(0, 1) if isinstance(x, Tensor) else \
              int(bool(x - int(x))) if not reverse else ((self - self.trunc()) * 1e10).abs().clip(0, 1)) * base_sign
    inject_nan = ((((-to_nan) * 2) + 1)).log().add(1) if isinstance(to_nan, Tensor) else 1 if not to_nan else float("nan")
    return ar.mul(sign * base_sign + (1 - base_sign)).mul(inject_nan)

  def maximum(self, x:Union[Tensor, ConstType]) -> Tensor:
    return (self<x).detach().where(x, (self==x).detach().where(((self * 0.5 + x * 0.5).cast(self.dtype)), self))
  def minimum(self, x:Union[Tensor, ConstType]) -> Tensor: return -((-self).maximum(-x))

  def where(self:Tensor, input_:Union[Tensor, ConstType], other:Union[Tensor, ConstType]):
    if isinstance(input_, Tensor): input_, other = input_._broadcasted(other)
    elif isinstance(other, Tensor): other, input_ = other._broadcasted(input_)
    x_,y = self._broadcasted(input_, match_dtype=False)
    x,z = x_._broadcasted(other, match_dtype=False)
    return F.Where.apply(x.cast(dtypes.bool), *y._broadcasted(z))

  # ***** op wrappers (wasted lines to make the typechecker happy) *****

  def __neg__(self) -> Tensor: return self.neg()

  def __add__(self, x) -> Tensor: return self.add(x)
  def __sub__(self, x) -> Tensor: return self.sub(x)
  def __mul__(self, x) -> Tensor: return self.mul(x)
  def __pow__(self, x) -> Tensor: return self.pow(x)
  def __truediv__(self, x) -> Tensor: return self.div(x)
  def __matmul__(self, x) -> Tensor: return self.matmul(x)
  def __xor__(self, x) -> Tensor: return self.xor(x)

  def __radd__(self, x) -> Tensor: return self.add(x, True)
  def __rsub__(self, x) -> Tensor: return self.sub(x, True)
  def __rmul__(self, x) -> Tensor: return self.mul(x, True)
  def __rpow__(self, x) -> Tensor: return self.pow(x, True)
  def __rtruediv__(self, x) -> Tensor: return self.div(x, True)
  def __rmatmul__(self, x) -> Tensor: return self.matmul(x, True)
  def __rxor__(self, x) -> Tensor: return self.xor(x, True)

  def __iadd__(self, x) -> Tensor: return self.assign(self.add(x))
  def __isub__(self, x) -> Tensor: return self.assign(self.sub(x))
  def __imul__(self, x) -> Tensor: return self.assign(self.mul(x))
  def __ipow__(self, x) -> Tensor: return self.assign(self.pow(x))
  def __itruediv__(self, x) -> Tensor: return self.assign(self.div(x))
  def __imatmul__(self, x) -> Tensor: return self.assign(self.matmul(x))
  def __ixor__(self, x) -> Tensor: return self.assign(self.xor(x))

  def __lt__(self, x) -> Tensor: return F.Less.apply(*self._broadcasted(x, False))
  def __gt__(self, x) -> Tensor: return F.Less.apply(*self._broadcasted(x, True))
  def __ge__(self, x) -> Tensor: return (self<x).logical_not()
  def __le__(self, x) -> Tensor: return (self>x).logical_not()
  def __eq__(self, x) -> Tensor: return F.Eq.apply(*self._broadcasted(x, True))       # type: ignore[override]
  def __ne__(self, x) -> Tensor: return (self==x).logical_not()                       # type: ignore[override]

  # ***** functional nn ops *****

  def linear(self, weight:Tensor, bias:Optional[Tensor]=None):
    x = self.mul(weight) if len(weight.shape) == 1 else self.dot(weight)
    return x.add(bias) if bias is not None else x

  def sequential(self, ll:List[Callable[[Tensor], Tensor]]): return functools.reduce(lambda x,f: f(x), ll, self)

  def layernorm(self, axis=-1, eps:float=1e-5) -> Tensor:
    y = (self - self.mean(axis, keepdim=True))
    return y.mul((y*y).mean(axis, keepdim=True).add(eps).rsqrt())

  def batchnorm(self, weight:Optional[Tensor], bias:Optional[Tensor], mean:Tensor, invstd:Tensor, axis:Union[int,Tuple[int,...]]=1) -> Tensor:
    axis_ = argfix(axis)
    shape = tuple(s if ax in axis_ else 1 for ax, s in enumerate(self.shape))
    x = self - mean.reshape(shape)
    if weight is not None: x = x * weight.reshape(shape)
    ret = x.mul(invstd.reshape(shape) if len(invstd.shape) == len(axis_) else invstd)
    return (ret + bias.reshape(shape)) if bias is not None else ret

  def dropout(self, p=0.5) -> Tensor:
    if not Tensor.training or p == 0: return self
    return self * (Tensor.rand(*self.shape, requires_grad=False, device=self.device) >= p) * (1/(1.0 - p))

  def one_hot(self, num_classes:int) -> Tensor:
    return (self[..., None] == Tensor.arange(num_classes, requires_grad=False, device=self.device)).where(1, 0)

  def scaled_dot_product_attention(self, key:Tensor, value:Tensor, attn_mask:Optional[Tensor]=None,
                                   dropout_p:float=0.0, is_causal:bool=False) -> Tensor:
    # NOTE: it works if key, value have symbolic shape
    assert all_int(self.shape), f"does not support symbolic shape {self.shape}"
    if is_causal: attn_mask = Tensor.ones(self.shape[-2], key.shape[-2], requires_grad=False, device=self.device).tril(0).cast(dtypes.bool)
    if attn_mask is not None and attn_mask.dtype == dtypes.bool: attn_mask = (attn_mask == 0).where(-float("inf"), 0)
    qk = self @ key.transpose(-2,-1) / math.sqrt(self.shape[-1])
    return ((qk+attn_mask) if attn_mask is not None else qk).softmax(-1).dropout(dropout_p) @ value

  def binary_crossentropy(self, y:Tensor) -> Tensor:
    return (-y*self.log() - (1-y)*(1-self).log()).mean()

  def binary_crossentropy_logits(self, y:Tensor) -> Tensor:
    return (self.maximum(0) - y * self + (1 + self.abs().neg().exp()).log()).mean()

  def sparse_categorical_crossentropy(self, Y:Tensor, ignore_index=-1, label_smoothing=0.0) -> Tensor:
    assert 0.0 <= label_smoothing <= 1.0, "label_smoothing must be in [0.0, 1.0]"
    # NOTE: self is a logits input
    log_probs, loss_mask = self.log_softmax(), (Y != ignore_index)
    y_counter = Tensor.arange(self.shape[-1], requires_grad=False, device=self.device).unsqueeze(0).expand(Y.numel(), self.shape[-1])
    y = ((y_counter == Y.flatten().reshape(-1, 1)).where(-1, 0) * loss_mask.reshape(-1, 1)).reshape(*Y.shape, self.shape[-1])
    smoothing = -1 * label_smoothing * (log_probs.mean(-1) * loss_mask).sum() / loss_mask.sum()
    return (1 - label_smoothing) * (log_probs * y).sum() / loss_mask.sum() + smoothing

  # ***** cast ops *****

  def llvm_bf16_cast(self, dtype:DType):
    # hack for devices that don't support bfloat16
    assert self.dtype == dtypes.bfloat16
    return self.to("LLVM").bitcast(dtypes.uint16).cast(dtypes.uint32).mul(1<<16).bitcast(dtypes.float32).cast(dtype)
  def cast(self, dtype:DType) -> Tensor: return self if self.dtype == dtype else F.Cast.apply(self, dtype=dtype)
  def bitcast(self, dtype:DType) -> Tensor:
    if self.requires_grad: raise RuntimeError("can't backprop through bitcast")
    return F.Cast.apply(self, dtype=dtype, bitcast=True) if self.dtype != dtype else self
  def float(self) -> Tensor: return self.cast(dtypes.float32)
  def half(self) -> Tensor: return self.cast(dtypes.float16)

  # ***** convenience stuff *****

  @property
  def ndim(self) -> int: return len(self.shape)
  def numel(self) -> sint: return prod(self.shape)
  def element_size(self) -> int: return self.dtype.itemsize
  def nbytes(self) -> int: return self.numel() * self.element_size()
  def is_floating_point(self) -> bool: return dtypes.is_float(self.dtype)

# register functions to move between devices
for device in Device._devices: setattr(Tensor, f"{device.lower()}", functools.partialmethod(Tensor.to, device))

if IMAGE:
  # if IMAGE>0 we install these replacement functions in Tensor (hack!)
  from tinygrad.features.image import image_conv2d, image_dot
  setattr(Tensor, "conv2d", image_conv2d)
  setattr(Tensor, "dot", image_dot)

# TODO: eventually remove this
def custom_random(out:Buffer):
  Tensor._seed += 1
  if DEBUG >= 2: print(f"*** {out.device}   rand  seed {Tensor._seed} size {out.size:<15d} dtype {out.dtype}")
  rng = np.random.default_rng(Tensor._seed)
  if out.dtype == dtypes.half: rng_np_buffer = (rng.integers(low=0, high=2047, size=out.size) / 2048).astype(np.half, copy=False)
  else: rng_np_buffer = rng.random(size=out.size, dtype=np.float32).astype(dtype=out.dtype.np, copy=False)
  out.copyin(rng_np_buffer.data)<|MERGE_RESOLUTION|>--- conflicted
+++ resolved
@@ -7,8 +7,7 @@
 import numpy as np
 
 from tinygrad.dtype import DType, dtypes, ImageDType, ConstType, least_upper_float, least_upper_dtype
-from tinygrad.helpers import argfix, make_pair, flatten, prod, all_int, round_up, merge_dicts, fully_flatten, argsort, IMAGE, DEBUG, WINO, THREEFRY
-from tinygrad.helpers import getenv
+from tinygrad.helpers import argfix, getenv, make_pair, flatten, prod, all_int, round_up, merge_dicts, fully_flatten, argsort, IMAGE, DEBUG, WINO, THREEFRY
 from tinygrad.lazy import LazyBuffer
 from tinygrad.features.multi import MultiLazyBuffer
 from tinygrad.ops import LoadOps
@@ -139,15 +138,10 @@
 
   @staticmethod
   def corealize(lst:Iterable[Tensor]):
-<<<<<<< HEAD
-    outs = flatten([x.lazydata.lbs if isinstance(x.lazydata, MultiLazyBuffer) else [x.lazydata] for x in lst])
     if getenv("FUZZ_SCHEDULE"):
       from test.external.fuzz_schedule import fuzz_schedule
-      return fuzz_schedule(outs)
-    run_schedule(*create_schedule_with_vars(outs))
-=======
+      fuzz_schedule(flatten([x.lazydata.lbs for x in lst]))
     run_schedule(*create_schedule_with_vars(flatten([x.lazydata.lbs for x in lst])))
->>>>>>> 50e780a5
 
   def realize(self) -> Tensor:
     Tensor.corealize([self])
