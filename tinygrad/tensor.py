--- conflicted
+++ resolved
@@ -12,7 +12,8 @@
 from tinygrad.device import Device, Buffer
 from tinygrad.shape.symbolic import sint
 from tinygrad.realize import run_schedule
-from tinygrad.helpers import ImageDType,argfix,make_pair,getenv,IMAGE,DEBUG,flatten,DType,dtypes,prod,all_int,round_up,merge_dicts,fully_flatten
+from tinygrad.helpers import ImageDType, argfix, make_pair, getenv, IMAGE, DEBUG, flatten, DType, dtypes, prod, all_int, round_up, merge_dicts
+from tinygrad.helpers import fully_flatten
 
 class Function:
   def __init__(self, device:str, *tensors:Tensor):
@@ -64,12 +65,9 @@
     elif isinstance(data, bytes): data = LazyBuffer.fromCPU(np.frombuffer(data, np.uint8))
     elif data is None: data = LazyBuffer.fromCPU(np.array([], dtype=(dtype or Tensor.default_type).np))
     elif isinstance(data, list):
-<<<<<<< HEAD
-      data = LazyBuffer.fromCPU(np.array(data, (dtype or (dtypes.int32 if data and all_int(fully_flatten(data)) else Tensor.default_type)).np))
-=======
+      dtype = dtype or (dtypes.int32 if data and all_int(fully_flatten(data)) else Tensor.default_type)
       # NOTE: cast at the end for the types that do not have a numpy dtype
-      data = LazyBuffer.fromCPU(np.array(data, (dtype:=(dtype or (dtypes.int32 if data and all_int(data) else Tensor.default_type))).np)).cast(dtype)
->>>>>>> 88ff1edc
+      data = LazyBuffer.fromCPU(np.array(data, dtype.np)).cast(dtype)
     elif isinstance(data, np.ndarray):
       if data.shape == (): data = LazyBuffer.loadop(LoadOps.CONST, tuple(), dtype or dtypes.from_np(data.dtype), device, data.item())
       else: data = LazyBuffer.fromCPU(data.astype(dtype.np) if dtype is not None and dtype.np is not None else data)
