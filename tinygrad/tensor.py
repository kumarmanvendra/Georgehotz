# inspired by https://github.com/karpathy/micrograd/blob/master/micrograd/engine.py
from __future__ import annotations
import time, math, itertools
from typing import List, Tuple, Callable, Optional, ClassVar, Type, Union, Sequence, Iterable, Dict, DefaultDict, cast, get_args
from collections import defaultdict
from functools import partialmethod, reduce
import numpy as np

<<<<<<< HEAD
from tinygrad.dtype import DType, cast_scalar, dtypes, ImageDType, Scalar, least_upper_float, least_upper_dtype
from tinygrad.helpers import argfix, make_pair, getenv, IMAGE, DEBUG, WINO, flatten, prod, all_int, round_up, merge_dicts, fully_flatten
=======
from tinygrad.dtype import DType, dtypes, ImageDType, Scalar, least_upper_float, least_upper_dtype
from tinygrad.helpers import argfix, make_pair, getenv, IMAGE, DEBUG, WINO, flatten, prod, all_int, round_up, merge_dicts, fully_flatten, flat_mv
>>>>>>> a40df14f
from tinygrad.lazy import LazyBuffer
from tinygrad.features.multi import MultiLazyBuffer
from tinygrad.ops import LoadOps
from tinygrad.device import Device, Buffer
from tinygrad.shape.symbolic import sint
from tinygrad.realize import run_schedule, create_schedule

# **** start with two base classes, Tensor and Function ****

class Function:
  def __init__(self, device:Union[str, Tuple[str, ...]], *tensors:Tensor):
    self.device = device
    self.needs_input_grad = [t.requires_grad for t in tensors]
    self.requires_grad = True if any(self.needs_input_grad) else None if None in self.needs_input_grad else False
    if self.requires_grad: self.parents = tensors

  def forward(self, *args, **kwargs): raise NotImplementedError(f"forward not implemented for {type(self)}")
  def backward(self, *args, **kwargs): raise RuntimeError(f"backward not implemented for {type(self)}")

  @classmethod
  def apply(fxn:Type[Function], *x:Tensor, **kwargs) -> Tensor:
    ctx = fxn(x[0].device, *x)
    ret = Tensor.__new__(Tensor)
    ret.lazydata, ret.requires_grad, ret.grad = ctx.forward(*[t.lazydata for t in x], **kwargs), ctx.requires_grad, None
    ret._ctx = ctx if ctx.requires_grad and not Tensor.no_grad else None  # used by autograd engine
    return ret

import tinygrad.mlops as mlops

def _loadop(op, shape:Tuple[sint,...], dtype:DType, device:Union[str, Tuple[str, ...]], arg=None, src:Optional[LazyBuffer]=None):
  if isinstance(device, str): return LazyBuffer.loadop(op, shape, dtype, device, arg, src)
  return MultiLazyBuffer([LazyBuffer.loadop(op, shape, dtype, d, arg, src) for d in device], None)

def _fromcpu(x: np.ndarray) -> LazyBuffer:
  ret = LazyBuffer.loadop(LoadOps.EMPTY, x.shape, dtypes.from_np(x.dtype), "EXT")
  if x.size == 0:
    ret.realized = Buffer("EXT", 0, dtypes.from_np(x.dtype), (memoryview(bytearray()), None))
  else:
    ret.realized = Buffer("EXT", prod(x.shape), dtypes.from_np(x.dtype), (flat_mv(np.require(x, requirements='C').data), x))
  return ret

def _get_winograd_matcols(mat, dims:int, shp:Tuple[sint, ...], device:Union[str, Tuple[str, ...]]) -> List[List[Tensor]]:
  return [[Tensor.cat(*[Tensor.full(shp[:dim] + (1,) + shp[dim+1:], float(m[k]), device=device) for m in mat], dim=dim)
           for k in range(len(mat[0]))] for dim in range(dims)]

# winograd conv 3 kernel f(4x4,3x3) see: http://arxiv.org/abs/1509.09308
def _apply_winograd_matrix(mat, t:Tensor, dims:int):
  # multiply mat_1 @ mat_2 @ t with foldable constants, where mat_i acts on vector t along dimension i; roughly kron(mat, mat) @ t
  # due to realize-before-expand rule in lazy.py, we must operate in this order: reshape -> expand -> arithmetic
  t_ = t.reshape(t.shape[:dims] + (1,) * dims + t.shape[dims:]).expand(t.shape[:dims] + (len(mat),) * dims + t.shape[dims:])  # add output dims
  # precalculate mat columns for each dim; prod(itertools.product(matcols)) gives the columns of kron(mat, mat, ...)
  matcols = _get_winograd_matcols(mat, dims, t_.shape[dims:], t_.device)
  # multiply each element of t_ by the corresponding stacked column of kron(mat, mat), producing only one view for each element of t
  return sum(prod(col[idx] for col, idx in zip(matcols, mat_is)) * t_[mat_is] for mat_is in itertools.product(range(len(mat[0])), repeat=dims))

class Tensor:
  __slots__ = "lazydata", "requires_grad", "grad", "_ctx"
  __deletable__ = ('_ctx',)
  training: ClassVar[bool] = False
  class train:
    def __init__(self, val=True): self.val = val
    def __enter__(self): self.prev, Tensor.training = Tensor.training, self.val
    def __exit__(self, exc_type, exc_value, traceback): Tensor.training = self.prev

  no_grad: ClassVar[bool] = False
  def __init__(self, data:Union[None, Scalar, List, Tuple, LazyBuffer, np.ndarray, bytes, MultiLazyBuffer],
               device:Optional[Union[str, tuple, list]]=None, dtype:Optional[DType]=None, requires_grad:Optional[bool]=None):
    assert dtype is None or isinstance(dtype, DType), f"invalid dtype {dtype}"
    device = tuple(Device.canonicalize(x) for x in device) if isinstance(device, (tuple, list)) else Device.canonicalize(device)
    # tensors have gradients, buffers do not
    self.grad: Optional[Tensor] = None

    # NOTE: this can be in three states. False and None: no gradient, True: gradient
    # None (the default) will be updated to True if it's put in an optimizer
    self.requires_grad: Optional[bool] = requires_grad

    # internal variables used for autograd graph construction
    self._ctx: Optional[Function] = None
    if isinstance(data, LazyBuffer): assert dtype is None or dtype == data.dtype, "dtype doesn't match, and casting isn't supported"
    elif isinstance(data, get_args(Scalar)): data = _loadop(LoadOps.CONST, tuple(), dtype or dtypes.from_py(data), device, data)
    elif isinstance(data, bytes): data = _fromcpu(np.frombuffer(data, np.uint8))
    elif data is None: data = _loadop(LoadOps.EMPTY, (0,), dtype or dtypes.default_float, device)
    elif isinstance(data, list):
      if (d := fully_flatten(data)) and all(isinstance(s, bool) for s in d): dtype = dtype or dtypes.bool
      elif d and all_int(d): dtype = dtype or dtypes.default_int
      else: dtype = dtype or dtypes.default_float
      # NOTE: cast at the end for the dtypes that do not have a numpy dtype
      data = _fromcpu(np.array(data, dtype.np)).cast(dtype)
    elif isinstance(data, np.ndarray):
      if data.shape == (): data = _loadop(LoadOps.CONST, tuple(), dtype or dtypes.from_np(data.dtype), device, data.item())
      else: data = _fromcpu(data.astype(dtype.np) if dtype is not None and dtype.np is not None else data)

    # data is a LazyBuffer, but it might be on the wrong device
    if not isinstance(data, (LazyBuffer, MultiLazyBuffer)): raise RuntimeError(f"can't create Tensor from {data!r} with type {type(data)}")
    if isinstance(device, tuple):
      # TODO: what if it's a MultiLazyBuffer on other devices?
      self.lazydata: Union[LazyBuffer, MultiLazyBuffer] = MultiLazyBuffer.from_sharded(data, device, None) if isinstance(data, LazyBuffer) else data
    else:
      self.lazydata = data if data.device == device else data.copy_to_device(device)

  def __repr__(self):
    return f"<Tensor {self.lazydata!r} on {self.device} with grad {(self.grad.lazydata if self.grad else None)!r}>"

  # Python has a non moving GC, so this should be okay
  def __hash__(self): return id(self)

  @property
  def device(self) -> Union[str, Tuple[str, ...]]: return self.lazydata.device

  @property
  def shape(self) -> Tuple[sint, ...]: return self.lazydata.shape

  @property
  def dtype(self) -> DType: return self.lazydata.dtype

  # ***** data handlers ****

  @staticmethod
  def corealize(lst:Iterable[Tensor]):
    run_schedule(create_schedule(flatten([x.lazydata.lbs if isinstance(x.lazydata, MultiLazyBuffer) else [x.lazydata] for x in lst])))

  def realize(self) -> Tensor:
    Tensor.corealize([self])
    return self

  def assign(self, x) -> Tensor:
    # TODO: this is a hack for writing to DISK. remove with working assign
    if isinstance(self.device, str) and self.device.startswith("DISK"):
      if x.__class__ is not Tensor: x = Tensor(x, device="CPU", dtype=self.dtype)
      self.contiguous().realize().lazydata.base.realized.copyin(x.numpy().data)
      return self
    if x.__class__ is not Tensor: x = Tensor(x, device=self.device, dtype=self.dtype)
    # NOTE: we allow cross device assign
    assert self.shape == x.shape, f"assign shape mismatch {self.shape} != {x.shape}"
    assert not x.requires_grad  # self requires_grad is okay?
    if DEBUG >= 4: print(f"assign {self.lazydata} <- {x.lazydata}")
    if self.dtype == x.dtype and not getenv("DISALLOW_ASSIGN"):
      if isinstance(self.lazydata, MultiLazyBuffer):
        for d,s in zip(x.lazydata.lbs, self.lazydata.lbs): d.output_buffer = s.base.realized
      else:
        if self.lazydata.base.realized is not None: x.lazydata.output_buffer = self.lazydata.base.realized
    self.lazydata = x.lazydata
    return self
  def detach(self) -> Tensor: return Tensor(self.lazydata, device=self.device, requires_grad=False)

  def _data(self) -> memoryview:
    if 0 in self.shape: return memoryview(bytearray(0))
    t = self if isinstance(self.device, str) else self.to("CPU")   # deal with multitensor
    return cast(Buffer, t.cast(t.dtype.scalar()).contiguous().realize().lazydata.base.realized).as_buffer()

  def data(self) -> memoryview:
    assert self.dtype.fmt is not None, f"no fmt dtype for {self.dtype}"
    assert all_int(self.shape), f"no data if shape is symbolic, {self.shape=}"
    return self._data().cast(self.dtype.fmt, self.shape if len(self.shape) else (1,))
  def item(self) -> Scalar:
    assert self.dtype.fmt is not None, f"no fmt dtype for {self.dtype}"
    assert self.numel() == 1, "must have one element for item"
    return self._data().cast(self.dtype.fmt)[0]
  def numpy(self) -> np.ndarray:
    assert self.dtype.np is not None, f"no np dtype for {self.dtype}"
    assert all_int(self.shape), f"no data if shape is symbolic, {self.shape=}"
    return np.frombuffer(self._data(), dtype=self.dtype.np).reshape(self.shape)

  def to(self, device:Optional[Union[str, Tuple[str, ...]]]) -> Tensor:
    if device is None or device == self.device: return self
    if not isinstance(device, str): return self.shard(device)
    ret = Tensor(self.lazydata, device, requires_grad=self.requires_grad)
    if self.grad: ret.grad = self.grad.to(device)
    return ret

  def to_(self, device:Optional[Union[str, Tuple[str, ...]]]):
    real = self.to(device)
    # TODO: is this assign?
    if self.grad is not None and real.grad is not None: self.grad.lazydata = real.grad.lazydata
    self.lazydata = real.lazydata

  def shard(self, devices:Tuple[str, ...], axis:Optional[int]=None) -> Tensor:
    assert isinstance(self.lazydata, LazyBuffer), "can't shard a MultiLazyBuffer"
    canonical_devices = tuple(Device.canonicalize(x) for x in devices)
    if axis is not None and axis < 0: axis += len(self.shape)
    return Tensor(MultiLazyBuffer.from_sharded(self.lazydata, canonical_devices, axis), device=canonical_devices, requires_grad=self.requires_grad)

  def shard_(self, devices:Tuple[str, ...], axis:Optional[int]=None):
    self.lazydata = self.shard(devices, axis).lazydata
    return self

  # ***** creation llop entrypoint *****

  @staticmethod
  def _loadop(op, shape, device:Optional[str]=None, dtype:Optional[DType]=None, arg=None, **kwargs):
    return Tensor(LazyBuffer.loadop(op, shape, dtype or dtypes.default_float, Device.canonicalize(device), arg), dtype=dtype, device=device, **kwargs)

  @staticmethod
  def empty(*shape, **kwargs): return Tensor._loadop(LoadOps.EMPTY, argfix(*shape), **kwargs)

  _seed: int = int(time.time())
  @staticmethod
  def manual_seed(seed=0): Tensor._seed = seed

  @staticmethod
  def rand(*shape, **kwargs): return Tensor._loadop(LoadOps.CUSTOM, argfix(*shape), arg=custom_random, **kwargs)

  # ***** creation helper functions *****

  @staticmethod
  def full(shape:Tuple[sint, ...], fill_value:Scalar, **kwargs):
    return Tensor(fill_value, **kwargs).reshape((1, )*len(new_shape := argfix(shape))).expand(new_shape)

  @staticmethod
  def zeros(*shape, **kwargs): return Tensor.full(argfix(*shape), 0.0, **kwargs)

  @staticmethod
  def ones(*shape, **kwargs): return Tensor.full(argfix(*shape), 1.0, **kwargs)

  @staticmethod
  def arange(start, stop=None, step=1, **kwargs):
    if stop is None: stop, start = start, 0
    dtype = kwargs.pop("dtype", dtypes.default_float if any(isinstance(x, float) for x in (start, stop, step)) else dtypes.default_int)
    return (Tensor.full((math.ceil((stop-start)/step),), step, dtype=dtype, **kwargs).cumsum() + (start - step)).cast(dtype)

  @staticmethod
  def eye(dim:int, **kwargs):
    return Tensor.ones((dim,1),**kwargs).pad((None,(0,dim))).flatten().shrink(((0,dim*dim),)).reshape(dim, dim)

  def full_like(self, fill_value:Scalar, **kwargs):
    return Tensor.full(self.shape, fill_value, dtype=kwargs.pop("dtype", self.dtype), device=kwargs.pop("device", self.device), **kwargs)
  def zeros_like(self, **kwargs): return self.full_like(0, **kwargs)
  def ones_like(self, **kwargs): return self.full_like(1, **kwargs)

  # ***** rng hlops *****

  @staticmethod
  def randn(*shape, dtype:Optional[DType]=None, **kwargs) -> Tensor:
    # https://en.wikipedia.org/wiki/Box%E2%80%93Muller_transform
    src = Tensor.rand((2, *argfix(*shape)), **kwargs)
    return src[0].mul(2*math.pi).cos().mul((1 - src[1]).log().mul(-2).sqrt()).cast(dtype or dtypes.default_float)

  @staticmethod
  def randint(*shape, low=0, high=10, **kwargs) -> Tensor: return Tensor.uniform(*shape, low=low, high=high, dtype=dtypes.int32, **kwargs)

  @staticmethod
  def normal(*shape, mean=0.0, std=1.0, **kwargs) -> Tensor: return (std * Tensor.randn(*shape, **kwargs)) + mean

  @staticmethod
  def uniform(*shape, low=0.0, high=1.0, **kwargs) -> Tensor:
    dtype = kwargs.pop("dtype", dtypes.default_float)
    return ((high-low) * Tensor.rand(*shape, **kwargs)).cast(dtype) + low

  @staticmethod
  def scaled_uniform(*shape, **kwargs) -> Tensor: return Tensor.uniform(*shape, low=-1.0, high=1.0, **kwargs).mul(prod(argfix(*shape))**-0.5)

  # https://www.tensorflow.org/api_docs/python/tf/keras/initializers/GlorotUniform
  @staticmethod
  def glorot_uniform(*shape, **kwargs) -> Tensor:
    return Tensor.uniform(*shape, low=-1.0, high=1.0, **kwargs).mul((6/(argfix(*shape)[0]+prod(argfix(*shape)[1:])))**0.5)

  # https://pytorch.org/docs/stable/_modules/torch/nn/init.html#kaiming_uniform_
  @staticmethod
  def kaiming_uniform(*shape, a:float = 0.01, **kwargs) -> Tensor:
    bound = math.sqrt(3.0) * math.sqrt(2.0 / (1 + a ** 2)) / math.sqrt(prod(argfix(*shape)[1:]))
    return Tensor.uniform(*shape, low=-bound, high=bound, **kwargs)

  # https://pytorch.org/docs/stable/_modules/torch/nn/init.html#kaiming_normal_
  @staticmethod
  def kaiming_normal(*shape, a:float = 0.01, **kwargs) -> Tensor:
    std = math.sqrt(2.0 / (1 + a ** 2)) / math.sqrt(prod(argfix(*shape)[1:]))
    return Tensor.normal(*shape, mean=0.0, std=std, **kwargs)

  def multinomial(self:Tensor, num_samples:int = 1, replacement:bool = False) -> Tensor:
    assert 1 <= self.ndim <= 2 and num_samples > 0, f"{self.ndim=} must be 1 or 2 dim, {num_samples=} must be positive"
    assert replacement or num_samples == 1, "no replacement only supports num_samples = 1"
    weight = self.unsqueeze(0) if self.ndim == 1 else self
    cdf = (cw := weight.cumsum(1).float()) / cw[:, -1].unsqueeze(1)
    unif_samples = Tensor.rand(num_samples, cdf.shape[0], 1, device=self.device)
    indices = (unif_samples.expand((-1, -1, cdf.shape[1])) >= cdf).sum(2).permute((1, 0))
    return (indices.squeeze(0) if self.ndim == 1 else indices).cast(dtypes.default_int)

  # ***** toposort and backward pass *****

  def deepwalk(self):
    def _deepwalk(node, visited):
      visited.add(node)
      if getattr(node, "_ctx", None):
        for i in node._ctx.parents:
          if i not in visited: yield from _deepwalk(i, visited)
        yield node
    return list(_deepwalk(self, set()))

  def backward(self) -> Tensor:
    assert self.shape == tuple(), f"backward can only be called for scalar tensors, but it has shape {self.shape})"

    # fill in the first grad with one. don't use Tensor.ones because we don't need contiguous
    # this is "implicit gradient creation"
    self.grad = Tensor(1.0, device=self.device, requires_grad=False)

    for t0 in reversed(self.deepwalk()):
      if t0.grad is None: raise RuntimeError("tensor has no grad")
      grads = t0._ctx.backward(t0.grad.lazydata)
      grads = [Tensor(g, device=self.device, requires_grad=False) if g is not None else None
        for g in ([grads] if len(t0._ctx.parents) == 1 else grads)]
      for t, g in zip(t0._ctx.parents, grads):
        if g is not None and t.requires_grad:
          assert g.shape == t.shape, f"grad shape must match tensor shape, {g.shape!r} != {t.shape!r}"
          t.grad = g if t.grad is None else (t.grad + g)
      del t0._ctx
    return self

  # ***** movement mlops *****

  def reshape(self, shape, *args) -> Tensor:
    new_shape = argfix(shape, *args)
    new_shape = tuple([-prod(self.shape) // prod(new_shape) if s == -1 else (s if s is not None else self.shape[i]) for i,s in enumerate(new_shape)])
    return mlops.Reshape.apply(self, shape=new_shape) if new_shape != self.shape else self
  def expand(self, shape, *args) -> Tensor:
    new_shape = tuple([x if x != -1 and x is not None else s for s,x in zip(self.shape, argfix(shape, *args))])
    return mlops.Expand.apply(self, shape=new_shape) if new_shape != self.shape else self
  def permute(self, order, *args) -> Tensor: return mlops.Permute.apply(self, order=argfix(order, *args))
  def flip(self, axis, *args) -> Tensor: return mlops.Flip.apply(self, axis=[x if x >= 0 else x+len(self.shape) for x in argfix(axis, *args)])
  def shrink(self, arg:Tuple[Optional[Tuple[sint, sint]], ...]) -> Tensor:
    if all(x is None or x == (0,s) for x,s in zip(arg, self.shape)): return self
    return mlops.Shrink.apply(self, arg=tuple(x if x is not None else (0,s) for x,s in zip(arg, self.shape)))
  def pad(self, arg:Tuple[Optional[Tuple[sint, sint]], ...], value:float=0.0) -> Tensor:
    if all(x is None or x == (0,0) for x in arg): return self
    ret = mlops.Pad.apply(self, arg=(narg:=tuple(x if x is not None else (0,0) for x in arg)))
    return ret if 0 == value else ret + mlops.Pad.apply(Tensor.ones_like(self), arg=narg).where(0, value)

  # ***** movement hlops *****

  # Supported Indexing Implementations:
  #   1. Int indexing (no copy)
  #     - for all dims where there's int, shrink -> reshape
  #     - negative indices are taken relative to the end of the sequence, so X[-2] returns the 2nd-to-last element
  #     - X = Tensor.rand(4,5,9); X[2,-2] shrinks the Tensor to X.shrink(((2, 3), (3, 4), (0, 9))) -> X.shape=(1,1,9)
  #     - Then we reshape (collapse) the int dim away such that for X: (1,1,9) -> (9,)
  #   2. Slice indexing (no copy)
  #     - for all dims where slice is start:end:stride, shrink -> Optional[flip] -> pad -> reshape -> shrink
  #     - first shrink the Tensor to X.shrink(((start, end),))
  #     - then we apply stride through Optional[flip] -> pad -> reshape -> shrink
  #       - flip where dim value is negative
  #       - pad 0's on dims such that reshaping [dim_size_padded] -> [dim_size_padded // stride, stride] is possible
  #       - shrink [dim_size_padded // stride, stride] -> [dim_size_padded // stride, 1]
  #       - reshape [dim_size_padded // stride, 1] -> [dim_size_padded // stride] and now you have your stride
  #   3. None indexing (no copy)
  #     - reshape (inject) a dim at the dim where there's None
  #   4. Tensor indexing (copy)
  #     - use Tensor.arange == tensor_index to create a mask
  #     - apply mask to self by mask * self for dims where index is a tensor
  #     - (mask * self).sum(dim) to reduce to correct shape
  # Tiny Things:
  #   1. Supported indices: Union[int, slice, Tensor, None, List, Tuple, Ellipsis]
  #     - for any list, List[Union[List, Tuple, int]], must have homogeneous shape
  #     - for any tuple, Tuple[Union[List, Tuple, int]], must have homogeneous shape
  #   2. Bool indexing is not supported
  #   3. Out of bounds Tensor indexing results in 0
  #     - e.g: Tensor([1, 2, 3])[Tensor([4, 3, 2])] -> [0, 0, 3] index 4 and 3 are OOB
  def __getitem__(self, indices) -> Tensor:
    # 1. indices normalization and validation
    # treat internal tuples and lists as Tensors and standardize indices to list type
    if isinstance(indices, list) and all_int(indices): indices = [Tensor(indices, self.device, requires_grad=False)]
    elif isinstance(indices, (tuple, list)):
      indices = [Tensor(list(i), self.device, requires_grad=False) if isinstance(i, (tuple, list)) else i for i in indices]
    else: indices = [indices]

    # turn scalar Tensors into const val for int indexing if possible
    indices = [self._to_const_val(i) if isinstance(i, Tensor) else i for i in indices]
    # move Tensor indices to the same device as self
    indices = [i.to(self.device) if isinstance(i, Tensor) else i for i in indices]

    # filter ellipsis and fill with slice(None) or fill rest of indices with slice(None)
    ellipsis_idx = [dim for dim, i in enumerate(indices) if i is Ellipsis]
    fill_idx = ellipsis_idx[0] if ellipsis_idx else len(indices)
    num_indices = len(indices) - len(ellipsis_idx) - sum(1 for i in indices if i is None)
    indices[fill_idx:fill_idx+1] = [slice(None)] * (len(self.shape) - num_indices)

    # use Dict[type, List[dimension]] to track elements in indices
    type_dim: DefaultDict[Union[type, None], List[int]] = defaultdict(list)

    # record None for dimension injection later and filter None and record rest of indices
    type_dim[None] = [dim for dim, i in enumerate(indices) if i is None]
    indices_filtered = [v for v in indices if v is not None]
    for dim,i in enumerate(indices_filtered): type_dim[type(i)].append(dim)

    for index_type in type_dim:
      if index_type not in [None, int, slice, Tensor]: raise IndexError(f"{index_type=} not supported")
    if len(ellipsis_idx) > 1: raise IndexError("indices can only have a single ellipsis ('...')")
    if num_indices > self.ndim: raise IndexError(f"too many {num_indices=} for {self.ndim=}")

    # 2. basic indexing, uses only movement ops (no copy)
    # currently indices_filtered: Tuple[Union[slice, int, Tensor], ...]
    # turn indices in indices_filtered to Tuple[shrink_arg, strides]
    for dim in type_dim[int]:
      if (index := indices_filtered[dim]) >= (size := self.shape[dim]) or index < -size:
        raise IndexError(f"{index=} is out of bounds on {dim=} with {size=}")
      indices_filtered[dim] = ((index, index+1), 1) if index >= 0 else ((size+index, size+index+1), 1)
    for dim in type_dim[slice]:
      if (index := indices_filtered[dim]).step == 0: raise ValueError(f"{index=} on {dim=} cannot have 0 as step")
      s, e, st = index.indices(self.shape[dim])
      indices_filtered[dim] = ((0, 0) if (st * (e - s)) < 0 else (s, e) if st > 0 else (e+1, s+1), st)
    # record tensors and skip all Tensor dims for basic indexing
    tensor_index: List[Tensor] = []
    for dim in type_dim[Tensor]:
      tensor_index.append(index := indices_filtered[dim])
      if not dtypes.is_int(index.dtype): raise IndexError(f"{index.dtype=} on {dim=} is not supported, only int tensor indexing is supported")
      indices_filtered[dim] = ((0, self.shape[dim]), 1)

    new_slice, strides = ((),()) if not indices_filtered else zip(*indices_filtered)
    ret = self.shrink(new_slice).flip(tuple(i for i, s in enumerate(strides) if s < 0))
    if any(abs(s) != 1 for s in strides):
      strides = tuple(abs(s) for s in strides)
      ret = ret.pad(tuple((0, round_up(sh, s) - sh) for s, sh in zip(strides, ret.shape)))
      ret = ret.reshape(tuple(flatten((sh // s, s) for s, sh in zip(strides, ret.shape))))
      ret = ret.shrink(tuple(flatten(((0, sh), (0, 1)) for sh in ret.shape[::2]))).reshape(ret.shape[::2])

    # inject 1 for dim where it's None and collapse dim for int
    new_shape = list(ret.shape)
    for dim in type_dim[None]: new_shape.insert(dim, 1)
    for dim in (dims_collapsed := tuple(dim + sum(1 for d in type_dim[None] if dim >= d) for dim in reversed(type_dim[int]))): new_shape.pop(dim)

    ret = ret.reshape(new_shape)
    assert all_int(ret.shape), f"does not support symbolic shape {ret.shape}"

    # 3. advanced indexing (copy)
    if type_dim[Tensor]:
      # calculate dim of current ret by subtracting dims collapsed and adding dims injected up until tensor_dim
      def calc_dim(tensor_dim:int) -> int:
        return tensor_dim - sum(1 for d in dims_collapsed if tensor_dim >= d) + sum(1 for d in type_dim[None] if tensor_dim >= d)

      # track tensor_dim and tensor_index using a dict
      # calc_dim to get dim and use that to normalize the negative tensor indices
      idx: Dict[int,Tensor] = {(dim := calc_dim(td)):(tensor<0).where(ret.shape[dim],0) + tensor for td,tensor in zip(type_dim[Tensor],tensor_index)}

      # compute sum_dim, arange, and idx
      max_idx_dim, first_dim, last_dim = max(i.ndim for i in idx.values()), min(idx.keys()), max(idx.keys())
      sum_dim = tuple(d if n==0 else d+max_idx_dim-n for n,d in enumerate(idx.keys()))
      arange = [Tensor.arange(ret.shape[d], requires_grad=False, device=self.device).reshape(ret.shape[d], *[1]*(ret.ndim+max_idx_dim-n-sd-1)) \
                for n,(sd,d) in enumerate(zip(sum_dim, idx.keys()))]
      reshaped_idx = [i.reshape(i.shape + (1,)*(ret.ndim - first_dim - (n or 1))) for n,i in enumerate(idx.values())]
      ret = ret.reshape(ret.shape[:first_dim+1] + (1,)*max_idx_dim + ret.shape[first_dim+1:])

      # iteratively eq -> mul -> sum fancy index
      try:
        for a,i,sd in zip(arange, reshaped_idx, sum_dim): ret = (a==i).mul(ret).sum(sd)
      except AssertionError as exc: raise IndexError("cannot broadcast indices") from exc

      # special permute case
      if first_dim != 0 and len(idx) != 1 and tuple(idx.keys()) != tuple(range(first_dim, last_dim+1)):
        ret_dims = list(range(ret.ndim))
        ret = ret.permute(ret_dims[first_dim:first_dim+max_idx_dim] + ret_dims[:first_dim] + ret_dims[first_dim+max_idx_dim:])
    return ret

  def __setitem__(self,indices,v): return self.__getitem__(indices).assign(v)

  # NOTE: using slice is discouraged and things should migrate to pad and shrink
  def slice(self, arg:Sequence[Optional[Tuple[int, sint]]], value:float=0) -> Tensor:
    arg_ = tuple(a if a is not None else (0, s) for s,a in zip(self.shape, arg))
    padding = tuple((max(0, -l), max(0, r-s)) for s,(l,r) in zip(self.shape, arg_))
    return self.pad(padding, value=value).shrink(tuple((l + pl, r + pl) for (l,r),(pl,_) in zip(arg_, padding)))

  def gather(self:Tensor, idx:Tensor, dim:int) -> Tensor:
    assert idx.ndim == self.ndim, "self.ndim must equal idx.ndim"
    assert all(s >= i for s,i in zip(self.shape, idx.shape)), "all dim of idx.shape must be smaller than self.shape"
    if dim < 0: dim += self.ndim
    idx = idx.to(self.device).transpose(ax1=dim, ax2=0).unsqueeze(-1)
    permarg = list(range(self.ndim))
    permarg = permarg[1:dim] + [permarg[0]] + permarg[dim+1:] + [permarg[dim]] if dim != 0 else permarg[1:] + [permarg[0]]
    return ((idx == Tensor.arange(self.shape[dim], requires_grad=False, device=self.device)) * self.permute(*permarg).shrink(
      tuple([*[(0,sh) for sh in idx.shape[1:-1]], (0,self.shape[dim])])).unsqueeze(0)).sum(-1).transpose(ax1=0, ax2=dim)

  def cat(self:Tensor, *args:Tensor, dim:int=0) -> Tensor:
    if dim < 0: dim += self.ndim
    assert all(len(y.shape) == len(self.shape) and all(y.shape[i] == s for i,s in enumerate(self.shape) if i != dim) for y in args)
    catargs = [self, *args]
    cat_dims = [s.shape[dim] for s in catargs]
    cat_dim_cumsum = [0, *itertools.accumulate(cat_dims)]
    slc:List[List[Optional[Tuple[sint, sint]]]] = [[None for _ in self.shape] for _ in catargs]
    for d,k,s in zip(cat_dims, cat_dim_cumsum[:-1], slc): s[dim] = (k, cat_dim_cumsum[-1] - k - d)
    return reduce(Tensor.__add__, [arg.pad(tuple(s)) for arg,s in zip(catargs, slc)])

  @staticmethod
  def stack(tensors:Sequence[Tensor], dim:int=0) -> Tensor:
    unsqueezed_tensors = [tensor.unsqueeze(dim) for tensor in tensors]
    # checks for shapes and number of dimensions delegated to cat
    return unsqueezed_tensors[0].cat(*unsqueezed_tensors[1:], dim=dim)

  def repeat(self, repeats:Sequence[int]) -> Tensor:
    base_shape = (1,) * (len(repeats) - self.ndim) + self.shape
    new_shape = [x for b in base_shape for x in [1, b]]
    expand_shape = [x for rs in zip(repeats, base_shape) for x in rs]
    final_shape = [r*s for r,s in zip(repeats, base_shape)]
    return self.reshape(new_shape).expand(expand_shape).reshape(final_shape)

  def split(self, sizes:Union[int, List[int]], dim:int=0) -> Tuple[Tensor, ...]:
    assert all_int(self.shape), f"does not support symbolic shape {self.shape}"
    dim = dim + self.ndim if dim < 0 else dim
    if isinstance(sizes, int): return tuple(self.chunk(math.ceil(self.shape[dim]/sizes)))
    return tuple(self[sl] for sl in [tuple([slice(None)]*dim + [slice(sum(sizes[:i]), sum(sizes[:i + 1]))]) for i in range(len(sizes))])

  def chunk(self, num:int, dim:int=0) -> List[Tensor]:
    assert all_int(self.shape), f"does not support symbolic shape {self.shape}"
    dim, step = dim + self.ndim if dim < 0 else dim, math.ceil(self.shape[dim]/num)
    slice_params = [[slice(None)]*dim + [slice(k, k + step)] for k in range(0, self.shape[dim], step)]
    return [self[tuple(sl)] for sl in slice_params]

  def squeeze(self, dim:Optional[int]=None) -> Tensor:
    if dim is None: return self.reshape(tuple(dim for dim in self.shape if dim != 1))
    if self.ndim == 0 and dim in [-1, 0]: return self  # this is to match torch behavior
    if not -self.ndim <= dim <= self.ndim-1: raise IndexError(f"{dim=} out of range {[-self.ndim, self.ndim-1] if self.ndim else [-1, 0]}")
    if dim < 0: dim += self.ndim
    return self if self.shape[dim] != 1 else self.reshape(self.shape[:dim] + self.shape[dim+1:])

  def unsqueeze(self, dim:int) -> Tensor:
    if dim < 0: dim = self.ndim + dim + 1
    return self.reshape(self.shape[:dim] + (1,) + self.shape[dim:])

  # (padding_left, padding_right, padding_top, padding_bottom)
  def pad2d(self, padding:Sequence[int], value:float=0) -> Tensor:
    slc = [(-p0, s+p1) for p0,p1,s in zip(padding[::2], padding[1::2], self.shape[::-1])][::-1]
    return self.slice([(0,s) for s in self.shape[:-(len(padding)//2)]] + slc, value=value)

  @property
  def T(self) -> Tensor: return self.transpose()
  def transpose(self, ax1=1, ax2=0) -> Tensor:
    order = list(range(self.ndim))
    order[ax1], order[ax2] = order[ax2], order[ax1]
    return self.permute(order)
  def flatten(self, start_dim=0, end_dim=-1):
    start_dim, end_dim = start_dim + self.ndim if start_dim < 0 else start_dim, end_dim + self.ndim if end_dim < 0 else end_dim
    return self.reshape(self.shape[:start_dim] + (prod(self.shape[start_dim:end_dim+1]), ) + self.shape[end_dim+1:])
  def unflatten(self, dim:int, sizes:Tuple[int,...]):
    if dim < 0: dim += self.ndim
    return self.reshape(self.shape[:dim] + sizes + self.shape[dim+1:])

  # ***** reduce ops *****

  def _reduce(self, fxn:Type[Function], axis:Optional[Union[int, Tuple[int, ...]]]=None, keepdim=False) -> Tensor:
    axis_: List[int] = list(range(len(self.shape))) if axis is None else ([axis] if isinstance(axis, int) else list(axis))
    axis_ = [x if x >= 0 else x+len(self.shape) for x in axis_]
    shape = tuple(s for i,s in enumerate(self.shape) if i not in axis_)
    ret = fxn.apply(self, new_shape=tuple([1 if i in axis_ else s for i,s in enumerate(self.shape)]))
    return ret if keepdim else ret.reshape(shape=shape)

  def sum(self, axis=None, keepdim=False, acc_dtype:Optional[DType]=None):
    if acc_dtype is None: acc_dtype = least_upper_dtype(self.dtype, dtypes.uint) if dtypes.is_unsigned(self.dtype) else \
                                      least_upper_dtype(self.dtype, dtypes.int) if (dtypes.is_int(self.dtype) or self.dtype==dtypes.bool) else \
                                      least_upper_dtype(self.dtype, dtypes.float)
    # cast back to float16 or bfloat16 to match torch / jax behavior, but we use float for acc
    output_dtype = self.dtype if self.dtype in (dtypes.float16, dtypes.bfloat16) else acc_dtype
    return self.cast(acc_dtype)._reduce(mlops.Sum, axis, keepdim).cast(output_dtype)

  def max(self, axis=None, keepdim=False): return self._reduce(mlops.Max, axis, keepdim)
  def min(self, axis=None, keepdim=False): return -((-self).max(axis=axis, keepdim=keepdim))

  def mean(self, axis=None, keepdim=False):
    assert all_int(self.shape), "does not support symbolic shape"
    out = self.sum(axis=axis, keepdim=keepdim)
    return out.div(prod(self.shape) / prod(out.shape)) if 0 not in out.shape else out
  def var(self, axis=None, keepdim=False, correction=1):
    assert all_int(self.shape), "does not support symbolic shape"
    square_sum = ((self - self.mean(axis=axis, keepdim=True)).square()).sum(axis=axis, keepdim=keepdim)
    return square_sum.div(max(0, prod(self.shape)/prod(square_sum.shape)-correction))
  def std(self, axis=None, keepdim=False, correction=1): return self.var(axis, keepdim, correction).sqrt()

  def _softmax(self, axis):
    m = self - self.max(axis=axis, keepdim=True)
    e = m.exp()
    return m, e, e.sum(axis=axis, keepdim=True)

  def softmax(self, axis=-1):
    _, e, ss = self._softmax(axis)
    return e.div(ss)

  def log_softmax(self, axis=-1):
    m, _, ss = self._softmax(axis)
    return m - ss.log()

  def argmax(self, axis=None, keepdim=False):
    if axis is None:
      idx = (self == self.max(axis)) * Tensor.arange(prod(self.shape)-1,-1,-1, requires_grad=False, device=self.device).reshape(self.shape)
      return (prod(self.shape) - idx.max() - 1).cast(dtypes.default_int)
    axis = axis + len(self.shape) if axis < 0 else axis
    m = self == self.max(axis=axis, keepdim=True)
    idx = m * Tensor.arange(self.shape[axis]-1,-1,-1, requires_grad=False, device=self.device).reshape(self.shape[axis], *[1]*(self.ndim-axis-1))
    return (self.shape[axis]-idx.max(axis=axis, keepdim=keepdim)-1).cast(dtypes.default_int)
  def argmin(self, axis=None, keepdim=False): return (-self).argmax(axis=axis, keepdim=keepdim)

  @staticmethod
  def einsum(formula:str, *raw_xs) -> Tensor:
    xs:Tuple[Tensor] = argfix(*raw_xs)
    formula = formula.replace(" ", "")
    inputs_str, output = formula.split("->") if "->" in formula else (formula, sorted(formula))
    inputs = [x for x in cast(str,inputs_str).split(',')]
    assert len(xs) == len(inputs), f"number of inputs doesn't match number of operands in formula, expected {len(inputs)}, got {len(xs)}"

    # map the value of each letter in the formula
    letter_val = sorted(merge_dicts([{letter:dim for letter, dim in zip(letters, tensor.shape)} for letters, tensor in zip(inputs, xs)]).items())

    xs_:List[Tensor] = []
    lhs = [sorted(enumerate(s), key=lambda e:e[1]) for s in inputs]
    for x,(order,letters) in zip(xs, [list(zip(*l)) for l in lhs]):
      # permute to the sorted letter order, then reshape/expand to create dimensions for the missing letters
      xs_.append(x.permute(order).reshape([val if letter in letters else 1 for letter,val in letter_val]).expand([val for _,val in letter_val]))

    rhs_order, rhs_letters = tuple(zip(*sorted(enumerate(output), key=lambda e:e[1]))) or ([], [])
    # sum over all axes that's not in the output, then permute to the output order
    return reduce(lambda a,b:a*b, xs_).sum(axis=[axis for axis,(letter,_) in enumerate(letter_val) if letter not in rhs_letters]).permute(rhs_order)

  # ***** processing ops *****

  def _pool(self, k_:Tuple[sint, ...], stride:Union[Tuple[int, ...], int]=1, dilation:Union[Tuple[int, ...], int]=1) -> Tensor:
    assert len(self.shape) >= len(k_), f"can't pool {self.shape} with {k_}"
    assert all_int(self.shape) and all_int(k_), f"does not support symbolic {self.shape=}, {k_=}"
    s_, d_ = make_pair(stride, len(k_)), make_pair(dilation, len(k_))
    assert len(k_) == len(s_) == len(d_), f"stride/dilation mismatch kernel:{k_} stride:{s_} dilation:{d_}"
    noop_, i_ = [None] * len(self.shape[:-len(k_)]), self.shape[-len(k_):]
    if any(k > s for k,s in zip(k_, s_)) or any(d != 1 for d in d_):
      o_ = [(i - d * (k-1) - 1)//s + 1 for i,d,k,s in zip(i_, d_, k_, s_)]
      # repeats such that we don't need padding
      xup = self.repeat([1]*len(noop_) + [math.ceil(k*(i+d) / i) for k,i,d in zip(k_, i_, d_)])
      # slice by dilation
      xup = xup.slice(noop_ + [(0,k*(i+d)) for k,i,d in zip(k_, i_, d_)]).reshape(noop_ + flatten((k,i+d) for k,i,d in zip(k_, i_, d_)))
      # handle stride
      xup = xup.slice(noop_ + flatten(((0,k), (0,o*s)) for k,o,s in zip(k_, o_, s_))).reshape(noop_ + flatten((k,o,s) for k,o,s in zip(k_, o_, s_)))
      xup = xup.slice(noop_ + flatten(((0,k), (0,o), (0,1)) for k,o in zip(k_, o_))).reshape(noop_ + flatten((k,o) for k,o in zip(k_, o_)))
      # permute to move reduce to the end
      return xup.permute(*range(len(noop_)), *[len(noop_)+i*2+1 for i in range(len(i_))], *[len(noop_)+i*2 for i in range(len(i_))])
    # TODO: once the shapetracker can optimize well, remove this alternative implementation. or not if the CPU implementation doesn't use ShapeTracker
    o_ = [(i+(s-k))//s for i,s,k in zip(i_, s_, k_)]
    xup = self.slice(noop_ + [(0,o*s) for o,s in zip(o_, s_)])
    xup = xup.reshape(noop_ + flatten(((o,s) for o,s in zip(o_, s_))))
    xup = xup.slice(noop_ + flatten(((0,o), (0,k)) for o,k in zip(o_, k_)))
    return xup.permute(*range(len(noop_)), *[len(noop_)+i*2 for i in range(len(i_))], *[len(noop_)+i*2+1 for i in range(len(i_))])

  # NOTE: these work for more than 2D
  def avg_pool2d(self, kernel_size=(2,2), stride=None, dilation=1): return self._pool(
        make_pair(kernel_size), stride if stride is not None else kernel_size, dilation).mean(axis=tuple(range(0-len(make_pair(kernel_size)), 0)))
  def max_pool2d(self, kernel_size=(2,2), stride=None, dilation=1): return self._pool(
        make_pair(kernel_size), stride if stride is not None else kernel_size, dilation).max(axis=tuple(range(0-len(make_pair(kernel_size)), 0)))

  def conv_transpose2d(self, weight:Tensor, bias:Optional[Tensor]=None, groups=1, stride=1, dilation=1, padding=0, output_padding=0) -> Tensor:
    HW, trailing = weight.shape[2:], list(range(3, len(weight.shape)+1))
    x, w = self, weight.unflatten(0, (groups, -1)).permute(0,2,1,*trailing).flip(trailing)
    stride = make_pair(stride, len(HW))
    if any(s>1 for s in stride):
      x = x.reshape(None, None, *flatten((k,1) for k in x.shape[2:]))
      x = x.pad((None, None, *flatten((None,(0,s-1)) for s in stride)))
      x = x.reshape(None, None, *[k*s for k,s in zip(x.shape[2::2], stride)])
      x = x.shrink((None, None, *[(0,k-(s-1)) for k,s in zip(x.shape[2:], stride)]))
    padding = flatten((((k-1)*d-p,(k-1)*d-p+op) for k,d,p,op in reversed(list(
      zip(HW, make_pair(dilation, len(HW)), make_pair(padding, len(HW)), make_pair(output_padding, len(HW)))))))
    return x.conv2d(w.flatten(end_dim=1), groups=groups, bias=bias, dilation=dilation, padding=padding)

  def conv2d(self, weight:Tensor, bias:Optional[Tensor]=None, groups=1, stride=1, dilation=1, padding=0, acc_dtype:Optional[DType]=None) -> Tensor:
    (bs,cin_), (cout,cin), HW = self.shape[:2], weight.shape[:2], weight.shape[2:]
    assert groups*cin == cin_ and len(self.shape) == len(weight.shape), f"Input Tensor shape {self.shape} does not match the shape of the weights {weight.shape}. ({groups*cin} vs. {cin_})"  # noqa: E501
    if isinstance(padding, (tuple,list)): assert len(padding) == 2*len(HW) or len(padding) == len(HW), f"Expected padding of length {2*len(HW)} or {len(HW)}, but got {len(padding)} for tensor of shape {self.shape}"  # noqa: E501
    padding_ = [padding]*2*len(HW) if isinstance(padding, int) else (padding if len(padding) == 2*len(HW) else [p for p in padding for _ in range(2)][::-1])  # noqa: E501

    # conv2d is a pooling op (with padding)
    x = self.pad2d(padding_)._pool(HW, stride, dilation)   # (bs, groups*cin, oy, ox, H, W)
    rcout, oyx = cout//groups, x.shape[2:-len(HW)]
    if not all(x == 3 for x in HW) or stride != 1 or dilation != 1 or not WINO.value:
      # normal conv
      x = x.reshape(bs, groups, cin, 1, *oyx, *HW).expand(bs, groups, cin, rcout, *oyx, *HW).permute(0,1,3,*[4+i for i in range(len(oyx))],2,*[4+len(oyx)+i for i in range(len(HW))])  # noqa: E501

      # conv! broadcasted to (bs, groups, rcout, *oyx, cin, *HW)
      ret = (x * weight.reshape(1, groups, rcout, *[1] * len(oyx), cin, *HW)).sum([-1-i for i in range(1+len(oyx))], keepdim=True, acc_dtype=acc_dtype).reshape(bs, cout, *oyx)  # noqa: E501
      return ret if bias is None else ret.add(bias.reshape(1, -1, *[1] * len(HW)))

    HWI, HWO = (6,) * len(HW), (4,) * len(HW)  # F(4x4,3x3) winograd tiles
    winograd_G = [[1/4, 0, 0], [-1/6, -1/6, -1/6], [-1/6, 1/6, -1/6], [1/24, 1/12, 1/6], [1/24, -1/12, 1/6], [0, 0, 1]]
    winograd_Bt = [[4, 0, -5, 0, 1, 0], [0, -4, -4, 1, 1, 0], [0, 4, -4, -1, 1, 0], [0, -2, -1, 2, 1, 0], [0, 2, -1, -2, 1, 0], [0, 4, 0, -5, 0, 1]]
    winograd_At = [[1, 1, 1, 1, 1, 0], [0, 1, -1, 2, -2, 0], [0, 1, 1, 4, 4, 0], [0, 1, -1, 8, -8, 1]] # applying At in pre-order doubles compile time

    # todo: stride == dilation
    # use padding to round up to 4x4 output tiles
    # (bs, cin_, tyx, HWI)
    d = self.pad2d(sum([[padding_[i*2], padding_[i*2+1] + (-(dim + sum(padding_[i * 2:(i + 1) * 2]) - 2) % 4)] for i, dim in enumerate(self.shape[-len(HW):])], []))._pool(HWI, HWO)  # noqa: E501
    # move HW to the front: # (HWI, bs, cin_, tyx)
    d = d.permute(*range(len(d.shape)-len(HW),len(d.shape)), *range(len(d.shape)-len(HW)))
    tyx = d.shape[-len(HWI):]  # dim of tiling

    g = weight.permute(*range(len(weight.shape)-len(HW),len(weight.shape)), *range(len(weight.shape)-len(HW)))  # move HW to the front

    # compute 6x6 winograd tiles: GgGt, BtdB
    # (HWI, groups * rcout, cin) -> (HWI, bs=1, groups, rcout, cin, tyx=(1,1))
    gfactors = _apply_winograd_matrix(winograd_G, g, len(HW)).reshape(*HWI, 1, groups, rcout, cin, *([1]*len(tyx)))
    # (HWI, bs, cin_, tyx) -> (HWI, bs, groups, 1 ,cin, *tyx)
    dfactors = _apply_winograd_matrix(winograd_Bt, d, len(HW)).reshape(*HWI, bs, groups, 1, cin, *tyx)

    # matmul; sum across cin: (HWI, bs, groups, rcout, *tyx); then HWI -> HWO: (HWO, bs, groups, rcout, *tyx)
    ret = _apply_winograd_matrix(winograd_At, (gfactors * dfactors).sum(axis=-1-len(HW), acc_dtype=acc_dtype), len(HW))

    # interleave tyx and HWO: (bs, groups, rcout, oy, HO, ox, WO)
    ret = ret.permute([*range(len(HW), len(ret.shape)-len(HW)), *[i+o for i in range(len(HW)) for o in [len(ret.shape)-len(HW),0]]])
    # merge groups and rcout, tyx and HWO: (bs, groups, cout, *yx), shrink to final
    ret = ret.reshape(bs, cout, *[c * HWO[i] for i, c in enumerate(tyx)]).shrink(tuple((0, s) for s in [bs, cout, *oyx]))

    return (ret if bias is None else ret.add(bias.reshape(1, -1, *[1 for _ in range(len(HW))]))).contiguous().contiguous_backward()

  def dot(self, w:Tensor, acc_dtype:Optional[DType]=None) -> Tensor:
    n1, n2 = len(self.shape), len(w.shape)
    assert n1 != 0 and n2 != 0, f"both arguments to matmul need to be at least 1D, but they are {n1}D and {n2}D"
    assert (L:=self.shape[-1]) == (R:=w.shape[-min(n2, 2)]), f"Input Tensor shapes {self.shape} and {w.shape} cannot be multiplied ({L} != {R})"
    x = self.reshape(*self.shape[0:-1], *[1]*min(n1-1, n2-1, 1), self.shape[-1])
    w = w.reshape(*w.shape[0:-2], *[1]*min(n1-1, n2-1, 1), *w.shape[-min(n2, 2):]).transpose(-1, -min(n2, 2))
    return (x*w).sum(-1, acc_dtype=acc_dtype).cast(least_upper_dtype(x.dtype, w.dtype))

  def matmul(self, x:Tensor, reverse=False, acc_dtype:Optional[DType]=None) -> Tensor:
    return x.dot(self, acc_dtype=acc_dtype) if reverse else self.dot(x, acc_dtype=acc_dtype)

  def _cumsum(self, axis:int=0, _first_zero=False) -> Tensor:
    return self.transpose(axis,-1).pad2d((self.shape[axis]-int(not _first_zero),0))._pool((self.shape[axis],)).sum(-1).transpose(axis,-1)
  def cumsum(self, axis:int=0) -> Tensor:
    # TODO: someday the optimizer will find this on it's own
    # for now this is a two stage cumsum
    SPLIT = 256
    if self.shape[axis] <= SPLIT*2: return self._cumsum(axis)
    ret = self.transpose(axis,-1).pad2d((round_up(self.shape[axis], SPLIT)-self.shape[axis], 0))
    ret = ret.unflatten(-1, (-1, SPLIT))._cumsum(-1)
    base_add = ret[..., -1]._cumsum(-1, _first_zero=True)[..., :-1]
    base_add = base_add.unsqueeze(-1).expand(*base_add.shape, ret.shape[-1])
    def fix(x:Tensor): return x.flatten(start_dim=-2)[..., -self.shape[axis]:].transpose(axis,-1)
    return fix(ret) + fix(base_add)

  @staticmethod
  def _tri(r:sint, c:sint, k:int=0, **kwargs) -> Tensor:
    assert all_int((r,c)), "does not support symbolic"
    if r == 0: return Tensor.zeros((r, c), **kwargs)
    return Tensor.arange(r, **kwargs).unsqueeze(1).expand(r,c) <= Tensor.arange(-k, c-k, **kwargs).unsqueeze(0).expand(r,c)
  def triu(self, k:int=0) -> Tensor: return Tensor._tri(self.shape[-2], self.shape[-1], k=k, device=self.device).where(self, 0)
  def tril(self, k:int=0) -> Tensor: return Tensor._tri(self.shape[-2], self.shape[-1], k=k+1, device=self.device).where(0, self)

  # ***** mlops (unary) *****

  def logical_not(self): return mlops.Eq.apply(*self._broadcasted(False))
  def neg(self): return mlops.Neg.apply(self) if self.dtype != dtypes.bool else self.logical_not()
  def contiguous(self): return mlops.Contiguous.apply(self)
  def contiguous_backward(self): return mlops.ContiguousBackward.apply(self)
  def log(self): return mlops.Log.apply(self.cast(least_upper_float(self.dtype)))
  def log2(self): return self.log()/math.log(2)
  def exp(self): return mlops.Exp.apply(self.cast(least_upper_float(self.dtype)))
  def exp2(self): return mlops.Exp.apply(self*math.log(2))
  def relu(self): return mlops.Relu.apply(self)
  def sigmoid(self): return mlops.Sigmoid.apply(self.cast(least_upper_float(self.dtype)))
  def sin(self): return mlops.Sin.apply(self.cast(least_upper_float(self.dtype)))
  def sqrt(self): return mlops.Sqrt.apply(self.cast(least_upper_float(self.dtype)))
  def rsqrt(self): return self.reciprocal().sqrt()
  def cos(self): return ((math.pi/2)-self).sin()
  def tan(self): return self.sin() / self.cos()

  # ***** math functions (unary) *****

  def trunc(self: Tensor) -> Tensor: return self.cast(dtypes.int32).cast(self.dtype)
  def ceil(self: Tensor) -> Tensor: return (self > (b := self.trunc())).where(b+1, b)
  def floor(self: Tensor) -> Tensor: return (self < (b := self.trunc())).where(b-1, b)
  def round(self: Tensor) -> Tensor:
    return ((self > 0) == ((b := self.cast(dtypes.int32) / 2.0).cast(dtypes.int32) == b)).where((self - 0.5).ceil(), (self + 0.5).floor())

  def square(self): return self*self
  def clip(self, min_, max_): return self.maximum(min_).minimum(max_)
  def abs(self): return self.relu() + (-self).relu()
  def sign(self): return ((self.float()) / (self.float().abs() + 1e-12)).cast(self.dtype)
  def reciprocal(self): return 1.0/self

  # ***** activation functions (unary) *****

  def elu(self, alpha=1.0): return self.relu() - alpha*(1-self.exp()).relu()
  def celu(self, alpha=1.0): return self.maximum(0) + (alpha * ((self / alpha).exp() - 1)).minimum(0)
  def swish(self): return self * self.sigmoid()
  def silu(self): return self.swish()   # The SiLU function is also known as the swish function.
  def relu6(self): return self.relu() - (self-6).relu()
  def hardswish(self): return self * (self+3).relu6() * (1/6)
  def tanh(self): return 2.0 * ((2.0 * self).sigmoid()) - 1.0
  def sinh(self): return (self.exp() - self.neg().exp()) / 2
  def cosh(self): return (self.exp() + self.neg().exp()) / 2
  def atanh(self): return ((1 + self)/(1 - self)).log() / 2
  def asinh(self): return (self + (self.square() + 1).sqrt()).log()
  def acosh(self): return (self + (self.square() - 1).sqrt()).log()
  def hardtanh(self, min_val=-1, max_val=1): return self.clip(min_val, max_val)
  def gelu(self): return 0.5 * self * (1 + (self * 0.7978845608 * (1 + 0.044715 * self * self)).tanh())
  def quick_gelu(self): return self * (self * 1.702).sigmoid()
  def leakyrelu(self, neg_slope=0.01): return self.relu() - (-neg_slope*self).relu()
  def mish(self): return self * self.softplus().tanh()
  def softplus(self, beta=1): return (1/beta) * (1 + (self*beta).exp()).log()
  def softsign(self): return self / (1 + self.abs())

  # ***** broadcasted elementwise mlops *****

  def _broadcasted(self, y:Union[Tensor, Scalar], reverse:bool=False, match_dtype:bool=True) -> Tuple[Tensor, Tensor]:
    x: Tensor = self
    if not isinstance(y, Tensor):
      # make y a Tensor
      assert isinstance(y, (float, int, bool)), f"{type(y)=}, {y=}"
      if isinstance(self.dtype, ImageDType) or dtypes.is_float(x.dtype) or (dtypes.is_int(x.dtype) and isinstance(y, int)): y_dtype = x.dtype
      else: y_dtype = dtypes.from_py(y)
      y = Tensor(cast_scalar(y, y_dtype), self.device, y_dtype, requires_grad=False)

    if match_dtype:
      output_dtype = least_upper_dtype(x.dtype, y.dtype)
      x, y = x.cast(output_dtype), y.cast(output_dtype)

    if reverse: x, y = y, x

    # left pad shape with 1s
    if len(y.shape) < len(x.shape): y = y.reshape((1,) * (len(x.shape) - len(y.shape)) + y.shape)
    elif len(x.shape) < len(y.shape): x = x.reshape((1,) * (len(y.shape) - len(x.shape)) + x.shape)

    broadcasted_shape = tuple(0 if xi==0 or yi==0 else max(xi, yi) for xi, yi in zip(x.shape, y.shape))
    return x.expand(broadcasted_shape), y.expand(broadcasted_shape)

  def _to_const_val(self, x:Union[Tensor, Scalar]) -> Union[Tensor, Scalar]:
    # TODO: update with multi
    return x.lazydata.base.arg if isinstance(x, Tensor) and isinstance(x.lazydata, LazyBuffer) and x.lazydata.is_unrealized_contiguous_const() \
      and not x.requires_grad and self._broadcasted(x)[0].shape == self.shape else x

  def add(self, x:Union[Tensor, Scalar], reverse=False) -> Tensor:
    x = self._to_const_val(x)
    return mlops.Add.apply(*self._broadcasted(x, reverse)) if x.__class__ is Tensor or x else self
  def sub(self, x:Union[Tensor, Scalar], reverse=False) -> Tensor:
    x = self._to_const_val(x)
    return mlops.Sub.apply(*self._broadcasted(x, reverse)) if x.__class__ is Tensor or x else (-self if reverse else self)
  def mul(self, x:Union[Tensor, Scalar], reverse=False) -> Tensor:
    x = self._to_const_val(x)
    if x.__class__ is not Tensor and x == 0.0: return mlops.Zero.apply(self)
    if x.__class__ is not Tensor and x == -1.0: return -self
    return mlops.Mul.apply(*self._broadcasted(x, reverse)) if x.__class__ is Tensor or x != 1.0 else self
  def div(self, x:Union[Tensor, Scalar], reverse=False) -> Tensor:
    x = self._to_const_val(x)
    return mlops.Div.apply(*self._broadcasted(x, reverse)) if x.__class__ is Tensor or reverse or not x or not dtypes.is_float(self.dtype) \
      else self.mul(1/x)
  def xor(self, x:Tensor, reverse=False) -> Tensor: return mlops.Xor.apply(*self._broadcasted(x, reverse))

  def pow(self, x:Union[Tensor, Scalar], reverse=False) -> Tensor:
    x = self._to_const_val(x)
    if not isinstance(x, Tensor) and not reverse:
      # simple pow identities
      if x < 0: return self.reciprocal().pow(-x)
      if x in [3,2,1,0]: return reduce(lambda acc,_: acc * self, range(int(x)), mlops.Zero.apply(self)+1)
      if x == 0.5: return self.sqrt()
    if not isinstance(x, Tensor) and reverse and x > 0: return self.mul(math.log(x)).exp()
    ar = self.abs().log().mul(x).exp() if not reverse or isinstance(x, Tensor) else self.mul(math.log(abs(x))).exp()
    # correct sign of negative numbers raised to a power (cos has a period of 2pi so we use it here to get the oddness of the power)
    sign = (x * math.pi).cos() if isinstance(x, Tensor) else math.cos(x * math.pi) if not reverse else (self * math.pi).cos()
    # we only need to correct the sign if the base is negative
    base_sign = ((self.sign() if not reverse else x.sign() if isinstance(x, Tensor) else math.copysign(1, x)) - 1) / -2
    # we need 0 to be positive so we need to correct base_sign when the base is 0
    base_sign = base_sign - (1.5 * (1 - (self.sign().abs() if not reverse else x.sign().abs() if isinstance(x, Tensor) else abs(int(bool(x))))))
    # inject nan if the base is negative and the power is not an integer
    to_nan = (((x - x.trunc()) * 1e10).abs().clip(0, 1) if isinstance(x, Tensor) else \
              int(bool(x - int(x))) if not reverse else ((self - self.trunc()) * 1e10).abs().clip(0, 1)) * base_sign
    inject_nan = ((((-to_nan) * 2) + 1)).log().add(1) if isinstance(to_nan, Tensor) else 1 if not to_nan else float("nan")
    return ar.mul(sign * base_sign + (1 - base_sign)).mul(inject_nan)

  def maximum(self, x:Union[Tensor, Scalar]) -> Tensor:
    return (self<x).detach().where(x, (self==x).detach().where(((self * 0.5 + x * 0.5).cast(self.dtype)), self))
  def minimum(self, x:Union[Tensor, Scalar]) -> Tensor: return -((-self).maximum(-x))

  def where(self:Tensor, input_:Union[Tensor, Scalar], other:Union[Tensor, Scalar]):
    if isinstance(input_, Tensor): input_, other = input_._broadcasted(other)
    elif isinstance(other, Tensor): other, input_ = other._broadcasted(input_)
    x_,y = self._broadcasted(input_, match_dtype=False)
    x,z = x_._broadcasted(other, match_dtype=False)
    return mlops.Where.apply(x.cast(dtypes.bool), *y._broadcasted(z))

  # ***** op wrappers (wasted lines to make the typechecker happy) *****

  def __neg__(self) -> Tensor: return self.neg()

  def __add__(self, x) -> Tensor: return self.add(x)
  def __sub__(self, x) -> Tensor: return self.sub(x)
  def __mul__(self, x) -> Tensor: return self.mul(x)
  def __pow__(self, x) -> Tensor: return self.pow(x)
  def __truediv__(self, x) -> Tensor: return self.div(x)
  def __matmul__(self, x) -> Tensor: return self.matmul(x)
  def __xor__(self, x) -> Tensor: return self.xor(x)

  def __radd__(self, x) -> Tensor: return self.add(x, True)
  def __rsub__(self, x) -> Tensor: return self.sub(x, True)
  def __rmul__(self, x) -> Tensor: return self.mul(x, True)
  def __rpow__(self, x) -> Tensor: return self.pow(x, True)
  def __rtruediv__(self, x) -> Tensor: return self.div(x, True)
  def __rmatmul__(self, x) -> Tensor: return self.matmul(x, True)
  def __rxor__(self, x) -> Tensor: return self.xor(x, True)

  def __iadd__(self, x) -> Tensor: return self.assign(self.add(x))
  def __isub__(self, x) -> Tensor: return self.assign(self.sub(x))
  def __imul__(self, x) -> Tensor: return self.assign(self.mul(x))
  def __ipow__(self, x) -> Tensor: return self.assign(self.pow(x))
  def __itruediv__(self, x) -> Tensor: return self.assign(self.div(x))
  def __imatmul__(self, x) -> Tensor: return self.assign(self.matmul(x))
  def __ixor__(self, x) -> Tensor: return self.assign(self.xor(x))

  def __lt__(self, x) -> Tensor: return mlops.Less.apply(*self._broadcasted(x, False))
  def __gt__(self, x) -> Tensor: return mlops.Less.apply(*self._broadcasted(x, True))
  def __ge__(self, x) -> Tensor: return (self<x).logical_not()
  def __le__(self, x) -> Tensor: return (self>x).logical_not()
  def __eq__(self, x) -> Tensor: return mlops.Eq.apply(*self._broadcasted(x, True))   # type: ignore[override]
  def __ne__(self, x) -> Tensor: return (self==x).logical_not()                       # type: ignore[override]

  # ***** functional nn ops *****

  def linear(self, weight:Tensor, bias:Optional[Tensor]=None):
    x = self.mul(weight) if len(weight.shape) == 1 else self.dot(weight)
    return x.add(bias) if bias is not None else x

  def sequential(self, ll:List[Callable[[Tensor], Tensor]]): return reduce(lambda x,f: f(x), ll, self)

  def layernorm(self, axis=-1, eps:float=1e-5) -> Tensor:
    y = (self - self.mean(axis, keepdim=True))
    return y.mul((y*y).mean(axis, keepdim=True).add(eps).rsqrt())

  def batchnorm(self, weight:Optional[Tensor], bias:Optional[Tensor], mean:Tensor, invstd:Tensor) -> Tensor:
    shape = (1, -1) + (1,) * (self.ndim-2)
    x = self - mean.reshape(shape)
    if weight: x = x * weight.reshape(shape)
    ret = x.mul(invstd.reshape(shape) if len(invstd.shape) == 1 else invstd)
    return (ret + bias.reshape(shape)) if bias else ret

  def dropout(self, p=0.5) -> Tensor:
    if not Tensor.training or p == 0: return self
    return self * (Tensor.rand(*self.shape, requires_grad=False, device=self.device) >= p) * (1/(1.0 - p))

  def one_hot(self, num_classes:int) -> Tensor:
    return (self[..., None] == Tensor.arange(num_classes, requires_grad=False, device=self.device)).where(1, 0)

  def scaled_dot_product_attention(self, key:Tensor, value:Tensor, attn_mask:Optional[Tensor]=None,
                                   dropout_p:float=0.0, is_causal:bool=False) -> Tensor:
    # NOTE: it works if key, value have symbolic shape
    assert all_int(self.shape), f"does not support symbolic shape {self.shape}"
    if is_causal: attn_mask = Tensor.ones(self.shape[-2], key.shape[-2], requires_grad=False, device=self.device).tril(0).cast(dtypes.bool)
    if attn_mask is not None and attn_mask.dtype == dtypes.bool: attn_mask = (attn_mask == 0).where(-float("inf"), 0)
    qk = self @ key.transpose(-2,-1) / math.sqrt(self.shape[-1])
    return ((qk+attn_mask) if attn_mask is not None else qk).softmax(-1).dropout(dropout_p) @ value

  def binary_crossentropy(self, y:Tensor) -> Tensor:
    return (-y*self.log() - (1-y)*(1-self).log()).mean()

  def binary_crossentropy_logits(self, y:Tensor) -> Tensor:
    return (self.maximum(0) - y * self + (1 + self.abs().neg().exp()).log()).mean()

  def sparse_categorical_crossentropy(self, Y:Tensor, ignore_index=-1) -> Tensor:
    # NOTE: self is a logits input
    loss_mask = (Y != ignore_index)
    y_counter = Tensor.arange(self.shape[-1], requires_grad=False, device=self.device).unsqueeze(0).expand(Y.numel(), self.shape[-1])
    y = ((y_counter == Y.flatten().reshape(-1, 1)).where(-1, 0) * loss_mask.reshape(-1, 1)).reshape(*Y.shape, self.shape[-1])
    return self.log_softmax().mul(y).sum() / loss_mask.sum()

  # ***** cast ops *****

  def cast(self, dtype:DType) -> Tensor:
    if self.dtype == dtype: return self
    # hack for devices that don't support bfloat16
    if self.dtype == dtypes.bfloat16: return self.bitcast(dtypes.uint16).cast(dtypes.uint32).mul(1<<16).bitcast(dtypes.float32).cast(dtype)
    return mlops.Cast.apply(self, dtype=dtype)
  def bitcast(self, dtype:DType) -> Tensor:
    assert self.dtype.itemsize == dtype.itemsize, "can't bitcast mismatched dtype itemsizes"
    return mlops.Cast.apply(self, dtype=dtype, bitcast=True) if self.dtype != dtype else self
  def float(self) -> Tensor: return self.cast(dtypes.float32)
  def half(self) -> Tensor: return self.cast(dtypes.float16)

  # ***** convenience stuff *****

  @property
  def ndim(self) -> int: return len(self.shape)
  def numel(self) -> sint: return prod(self.shape)
  def element_size(self) -> int: return self.dtype.itemsize
  def nbytes(self) -> int: return self.numel() * self.element_size()
  def is_floating_point(self) -> bool: return dtypes.is_float(self.dtype)

# register functions to move between devices
for device in Device._devices: setattr(Tensor, f"{device.lower()}", partialmethod(Tensor.to, device))

if IMAGE:
  # if IMAGE>0 we install these replacement functions in Tensor (hack!)
  from tinygrad.features.image import image_conv2d, image_dot
  setattr(Tensor, "conv2d", image_conv2d)
  setattr(Tensor, "dot", image_dot)

# TODO: remove the custom op and replace with threefry
def custom_random(out:Buffer):
  Tensor._seed += 1
  if DEBUG >= 2: print(f"*** {out.device}   rand  seed {Tensor._seed} size {out.size:<15d} dtype {out.dtype}")
  rng = np.random.default_rng(Tensor._seed)
  rng_np_buffer = rng.random(size=out.size, dtype=np.float32).astype(dtype=out.dtype.np, copy=False)
  out.copyin(rng_np_buffer.data)<|MERGE_RESOLUTION|>--- conflicted
+++ resolved
@@ -6,13 +6,8 @@
 from functools import partialmethod, reduce
 import numpy as np
 
-<<<<<<< HEAD
-from tinygrad.dtype import DType, cast_scalar, dtypes, ImageDType, Scalar, least_upper_float, least_upper_dtype
-from tinygrad.helpers import argfix, make_pair, getenv, IMAGE, DEBUG, WINO, flatten, prod, all_int, round_up, merge_dicts, fully_flatten
-=======
 from tinygrad.dtype import DType, dtypes, ImageDType, Scalar, least_upper_float, least_upper_dtype
 from tinygrad.helpers import argfix, make_pair, getenv, IMAGE, DEBUG, WINO, flatten, prod, all_int, round_up, merge_dicts, fully_flatten, flat_mv
->>>>>>> a40df14f
 from tinygrad.lazy import LazyBuffer
 from tinygrad.features.multi import MultiLazyBuffer
 from tinygrad.ops import LoadOps
