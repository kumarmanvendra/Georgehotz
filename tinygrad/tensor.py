# inspired by https://github.com/karpathy/micrograd/blob/master/micrograd/engine.py
from __future__ import annotations
import time, math, itertools, functools
from contextlib import ContextDecorator
from typing import List, Tuple, Callable, Optional, ClassVar, Type, Union, Sequence, Iterable, Dict, DefaultDict, cast, get_args
from collections import defaultdict
import numpy as np

from tinygrad.dtype import DType, dtypes, ImageDType, Scalar, least_upper_float, least_upper_dtype, cast_scalar
from tinygrad.helpers import argfix, make_pair, flatten, prod, all_int, round_up, merge_dicts, fully_flatten, flat_mv
from tinygrad.helpers import IMAGE, DEBUG, WINO, THREEFRY
from tinygrad.lazy import LazyBuffer
from tinygrad.features.multi import MultiLazyBuffer
from tinygrad.ops import LoadOps
from tinygrad.device import Buffer, Device
from tinygrad.shape.symbolic import sint
from tinygrad.realize import run_schedule, create_schedule

# **** start with two base classes, Tensor and Function ****

class Function:
  def __init__(self, device:Union[str, Tuple[str, ...]], *tensors:Tensor):
    self.device = device
    self.needs_input_grad = [t.requires_grad for t in tensors]
    self.requires_grad = True if any(self.needs_input_grad) else None if None in self.needs_input_grad else False
    if self.requires_grad: self.parents = tensors

  def forward(self, *args, **kwargs): raise NotImplementedError(f"forward not implemented for {type(self)}")
  def backward(self, *args, **kwargs): raise RuntimeError(f"backward not implemented for {type(self)}")

  @classmethod
  def apply(fxn:Type[Function], *x:Tensor, **kwargs) -> Tensor:
    ctx = fxn(x[0].device, *x)
    ret = Tensor.__new__(Tensor)
    ret.lazydata, ret.requires_grad, ret.grad = ctx.forward(*[t.lazydata for t in x], **kwargs), ctx.requires_grad, None
    ret._ctx = ctx if ctx.requires_grad and not Tensor.no_grad else None  # used by autograd engine
    return ret

import tinygrad.mlops as mlops

def _loadop(op, shape:Tuple[sint,...], dtype:DType, device:Union[str, Tuple[str, ...]], arg=None, src:Tuple[LazyBuffer, ...]=()):
  if isinstance(device, str): return LazyBuffer.loadop(op, shape, dtype, device, arg, src)
  return MultiLazyBuffer([LazyBuffer.loadop(op, shape, dtype, d, arg, src) for d in device], None)

def _fromcpu(x: np.ndarray) -> LazyBuffer:
  return LazyBuffer.loadop(LoadOps.EMPTY, x.shape, dtypes.from_np(x.dtype), "EXT",
                           _buf=Buffer("EXT", 0, dtypes.from_np(x.dtype), (memoryview(bytearray()), None)) if x.size == 0 else \
                                Buffer("EXT", prod(x.shape), dtypes.from_np(x.dtype), (flat_mv(np.require(x, requirements='C').data), x)))

def _get_winograd_matcols(mat, dims:int, shp:Tuple[sint, ...], device:Union[str, Tuple[str, ...]]) -> List[List[Tensor]]:
  return [[Tensor.cat(*[Tensor.full(shp[:dim] + (1,) + shp[dim+1:], float(m[k]), device=device) for m in mat], dim=dim)
           for k in range(len(mat[0]))] for dim in range(dims)]

# winograd conv 3 kernel f(4x4,3x3) see: http://arxiv.org/abs/1509.09308
def _apply_winograd_matrix(mat, t:Tensor, dims:int) -> Tensor:
  # multiply mat_1 @ mat_2 @ t with foldable constants, where mat_i acts on vector t along dimension i; roughly kron(mat, mat) @ t
  # due to realize-before-expand rule in lazy.py, we must operate in this order: reshape -> expand -> arithmetic
  t_ = t.reshape(t.shape[:dims] + (1,) * dims + t.shape[dims:]).expand(t.shape[:dims] + (len(mat),) * dims + t.shape[dims:])  # add output dims
  # precalculate mat columns for each dim; prod(itertools.product(matcols)) gives the columns of kron(mat, mat, ...)
  matcols = _get_winograd_matcols(mat, dims, t_.shape[dims:], t_.device)
  # multiply each element of t_ by the corresponding stacked column of kron(mat, mat), producing only one view for each element of t
  ret = sum(prod(col[idx] for col, idx in zip(matcols, mat_is)) * t_[mat_is] for mat_is in itertools.product(range(len(mat[0])), repeat=dims))
  assert isinstance(ret, Tensor), "sum didn't return a Tensor"
  return ret

class Tensor:
  __slots__ = "lazydata", "requires_grad", "grad", "_ctx"
  __deletable__ = ('_ctx',)
  training: ClassVar[bool] = False
  class train(ContextDecorator):
    def __init__(self, mode:bool = True): self.mode = mode
    def __enter__(self): self.prev, Tensor.training = Tensor.training, self.mode
    def __exit__(self, exc_type, exc_value, traceback): Tensor.training = self.prev

  no_grad: ClassVar[bool] = False
  class inference_mode(ContextDecorator):
    def __init__(self, mode:bool = True): self.mode = mode
    def __enter__(self): self.prev, Tensor.no_grad = Tensor.no_grad, self.mode
    def __exit__(self, exc_type, exc_value, traceback): Tensor.no_grad = self.prev
  def __init__(self, data:Union[None, Scalar, List, Tuple, LazyBuffer, np.ndarray, bytes, MultiLazyBuffer],
               device:Optional[Union[str, tuple, list]]=None, dtype:Optional[DType]=None, requires_grad:Optional[bool]=None):
    assert dtype is None or isinstance(dtype, DType), f"invalid dtype {dtype}"
    device = tuple(Device.canonicalize(x) for x in device) if isinstance(device, (tuple, list)) else Device.canonicalize(device)
    # tensors have gradients, buffers do not
    self.grad: Optional[Tensor] = None

    # NOTE: this can be in three states. False and None: no gradient, True: gradient
    # None (the default) will be updated to True if it's put in an optimizer
    self.requires_grad: Optional[bool] = requires_grad

    # internal variables used for autograd graph construction
    self._ctx: Optional[Function] = None
    if isinstance(data, LazyBuffer): assert dtype is None or dtype == data.dtype, "dtype doesn't match, and casting isn't supported"
    elif isinstance(data, get_args(Scalar)): data = _loadop(LoadOps.CONST, tuple(), dtype or dtypes.from_py(data), device, data)
    elif isinstance(data, bytes): data = _fromcpu(np.frombuffer(data, np.uint8))
    elif data is None: data = _loadop(LoadOps.EMPTY, (0,), dtype or dtypes.default_float, device)
    elif isinstance(data, list):
      if (d := fully_flatten(data)) and all(isinstance(s, bool) for s in d): dtype = dtype or dtypes.bool
      elif d and all_int(d): dtype = dtype or dtypes.default_int
      else: dtype = dtype or dtypes.default_float
      if dtype == dtypes.bfloat16: data = Tensor(_fromcpu(np.array(data, np.float32)), device=device).cast(dtypes.bfloat16).lazydata
      else: data = _fromcpu(np.array(data, dtype.np))
    elif isinstance(data, np.ndarray):
      if data.shape == (): data = _loadop(LoadOps.CONST, tuple(), dtype or dtypes.from_np(data.dtype), device, data.item())
      else: data = _fromcpu(data.astype(dtype.np) if dtype is not None and dtype.np is not None else data)

    # data is a LazyBuffer, but it might be on the wrong device
    if not isinstance(data, (LazyBuffer, MultiLazyBuffer)): raise RuntimeError(f"can't create Tensor from {data!r} with type {type(data)}")
    if isinstance(device, tuple):
      # TODO: what if it's a MultiLazyBuffer on other devices?
      self.lazydata: Union[LazyBuffer, MultiLazyBuffer] = MultiLazyBuffer.from_sharded(data, device, None) if isinstance(data, LazyBuffer) else data
    else:
      self.lazydata = data if data.device == device else data.copy_to_device(device)

  def __repr__(self): return f"<Tensor {self.lazydata!r} on {self.device} with grad {(self.grad.lazydata if self.grad is not None else None)!r}>"

  # Python has a non moving GC, so this should be okay
  def __hash__(self): return id(self)

  def __bool__(self): raise TypeError("__bool__ on Tensor is not defined")

  @property
  def device(self) -> Union[str, Tuple[str, ...]]: return self.lazydata.device

  @property
  def shape(self) -> Tuple[sint, ...]: return self.lazydata.shape

  @property
  def dtype(self) -> DType: return self.lazydata.dtype

  # ***** data handlers ****

  @staticmethod
  def corealize(lst:Iterable[Tensor]):
    run_schedule(create_schedule(flatten([x.lazydata.lbs if isinstance(x.lazydata, MultiLazyBuffer) else [x.lazydata] for x in lst])))

  def realize(self) -> Tensor:
    Tensor.corealize([self])
    return self

  def replace(self, x:Tensor) -> Tensor:
    # used for replacing a Tensor with a new version of it (potentially with a different device and dtype)
    assert not x.requires_grad and getattr(self, '_ctx', None) is None
    assert self.shape == x.shape, f"replace shape mismatch {self.shape} != {x.shape}"
    self.lazydata = x.lazydata
    return self

  def assign(self, x) -> Tensor:
    # TODO: this is a hack for writing to DISK. remove with working assign
    if isinstance(self.device, str) and self.device.startswith("DISK"):
      if x.__class__ is not Tensor: x = Tensor(x, device="EXT", dtype=self.dtype)
      self.contiguous().realize().lazydata.base.realized.copyin(x.numpy().data)
      return self
    if x.__class__ is not Tensor: x = Tensor(x, device=self.device, dtype=self.dtype)
    if DEBUG >= 4: print(f"assign {self.lazydata} <- {x.lazydata}")
    if self.lazydata is x.lazydata: return self  # a self assign is a NOOP
    # NOTE: we allow cross device assign
    assert self.shape == x.shape, f"assign shape mismatch {self.shape} != {x.shape}"
    assert self.device == x.device, f"assign device mismatch {self.device} != {x.device}"
    assert self.dtype == x.dtype, f"assign dtype mismatch {self.dtype} != {x.dtype}"
    assert not isinstance(self.lazydata, MultiLazyBuffer) or self.lazydata.axis == x.lazydata.axis, "axis must match on MultiLazyBuffer"
    assert not x.requires_grad  # self requires_grad is okay?
    if not self.lazydata.is_realized(): return self.replace(x)
    self.lazydata = self.lazydata.assign(x.lazydata)
    return self
  def detach(self) -> Tensor: return Tensor(self.lazydata, device=self.device, requires_grad=False)

  def _data(self) -> memoryview:
    if 0 in self.shape: return memoryview(bytearray(0))
    t = self if isinstance(self.device, str) else self.to(self.device[0])   # deal with multitensor
    return cast(Buffer, t.cast(t.dtype.scalar()).contiguous().realize().lazydata.base.realized).as_buffer()

  def data(self) -> memoryview:
    assert self.dtype.fmt is not None, f"no fmt dtype for {self.dtype}"
    assert all_int(self.shape), f"no data if shape is symbolic, {self.shape=}"
    return self._data().cast(self.dtype.fmt, self.shape if len(self.shape) else (1,))
  def item(self) -> Scalar:
    assert self.dtype.fmt is not None, f"no fmt dtype for {self.dtype}"
    assert self.numel() == 1, "must have one element for item"
    return self._data().cast(self.dtype.fmt)[0]
  def numpy(self) -> np.ndarray:
    if self.dtype == dtypes.bfloat16: return self.float().numpy()
    assert self.dtype.np is not None, f"no np dtype for {self.dtype}"
    assert all_int(self.shape), f"no data if shape is symbolic, {self.shape=}"
    return np.frombuffer(self._data(), dtype=self.dtype.np).reshape(self.shape)

  def to(self, device:Optional[Union[str, Tuple[str, ...]]]) -> Tensor:
    device = tuple(Device.canonicalize(x) for x in device) if isinstance(device, (tuple, list)) else Device.canonicalize(device)
    if device is None or device == self.device: return self
    if not isinstance(device, str): return self.shard(device)
    ret = Tensor(self.lazydata, device, requires_grad=self.requires_grad)
    if self.grad is not None: ret.grad = self.grad.to(device)
    if hasattr(self, '_ctx'): ret._ctx = self._ctx
    return ret

  def to_(self, device:Optional[Union[str, Tuple[str, ...]]]):
    real = self.to(device)
    # TODO: is this assign?
    if self.grad is not None and real.grad is not None: self.grad.lazydata = real.grad.lazydata
    self.lazydata = real.lazydata

  def shard(self, devices:Tuple[str, ...], axis:Optional[int]=None) -> Tensor:
    assert isinstance(self.lazydata, LazyBuffer), "can't shard a MultiLazyBuffer"
    canonical_devices = tuple(Device.canonicalize(x) for x in devices)
    if axis is not None and axis < 0: axis += len(self.shape)
    return Tensor(MultiLazyBuffer.from_sharded(self.lazydata, canonical_devices, axis), device=canonical_devices, requires_grad=self.requires_grad)

  def shard_(self, devices:Tuple[str, ...], axis:Optional[int]=None):
    self.lazydata = self.shard(devices, axis).lazydata
    return self

  # ***** creation llop entrypoint *****

  @staticmethod
  def _loadop(op, shape, device:Optional[Union[Tuple[str, ...], str]]=None, dtype:Optional[DType]=None, arg=None, **kwargs):
    if isinstance(device, tuple):
      return Tensor(MultiLazyBuffer([LazyBuffer.loadop(op, shape, dtype or dtypes.default_float, Device.canonicalize(d), arg) \
                                      for d in device], None), device, dtype, **kwargs)
    return Tensor(LazyBuffer.loadop(op, shape, dtype or dtypes.default_float, Device.canonicalize(device), arg), device, dtype, **kwargs)

  @staticmethod
  def empty(*shape, **kwargs): return Tensor._loadop(LoadOps.EMPTY, argfix(*shape), **kwargs)

  _seed: int = int(time.time())
  _rng_counter: Optional[Tensor] = None
  @staticmethod
  def manual_seed(seed=0): Tensor._seed, Tensor._rng_counter = seed, Tensor([0], dtype=dtypes.uint32, requires_grad=False)

  @staticmethod
  def rand(*shape, device:Optional[Union[Tuple[str, ...], str]]=None, dtype:Optional[DType]=None, **kwargs):
    if Tensor._rng_counter is None: Tensor._rng_counter = Tensor([0], dtype=dtypes.uint32, requires_grad=False)
    if not THREEFRY.value:
      if dtype == dtypes.bfloat16:
        return Tensor.rand(*shape, **kwargs, device=device, dtype=dtypes.float).cast(dtypes.bfloat16)
      return Tensor._loadop(LoadOps.CUSTOM, argfix(*shape), arg=custom_random, device=device, dtype=dtype, **kwargs)

    # threefry
    if (num := prod((shape:=argfix(*shape)))) == 0: return Tensor.zeros(shape, device=device, dtype=dtype, **kwargs)
    counts = (Tensor.arange(num, device=device, dtype=dtypes.uint32, requires_grad=False)+Tensor._rng_counter.to(device)).realize().pad(((0,num%2),))
    Tensor._rng_counter.assign(Tensor._rng_counter + num).realize()

    rotations = [[13, 15, 26, 6], [17, 29, 16, 24]]
    ks = [0x0, Tensor._seed ^ 0x0 ^ 0x1BD11BDA, Tensor._seed]

    x = [(c := counts.chunk(2))[0] + ks[-1], c[1] + ks[0]]
    for i in range(5):
      for r in rotations[i % 2]: x[0], x[1] = (x0 := x[0] + x[1]), x0 ^ ((x[1] * (2 ** r)) + (x[1].div(2 ** (32 - r), upcast=False)))
      x = [(x[0] + ks[i % 3]), (x[1] + ks[(i + 1) % 3] + i + 1)]
    out = x[0].cat(x[1])[:num].div(2 ** 8, upcast=False).cast(dtypes.float32).div(2 ** 24)
    out = out.reshape(shape).cast(dtypes.default_float if dtype is None else dtype)
    out.requires_grad = kwargs.get("requires_grad")
    return out.contiguous()

  # ***** creation helper functions *****

  @staticmethod
  def full(shape:Tuple[sint, ...], fill_value:Scalar, **kwargs):
    return Tensor(fill_value, **kwargs).reshape((1, )*len(new_shape := argfix(shape))).expand(new_shape)

  @staticmethod
  def zeros(*shape, **kwargs): return Tensor.full(argfix(*shape), 0.0, **kwargs)

  @staticmethod
  def ones(*shape, **kwargs): return Tensor.full(argfix(*shape), 1.0, **kwargs)

  @staticmethod
  def arange(start, stop=None, step=1, **kwargs):
    if stop is None: stop, start = start, 0
    assert all(isinstance(s, (int, float)) for s in (start, stop, step)), "symbolic arange not supported"
    dtype = kwargs.pop("dtype", dtypes.default_float if any(isinstance(x, float) for x in (start, stop, step)) else dtypes.default_int)
    return (Tensor.full((math.ceil((stop-start)/step),), step, dtype=dtype, **kwargs)._cumsum() + (start - step)).cast(dtype)

  @staticmethod
  def eye(dim:int, **kwargs):
    return Tensor.ones((dim,1),**kwargs).pad((None,(0,dim))).flatten().shrink(((0,dim*dim),)).reshape(dim, dim)

  def full_like(self, fill_value:Scalar, **kwargs):
    return Tensor.full(self.shape, fill_value, dtype=kwargs.pop("dtype", self.dtype), device=kwargs.pop("device", self.device), **kwargs)
  def zeros_like(self, **kwargs): return self.full_like(0, **kwargs)
  def ones_like(self, **kwargs): return self.full_like(1, **kwargs)

  # ***** rng hlops *****

  @staticmethod
  def randn(*shape, dtype:Optional[DType]=None, **kwargs) -> Tensor:
    # https://en.wikipedia.org/wiki/Box%E2%80%93Muller_transform
    src = Tensor.rand((2, *argfix(*shape)), **kwargs)
    return src[0].mul(2*math.pi).cos().mul((1 - src[1]).log().mul(-2).sqrt()).cast(dtype or dtypes.default_float)

  @staticmethod
  def randint(*shape, low=0, high=10, **kwargs) -> Tensor: return Tensor.uniform(*shape, low=low, high=high, dtype=dtypes.int32, **kwargs)

  @staticmethod
  def normal(*shape, mean=0.0, std=1.0, **kwargs) -> Tensor: return (std * Tensor.randn(*shape, **kwargs)) + mean

  @staticmethod
  def uniform(*shape, low=0.0, high=1.0, **kwargs) -> Tensor:
    dtype = kwargs.pop("dtype", dtypes.default_float)
    return ((high-low) * Tensor.rand(*shape, **kwargs)).cast(dtype) + low

  @staticmethod
  def scaled_uniform(*shape, **kwargs) -> Tensor: return Tensor.uniform(*shape, low=-1.0, high=1.0, **kwargs).mul(prod(argfix(*shape))**-0.5)

  # https://www.tensorflow.org/api_docs/python/tf/keras/initializers/GlorotUniform
  @staticmethod
  def glorot_uniform(*shape, **kwargs) -> Tensor:
    return Tensor.uniform(*shape, low=-1.0, high=1.0, **kwargs).mul((6/(argfix(*shape)[0]+prod(argfix(*shape)[1:])))**0.5)

  # https://pytorch.org/docs/stable/_modules/torch/nn/init.html#kaiming_uniform_
  @staticmethod
  def kaiming_uniform(*shape, a:float = 0.01, **kwargs) -> Tensor:
    bound = math.sqrt(3.0) * math.sqrt(2.0 / (1 + a ** 2)) / math.sqrt(prod(argfix(*shape)[1:]))
    return Tensor.uniform(*shape, low=-bound, high=bound, **kwargs)

  # https://pytorch.org/docs/stable/_modules/torch/nn/init.html#kaiming_normal_
  @staticmethod
  def kaiming_normal(*shape, a:float = 0.01, **kwargs) -> Tensor:
    std = math.sqrt(2.0 / (1 + a ** 2)) / math.sqrt(prod(argfix(*shape)[1:]))
    return Tensor.normal(*shape, mean=0.0, std=std, **kwargs)

  def multinomial(self:Tensor, num_samples:int = 1, replacement:bool = False) -> Tensor:
    assert 1 <= self.ndim <= 2 and num_samples > 0, f"{self.ndim=} must be 1 or 2 dim, {num_samples=} must be positive"
    assert replacement or num_samples == 1, "no replacement only supports num_samples = 1"
    weight = self.unsqueeze(0) if self.ndim == 1 else self
    cdf = (cw := weight.cumsum(1).float()) / cw[:, -1].unsqueeze(1)
    unif_samples = Tensor.rand(num_samples, cdf.shape[0], 1, device=self.device)
    indices = (unif_samples.expand((-1, -1, cdf.shape[1])) >= cdf).sum(2).permute((1, 0))
    return (indices.squeeze(0) if self.ndim == 1 else indices).cast(dtypes.int32)

  # ***** toposort and backward pass *****

  def deepwalk(self):
    def _deepwalk(node, visited):
      visited.add(node)
      if getattr(node, "_ctx", None):
        for i in node._ctx.parents:
          if i not in visited: yield from _deepwalk(i, visited)
        yield node
    return list(_deepwalk(self, set()))

  def backward(self) -> Tensor:
    assert self.shape == tuple(), f"backward can only be called for scalar tensors, but it has shape {self.shape})"

    # fill in the first grad with one. don't use Tensor.ones because we don't need contiguous
    # this is "implicit gradient creation"
<<<<<<< HEAD
    self.grad = Tensor(1.0, device=self.device, requires_grad=False, dtype=self.dtype)
=======
    self.grad = Tensor(1.0, dtype=self.dtype, device=self.device, requires_grad=False)
>>>>>>> f0c4e06f

    for t0 in reversed(self.deepwalk()):
      if t0.grad is None: raise RuntimeError("tensor has no grad")
      grads = t0._ctx.backward(t0.grad.lazydata)
      grads = [Tensor(g, device=self.device, requires_grad=False) if g is not None else None
        for g in ([grads] if len(t0._ctx.parents) == 1 else grads)]
      for t, g in zip(t0._ctx.parents, grads):
        if g is not None and t.requires_grad:
          assert g.shape == t.shape, f"grad shape must match tensor shape, {g.shape!r} != {t.shape!r}"
          t.grad = g if t.grad is None else (t.grad + g)
      del t0._ctx
    return self

  # ***** movement mlops *****

  def reshape(self, shape, *args) -> Tensor:
    new_shape = argfix(shape, *args)
    new_shape = tuple([-prod(self.shape) // prod(new_shape) if s == -1 else (s if s is not None else self.shape[i]) for i,s in enumerate(new_shape)])
    return mlops.Reshape.apply(self, shape=new_shape) if new_shape != self.shape else self
  def expand(self, shape, *args) -> Tensor:
    new_shape = tuple([x if x != -1 and x is not None else s for s,x in zip(self.shape, argfix(shape, *args))])
    return mlops.Expand.apply(self, shape=new_shape) if new_shape != self.shape else self
  def permute(self, order, *args) -> Tensor: return mlops.Permute.apply(self, order=argfix(order, *args))
  def flip(self, axis, *args) -> Tensor: return mlops.Flip.apply(self, axis=[x if x >= 0 else x+len(self.shape) for x in argfix(axis, *args)])
  def shrink(self, arg:Tuple[Optional[Tuple[sint, sint]], ...]) -> Tensor:
    if all(x is None or x == (0,s) for x,s in zip(arg, self.shape)): return self
    return mlops.Shrink.apply(self, arg=tuple(x if x is not None else (0,s) for x,s in zip(arg, self.shape)))
  def pad(self, arg:Tuple[Optional[Tuple[sint, sint]], ...], value:float=0.0) -> Tensor:
    if all(x is None or x == (0,0) for x in arg): return self
    ret = mlops.Pad.apply(self, arg=(narg:=tuple(x if x is not None else (0,0) for x in arg)))
    return ret if 0 == value else ret + mlops.Pad.apply(Tensor.ones_like(self), arg=narg).where(0, value)

  # ***** movement hlops *****

  # Supported Indexing Implementations:
  #   1. Int indexing (no copy)
  #     - for all dims where there's int, shrink -> reshape
  #     - negative indices are taken relative to the end of the sequence, so X[-2] returns the 2nd-to-last element
  #     - X = Tensor.rand(4,5,9); X[2,-2] shrinks the Tensor to X.shrink(((2, 3), (3, 4), (0, 9))) -> X.shape=(1,1,9)
  #     - Then we reshape (collapse) the int dim away such that for X: (1,1,9) -> (9,)
  #   2. Slice indexing (no copy)
  #     - for all dims where slice is start:end:stride, shrink -> Optional[flip] -> pad -> reshape -> shrink
  #     - first shrink the Tensor to X.shrink(((start, end),))
  #     - then we apply stride through Optional[flip] -> pad -> reshape -> shrink
  #       - flip where dim value is negative
  #       - pad 0's on dims such that reshaping [dim_size_padded] -> [dim_size_padded // stride, stride] is possible
  #       - shrink [dim_size_padded // stride, stride] -> [dim_size_padded // stride, 1]
  #       - reshape [dim_size_padded // stride, 1] -> [dim_size_padded // stride] and now you have your stride
  #   3. None indexing (no copy)
  #     - reshape (inject) a dim at the dim where there's None
  #   4. Tensor indexing (copy)
  #     - use Tensor.arange == tensor_index to create a mask
  #     - apply mask to self by mask * self for dims where index is a tensor
  #     - (mask * self).sum(dim) to reduce to correct shape
  # Tiny Things:
  #   1. Supported indices: Union[int, slice, Tensor, None, List, Tuple, Ellipsis]
  #     - for any list, List[Union[List, Tuple, int]], must have homogeneous shape
  #     - for any tuple, Tuple[Union[List, Tuple, int]], must have homogeneous shape
  #   2. Bool indexing is not supported
  #   3. Out of bounds Tensor indexing results in 0
  #     - e.g: Tensor([1, 2, 3])[Tensor([4, 3, 2])] -> [0, 0, 3] index 4 and 3 are OOB
  def __getitem__(self, indices) -> Tensor:
    # 1. indices normalization and validation
    # treat internal tuples and lists as Tensors and standardize indices to list type
    if isinstance(indices, list) and all_int(indices): indices = [Tensor(indices, self.device, requires_grad=False)]
    elif isinstance(indices, (tuple, list)):
      indices = [Tensor(list(i), self.device, requires_grad=False) if isinstance(i, (tuple, list)) else i for i in indices]
    else: indices = [indices]

    # turn scalar Tensors into const val for int indexing if possible
    indices = [self._to_const_val(i) if isinstance(i, Tensor) else i for i in indices]
    # move Tensor indices to the same device as self
    indices = [i.to(self.device) if isinstance(i, Tensor) else i for i in indices]

    # filter ellipsis and fill with slice(None) or fill rest of indices with slice(None)
    ellipsis_idx = [dim for dim, i in enumerate(indices) if i is Ellipsis]
    fill_idx = ellipsis_idx[0] if ellipsis_idx else len(indices)
    num_indices = len(indices) - len(ellipsis_idx) - sum(1 for i in indices if i is None)
    indices[fill_idx:fill_idx+1] = [slice(None)] * (len(self.shape) - num_indices)

    # use Dict[type, List[dimension]] to track elements in indices
    type_dim: DefaultDict[Union[type, None], List[int]] = defaultdict(list)

    # record None for dimension injection later and filter None and record rest of indices
    type_dim[None] = [dim for dim, i in enumerate(indices) if i is None]
    indices_filtered = [v for v in indices if v is not None]
    for dim,i in enumerate(indices_filtered): type_dim[type(i)].append(dim)

    for index_type in type_dim:
      if index_type not in [None, int, slice, Tensor]: raise IndexError(f"{index_type=} not supported")
    if len(ellipsis_idx) > 1: raise IndexError("indices can only have a single ellipsis ('...')")
    if num_indices > self.ndim: raise IndexError(f"too many {num_indices=} for {self.ndim=}")

    # 2. basic indexing, uses only movement ops (no copy)
    # currently indices_filtered: Tuple[Union[slice, int, Tensor], ...]
    # turn indices in indices_filtered to Tuple[shrink_arg, strides]
    for dim in type_dim[int]:
      if (index := indices_filtered[dim]) >= (size := self.shape[dim]) or index < -size:
        raise IndexError(f"{index=} is out of bounds on {dim=} with {size=}")
      indices_filtered[dim] = ((index, index+1), 1) if index >= 0 else ((size+index, size+index+1), 1)
    for dim in type_dim[slice]:
      if (index := indices_filtered[dim]).step == 0: raise ValueError(f"{index=} on {dim=} cannot have 0 as step")
      s, e, st = index.indices(self.shape[dim])
      indices_filtered[dim] = ((0, 0) if (st * (e - s)) < 0 else (s, e) if st > 0 else (e+1, s+1), st)
    # record tensors and skip all Tensor dims for basic indexing
    tensor_index: List[Tensor] = []
    for dim in type_dim[Tensor]:
      tensor_index.append(index := indices_filtered[dim])
      if not dtypes.is_int(index.dtype): raise IndexError(f"{index.dtype=} on {dim=} is not supported, only int tensor indexing is supported")
      indices_filtered[dim] = ((0, self.shape[dim]), 1)

    new_slice, strides = ((),()) if not indices_filtered else zip(*indices_filtered)
    ret = self.shrink(new_slice).flip(tuple(i for i, s in enumerate(strides) if s < 0))
    if any(abs(s) != 1 for s in strides):
      strides = tuple(abs(s) for s in strides)
      ret = ret.pad(tuple((0, round_up(sh, s) - sh) for s, sh in zip(strides, ret.shape)))
      ret = ret.reshape(tuple(flatten((sh // s, s) for s, sh in zip(strides, ret.shape))))
      ret = ret.shrink(tuple(flatten(((0, sh), (0, 1)) for sh in ret.shape[::2]))).reshape(ret.shape[::2])

    # inject 1 for dim where it's None and collapse dim for int
    new_shape = list(ret.shape)
    for dim in type_dim[None]: new_shape.insert(dim, 1)
    for dim in (dims_collapsed := tuple(dim + sum(1 for d in type_dim[None] if dim >= d) for dim in reversed(type_dim[int]))): new_shape.pop(dim)

    ret = ret.reshape(new_shape)
    assert all_int(ret.shape), f"does not support symbolic shape {ret.shape}"

    # 3. advanced indexing (copy)
    if type_dim[Tensor]:
      # calculate dim of current ret by subtracting dims collapsed and adding dims injected up until tensor_dim
      def calc_dim(tensor_dim:int) -> int:
        return tensor_dim - sum(1 for d in dims_collapsed if tensor_dim >= d) + sum(1 for d in type_dim[None] if tensor_dim >= d)

      # track tensor_dim and tensor_index using a dict
      # calc_dim to get dim and use that to normalize the negative tensor indices
      idx: Dict[int,Tensor] = {(dim := calc_dim(td)):(tensor<0).where(ret.shape[dim],0) + tensor for td,tensor in zip(type_dim[Tensor],tensor_index)}

      # compute sum_dim, arange, and idx
      max_idx_dim, first_dim, last_dim = max(i.ndim for i in idx.values()), min(idx.keys()), max(idx.keys())
      sum_dim = tuple(d if n==0 else d+max_idx_dim-n for n,d in enumerate(idx.keys()))
      arange = [Tensor.arange(ret.shape[d], requires_grad=False, device=self.device).reshape(ret.shape[d], *[1]*(ret.ndim+max_idx_dim-n-sd-1)) \
                for n,(sd,d) in enumerate(zip(sum_dim, idx.keys()))]
      reshaped_idx = [i.reshape(i.shape + (1,)*(ret.ndim - first_dim - (n or 1))) for n,i in enumerate(idx.values())]
      ret = ret.reshape(ret.shape[:first_dim+1] + (1,)*max_idx_dim + ret.shape[first_dim+1:])

      # iteratively eq -> mul -> sum fancy index
      try:
        for a,i,sd in zip(arange, reshaped_idx, sum_dim): ret = (a==i).mul(ret).sum(sd)
      except AssertionError as exc: raise IndexError("cannot broadcast indices") from exc

      # special permute case
      if first_dim != 0 and len(idx) != 1 and tuple(idx.keys()) != tuple(range(first_dim, last_dim+1)):
        ret_dims = list(range(ret.ndim))
        ret = ret.permute(ret_dims[first_dim:first_dim+max_idx_dim] + ret_dims[:first_dim] + ret_dims[first_dim+max_idx_dim:])
    return ret

  def __setitem__(self,indices,v): return self.__getitem__(indices).assign(v)

  # NOTE: using slice is discouraged and things should migrate to pad and shrink
  def slice(self, arg:Sequence[Optional[Tuple[int, sint]]], value:float=0) -> Tensor:
    arg_ = tuple(a if a is not None else (0, s) for s,a in zip(self.shape, arg))
    padding = tuple((max(0, -l), max(0, r-s)) for s,(l,r) in zip(self.shape, arg_))
    return self.pad(padding, value=value).shrink(tuple((l + pl, r + pl) for (l,r),(pl,_) in zip(arg_, padding)))

  def gather(self:Tensor, idx:Tensor, dim:int) -> Tensor:
    assert idx.ndim == self.ndim, "self.ndim must equal idx.ndim"
    assert all(s >= i for s,i in zip(self.shape, idx.shape)), "all dim of idx.shape must be smaller than self.shape"
    dim = self._resolve_dim(dim)
    idx = idx.to(self.device).transpose(ax1=dim, ax2=0).unsqueeze(-1)
    permarg = list(range(self.ndim))
    permarg = permarg[1:dim] + [permarg[0]] + permarg[dim+1:] + [permarg[dim]] if dim != 0 else permarg[1:] + [permarg[0]]
    return ((idx == Tensor.arange(self.shape[dim], requires_grad=False, device=self.device)) * self.permute(*permarg).shrink(
      tuple([*[(0,sh) for sh in idx.shape[1:-1]], (0,self.shape[dim])])).unsqueeze(0)).sum(-1).transpose(ax1=0, ax2=dim)

  def cat(self:Tensor, *args:Tensor, dim:int=0) -> Tensor:
    dim = self._resolve_dim(dim)
    assert all(len(y.shape) == len(self.shape) and all(y.shape[i] == s for i,s in enumerate(self.shape) if i != dim) for y in args)
    catargs = [self, *args]
    cat_dims = [s.shape[dim] for s in catargs]
    cat_dim_cumsum = [0, *itertools.accumulate(cat_dims)]
    slc:List[List[Optional[Tuple[sint, sint]]]] = [[None for _ in self.shape] for _ in catargs]
    for d,k,s in zip(cat_dims, cat_dim_cumsum[:-1], slc): s[dim] = (k, cat_dim_cumsum[-1] - k - d)
    return functools.reduce(Tensor.__add__, [arg.pad(tuple(s)) for arg,s in zip(catargs, slc)])

  @staticmethod
  def stack(tensors:Sequence[Tensor], dim:int=0) -> Tensor:
    unsqueezed_tensors = [tensor.unsqueeze(dim) for tensor in tensors]
    # checks for shapes and number of dimensions delegated to cat
    return unsqueezed_tensors[0].cat(*unsqueezed_tensors[1:], dim=dim)

  def repeat(self, repeats:Sequence[int]) -> Tensor:
    base_shape = (1,) * (len(repeats) - self.ndim) + self.shape
    new_shape = [x for b in base_shape for x in [1, b]]
    expand_shape = [x for rs in zip(repeats, base_shape) for x in rs]
    final_shape = [r*s for r,s in zip(repeats, base_shape)]
    return self.reshape(new_shape).expand(expand_shape).reshape(final_shape)

  def _resolve_dim(self, dim:int, *, outer:bool=False) -> int:
    if not -max(1, self.ndim+outer) <= dim < max(1, self.ndim+outer):
      raise IndexError(f"{dim=} out of range {[-max(1, self.ndim+outer), max(1, self.ndim+outer)-1]}")
    return dim + self.ndim+outer if dim < 0 else dim

  def split(self, sizes:Union[int, List[int]], dim:int=0) -> Tuple[Tensor, ...]:
    assert all_int(self.shape), f"does not support symbolic shape {self.shape}"
    dim = self._resolve_dim(dim)
    if isinstance(sizes, int): sizes = [min(sizes, self.shape[dim]-i) for i in range(0, max(1, self.shape[dim]), max(1, sizes))]
    assert sum(sizes) == self.shape[dim], f"expect sizes to sum exactly to {self.shape[dim]}, but got {sum(sizes)}"
    return tuple(self[sl] for sl in [tuple([slice(None)]*dim + [slice(sum(sizes[:i]), sum(sizes[:i + 1]))]) for i in range(len(sizes))])

  def chunk(self, num:int, dim:int=0) -> List[Tensor]:
    assert all_int(self.shape), f"does not support symbolic shape {self.shape}"
    assert num > 0, f"expect num to be greater than 0, got: {num}"
    dim = self._resolve_dim(dim)
    return list(self.split(math.ceil(self.shape[dim]/num) if self.shape[dim] else [0]*num, dim=dim))

  def squeeze(self, dim:Optional[int]=None) -> Tensor:
    if dim is None: return self.reshape(tuple(dim for dim in self.shape if dim != 1))
    dim = self._resolve_dim(dim)
    return self if not self.ndim or self.shape[dim] != 1 else self.reshape(self.shape[:dim] + self.shape[dim+1:])

  def unsqueeze(self, dim:int) -> Tensor:
    dim = self._resolve_dim(dim, outer=True)
    return self.reshape(self.shape[:dim] + (1,) + self.shape[dim:])

  # (padding_left, padding_right, padding_top, padding_bottom)
  def pad2d(self, padding:Sequence[int], value:float=0) -> Tensor:
    slc = [(-p0, s+p1) for p0,p1,s in zip(padding[::2], padding[1::2], self.shape[::-1])][::-1]
    return self.slice([(0,s) for s in self.shape[:-(len(padding)//2)]] + slc, value=value)

  @property
  def T(self) -> Tensor: return self.transpose()
  def transpose(self, ax1=1, ax2=0) -> Tensor:
    order = list(range(self.ndim))
    order[ax1], order[ax2] = order[ax2], order[ax1]
    return self.permute(order)
  def flatten(self, start_dim=0, end_dim=-1):
    start_dim, end_dim = self._resolve_dim(start_dim), self._resolve_dim(end_dim)
    return self.reshape(self.shape[:start_dim] + (prod(self.shape[start_dim:end_dim+1]), ) + self.shape[end_dim+1:])
  def unflatten(self, dim:int, sizes:Tuple[int,...]):
    dim = self._resolve_dim(dim)
    return self.reshape(self.shape[:dim] + sizes + self.shape[dim+1:])

  # ***** reduce ops *****

  def _reduce(self, fxn:Type[Function], axis:Optional[Union[int, Tuple[int, ...]]]=None, keepdim=False) -> Tensor:
    axis_: Tuple[int, ...] = tuple(range(len(self.shape))) if axis is None else ((axis,) if isinstance(axis, int) else tuple(axis))
    axis_ = tuple(x if x >= 0 else x+len(self.shape) for x in axis_)
    shape = tuple(s for i,s in enumerate(self.shape) if i not in axis_)
    ret = fxn.apply(self, axis=axis_)
    return ret if keepdim else ret.reshape(shape=shape)

  def sum(self, axis=None, keepdim=False, acc_dtype:Optional[DType]=None):
    if acc_dtype is None: acc_dtype = least_upper_dtype(self.dtype, dtypes.uint) if dtypes.is_unsigned(self.dtype) else \
                                      least_upper_dtype(self.dtype, dtypes.int) if (dtypes.is_int(self.dtype) or self.dtype==dtypes.bool) else \
                                      least_upper_dtype(self.dtype, dtypes.float)
    # cast back to float16 or bfloat16 to match torch / jax behavior, but we use float for acc
    output_dtype = self.dtype if self.dtype in (dtypes.float16, dtypes.bfloat16) else acc_dtype
    return self.cast(acc_dtype)._reduce(mlops.Sum, axis, keepdim).cast(output_dtype)

  def max(self, axis=None, keepdim=False): return self._reduce(mlops.Max, axis, keepdim)
  def min(self, axis=None, keepdim=False): return -((-self).max(axis=axis, keepdim=keepdim))

  def mean(self, axis=None, keepdim=False):
    assert all_int(self.shape), "does not support symbolic shape"
    out = self.sum(axis=axis, keepdim=keepdim)
    return out.div(prod(self.shape) / prod(out.shape)) if 0 not in out.shape else out
  def var(self, axis=None, keepdim=False, correction=1):
    assert all_int(self.shape), "does not support symbolic shape"
    square_sum = ((self - self.mean(axis=axis, keepdim=True)).square()).sum(axis=axis, keepdim=keepdim)
    return square_sum.div(max(0, prod(self.shape)/prod(square_sum.shape)-correction))
  def std(self, axis=None, keepdim=False, correction=1): return self.var(axis, keepdim, correction).sqrt()

  def _softmax(self, axis):
    if len(self.shape) == 0:
      assert axis in [-1, 0], f"{axis=} out of range of [-1, 0]"
      axis = None
    m = self - self.max(axis=axis, keepdim=True)
    e = m.exp()
    return m, e, e.sum(axis=axis, keepdim=True)

  def softmax(self, axis=-1):
    _, e, ss = self._softmax(axis)
    return e.div(ss)

  def log_softmax(self, axis=-1):
    m, _, ss = self._softmax(axis)
    return m - ss.log()

  def argmax(self, axis=None, keepdim=False):
    # NOTE: return the first index if there are multiple occurrences of the maximum values
    if axis is None:
      idx = (self == self.max(axis)) * Tensor.arange(prod(self.shape)-1,-1,-1, requires_grad=False, device=self.device).reshape(self.shape)
      return (prod(self.shape) - idx.max() - 1).cast(dtypes.int32)
    axis = self._resolve_dim(axis)
    m = self == self.max(axis=axis, keepdim=True)
    idx = m * Tensor.arange(self.shape[axis]-1,-1,-1, requires_grad=False, device=self.device).reshape(self.shape[axis], *[1]*(self.ndim-axis-1))
    return (self.shape[axis]-idx.max(axis=axis, keepdim=keepdim)-1).cast(dtypes.int32)
  def argmin(self, axis=None, keepdim=False): return (-self).argmax(axis=axis, keepdim=keepdim)

  @staticmethod
  def einsum(formula:str, *raw_xs) -> Tensor:
    xs:Tuple[Tensor] = argfix(*raw_xs)
    formula = formula.replace(" ", "")
    inputs_str, output = formula.split("->") if "->" in formula else (formula, sorted(formula))
    inputs = [x for x in cast(str,inputs_str).split(',')]
    assert len(xs) == len(inputs), f"number of inputs doesn't match number of operands in formula, expected {len(inputs)}, got {len(xs)}"

    # map the value of each letter in the formula
    letter_val = sorted(merge_dicts([{letter:dim for letter, dim in zip(letters, tensor.shape)} for letters, tensor in zip(inputs, xs)]).items())

    xs_:List[Tensor] = []
    lhs = [sorted(enumerate(s), key=lambda e:e[1]) for s in inputs]
    for x,(order,letters) in zip(xs, [list(zip(*l)) for l in lhs]):
      # permute to the sorted letter order, then reshape/expand to create dimensions for the missing letters
      xs_.append(x.permute(order).reshape([val if letter in letters else 1 for letter,val in letter_val]).expand([val for _,val in letter_val]))

    rhs_order, rhs_letters = tuple(zip(*sorted(enumerate(output), key=lambda e:e[1]))) or ([], [])
    # sum over all axes that's not in the output, then permute to the output order
    return functools.reduce(lambda a,b:a*b, xs_) \
      .sum(axis=[axis for axis,(letter,_) in enumerate(letter_val) if letter not in rhs_letters]).permute(rhs_order)

  # ***** processing ops *****

  def _pool(self, k_:Tuple[sint, ...], stride:Union[Tuple[int, ...], int]=1, dilation:Union[Tuple[int, ...], int]=1) -> Tensor:
    assert len(self.shape) >= len(k_), f"can't pool {self.shape} with {k_}"
    assert all_int(self.shape) and all_int(k_), f"does not support symbolic {self.shape=}, {k_=}"
    s_, d_ = make_pair(stride, len(k_)), make_pair(dilation, len(k_))
    assert len(k_) == len(s_) == len(d_), f"stride/dilation mismatch kernel:{k_} stride:{s_} dilation:{d_}"
    noop_, i_ = [None] * len(self.shape[:-len(k_)]), self.shape[-len(k_):]
    if any(k > s for k,s in zip(k_, s_)) or any(d != 1 for d in d_):
      o_ = [(i - d * (k-1) - 1)//s + 1 for i,d,k,s in zip(i_, d_, k_, s_)]
      # repeats such that we don't need padding
      xup = self.repeat([1]*len(noop_) + [math.ceil(k*(i+d) / i) for k,i,d in zip(k_, i_, d_)])
      # slice by dilation
      xup = xup.slice(noop_ + [(0,k*(i+d)) for k,i,d in zip(k_, i_, d_)]).reshape(noop_ + flatten((k,i+d) for k,i,d in zip(k_, i_, d_)))
      # handle stride
      xup = xup.slice(noop_ + flatten(((0,k), (0,o*s)) for k,o,s in zip(k_, o_, s_))).reshape(noop_ + flatten((k,o,s) for k,o,s in zip(k_, o_, s_)))
      xup = xup.slice(noop_ + flatten(((0,k), (0,o), (0,1)) for k,o in zip(k_, o_))).reshape(noop_ + flatten((k,o) for k,o in zip(k_, o_)))
      # permute to move reduce to the end
      return xup.permute(*range(len(noop_)), *[len(noop_)+i*2+1 for i in range(len(i_))], *[len(noop_)+i*2 for i in range(len(i_))])
    # TODO: once the shapetracker can optimize well, remove this alternative implementation. or not if the CPU implementation doesn't use ShapeTracker
    o_ = [(i+(s-k))//s for i,s,k in zip(i_, s_, k_)]
    xup = self.slice(noop_ + [(0,o*s) for o,s in zip(o_, s_)])
    xup = xup.reshape(noop_ + flatten(((o,s) for o,s in zip(o_, s_))))
    xup = xup.slice(noop_ + flatten(((0,o), (0,k)) for o,k in zip(o_, k_)))
    return xup.permute(*range(len(noop_)), *[len(noop_)+i*2 for i in range(len(i_))], *[len(noop_)+i*2+1 for i in range(len(i_))])

  # NOTE: these work for more than 2D
  def avg_pool2d(self, kernel_size=(2,2), stride=None, dilation=1): return self._pool(
        make_pair(kernel_size), stride if stride is not None else kernel_size, dilation).mean(axis=tuple(range(0-len(make_pair(kernel_size)), 0)))
  def max_pool2d(self, kernel_size=(2,2), stride=None, dilation=1): return self._pool(
        make_pair(kernel_size), stride if stride is not None else kernel_size, dilation).max(axis=tuple(range(0-len(make_pair(kernel_size)), 0)))

  def conv_transpose2d(self, weight:Tensor, bias:Optional[Tensor]=None, groups=1, stride=1, dilation=1, padding=0, output_padding=0) -> Tensor:
    HW, trailing = weight.shape[2:], list(range(3, len(weight.shape)+1))
    x, w = self, weight.unflatten(0, (groups, -1)).permute(0,2,1,*trailing).flip(trailing)
    stride = make_pair(stride, len(HW))
    if any(s>1 for s in stride):
      x = x.reshape(None, None, *flatten((k,1) for k in x.shape[2:]))
      x = x.pad((None, None, *flatten((None,(0,s-1)) for s in stride)))
      x = x.reshape(None, None, *[k*s for k,s in zip(x.shape[2::2], stride)])
      x = x.shrink((None, None, *[(0,k-(s-1)) for k,s in zip(x.shape[2:], stride)]))
    padding = flatten((((k-1)*d-p,(k-1)*d-p+op) for k,d,p,op in reversed(list(
      zip(HW, make_pair(dilation, len(HW)), make_pair(padding, len(HW)), make_pair(output_padding, len(HW)))))))
    return x.conv2d(w.flatten(end_dim=1), groups=groups, bias=bias, dilation=dilation, padding=padding)

  def conv2d(self, weight:Tensor, bias:Optional[Tensor]=None, groups=1, stride=1, dilation=1, padding=0, acc_dtype:Optional[DType]=None) -> Tensor:
    (bs,cin_), (cout,cin), HW = self.shape[:2], weight.shape[:2], weight.shape[2:]
    assert groups*cin == cin_ and len(self.shape) == len(weight.shape), f"Input Tensor shape {self.shape} does not match the shape of the weights {weight.shape}. ({groups*cin} vs. {cin_})"  # noqa: E501
    if isinstance(padding, (tuple,list)): assert len(padding) == 2*len(HW) or len(padding) == len(HW), f"Expected padding of length {2*len(HW)} or {len(HW)}, but got {len(padding)} for tensor of shape {self.shape}"  # noqa: E501
    padding_ = [padding]*2*len(HW) if isinstance(padding, int) else (padding if len(padding) == 2*len(HW) else [p for p in padding for _ in range(2)][::-1])  # noqa: E501

    # conv2d is a pooling op (with padding)
    x = self.pad2d(padding_)._pool(HW, stride, dilation)   # (bs, groups*cin, oy, ox, H, W)
    rcout, oyx = cout//groups, x.shape[2:-len(HW)]
    if not all(x == 3 for x in HW) or stride != 1 or dilation != 1 or not WINO:
      # normal conv
      x = x.reshape(bs, groups, cin, 1, *oyx, *HW).expand(bs, groups, cin, rcout, *oyx, *HW).permute(0,1,3,*[4+i for i in range(len(oyx))],2,*[4+len(oyx)+i for i in range(len(HW))])  # noqa: E501

      # conv! broadcasted to (bs, groups, rcout, *oyx, cin, *HW)
      ret = (x * weight.reshape(1, groups, rcout, *[1] * len(oyx), cin, *HW)).sum([-1-i for i in range(1+len(oyx))], keepdim=True, acc_dtype=acc_dtype).reshape(bs, cout, *oyx)  # noqa: E501
      return ret if bias is None else ret.add(bias.reshape(1, -1, *[1] * len(HW)))

    HWI, HWO = (6,) * len(HW), (4,) * len(HW)  # F(4x4,3x3) winograd tiles
    winograd_G = [[1/4, 0, 0], [-1/6, -1/6, -1/6], [-1/6, 1/6, -1/6], [1/24, 1/12, 1/6], [1/24, -1/12, 1/6], [0, 0, 1]]
    winograd_Bt = [[4, 0, -5, 0, 1, 0], [0, -4, -4, 1, 1, 0], [0, 4, -4, -1, 1, 0], [0, -2, -1, 2, 1, 0], [0, 2, -1, -2, 1, 0], [0, 4, 0, -5, 0, 1]]
    winograd_At = [[1, 1, 1, 1, 1, 0], [0, 1, -1, 2, -2, 0], [0, 1, 1, 4, 4, 0], [0, 1, -1, 8, -8, 1]] # applying At in pre-order doubles compile time

    # todo: stride == dilation
    # use padding to round up to 4x4 output tiles
    # (bs, cin_, tyx, HWI)
    d = self.pad2d(sum([[padding_[i*2], padding_[i*2+1] + (-(dim + sum(padding_[i * 2:(i + 1) * 2]) - 2) % 4)] for i, dim in enumerate(self.shape[-len(HW):])], []))._pool(HWI, HWO)  # noqa: E501
    # move HW to the front: # (HWI, bs, cin_, tyx)
    d = d.permute(*range(len(d.shape)-len(HW),len(d.shape)), *range(len(d.shape)-len(HW)))
    tyx = d.shape[-len(HWI):]  # dim of tiling

    g = weight.permute(*range(len(weight.shape)-len(HW),len(weight.shape)), *range(len(weight.shape)-len(HW)))  # move HW to the front

    # compute 6x6 winograd tiles: GgGt, BtdB
    # (HWI, groups * rcout, cin) -> (HWI, bs=1, groups, rcout, cin, tyx=(1,1))
    gfactors = _apply_winograd_matrix(winograd_G, g, len(HW)).reshape(*HWI, 1, groups, rcout, cin, *([1]*len(tyx)))
    # (HWI, bs, cin_, tyx) -> (HWI, bs, groups, 1 ,cin, *tyx)
    dfactors = _apply_winograd_matrix(winograd_Bt, d, len(HW)).reshape(*HWI, bs, groups, 1, cin, *tyx)

    # matmul; sum across cin: (HWI, bs, groups, rcout, *tyx); then HWI -> HWO: (HWO, bs, groups, rcout, *tyx)
    ret = _apply_winograd_matrix(winograd_At, (gfactors * dfactors).sum(axis=-1-len(HW), acc_dtype=acc_dtype), len(HW))

    # interleave tyx and HWO: (bs, groups, rcout, oy, HO, ox, WO)
    ret = ret.permute([*range(len(HW), len(ret.shape)-len(HW)), *[i+o for i in range(len(HW)) for o in [len(ret.shape)-len(HW),0]]])
    # merge groups and rcout, tyx and HWO: (bs, groups, cout, *yx), shrink to final
    ret = ret.reshape(bs, cout, *[c * HWO[i] for i, c in enumerate(tyx)]).shrink(tuple((0, s) for s in [bs, cout, *oyx]))

    return (ret if bias is None else ret.add(bias.reshape(1, -1, *[1 for _ in range(len(HW))]))).contiguous().contiguous_backward()

  def dot(self, w:Tensor, acc_dtype:Optional[DType]=None) -> Tensor:
    n1, n2 = len(self.shape), len(w.shape)
    assert n1 != 0 and n2 != 0, f"both arguments to matmul need to be at least 1D, but they are {n1}D and {n2}D"
    assert (L:=self.shape[-1]) == (R:=w.shape[-min(n2, 2)]), f"Input Tensor shapes {self.shape} and {w.shape} cannot be multiplied ({L} != {R})"
    x = self.reshape(*self.shape[0:-1], *[1]*min(n1-1, n2-1, 1), self.shape[-1])
    w = w.reshape(*w.shape[0:-2], *[1]*min(n1-1, n2-1, 1), *w.shape[-min(n2, 2):]).transpose(-1, -min(n2, 2))
    return (x*w).sum(-1, acc_dtype=acc_dtype).cast(least_upper_dtype(x.dtype, w.dtype))

  def matmul(self, x:Tensor, reverse=False, acc_dtype:Optional[DType]=None) -> Tensor:
    return x.dot(self, acc_dtype=acc_dtype) if reverse else self.dot(x, acc_dtype=acc_dtype)

  def _cumsum(self, axis:int=0, _first_zero=False) -> Tensor:
    pl_sz = self.shape[axis] - int(not _first_zero and self.shape[axis] != 0)
    return self.transpose(axis,-1).pad2d((pl_sz,0))._pool((self.shape[axis] or 1,)).sum(-1).transpose(axis,-1)
  def cumsum(self, axis:int=0) -> Tensor:
    # TODO: someday the optimizer will find this on it's own
    # for now this is a two stage cumsum
    SPLIT = 256
    if self.shape[axis] <= SPLIT*2: return self._cumsum(axis)
    ret = self.transpose(axis,-1).pad2d((round_up(self.shape[axis], SPLIT)-self.shape[axis], 0))
    ret = ret.unflatten(-1, (-1, SPLIT))._cumsum(-1)
    base_add = ret[..., -1]._cumsum(-1, _first_zero=True)[..., :-1]
    base_add = base_add.unsqueeze(-1).expand(*base_add.shape, ret.shape[-1])
    def fix(x:Tensor): return x.flatten(start_dim=-2)[..., -self.shape[axis]:].transpose(axis,-1)
    return fix(ret) + fix(base_add)

  @staticmethod
  def _tri(r:sint, c:sint, k:int=0, **kwargs) -> Tensor:
    assert all_int((r,c)), "does not support symbolic"
    if r == 0: return Tensor.zeros((r, c), **kwargs)
    return Tensor.arange(r, **kwargs).unsqueeze(1).expand(r,c) <= Tensor.arange(-k, c-k, **kwargs).unsqueeze(0).expand(r,c)
  def triu(self, k:int=0) -> Tensor: return Tensor._tri(self.shape[-2], self.shape[-1], k=k, device=self.device).where(self, 0)
  def tril(self, k:int=0) -> Tensor: return Tensor._tri(self.shape[-2], self.shape[-1], k=k+1, device=self.device).where(0, self)

  # ***** mlops (unary) *****

  def logical_not(self): return mlops.Eq.apply(*self._broadcasted(False))
  def neg(self): return mlops.Neg.apply(self) if self.dtype != dtypes.bool else self.logical_not()
  def contiguous(self): return mlops.Contiguous.apply(self)
  def contiguous_backward(self): return mlops.ContiguousBackward.apply(self)
  def log(self): return mlops.Log.apply(self.cast(least_upper_float(self.dtype)))
  def log2(self): return self.log()/math.log(2)
  def exp(self): return mlops.Exp.apply(self.cast(least_upper_float(self.dtype)))
  def exp2(self): return mlops.Exp.apply(self*math.log(2))
  def relu(self): return mlops.Relu.apply(self)
  def sigmoid(self): return mlops.Sigmoid.apply(self.cast(least_upper_float(self.dtype)))
  def sin(self): return mlops.Sin.apply(self.cast(least_upper_float(self.dtype)))
  def sqrt(self): return mlops.Sqrt.apply(self.cast(least_upper_float(self.dtype)))
  def rsqrt(self): return self.reciprocal().sqrt()
  def cos(self): return ((math.pi/2)-self).sin()
  def tan(self): return self.sin() / self.cos()

  # ***** math functions (unary) *****

  def trunc(self: Tensor) -> Tensor: return self.cast(dtypes.int32).cast(self.dtype)
  def ceil(self: Tensor) -> Tensor: return (self > (b := self.trunc())).where(b+1, b)
  def floor(self: Tensor) -> Tensor: return (self < (b := self.trunc())).where(b-1, b)
  def round(self: Tensor) -> Tensor:
    return ((self > 0) == ((b := self.cast(dtypes.int32) / 2.0).cast(dtypes.int32) == b)).where((self - 0.5).ceil(), (self + 0.5).floor())

  def square(self): return self*self
  def clip(self, min_, max_): return self.maximum(min_).minimum(max_)
  def abs(self): return self.relu() + (-self).relu()
  def sign(self): return ((self.float()) / (self.float().abs() + 1e-12)).cast(self.dtype)
  def reciprocal(self): return mlops.Reciprocal.apply(self.cast(least_upper_float(self.dtype)))

  # ***** activation functions (unary) *****

  def elu(self, alpha=1.0): return self.relu() - alpha*(1-self.exp()).relu()
  def celu(self, alpha=1.0): return self.maximum(0) + (alpha * ((self / alpha).exp() - 1)).minimum(0)
  def swish(self): return self * self.sigmoid()
  def silu(self): return self.swish()   # The SiLU function is also known as the swish function.
  def relu6(self): return self.relu() - (self-6).relu()
  def hardswish(self): return self * (self+3).relu6() * (1/6)
  def tanh(self): return 2.0 * ((2.0 * self).sigmoid()) - 1.0
  def sinh(self): return (self.exp() - self.neg().exp()) / 2
  def cosh(self): return (self.exp() + self.neg().exp()) / 2
  def atanh(self): return ((1 + self)/(1 - self)).log() / 2
  def asinh(self): return (self + (self.square() + 1).sqrt()).log()
  def acosh(self): return (self + (self.square() - 1).sqrt()).log()
  def hardtanh(self, min_val=-1, max_val=1): return self.clip(min_val, max_val)
  def gelu(self): return 0.5 * self * (1 + (self * 0.7978845608 * (1 + 0.044715 * self * self)).tanh())
  def quick_gelu(self): return self * (self * 1.702).sigmoid()
  def leakyrelu(self, neg_slope=0.01): return self.relu() - (-neg_slope*self).relu()
  def mish(self): return self * self.softplus().tanh()
  def softplus(self, beta=1): return (1/beta) * (1 + (self*beta).exp()).log()
  def softsign(self): return self / (1 + self.abs())

  # ***** broadcasted elementwise mlops *****

  def _broadcasted(self, y:Union[Tensor, Scalar], reverse:bool=False, match_dtype:bool=True) -> Tuple[Tensor, Tensor]:
    x: Tensor = self
    if not isinstance(y, Tensor):
      # make y a Tensor
      assert isinstance(y, (float, int, bool)), f"{type(y)=}, {y=}"
      if isinstance(self.dtype, ImageDType) or dtypes.is_float(x.dtype) or (dtypes.is_int(x.dtype) and isinstance(y, int)): y_dtype = x.dtype
      else: y_dtype = dtypes.from_py(y)
      y = Tensor(cast_scalar(y, y_dtype), self.device, y_dtype, requires_grad=False)

    if match_dtype:
      output_dtype = least_upper_dtype(x.dtype, y.dtype)
      x, y = x.cast(output_dtype), y.cast(output_dtype)

    if reverse: x, y = y, x

    # left pad shape with 1s
    if len(y.shape) < len(x.shape): y = y.reshape((1,) * (len(x.shape) - len(y.shape)) + y.shape)
    elif len(x.shape) < len(y.shape): x = x.reshape((1,) * (len(y.shape) - len(x.shape)) + x.shape)

    broadcasted_shape = tuple(0 if xi==0 or yi==0 else max(xi, yi) for xi, yi in zip(x.shape, y.shape))
    return x.expand(broadcasted_shape), y.expand(broadcasted_shape)

  def _to_const_val(self, x:Union[Tensor, Scalar]) -> Union[Tensor, Scalar]:
    # TODO: update with multi
    return x.lazydata.base.arg if isinstance(x, Tensor) and isinstance(x.lazydata, LazyBuffer) and x.lazydata.is_unrealized_contiguous_const() \
      and not x.requires_grad and self._broadcasted(x)[0].shape == self.shape else x

  def add(self, x:Union[Tensor, Scalar], reverse=False) -> Tensor:
    x = self._to_const_val(x)
    return mlops.Add.apply(*self._broadcasted(x, reverse)) if isinstance(x, Tensor) or x else self
  def sub(self, x:Union[Tensor, Scalar], reverse=False) -> Tensor:
    x = self._to_const_val(x)
    return mlops.Sub.apply(*self._broadcasted(x, reverse)) if isinstance(x, Tensor) or x else (-self if reverse else self)
  def mul(self, x:Union[Tensor, Scalar], reverse=False) -> Tensor:
    x = self._to_const_val(x)
    if not isinstance(x, Tensor) and x == 0.0: return mlops.Zero.apply(self)
    if not isinstance(x, Tensor) and x == -1.0: return -self
    return mlops.Mul.apply(*self._broadcasted(x, reverse)) if isinstance(x, Tensor) or x != 1.0 else self
  def div(self, x:Union[Tensor, Scalar], reverse=False, upcast=True) -> Tensor:
    x = self._to_const_val(x)
    if not isinstance(x, Tensor) and not reverse and x != 0 and upcast: return self.mul(1/x)
    if (isinstance(x, Tensor) and dtypes.is_float(x.dtype)) or not upcast: return mlops.Div.apply(*self._broadcasted(x, reverse))
    return mlops.Div.apply(*self.cast(least_upper_float(self.dtype))._broadcasted(x, reverse))
  def xor(self, x:Tensor, reverse=False) -> Tensor: return mlops.Xor.apply(*self._broadcasted(x, reverse))

  def pow(self, x:Union[Tensor, Scalar], reverse=False) -> Tensor:
    x = self._to_const_val(x)
    if not isinstance(x, Tensor) and not reverse:
      # simple pow identities
      if x < 0: return self.reciprocal().pow(-x)
      if x in [3,2,1,0]: return functools.reduce(lambda acc,_: acc * self, range(int(x)), mlops.Zero.apply(self)+1)
      if x == 0.5: return self.sqrt()
    if not isinstance(x, Tensor) and reverse and x > 0: return self.mul(math.log(x)).exp()
    ar = self.abs().log().mul(x).exp() if not reverse or isinstance(x, Tensor) else self.mul(math.log(abs(x))).exp()
    # correct sign of negative numbers raised to a power (cos has a period of 2pi so we use it here to get the oddness of the power)
    sign = (x * math.pi).cos() if isinstance(x, Tensor) else math.cos(x * math.pi) if not reverse else (self * math.pi).cos()
    # we only need to correct the sign if the base is negative
    base_sign = ((self.sign() if not reverse else x.sign() if isinstance(x, Tensor) else math.copysign(1, x)) - 1) / -2
    # we need 0 to be positive so we need to correct base_sign when the base is 0
    base_sign = base_sign - (1.5 * (1 - (self.sign().abs() if not reverse else x.sign().abs() if isinstance(x, Tensor) else abs(int(bool(x))))))
    # inject nan if the base is negative and the power is not an integer
    to_nan = (((x - x.trunc()) * 1e10).abs().clip(0, 1) if isinstance(x, Tensor) else \
              int(bool(x - int(x))) if not reverse else ((self - self.trunc()) * 1e10).abs().clip(0, 1)) * base_sign
    inject_nan = ((((-to_nan) * 2) + 1)).log().add(1) if isinstance(to_nan, Tensor) else 1 if not to_nan else float("nan")
    return ar.mul(sign * base_sign + (1 - base_sign)).mul(inject_nan)

  def maximum(self, x:Union[Tensor, Scalar]) -> Tensor:
    return (self<x).detach().where(x, (self==x).detach().where(((self * 0.5 + x * 0.5).cast(self.dtype)), self))
  def minimum(self, x:Union[Tensor, Scalar]) -> Tensor: return -((-self).maximum(-x))

  def where(self:Tensor, input_:Union[Tensor, Scalar], other:Union[Tensor, Scalar]):
    if isinstance(input_, Tensor): input_, other = input_._broadcasted(other)
    elif isinstance(other, Tensor): other, input_ = other._broadcasted(input_)
    x_,y = self._broadcasted(input_, match_dtype=False)
    x,z = x_._broadcasted(other, match_dtype=False)
    return mlops.Where.apply(x.cast(dtypes.bool), *y._broadcasted(z))

  # ***** op wrappers (wasted lines to make the typechecker happy) *****

  def __neg__(self) -> Tensor: return self.neg()

  def __add__(self, x) -> Tensor: return self.add(x)
  def __sub__(self, x) -> Tensor: return self.sub(x)
  def __mul__(self, x) -> Tensor: return self.mul(x)
  def __pow__(self, x) -> Tensor: return self.pow(x)
  def __truediv__(self, x) -> Tensor: return self.div(x)
  def __matmul__(self, x) -> Tensor: return self.matmul(x)
  def __xor__(self, x) -> Tensor: return self.xor(x)

  def __radd__(self, x) -> Tensor: return self.add(x, True)
  def __rsub__(self, x) -> Tensor: return self.sub(x, True)
  def __rmul__(self, x) -> Tensor: return self.mul(x, True)
  def __rpow__(self, x) -> Tensor: return self.pow(x, True)
  def __rtruediv__(self, x) -> Tensor: return self.div(x, True)
  def __rmatmul__(self, x) -> Tensor: return self.matmul(x, True)
  def __rxor__(self, x) -> Tensor: return self.xor(x, True)

  def __iadd__(self, x) -> Tensor: return self.assign(self.add(x))
  def __isub__(self, x) -> Tensor: return self.assign(self.sub(x))
  def __imul__(self, x) -> Tensor: return self.assign(self.mul(x))
  def __ipow__(self, x) -> Tensor: return self.assign(self.pow(x))
  def __itruediv__(self, x) -> Tensor: return self.assign(self.div(x))
  def __imatmul__(self, x) -> Tensor: return self.assign(self.matmul(x))
  def __ixor__(self, x) -> Tensor: return self.assign(self.xor(x))

  def __lt__(self, x) -> Tensor: return mlops.Less.apply(*self._broadcasted(x, False))
  def __gt__(self, x) -> Tensor: return mlops.Less.apply(*self._broadcasted(x, True))
  def __ge__(self, x) -> Tensor: return (self<x).logical_not()
  def __le__(self, x) -> Tensor: return (self>x).logical_not()
  def __eq__(self, x) -> Tensor: return mlops.Eq.apply(*self._broadcasted(x, True))   # type: ignore[override]
  def __ne__(self, x) -> Tensor: return (self==x).logical_not()                       # type: ignore[override]

  # ***** functional nn ops *****

  def linear(self, weight:Tensor, bias:Optional[Tensor]=None):
    x = self.mul(weight) if len(weight.shape) == 1 else self.dot(weight)
    return x.add(bias) if bias is not None else x

  def sequential(self, ll:List[Callable[[Tensor], Tensor]]): return functools.reduce(lambda x,f: f(x), ll, self)

  def layernorm(self, axis=-1, eps:float=1e-5) -> Tensor:
    y = (self - self.mean(axis, keepdim=True))
    return y.mul((y*y).mean(axis, keepdim=True).add(eps).rsqrt())

  def batchnorm(self, weight:Optional[Tensor], bias:Optional[Tensor], mean:Tensor, invstd:Tensor, axis:Union[int,Tuple[int,...]]=1) -> Tensor:
    axis_ = argfix(axis)
    shape = tuple(s if ax in axis_ else 1 for ax, s in enumerate(self.shape))
    x = self - mean.reshape(shape)
    if weight is not None: x = x * weight.reshape(shape)
    ret = x.mul(invstd.reshape(shape) if len(invstd.shape) == len(axis_) else invstd)
    return (ret + bias.reshape(shape)) if bias is not None else ret

  def dropout(self, p=0.5) -> Tensor:
    if not Tensor.training or p == 0: return self
    return self * (Tensor.rand(*self.shape, requires_grad=False, device=self.device) >= p) * (1/(1.0 - p))

  def one_hot(self, num_classes:int) -> Tensor:
    return (self[..., None] == Tensor.arange(num_classes, requires_grad=False, device=self.device)).where(1, 0)

  def scaled_dot_product_attention(self, key:Tensor, value:Tensor, attn_mask:Optional[Tensor]=None,
                                   dropout_p:float=0.0, is_causal:bool=False) -> Tensor:
    # NOTE: it works if key, value have symbolic shape
    assert all_int(self.shape), f"does not support symbolic shape {self.shape}"
    if is_causal: attn_mask = Tensor.ones(self.shape[-2], key.shape[-2], requires_grad=False, device=self.device).tril(0).cast(dtypes.bool)
    if attn_mask is not None and attn_mask.dtype == dtypes.bool: attn_mask = (attn_mask == 0).where(-float("inf"), 0)
    qk = self @ key.transpose(-2,-1) / math.sqrt(self.shape[-1])
    return ((qk+attn_mask) if attn_mask is not None else qk).softmax(-1).dropout(dropout_p) @ value

  def binary_crossentropy(self, y:Tensor) -> Tensor:
    return (-y*self.log() - (1-y)*(1-self).log()).mean()

  def binary_crossentropy_logits(self, y:Tensor) -> Tensor:
    return (self.maximum(0) - y * self + (1 + self.abs().neg().exp()).log()).mean()

  def sparse_categorical_crossentropy(self, Y:Tensor, ignore_index=-1, label_smoothing=0.0) -> Tensor:
    assert 0.0 <= label_smoothing <= 1.0, "label_smoothing must be in [0.0, 1.0]"
    # NOTE: self is a logits input
    log_probs, loss_mask = self.log_softmax(), (Y != ignore_index)
    y_counter = Tensor.arange(self.shape[-1], requires_grad=False, device=self.device).unsqueeze(0).expand(Y.numel(), self.shape[-1])
    y = ((y_counter == Y.flatten().reshape(-1, 1)).where(-1, 0) * loss_mask.reshape(-1, 1)).reshape(*Y.shape, self.shape[-1])
    smoothing = -1 * label_smoothing * (log_probs.mean(-1) * loss_mask).sum() / loss_mask.sum()
    return (1 - label_smoothing) * (log_probs * y).sum() / loss_mask.sum() + smoothing

  # ***** cast ops *****

  def llvm_bf16_cast(self, dtype:DType):
    # hack for devices that don't support bfloat16
    assert self.dtype == dtypes.bfloat16
    return self.to("LLVM").bitcast(dtypes.uint16).cast(dtypes.uint32).mul(1<<16).bitcast(dtypes.float32).cast(dtype)
  def cast(self, dtype:DType) -> Tensor: return self if self.dtype == dtype else mlops.Cast.apply(self, dtype=dtype)
  def bitcast(self, dtype:DType) -> Tensor:
    assert self.dtype.itemsize == dtype.itemsize, "can't bitcast mismatched dtype itemsizes"
    return mlops.Cast.apply(self, dtype=dtype, bitcast=True) if self.dtype != dtype else self
  def float(self) -> Tensor: return self.cast(dtypes.float32)
  def half(self) -> Tensor: return self.cast(dtypes.float16)

  # ***** convenience stuff *****

  @property
  def ndim(self) -> int: return len(self.shape)
  def numel(self) -> sint: return prod(self.shape)
  def element_size(self) -> int: return self.dtype.itemsize
  def nbytes(self) -> int: return self.numel() * self.element_size()
  def is_floating_point(self) -> bool: return dtypes.is_float(self.dtype)

# register functions to move between devices
for device in Device._devices: setattr(Tensor, f"{device.lower()}", functools.partialmethod(Tensor.to, device))

if IMAGE:
  # if IMAGE>0 we install these replacement functions in Tensor (hack!)
  from tinygrad.features.image import image_conv2d, image_dot
  setattr(Tensor, "conv2d", image_conv2d)
  setattr(Tensor, "dot", image_dot)

# TODO: eventually remove this
def custom_random(out:Buffer):
  Tensor._seed += 1
  if DEBUG >= 2: print(f"*** {out.device}   rand  seed {Tensor._seed} size {out.size:<15d} dtype {out.dtype}")
  rng = np.random.default_rng(Tensor._seed)
  if out.dtype == dtypes.half: rng_np_buffer = (rng.integers(low=0, high=2047, size=out.size) / 2048).astype(np.half, copy=False)
  else: rng_np_buffer = rng.random(size=out.size, dtype=np.float32).astype(dtype=out.dtype.np, copy=False)
  out.copyin(rng_np_buffer.data)<|MERGE_RESOLUTION|>--- conflicted
+++ resolved
@@ -343,11 +343,7 @@
 
     # fill in the first grad with one. don't use Tensor.ones because we don't need contiguous
     # this is "implicit gradient creation"
-<<<<<<< HEAD
-    self.grad = Tensor(1.0, device=self.device, requires_grad=False, dtype=self.dtype)
-=======
     self.grad = Tensor(1.0, dtype=self.dtype, device=self.device, requires_grad=False)
->>>>>>> f0c4e06f
 
     for t0 in reversed(self.deepwalk()):
       if t0.grad is None: raise RuntimeError("tensor has no grad")
