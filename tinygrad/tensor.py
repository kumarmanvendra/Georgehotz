--- conflicted
+++ resolved
@@ -5,7 +5,7 @@
 from functools import partialmethod, reduce
 from itertools import accumulate
 import numpy as np
-from typing import List, Tuple, Callable, Optional, ClassVar, Type, Union, Sequence, Any, Iterable, Set, cast
+from typing import List, Tuple, Callable, Optional, ClassVar, Type, Union, Sequence, Any, Iterable, Set
 
 from tinygrad.helpers import ImageDType, argfix, make_pair, getenv, IMAGE, DEBUG, flatten, DType, dtypes, prod, all_int
 from tinygrad.lazy import LazyBuffer
@@ -68,27 +68,13 @@
     elif isinstance(data, np.ndarray):
       assert dtype is None or dtype.np is not None, f"{dtype} doesn't have a numpy dtype"
       if data.shape == ():
-<<<<<<< HEAD
-        data = LazyBuffer.loadop(LoadOps.CONST, tuple(), dtype or dtypes.from_np(data.dtype), device, float(data))
-=======
         data = LazyBuffer.loadop(LoadOps.CONST, tuple(), dtype or dtypes.from_np(data.dtype), device, data.item())
->>>>>>> ffa33d74
       else:
         data = LazyBuffer.fromCPU(data.astype(dtype.np) if dtype is not None and dtype.np is not None else data)
     else: raise RuntimeError(f"can't create Tensor from {data}")
 
-<<<<<<< HEAD
-    # data is a LazyBuffer, but it might be on the wrong device. back off a FROM if it's a double
-    if data.device != device:
-      if not data.realized and data.op.op == LoadOps.FROM and cast(LazyBuffer, data.op.src[0]).device == device:
-        data = cast(LazyBuffer, data.op.src[0])
-      else:
-        data = LazyBuffer.loadop(LoadOps.FROM, data.shape, data.dtype, device, src=data.contiguous())
-    self.lazydata = data
-=======
     # data is a LazyBuffer, but it might be on the wrong device
     self.lazydata = data if data.device == device else data.copy_to_device(device)
->>>>>>> ffa33d74
 
   def __repr__(self):
     return f"<Tensor {self.lazydata!r} on {self.device} with grad {(self.grad.lazydata if self.grad else None)!r}>"
