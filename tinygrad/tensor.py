--- conflicted
+++ resolved
@@ -491,15 +491,9 @@
     if had_counter: Tensor._device_rng_counters[device].assign(Tensor._device_rng_counters[device] + num).contiguous()
 
     # threefry random bits
-<<<<<<< HEAD
     counts0 = (Tensor.arange(math.ceil(num / 2), device=device, dtype=dtypes.uint32, requires_grad=False)+Tensor._device_rng_counters[device])
-    counts1 = counts0 + math.ceil(num / 2)
+    counts1 = counts0 + ceildiv(num, 2)
     bits = Tensor._threefry_random_bits(Tensor._device_seeds[device], counts0, counts1)[:num]
-=======
-    counts0 = (Tensor.arange(ceildiv(num, 2), device=device, dtype=dtypes.uint32, requires_grad=False)+Tensor._device_rng_counters[device])
-    counts1 = counts0 + ceildiv(num, 2)
-    bits = Tensor._threefry_random_bits(Tensor._seed, Tensor._device_seeds[device], counts0, counts1)[:num]
->>>>>>> 16c1fa42
 
     # bitcast to uint with same number of bits
     _, nmant = dtypes.finfo(dtype)
