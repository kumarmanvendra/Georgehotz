--- conflicted
+++ resolved
@@ -408,12 +408,8 @@
   def conv2d(self, weight:Tensor, bias:Optional[Tensor]=None, groups=1, stride=1, dilation=1, padding=0) -> Tensor:
     (bs,cin_), (cout,cin), HW = self.shape[:2], weight.shape[:2], weight.shape[2:]
     assert groups*cin == cin_ and len(self.shape) == len(weight.shape), f"Input Tensor shape {self.shape} does not match the shape of the weights {weight.shape}. ({groups*cin} vs. {cin_})"
-<<<<<<< HEAD
-    padding_ = [padding]*4 if padding.__class__ == int else (padding if len(padding) >= 4 else [padding[1], padding[1], padding[0], padding[0]])
-=======
     if isinstance(padding, (tuple,list)): assert len(padding) == 2*len(HW) or len(padding) == len(HW), f"Expected padding of length {2*len(HW)} or {len(HW)}, but got {len(padding)} for tensor of shape {self.shape}"
     padding_ = [padding]*2*len(HW) if isinstance(padding, int) else (padding if len(padding) == 2*len(HW) else [p for p in padding for _ in range(2)][::-1])
->>>>>>> 5670123d
 
     # conv2d is a pooling op (with padding)
     x = self.pad2d(padding_)._pool(HW, stride, dilation)   # (bs, groups*cin, oy, ox, H, W)
