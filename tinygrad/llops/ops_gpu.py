import functools
import numpy as np
import pyopencl as cl
from tinygrad.helpers import prod
from tinygrad.ops import UnaryOps, BinaryOps, ReduceOps, MovementOps, ProcessingOps
from tinygrad.shapetracker import ShapeTracker, View, strides_for_shape

cl_ctx, cl_queue = None, None
def get_cl_ctx(): return cl_ctx
def get_cl_queue(): return cl_queue
def require_init_gpu():
  global cl_ctx, cl_queue
  if cl_ctx is None:
    devices = cl.get_platforms()[0].get_devices(device_type=cl.device_type.GPU)
    if len(devices) == 0:  # settle for CPU
      devices = cl.get_platforms()[0].get_devices(device_type=cl.device_type.CPU)
    cl_ctx = cl.Context(devices=devices)
    cl_queue = cl.CommandQueue(cl_ctx)  # this is an in-order command queue

def roundup(x, n=4): return (x+(n-1))//n * n

class GPUBuffer:
  def __init__(self, shape, hostbuf=None):
    require_init_gpu()
    self.shape = tuple(shape)
    self.cl = cl.Buffer(cl_ctx, cl.mem_flags.READ_WRITE, 4*roundup(prod(self.shape)))  # padding
    if hostbuf is not None:
      # TODO: this doesn't have to block
      cl.enqueue_copy(cl_queue, self.cl, hostbuf.astype(np.float32).ravel())

  @property
  def dtype(self): return np.float32

  def __repr__(self):
    return f"<GPUBuffer with shape {self.shape!r}>"

  @staticmethod
  def fromCPU(x):
    return GPUBuffer(x.shape, x.view(np.ndarray))

  def toCPU(self):
    data = np.empty(self.shape, dtype=np.float32)
    cl.enqueue_copy(cl_queue, data, self.cl, is_blocking=True)
    return data

class CLProgram:
  def __init__(self, name, prg, options, argdtypes):
    self.built = cl.Program(cl_ctx, prg).build(options=options)
    self.clprg = self.built.__getattr__(name)
    if argdtypes is not None: self.clprg.set_scalar_arg_dtypes(argdtypes)
  def __call__(self, *args): self.clprg(cl_queue, *args)

@functools.lru_cache(maxsize=None)
def clbuild(name, prg, options=tuple(), argdtypes=None):
  #print("cache miss")
  #print(prg)
  return CLProgram(name, prg, options, argdtypes)

def unary_op(op, x):
  ret = GPUBuffer(x.shape)
  if op == UnaryOps.RELU: code = 'max(a, (float)0.)'
  elif op == UnaryOps.EXP: code = 'exp(a)'
  elif op == UnaryOps.LOG: code = 'log(a)'
  elif op == UnaryOps.NEG: code = '-a'
  elif op == UnaryOps.SIGN: code = 'sign(a)'
  else: raise Exception(f"{op} isn't supported")
  unop = clbuild("unop", """
  __kernel void unop(__global const float4 *a_g, __global float4 *res_g) {
    int gid = get_global_id(0);
    float4 a = a_g[gid];
    res_g[gid] = """+code+""";
  }""")
  unop([roundup(prod(ret.shape))//4], None, x.cl, ret.cl)
  return ret

def binary_op(op, x, y):
  ret = GPUBuffer(x.shape)
  if op == BinaryOps.ADD: code = "a+b"
  elif op == BinaryOps.SUB: code = "a-b"
  elif op == BinaryOps.MUL: code = "a*b"
  elif op == BinaryOps.DIV: code = "b/a"
  elif op == BinaryOps.POW: code = "pow(a,b)"
  elif op == BinaryOps.CMPEQ: code = "(float4)(1.0f*(a.x==b.x), 1.0f*(a.y==b.y), 1.0f*(a.z==b.z), 1.0f*(a.w==b.w))"
  else: raise Exception(f"{op} isn't supported")
  assert x.shape == ret.shape and y.shape == ret.shape
  binop = clbuild("binop", """
  __kernel void binop(__global const float4 *a_g, __global const float4 *b_g, __global float4 *res_g) {
    int gid = get_global_id(0);
    float4 a = a_g[gid];
    float4 b = b_g[gid];
    res_g[gid] = """+code+""";
  }""")
  binop([roundup(prod(ret.shape))//4], None, x.cl, y.cl, ret.cl)
  return ret

def reduce_op(op, inp, new_shape):
  ret = GPUBuffer(new_shape)
  if op == ReduceOps.SUM: code, start = "out += a", "0.0"
  elif op == ReduceOps.MAX: code, start = "out = max(a,out)", "-INFINITY"
  else: raise Exception(f"{op} isn't supported")

  # reverse operation of expand, this validates inputs
  st = ShapeTracker(*ret.shape).movement_op(MovementOps.EXPAND, inp.shape)
  # this takes a ret index to an inp index, indexing 0 on the reduced strides
  view = View(ret.shape, strides_for_shape(inp.shape))

  # generate loops with combined adjacent reduce axis
  acc = 1
  loop_start, loop_end = [], []
  for shp,stride in st.views[-1].shape_strides[::-1]:
    if stride == 0:
      loop_start.append(f"for (int axis_{len(loop_start)} = 0; axis_{len(loop_start)} < {shp}; axis_{len(loop_start)}++) {{")
      loop_end.append(f"idx += {acc}; }} idx -= {shp*acc};")
    acc *= shp

  # TODO: support multistage reduces
  prg = """
  __kernel void reduce(__global const float *a_g, __global float *res_g) {
    int gid = get_global_id(0); int idx = gid;"""+view.expr.replace('//', '/')+""";
    float out = """+start+""";\n"""+ \
      '\n'.join(loop_start[::-1])+"""
        float a = a_g[idx];
        """+code+""";\n"""+ \
      '\n'.join(loop_end)+"""
    res_g[gid] = out;
  }"""
  clbuild("reduce", prg)([prod(ret.shape)], None, inp.cl, ret.cl)
  return ret

def contiguous(x, st, ret=None):
  if ret is None: ret = GPUBuffer(st.shape)
  clbuild("contiguous", """__kernel void contiguous(__global const float *x, __global float *ret) {
    int gid = get_global_id(0); int valid = 1; int idx = gid; """+st.expr().replace('//', '/')+""";
    ret[gid] = valid ? x[idx] : 0.0;  // should never be out-of-bounds accesses
  }""")([prod(ret.shape)], None, x.cl, ret.cl)
  return ret

def movement_op(op, x, arg=None):
  return contiguous(x, ShapeTracker(*x.shape).movement_op(op, arg))

<<<<<<< HEAD
@functools.lru_cache(maxsize=None)
def processing_op_compile(prefix_code, middle_code, C, opencl_type):
  # input  = (bs, groups, cin, iy, ix)
  # weight = (groups, rcout, cin, H, W)
  # output = (bs, groups, rcout, oy, ox)
  conv_prg = clbuild("conv", prefix_code+"""
  __kernel void conv(__global const float* restrict input, __global const float* restrict weight, __global float* restrict output,
    int H, int W, int groups, int rcout, int cin, int oy, int ox, int iy, int ix, int ys, int xs, int bs, int dx, int dy, int px, int py
    """+(', ' if len(opencl_type) > 0 else '') + ', '.join(opencl_type)+"""
    ) {
=======
def processing_op(op,x,w,C):
  ret = GPUBuffer((C.bs, C.cout, C.oy, C.ox))
  assert op == ProcessingOps.CONV, f"{op} isn't supported"
  conv_prg = clbuild("conv", """
  __kernel void conv(__global const float *input, __global const float *weight, __global float *output,
    int H, int W, int groups, int rcout, int cin, int oy, int ox, int iy, int ix, int ys, int xs, int bs, int dx, int dy, int px, int py) {
>>>>>>> aa164d90

    int B = get_global_id(0)/(groups*rcout);  // range 0-bs
    int g = (get_global_id(0)/rcout)%groups;
    int c = get_global_id(0) % rcout;

    int Y = get_global_id(1);  // range 0-oy
    int X = get_global_id(2);  // range 0-ox
    int IY = Y*ys;
    int IX = X*xs;

    int gid = get_global_id(0)*oy*ox + Y*ox + X;

    float acc = 0.0;
    for (int ci = 0; ci < cin; ci++) {

#ifdef ONEBYONE
      acc += input[B*groups*cin*iy*ix + g*cin*iy*ix + ci*iy*ix + IY*ix + IX] * \
        weight[g*rcout*cin + c*cin + ci];
#else
      for (int y = 0; y < H; y++) { for (int x = 0; x < W; x++) {
        int idx_y = y*dy + IY - py;
        int idx_x = x*dx + IX - px;
        int valid = (idx_y >= 0 && idx_y < iy && idx_x >= 0 && idx_x < ix);
        acc += valid ? input[B*groups*cin*iy*ix + g*cin*iy*ix + ci*iy*ix + idx_y*ix + idx_x] * \
          weight[g*rcout*cin*H*W + c*cin*H*W + ci*H*W + y*W + x] : 0.0;
      } }
#endif
    }
<<<<<<< HEAD

    // insert binary and unary ops here
    """+middle_code+"""

    output[gid] = acc;
  }""",
  options=tuple(["-DONEBYONE"]) if C.H == 1 and C.W == 1 and C.px == 0 and C.py == 0 else tuple(),
  argdtypes=tuple([None, None, None] + [np.int32]*16 + [None]*len(opencl_type)))
  return conv_prg


def processing_op(op,x,w,C,prefix_code="",middle_code="",real_bufs=[], opencl_type=[]):
  ret = GPUBuffer((C.bs, C.cout, C.oy, C.ox))
  assert op == ProcessingOps.CONV, f"{op} isn't supported"
  conv_prg = processing_op_compile(prefix_code, middle_code, C, tuple(opencl_type))
  local_group = None
  if C.oy >= 16 and C.ox >= 16: local_group = [1,16,16]
  conv_prg([C.bs*C.cout, C.oy, C.ox], local_group, x.cl, w.cl, ret.cl,
    *[x for x in list(C[0:12])+[C.dx, C.dy, C.px, C.py]],
    *[x.cl for x in real_bufs])
=======
    output[gid] = acc;
  }""",
  options=tuple(["-DONEBYONE"]) if C.H == 1 and C.W == 1 and C.px == 0 and C.py == 0 else tuple(),
  argdtypes=tuple([None, None, None] + [np.int32]*16))
  conv_prg([C.bs*C.cout, C.oy, C.ox], None, x.cl, w.cl, ret.cl,
    *[x for x in list(C[0:12])+[C.dx, C.dy, C.px, C.py]])
>>>>>>> aa164d90
  return ret<|MERGE_RESOLUTION|>--- conflicted
+++ resolved
@@ -138,7 +138,6 @@
 def movement_op(op, x, arg=None):
   return contiguous(x, ShapeTracker(*x.shape).movement_op(op, arg))
 
-<<<<<<< HEAD
 @functools.lru_cache(maxsize=None)
 def processing_op_compile(prefix_code, middle_code, C, opencl_type):
   # input  = (bs, groups, cin, iy, ix)
@@ -149,15 +148,6 @@
     int H, int W, int groups, int rcout, int cin, int oy, int ox, int iy, int ix, int ys, int xs, int bs, int dx, int dy, int px, int py
     """+(', ' if len(opencl_type) > 0 else '') + ', '.join(opencl_type)+"""
     ) {
-=======
-def processing_op(op,x,w,C):
-  ret = GPUBuffer((C.bs, C.cout, C.oy, C.ox))
-  assert op == ProcessingOps.CONV, f"{op} isn't supported"
-  conv_prg = clbuild("conv", """
-  __kernel void conv(__global const float *input, __global const float *weight, __global float *output,
-    int H, int W, int groups, int rcout, int cin, int oy, int ox, int iy, int ix, int ys, int xs, int bs, int dx, int dy, int px, int py) {
->>>>>>> aa164d90
-
     int B = get_global_id(0)/(groups*rcout);  // range 0-bs
     int g = (get_global_id(0)/rcout)%groups;
     int c = get_global_id(0) % rcout;
@@ -185,8 +175,6 @@
       } }
 #endif
     }
-<<<<<<< HEAD
-
     // insert binary and unary ops here
     """+middle_code+"""
 
@@ -206,12 +194,4 @@
   conv_prg([C.bs*C.cout, C.oy, C.ox], local_group, x.cl, w.cl, ret.cl,
     *[x for x in list(C[0:12])+[C.dx, C.dy, C.px, C.py]],
     *[x.cl for x in real_bufs])
-=======
-    output[gid] = acc;
-  }""",
-  options=tuple(["-DONEBYONE"]) if C.H == 1 and C.W == 1 and C.px == 0 and C.py == 0 else tuple(),
-  argdtypes=tuple([None, None, None] + [np.int32]*16))
-  conv_prg([C.bs*C.cout, C.oy, C.ox], None, x.cl, w.cl, ret.cl,
-    *[x for x in list(C[0:12])+[C.dx, C.dy, C.px, C.py]])
->>>>>>> aa164d90
   return ret