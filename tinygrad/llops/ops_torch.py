--- conflicted
+++ resolved
@@ -1,8 +1,4 @@
 import torch
-<<<<<<< HEAD
-from typing import Tuple
-=======
->>>>>>> 996e0a10
 from tinygrad.llops.ops_cpu import base_fxn_for_op, CPUBuffer  # type: ignore
 from tinygrad.ops import UnaryOps, BinaryOps, MovementOps, ProcessingOps, GenericExecAST
 from tinygrad.helpers import getenv
@@ -15,13 +11,7 @@
     MovementOps.STRIDED: lambda x, arg: x.contiguous().as_strided([y[0] for y in arg], [y[1] for y in arg])
   })
 
-<<<<<<< HEAD
-  def __init__(self, lbuf:torch.Tensor): self.buf = lbuf
-  @property
-  def shape(self) -> Tuple[int, ...]: return self.buf.shape
-=======
   def __init__(self, lbuf:torch.Tensor): self.buf, self.shape = lbuf, tuple(lbuf.shape)
->>>>>>> 996e0a10
 
   @staticmethod
   def fromCPU(data): return TorchBuffer(torch.from_numpy(data).requires_grad_(False).to(device))
