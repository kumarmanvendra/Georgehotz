--- conflicted
+++ resolved
@@ -29,14 +29,8 @@
   def default(self) -> Compiled: return self[self.DEFAULT]
   @functools.cached_property
   def DEFAULT(self) -> str:
-<<<<<<< HEAD
-    device_from_env: Optional[str] = functools.reduce(lambda val, ele: ele if getenv(ele) == 1 else val, self._devices, None)   # type: ignore
-    if device_from_env: return device_from_env
+    if (from_env:=next((d for d in self._devices if d not in ["DISK", "NPY"] and getenv(d) == 1), None)): return from_env
     for device in ["METAL", "AMD", "NV", "CUDA", "QCOM", "GPU", "CLANG", "LLVM"]:
-=======
-    if (from_env:=next((d for d in self._devices if d not in ["DISK", "NPY"] and getenv(d) == 1), None)): return from_env
-    for device in ["METAL", "AMD", "NV", "CUDA", "GPU", "CLANG", "LLVM"]:
->>>>>>> 1b344390
       try:
         if self[device]:
           os.environ[device] = "1"   # we set this in environment for spawned children
