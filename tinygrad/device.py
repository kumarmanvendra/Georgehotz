--- conflicted
+++ resolved
@@ -297,13 +297,8 @@
       lib = diskcache_get(self.compiler_cachekey, src)
       if lib is None:
         lib = self.compiler(src)
-<<<<<<< HEAD
         diskcache_put(self.compiler_cachekey, src, lib)
-    return CompiledASTRunner(k.ast, k.name, src, lib, k.global_size, k.local_size).build(self.runtime)
-=======
-        diskcache_put(self.compiler.__name__, src, lib)
     return CompiledASTRunner(k.ast, k.name, src, lib, self, k.global_size, k.local_size).build(self.runtime)
->>>>>>> fe26b2ad
 
   def get_linearizer(self, ast:LazyOp) -> Linearizer:
     if DEBUG >= 3:
