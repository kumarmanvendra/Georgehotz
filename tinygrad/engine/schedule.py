import sys
from collections import defaultdict, deque
from typing import Deque, List, Dict, Optional, Set, DefaultDict, Tuple
from tinygrad.ops import LoadOps, ScheduleItem, BufferOps, LazyOp, ReduceOps, ConstBuffer, MemBuffer, BinaryOps, UnaryOps
from tinygrad.features.graph import log_lazybuffer
from tinygrad.helpers import GRAPH, DEBUG, flatten, merge_dicts, prod, dedup, all_int
from tinygrad.shape.symbolic import Variable
from tinygrad.dtype import ImageDType, dtypes
from tinygrad.lazy import LazyBuffer
from tinygrad.shape.shapetracker import ShapeTracker

# creation can recurse a lot
sys.setrecursionlimit(10000)

# recursively create a lazyop
def _recursive_lazyop(buf:LazyBuffer, inputs:List[LazyBuffer], var_vals:Dict[Variable, int], st:ShapeTracker,
                      realizes:Set[LazyBuffer], cache, first=True, assign_to:Optional[LazyBuffer]=None) -> LazyOp:
  if (buf, st) in cache: return cache[(buf, st)]
  if buf != buf.base:
    st = buf.st + st
    buf = buf.base
  # all buffers here are base now
  assert buf.op is not None

  # consts are always fused and generated
  if buf.op is LoadOps.CONST:
    unbound_st, st_var_vals = st.simplify().unbind()
    var_vals.update(st_var_vals)
    return LazyOp(BufferOps.CONST, (), ConstBuffer(buf.arg, buf.dtype, unbound_st))

  # if we aren't fusing it, it's a load and we add it to the inputs
  if buf.realized or (buf in realizes and not first):
    unbound_st, st_var_vals = st.simplify().unbind()
    var_vals.update(st_var_vals)
    if assign_to is not None and buf is assign_to:
      if not unbound_st.contiguous:
        # we also allow masked views. if it has a single view and it's equal when you shrink a contig, it's fine
        if not (len(unbound_st.views) == 1 and unbound_st.views[0].mask is not None and
            ShapeTracker.from_shape(unbound_st.shape).shrink(unbound_st.views[0].mask) == unbound_st.shrink(unbound_st.views[0].mask)):
          raise RuntimeError(f"must be contiguous for assign {unbound_st}")
      return LazyOp(BufferOps.LOAD, (), MemBuffer(0, buf.dtype, unbound_st))
    if buf not in inputs: inputs.append(buf)
    return LazyOp(BufferOps.LOAD, (), MemBuffer(inputs.index(buf), buf.dtype, unbound_st))

  # if a CONTIGUOUS or ASSIGN made it all the way here, just skip it
  if buf.op is LoadOps.CONTIGUOUS:
    assert first
    return _recursive_lazyop(buf.srcs[0], inputs, var_vals, st, realizes, cache, False)
  if buf.op is LoadOps.ASSIGN:
    assert first
    assert buf.srcs[1].base is buf.srcs[1], "assign must be to base"
    assert buf.srcs[1].realized is not None, f"assign must be already realized to schedule {buf.srcs[1]}"
    return _recursive_lazyop(buf.srcs[0], inputs, var_vals, st, realizes, cache, False, assign_to=buf.srcs[1])

  # if it's a reduce, we have to change the shapetracker
  if buf.op in ReduceOps:
    assert st.contiguous, "ReduceOps late fusion must be contiguous"
    st = ShapeTracker.from_shape(buf.srcs[0].shape)

  # otherwise we fuse it like normal
  cache[(buf, st)] = ret = \
    LazyOp(buf.op, tuple(_recursive_lazyop(x, inputs, var_vals, st, realizes, cache, False, assign_to) for x in buf.srcs), buf.arg)
  return ret

def _schedule_one(out:LazyBuffer, realizes:Set[LazyBuffer], reduce_for_op: Dict[LazyBuffer, LazyBuffer]) -> ScheduleItem:
  inputs: List[LazyBuffer] = []
  var_vals: Dict[Variable, int] = out.st.var_vals.copy()
  if out.op in {LoadOps.CUSTOM, LoadOps.SYNC, LoadOps.WAIT, LoadOps.COPY, LoadOps.EMPTY}:
    op, inputs = LazyOp(out.op, (), out.arg), list(out.srcs)
  else:
    output_st, inputs = ShapeTracker.from_shape(reduce_for_op[out].shape if out in reduce_for_op else out.shape), [out]
    op = _recursive_lazyop(out, inputs, var_vals, output_st, realizes, cache={})
    op, inputs = LazyOp(BufferOps.STORE, (op, ), MemBuffer(0, out.dtype, output_st.simplify().unbind()[0])), inputs[1:]
  return ScheduleItem((op,), (out,), tuple(inputs), var_vals)

def _merge_realizes(nodes: List[ScheduleItem], reduce_for_op: Dict[LazyBuffer, LazyBuffer]) -> ScheduleItem:
  if len(nodes) == 1: return nodes[0]
  nodes = sorted(nodes, key=lambda x: x.ast[0].src[0].key)
  inputs, outputs, var_vals = {x:None for si in nodes for x in si.inputs}, [si.outputs[0] for si in nodes], merge_dicts([si.var_vals for si in nodes])
  ast: List[LazyOp] = []
  for i, si in enumerate(nodes):
    output_st = ShapeTracker.from_shape(reduce_for_op[out].shape if (out:=si.outputs[0]) in reduce_for_op else out.shape)
    op = _recursive_lazyop(out, outputs+list(inputs), var_vals, output_st, set(inputs), {})
    ast.append(LazyOp(BufferOps.STORE, (op, ), MemBuffer(i, out.dtype, output_st.simplify().unbind()[0])))
  return ScheduleItem(tuple(ast), tuple(outputs), tuple(inputs), var_vals)

# recursively search the entire graph for all LazyBuffers, insert realizes after expands
def _recurse_lb(buf:LazyBuffer, realizes:Set[LazyBuffer], allbufs:Dict[LazyBuffer, None],
                simple_pads:Set[LazyBuffer], children:DefaultDict[LazyBuffer, Dict[LazyBuffer, None]], scheduled=False):
  if buf in allbufs or buf.base.realized: return
  if GRAPH: log_lazybuffer(buf, scheduled)
  if isinstance(buf.dtype, ImageDType) and (prod(buf.shape) != prod(buf.dtype.shape) or
                                            not any(buf.shape[x]%4 == 0 for x in buf.st.unit_stride_axes())):
    if DEBUG >= 3: print(f"forcing image {buf.dtype} with shape {buf.shape} to float32")
    buf.dtype = dtypes.float32  # NOTE: this is what makes the dtype above not match
  if buf.base != buf:
    # realize all places where the buffer is expanded
    if prod(buf.base.st.shape) < prod(buf.st.shape):
      if len(buf.st.views) == 1 and buf.st.views[-1].mask and all_int(buf.base.st.shape) and \
          prod(buf.base.st.shape) >= prod([y-x for x,y in buf.st.views[-1].mask]):
        simple_pads.add(buf.base)
      else:
        realizes.add(buf.base)
    return _recurse_lb(buf.base, realizes, allbufs, simple_pads, children)
  if buf.forced_realize: realizes.add(buf)
  allbufs[buf] = None
  if buf.op in LoadOps: realizes.add(buf.base)
  if buf.op == LoadOps.COPY:
    assert buf.srcs[0].st.contiguous and buf.srcs[0].size == buf.srcs[0].base.size, "can only copy contig"
    realizes.add(buf.srcs[0].base)
  for x in buf.srcs:
    children[x.base][buf] = None
    _recurse_lb(x, realizes, allbufs, simple_pads, children)

UNSAFE_PAD_OPS = {BinaryOps.DIV, BinaryOps.CMPLT, BinaryOps.CMPEQ, UnaryOps.LOG2, UnaryOps.EXP2}
def _is_padding_okay(buf:LazyBuffer, realizes:Set[LazyBuffer]) -> bool:
  if buf in realizes or buf.realized: return True
  # NOTE: this broke to_image_idx and coder with JIT
  if buf.op in UNSAFE_PAD_OPS: return False
  return all(_is_padding_okay(x.base, realizes) for x in buf.srcs)

def create_schedule(outs:List[LazyBuffer], seen:Optional[Set[LazyBuffer]]=None) -> List[ScheduleItem]:
  if seen is None: seen = set()

  # start by just realizing the buffers passed in
  realizes: Set[LazyBuffer] = set([x.base for x in outs if not x.base.realized])
  allbufs: Dict[LazyBuffer, None] = {}
  simple_pads: Set[LazyBuffer] = set()
  children: DefaultDict[LazyBuffer, Dict[LazyBuffer, None]] = defaultdict(dict)
  for out in outs: _recurse_lb(out.base, realizes, allbufs, simple_pads, children, scheduled=True)

  # check if we have to realize pads
  for p in simple_pads:
    if not _is_padding_okay(p, realizes):
      realizes.add(p)

  # find all reduces, and pair them to a elementwise op. if they can't be cleanly paired, force realize the reduce (or a contig child)
  reduce_for_op: Dict[LazyBuffer, LazyBuffer] = {}
  for r in allbufs.keys():
    if r != r.base or r.op not in ReduceOps or r in realizes: continue

    # follow the reduce down
    child_set: Dict[LazyBuffer, ShapeTracker] = {r: r.st}
    realized_children: Dict[LazyBuffer, ShapeTracker] = {}
    forced_realize = False
    can_chase = True
    while not forced_realize and len(child_set):
      next_child_set = {}
      for tr,st in child_set.items():
        if tr in realizes:
          realized_children[tr] = st
          # can only have one output buffer
          # can only reduce contiguous
          # max one reduceop per kernel
          if len(realized_children) > 1 or not st.contiguous or st.size != r.st.size or (tr in reduce_for_op and reduce_for_op[tr] != r):
            can_chase = tr not in reduce_for_op or reduce_for_op[tr] == r
            forced_realize = True
            break
          continue
        for tr_next in children[tr].keys():
          if not tr_next.realized:
            # max one reduceop per kernel
            if tr_next.op in ReduceOps:
              forced_realize = True
              break
            st_childs = dedup([s for s in tr_next.srcs if s.base == tr])
            if len(st_childs) > 1:
              forced_realize = True
              break
            next_child_set[tr_next] = st + st_childs[0].st
      child_set = next_child_set
    if forced_realize:
      tr = r
      if can_chase:
        # can chase this down to contiguous children
        st = tr.st
        while len(children[tr]) == 1:
          tr_next = next(iter(children[tr].keys()))
          st_childs = dedup([s for s in tr_next.srcs if s.base == tr])
          if len(st_childs) > 1: break
          if st.size != st_childs[0].st.size: break
          st = st + st_childs[0].st
          if not st.contiguous or tr_next.op in ReduceOps: break
          tr = tr_next
        reduce_for_op[tr] = r
      realizes.add(tr)
    else:
      assert len(realized_children) == 1
      reduce_for_op[next(iter(realized_children.keys()))] = r

  # preschedule all buffers in realizes
  prescheduled = {x:_schedule_one(x, realizes, reduce_for_op) for x in realizes if x not in seen and x.realized is None and x.op is not LoadOps.CONST}
  assign_targets = {x.srcs[1]:x for x in realizes if x.op is LoadOps.ASSIGN and x not in seen and x.realized is None}

  # breadth first ordering
  graph: DefaultDict[LazyBuffer,List[LazyBuffer]] = defaultdict(list)
  in_degree: DefaultDict[LazyBuffer,int] = defaultdict(int)
  for out, si in prescheduled.items():
    for x in si.inputs:
      graph[x].append(out)
      if x in assign_targets:
        graph[out].append(assign_targets[x])
        in_degree[assign_targets[x]] += 1
      if x in prescheduled: in_degree[out] += 1

  queue: Deque[Tuple[int,LazyBuffer]] = deque((0,out) for out in prescheduled if in_degree[out] == 0)
  groups: DefaultDict[Tuple,List[ScheduleItem]] = defaultdict(list)
  while queue:
    level, buf = queue.popleft()
    seen.add(buf)
    # single output
    if buf.op in LoadOps or buf.device.startswith("DISK") or buf.device == "METAL" or \
        buf.op in ReduceOps or buf in reduce_for_op or buf.forced_realize: key: Tuple = (buf,)
    # multioutput
    else: key = (level, buf.shape, buf.device)
    groups[key].append(prescheduled[buf])
    for x in graph[buf]:
      in_degree[x] -= 1
      if in_degree[x] == 0: queue.append((level+1,x))
  schedule: List[ScheduleItem] = [_merge_realizes(group, reduce_for_op) for group in groups.values()]

<<<<<<< HEAD
  # confirm everything was scheduled
  assert len(prescheduled) == len(flatten(si.outputs for si in schedule)), f"prescheduled {len(prescheduled)} but only scheduled {len(schedule)}"
=======
  # confirm everything was scheduled correctly
  if not all(degree == 0 for degree in in_degree.values()) or len(prescheduled) != len(schedule):
    raise RuntimeError(f"cycle detected in graph, prescheduled {len(prescheduled)} but only scheduled {len(schedule)}")
>>>>>>> 60639ccc
  return schedule<|MERGE_RESOLUTION|>--- conflicted
+++ resolved
@@ -219,12 +219,7 @@
       if in_degree[x] == 0: queue.append((level+1,x))
   schedule: List[ScheduleItem] = [_merge_realizes(group, reduce_for_op) for group in groups.values()]
 
-<<<<<<< HEAD
-  # confirm everything was scheduled
-  assert len(prescheduled) == len(flatten(si.outputs for si in schedule)), f"prescheduled {len(prescheduled)} but only scheduled {len(schedule)}"
-=======
   # confirm everything was scheduled correctly
-  if not all(degree == 0 for degree in in_degree.values()) or len(prescheduled) != len(schedule):
+  if not all(degree == 0 for degree in in_degree.values()) or len(prescheduled) != len(flatten(si.outputs for si in schedule)):
     raise RuntimeError(f"cycle detected in graph, prescheduled {len(prescheduled)} but only scheduled {len(schedule)}")
->>>>>>> 60639ccc
   return schedule