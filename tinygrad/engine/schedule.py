import sys, pickle, atexit, importlib, contextlib
from collections import defaultdict, deque
from dataclasses import dataclass, field, replace
from typing import Callable, Tuple, List, Dict, Optional, Set, DefaultDict, cast, get_args
from tinygrad.ops import BUFFER_UOPS, REDUCE_ALU, MetaOps, PatternMatcher, ReduceOps, UNSAFE_PAD_OPS, UPat, UnaryOps, UOp, UOps, graph_rewrite
from tinygrad.engine.graph import log_lazybuffer, realized_lazybuffer
from tinygrad.helpers import GRAPH, DEBUG, MULTIOUTPUT, SAVE_SCHEDULE, FUSE_CONV_BW, FUSE_ARANGE, \
                             GlobalCounters, all_same, colored, prod, dedup, all_int, merge_dicts, getenv, Metadata
from tinygrad.shape.symbolic import Variable, sint
from tinygrad.dtype import ConstType, ImageDType, PtrDType, dtypes
from tinygrad.lazy import LazyBuffer
from tinygrad.shape.shapetracker import ShapeTracker
from tinygrad.device import Buffer
from tinygrad.shape.view import View, strides_for_shape

# creation can recurse a lot
sys.setrecursionlimit(10000)

# optionally log the ops to disk
logops = open(getenv("LOGOPS", ""), "a") if getenv("LOGOPS", "") else None
# use graph rewrite for reduceop fusion
AST_REWRITE = getenv("AST_REWRITE", 0)

# *** ScheduleItem return type ***

@dataclass(frozen=True)
class ScheduleItem:
  ast: UOp
  bufs: Tuple[Buffer, ...]
  metadata: Optional[List[Metadata]] = None
  @property
  def outputs(self) -> Tuple[Buffer, ...]:
    """Read/write or write only buffers in the schedule."""
    return self.bufs[:len(self.ast.src)] if self.ast.op is UOps.SINK else self.bufs[0:1]
  @property
  def inputs(self) -> Tuple[Buffer, ...]:
    """Read only buffers in the schedule."""
    return self.bufs[len(self.ast.src):] if self.ast.op is UOps.SINK else self.bufs[1:]

@dataclass(frozen=True)
class LBScheduleItem:
  ast: UOp
  outputs: List[LazyBuffer]
  inputs: List[LazyBuffer]
  var_vals: Dict[Variable, int] = field(default_factory=dict)
  metadata: List[Metadata] = field(default_factory=list)
  def __hash__(self):
    """The unique identifier of a schedule item in the toposort."""
    return hash(self.outputs[0])

# *** DAG transformation: List[LazyBuffer] -> ScheduleItem ***

def _recursive_uop(buf:LazyBuffer, st:ShapeTracker, outputs:Tuple[LazyBuffer, ...], var_vals:Dict[Variable, int], inputs:Dict[LazyBuffer, int],
                      realizes:Dict[LazyBuffer, None], assign_targets:Dict[LazyBuffer, LazyBuffer],
                      reduce_info:Dict[Tuple[LazyBuffer, ShapeTracker], Tuple[ShapeTracker, Tuple[int, ...]]],
                      cache:Dict[Tuple[LazyBuffer, ShapeTracker], UOp]) -> UOp:
  """recursively create a UOp"""
  if buf is not buf.base: st, buf = buf.st+st, buf.base
  if (buf, st) in cache: return cache[(buf, st)]
  assert buf.op is not None, "base must be a base itself"
  dtype = buf.dtype.base if isinstance(buf.dtype, ImageDType) else buf.dtype

  # buffer ops define ShapeTracker
  if buf.realized is not None or (buf in realizes and buf not in outputs):
    unbound_st, st_var_vals = st.simplify().unbind()
    var_vals.update(st_var_vals)
    # if it's a const, we generate it
    if buf.op is MetaOps.CONST:
      if isinstance(val:=buf.arg, Variable):
        val, var_val = val.unbind()
        var_vals[val] = var_val
      else: assert isinstance(val, get_args(ConstType)), f"cannot create ConstBuffer with value {val}"
      return UOp(UOps.CONST, dtype, (unbound_st.to_uop(),), val)
    # otherwise, it's a load and we add it to the inputs
    if buf in assign_targets and not (unbound_st.contiguous or (len(unbound_st.views) == 1 and unbound_st.views[0].mask is not None and \
        ShapeTracker.from_shape(unbound_st.shape).shrink(unbound_st.views[0].mask) == unbound_st.shrink(unbound_st.views[0].mask))):
      # we also allow masked views. if it has a single view and it's equal when you shrink a contig, it's fine
      raise RuntimeError("self operand of augmented assign must be contiguous.\nhelp: consider using .contiguous():\n"
                           +colored("   - a += a.T\n", "red")+colored("   + a += a.T.contiguous()", "green"))
    ubuf = UOp(UOps.DEFINE_GLOBAL, buf.dtype if isinstance(buf.dtype, ImageDType) else PtrDType(buf.dtype), (),
               outputs.index(assign_targets[buf]) if buf in assign_targets else len(outputs)+inputs.setdefault(buf, len(inputs)))
    return UOp(UOps.LOAD, dtype, (ubuf, unbound_st.to_uop()))

  # reduce ops change ShapeTracker
  if buf.op in ReduceOps:
    swizzle = (UOp(UOps.SWIZZLE, src=(st.to_uop(),)),) if not st.contiguous and AST_REWRITE else ()
    rinfo: Optional[Tuple[ShapeTracker, Tuple[int, ...]]] = (ShapeTracker.from_shape(buf.srcs[0].shape), buf.arg) \
        if AST_REWRITE else reduce_info.get((buf, st))
    rsrc = _recursive_uop(buf.srcs[0], st:=(rinfo[0] if rinfo else st), outputs, var_vals, inputs, realizes, assign_targets, reduce_info, cache)
    alu_op = REDUCE_ALU[cast(ReduceOps, buf.op)]
    # if we are merging the reduce, skip it
    if rinfo is None:
      assert rsrc.op is UOps.REDUCE_AXIS and rsrc.arg[0] is alu_op, f"can't merge reduceop {buf.op} with {rsrc}\n{st}"
      return rsrc
    return cache.setdefault((buf, st), UOp(UOps.REDUCE_AXIS, dtype, (rsrc,)+swizzle, (alu_op, rinfo[1])))

  # elementwise ops pass shapetracker
  in_uops = tuple(_recursive_uop(x, st, outputs, var_vals, inputs, realizes, assign_targets, reduce_info, cache) for x in buf.srcs)
  if buf.op in {MetaOps.CONTIGUOUS, MetaOps.ASSIGN}:
    assert buf in outputs, f"{buf.op} must be writable"
    return in_uops[0]
  if buf.op is UnaryOps.CAST: return cache.setdefault((buf, st), UOp(UOps.CAST, dtype, in_uops))
  if buf.op is UnaryOps.BITCAST: return cache.setdefault((buf, st), UOp(UOps.BITCAST, dtype, in_uops))
  return cache.setdefault((buf, st), UOp(UOps.ALU, dtype, in_uops, buf.op))

def _recurse_reduceops(buf:LazyBuffer, st:ShapeTracker, realizes:Dict[LazyBuffer, None], outs:List[LazyBuffer],
                       reduce_info:Dict[Tuple[LazyBuffer, ShapeTracker], Tuple[ShapeTracker, Tuple[int, ...]]],
                       cache:Dict[Tuple[LazyBuffer, ShapeTracker], Optional[Tuple[LazyBuffer, ShapeTracker]]]) -> \
                         Optional[Tuple[LazyBuffer, ShapeTracker]]:
  if (buf, st) in cache: return cache[(buf, st)]
  if buf.base.realized is not None or (buf.base in realizes and buf.base not in outs): return None
  if buf is not buf.base: st, buf = buf.st+st, buf.base
  input_st = ShapeTracker.from_shape(buf.srcs[0].shape) if buf.op in ReduceOps else st
  reduce_srcs = [r for x in buf.srcs if (r:=_recurse_reduceops(x, input_st, realizes, outs, reduce_info, cache)) is not None]
  top_reduce = reduce_srcs[-1] if len(reduce_srcs) != 0 else None
  if buf.op in ReduceOps:
    axis = buf.arg
    if not st.contiguous: input_st, axis = swizzle_reduceop(input_st, st, axis)
    elif top_reduce is not None:
      top_reduce_input_st, top_reduce_axes = reduce_info[top_reduce]
      if buf.srcs[0] is not buf.srcs[0].base and buf.srcs[0].base is top_reduce[0] and buf.op is top_reduce[0].op:
        # merge this reduce with its parent
        new_st = top_reduce[1]+st
        top_reduce = (top_reduce[0], new_st.reshape(top_reduce_input_st.reduce(new_axis:=axis+top_reduce_axes)))
        reduce_info[top_reduce] = (top_reduce_input_st, new_axis)
        return None
      # reshape this reduceop based on the top reduce
      input_st = input_st.reshape(tuple(1 if i in top_reduce_axes else s for i,s in enumerate(top_reduce_input_st.shape)))
    st = st.reshape(input_st.reduce(axis))
    reduce_info[(buf, st)] = (input_st, axis)
    return (buf, st)
  return cache.setdefault((buf, st), top_reduce)

# ***** helpers for doing movementops on uops *****

def get_output_st(uop:UOp, uop_sts:Dict[UOp, ShapeTracker]) -> ShapeTracker:
  if (st:=uop_sts.get(uop)): return st
  if uop.op in BUFFER_UOPS: return uop.st_arg
  src_sts = [get_output_st(x, uop_sts) for x in uop.src]
  assert all_same([x.shape for x in src_sts]), f"inhomogeneous shape from\n{uop}\n{[x.shape for x in src_sts]}"
  uop_sts[uop] = st = ShapeTracker.from_shape(src_sts[0].reduce(uop.arg[1])) if uop.op is UOps.REDUCE_AXIS else src_sts[0]
  return st

<<<<<<< HEAD
def st_fixup(u:UOp, apply_to_st:Callable[[ShapeTracker], ShapeTracker], uop_sts:Dict[UOp, ShapeTracker],
               cache:Dict[UOp, UOp], eq:Callable[[Tuple[ShapeTracker, ShapeTracker]], bool]=all_same) -> UOp:
  if (n:=cache.get(u)): return n
  if (st:=uop_sts.get(u)) and eq((st, apply_to_st(st))): return u
  if u.op is UOps.SHAPETRACKER:
    new_st = apply_to_st(u.arg)
    return u if u.arg == new_st else replace(u, arg=new_st)
  new_srcs = tuple(st_fixup(x, apply_to_st, uop_sts, cache, eq) for x in u.src)
  cache[u] = reshaped = u if new_srcs == u.src else replace(u, src=new_srcs)
  return reshaped
=======
def st_fixup(u:UOp, apply_to_st:Callable[[ShapeTracker], ShapeTracker], uop_sts:Dict[UOp, ShapeTracker], cache:Dict[UOp, UOp]) -> UOp:
  if (n:=cache.get(u)): return n
  if (st:=uop_sts.get(u)) and st == apply_to_st(st): return u
  if u.op is UOps.SHAPETRACKER:
    new_st = apply_to_st(u.arg)
    return u if u.arg == new_st else replace(u, arg=new_st)
  new_srcs = tuple(st_fixup(x, apply_to_st, uop_sts, cache) for x in u.src)
  cache[u] = ret = u if new_srcs == u.src else replace(u, src=new_srcs)
  return ret
>>>>>>> f0cc8ca5

def permute_reduce(input_st:ShapeTracker, axis:Tuple[int, ...]) -> Tuple[ShapeTracker, Tuple[sint, ...]]:
  permute_axis = tuple(i for i in range(len(input_st.shape)) if i not in axis)+axis
  tmp = input_st.permute(permute_axis)
  return tmp, tmp.shape[-len(axis):]

def swizzle_reduceop(input_st:ShapeTracker, swizzle:ShapeTracker, axis:Tuple[int, ...]) -> Tuple[ShapeTracker, Tuple[int, ...]]:
  # push the movementop to the buffer uop
  tmp, rshape = permute_reduce(input_st, axis)
  prshape = prod(rshape)
  strides = strides_for_shape(rshape)
  nv: List[View] = []
  for v in swizzle.views:
    nv.append(View.create(v.shape+rshape, tuple(x*prshape for x in v.strides)+strides,
                          v.offset*prshape, v.mask+tuple((0,s) for s in rshape) if v.mask is not None else None))
  # update input_st and axis
  new_input_st = tmp + ShapeTracker(tuple(nv))
  _, new_rshape = permute_reduce(new_input_st, axis)
  new_axis = tuple(range(len(new_input_st.shape)-len(new_rshape), len(new_input_st.shape)))
  return new_input_st, new_axis

# ***** reduceop fusor *****

def apply_swizzle(root:UOp, rsrc:UOp, swizzle:UOp) -> UOp:
  uop_sts: Dict[UOp, ShapeTracker] = {}
  new_input_st, new_axis = swizzle_reduceop(get_output_st(rsrc, uop_sts), swizzle.arg, root.arg[1])
  return replace(root, src=(st_fixup(rsrc, lambda _:new_input_st, uop_sts, {}),), arg=(root.arg[0], new_axis))

def push_reduceop_shape(root:UOp) -> Optional[UOp]:
  reduceops = [x for x in root.parents if x.op is UOps.REDUCE_AXIS]
  if len(reduceops) == 0: return None
  uop_sts: Dict[UOp, ShapeTracker] = {}
  rshape = get_output_st(reduceops[0], uop_sts).shape
  if rshape == root.st_arg.shape: return None
  return st_fixup(root, lambda st:st.reshape(rshape), uop_sts, {})

reduceop_fusor = PatternMatcher([
  (UPat(UOps.REDUCE_AXIS, src=(UPat(name="rsrc"), UPat(UOps.SWIZZLE, src=(UPat(name="swizzle"),))), name="root"), apply_swizzle),
  (UPat(UOps.STORE, name="root"), push_reduceop_shape),
])

def _lower_lazybuffer(outs:List[LazyBuffer], realizes:Dict[LazyBuffer, None]) -> LBScheduleItem:
  """describe the computation for a LazyBuffer with UOp + inputs + var_vals"""
  if (out:=outs[0]).op is MetaOps.COPY and getenv("USE_COPY_KERNEL") and out.device.split(":")[0] == out.srcs[0].device.split(":")[0]:
    st_uop = ShapeTracker.from_shape(out.arg).to_uop()
    rd = UOp(UOps.LOAD, dtypes.uint8, (UOp(UOps.DEFINE_GLOBAL, PtrDType(dtypes.uint8), (), 1), st_uop))
    wr = UOp(UOps.STORE, None, (UOp(UOps.DEFINE_GLOBAL, PtrDType(out.dtype), (), 0), st_uop, rd))
    return LBScheduleItem(UOp(UOps.SINK, None, (wr,)), outs, [x.base for x in out.srcs])
  if out.op in {MetaOps.CUSTOM, MetaOps.COPY, MetaOps.EMPTY, MetaOps.VIEW}:
    return LBScheduleItem(UOp(UOps.EXT, out.dtype, (), (out.op, out.arg)), outs, [x.base for x in out.srcs])
  reduce_info: Dict[Tuple[LazyBuffer, ShapeTracker], Tuple[ShapeTracker, Tuple[int, ...]]] = {}
  if not AST_REWRITE:
    # push through all movementops between reduceops
    # NOTE: AST_REWRITE does this with graph rewrite
    seen_ops: Dict[Tuple[LazyBuffer, ShapeTracker], Optional[Tuple[LazyBuffer, ShapeTracker]]] = {}
    for out in outs: _recurse_reduceops(out, out.st, realizes, outs, reduce_info, seen_ops)
    # pad all reduceops to the max of each dimension
    shape_dims = [sorted(dedup(dims)) for dims in zip(*[input_st.shape for input_st,_ in reduce_info.values()])]
    for i,dims in enumerate(shape_dims):
      if len(dims) == 1 or (len(dims) == 2 and dims[0] == 1): continue
      for (r,view),(input_st,axis) in reduce_info.items():
        if (dim:=input_st.shape[i]) > 1 and dim != max(dims):
          input_st = input_st.pad(((0, 0),)*i+((0, max(dims)-dim),))
          reduce_info[(r, view)] = (input_st, axis)
  # create the stores
  var_vals = merge_dicts([out.st.var_vals.copy() for out in outs])
  assign_targets = {x.srcs[1]:x for x in outs if x.op is MetaOps.ASSIGN}
  cache: Dict[Tuple[LazyBuffer, ShapeTracker], UOp] = {}
  ast: List[UOp] = []
  inputs: Dict[LazyBuffer, int] = {}
  for i, out in enumerate(outs):
    output_shape = ShapeTracker.reduce(*deque(reduce_info.values(), 1).pop()) if reduce_info and not getenv("AST_REWRITE") else out.shape
    output_st = ShapeTracker.from_shape(output_shape)
    src = _recursive_uop(out, output_st, tuple(outs), var_vals, inputs, realizes, assign_targets, reduce_info, cache=cache)
    if out.op is MetaOps.ASSIGN and out.arg:
      assert out.arg[0].shape == out.shape, f"ASSIGN must not override output shape {out.arg[0].shape} != {out.shape}"
      output_st = out.arg[0].reshape(output_shape)
    output_st, vv = output_st.simplify().unbind()
    if vv: var_vals.update(vv)
    ubuf = UOp(UOps.DEFINE_GLOBAL, out.dtype if isinstance(out.dtype, ImageDType) else PtrDType(out.dtype), (), i)
    ast.append(UOp(UOps.STORE, None, (ubuf, output_st.to_uop(), src)))
  sink = UOp(UOps.SINK, None, tuple(ast))
  if AST_REWRITE:
    sink = graph_rewrite(sink, reduceop_fusor)
  return LBScheduleItem(sink, outs, list(inputs), var_vals, dedup([x[0].metadata for x in cache if x[0].metadata and x[0] not in inputs]))

# *** DAG creation: decide which LazyBuffers should realize ***

def _recurse_lb(buf:LazyBuffer, realizes:Dict[LazyBuffer, None], allbufs:Dict[LazyBuffer, None], simple_pads:Dict[LazyBuffer, None],
                children:DefaultDict[LazyBuffer, Dict[LazyBuffer, None]], assign_targets:Dict[LazyBuffer, LazyBuffer],
                double_reduces:Dict[LazyBuffer, None], scheduled=False) -> None:
  """recursively search the entire graph for all LazyBuffers, insert realizes after expands"""
  if buf in allbufs or buf.base.realized is not None: return
  if GRAPH: log_lazybuffer(buf, scheduled)
  # check if we need to realize views
  if buf is not buf.base:
    # fuse some pads
    if len(buf.st.views) == 1 and buf.st.views[-1].mask is not None and all_int(buf.base.st.shape) and \
        prod(buf.base.st.shape) >= prod([y-x for x,y in buf.st.views[-1].mask]):
      simple_pads[buf.base] = None
    # realize all expands
    elif prod(buf.base.st.shape) < prod(buf.st.shape):
      # this was causing "test_lil_model" to fail
      if buf.base.op is UnaryOps.CAST and isinstance(buf.base.srcs[0].dtype, ImageDType) and isinstance(buf.base.arg, ImageDType):
        simple_pads[buf.base] = None # don't realize image to image casts. this is part of a larger problem
      else: realizes[buf.base] = None
    # check all other pads for safe fusion
    elif any(v.mask is not None for v in buf.st.views): simple_pads[buf.base] = None
    return _recurse_lb(buf.base, realizes, allbufs, simple_pads, children, assign_targets, double_reduces)
  if buf.op in ReduceOps and buf.srcs[0].base.op is buf.op and buf.srcs[0] is not buf.srcs[0].base: double_reduces[buf] = None
  allbufs[buf] = None
  if buf.forced_realize or buf.op in MetaOps: realizes[buf] = None
  if buf.op is MetaOps.ASSIGN:
    assert buf.srcs[1].base is buf.srcs[1], f"assign must be to base {buf.srcs[1]}"
    assert buf.srcs[1].realized is not None, f"assign must be already realized to schedule {buf.srcs[1]}"
    assign_targets[buf.srcs[1]] = buf
  if buf.op is MetaOps.COPY:
    assert buf.srcs[0].st.contiguous and buf.srcs[0].size == buf.srcs[0].base.size, "can only copy contig"
    realizes[buf.srcs[0].base] = None
  if buf.op is MetaOps.VIEW: realizes[buf.srcs[0].base] = None
  for x in buf.srcs:
    if x.base.realized is None: children[x.base][buf] = None
    _recurse_lb(x, realizes, allbufs, simple_pads, children, assign_targets, double_reduces)

def _is_padding_okay(buf:LazyBuffer, realizes:Dict[LazyBuffer, None]) -> bool:
  if buf in realizes or buf.realized is not None: return True
  # NOTE: this broke to_image_idx and coder with JIT
  if buf.op in UNSAFE_PAD_OPS: return False
  return all(_is_padding_okay(x.base, realizes) for x in buf.srcs)

def _recursive_group(tr:LazyBuffer, st:ShapeTracker, r:LazyBuffer, children:DefaultDict[LazyBuffer, Dict[LazyBuffer, None]],
                     realizes:Dict[LazyBuffer, None], reduce_for_op:Dict[LazyBuffer, LazyBuffer], group:Dict[LazyBuffer, None],
                     cache:Dict[Tuple[LazyBuffer, ShapeTracker], None]) -> None:
  """recursively search the LazyBuffer for groupable children, realize the LazyBuffer if a child can't group"""
  if (tr, st) in cache: return
  cache.setdefault((tr, st))
  if tr in realizes and tr is not r:
    # can only fuse contiguous
    # max one reduceop per kernel
    if not st.contiguous or st.size != r.st.size or tr in reduce_for_op: group.setdefault(r)
    return group.setdefault(tr)
  for tr_next in children[tr]:
    # max one reduceop per kernel
    if tr_next.op in ReduceOps: return group.setdefault(r)
    # can only fuse contiguous
    if len(st_childs:=dedup(s for s in tr_next.srcs if s.base == tr)) > 1: return group.setdefault(r)
    _recursive_group(tr_next, st+st_childs[0].st, r, children, realizes, reduce_for_op, group, cache)

def _get_isolated_children(r:LazyBuffer, reduce_for_op:Dict[LazyBuffer, LazyBuffer], children:DefaultDict[LazyBuffer, Dict[LazyBuffer, None]],\
    realizes:Dict[LazyBuffer, None], group:Dict[LazyBuffer, None]) -> Dict[LazyBuffer, None]:
  rc_parents, cache = deque(group), set()
  while rc_parents:
    if (p:=rc_parents.pop()) in cache: continue
    cache.add(p)
    # max one reduceop per kernel
    if p.op in ReduceOps: return {}
    rc_parents.extend(x.base for x in p.srcs if x.base.realized is None and x.base is not r)
  # search descendants of the reduceop that can cleanly group
  descendants: Dict[LazyBuffer, None] = {}
  for tr in group: _recursive_group(tr, tr.st, tr, children, realizes, reduce_for_op, descendants, cache={})
  return merge_dicts([group, {} if any(tr in group for tr in descendants) else descendants])

SCHEDULES: List[Tuple[DefaultDict[LBScheduleItem, List[LBScheduleItem]], DefaultDict[LBScheduleItem, int]]] = []
def _graph_schedule(outs:List[LazyBuffer], seen:Set[LazyBuffer]) -> \
  Tuple[DefaultDict[LBScheduleItem, List[LBScheduleItem]],  # this is the graph
        DefaultDict[LBScheduleItem, int]]:                  # this is the in-degree of the graph
  """create a graph for realizing the outputs"""
  # start by just realizing the buffers passed in
  realizes: Dict[LazyBuffer, None] = {x.base:None for x in outs if x.base.realized is None}
  allbufs: Dict[LazyBuffer, None] = {}
  simple_pads: Dict[LazyBuffer, None] = {}
  children: DefaultDict[LazyBuffer, Dict[LazyBuffer, None]] = defaultdict(dict)
  assign_targets: Dict[LazyBuffer, LazyBuffer] = {}
  double_reduces: Dict[LazyBuffer, None] = {}
  for out in outs: _recurse_lb(out.base, realizes, allbufs, simple_pads, children, assign_targets, double_reduces, scheduled=True)

  # check if we have to realize pads
  for p in simple_pads:
    if not _is_padding_okay(p, realizes):
      realizes[p] = None

  # find all reduces, and pair them to a elementwise op. if they can't be cleanly paired, force realize the reduce (or a contig child)
  reduce_for_op: Dict[LazyBuffer, LazyBuffer] = {}
  reduce_of_const: List[LazyBuffer] = []
  for r in allbufs:
    if r.op not in ReduceOps or r in realizes: continue

    group: Dict[LazyBuffer, None] = {}
    _recursive_group(r, r.st, r, children, realizes, reduce_for_op, group, cache={})
    # max one reduceop per kernel
    can_chase = all(tr not in reduce_for_op for tr in group)
    # TODO: forced_realize exists because the scheduler is incapable of checking for self-contained DAGs
    forced_realize = r in group
    if not forced_realize and len(group) > 1:
      group = _get_isolated_children(r, reduce_for_op, children, realizes, group)
    # can only fuse assign if no other assign_target is used in the kernel
    if not forced_realize and any(x.op is MetaOps.ASSIGN for x in group):
      parents = deque((r, *group))
      while parents and not forced_realize:
        if (p:=parents.pop().base).realized or p in realizes:
          if p in assign_targets and assign_targets[p] not in group: forced_realize, can_chase = True, False
          continue
        parents.extend(p.srcs)
    if forced_realize or not group:
      tr = r
      if can_chase:
        # can chase this down to contiguous children
        st = tr.st
        while len(children[tr]) == 1:
          tr_next = next(iter(children[tr]))
          st_childs = dedup(s for s in tr_next.srcs if s.base is tr)
          if len(st_childs) > 1: break
          if st.size != st_childs[0].st.size: break
          st = st + st_childs[0].st
          if not st.contiguous or tr_next.op in ReduceOps: break
          tr = tr_next
        # don't cast to higher size before store (tr cannot be realized if forced_realize)
        if tr.op is UnaryOps.CAST and tr.arg.itemsize > tr.srcs[0].dtype.itemsize:
          tr = tr.srcs[0].base
        reduce_for_op[tr] = r
      realizes[tr] = None
    else: reduce_for_op.update((tr, r) for tr in group)
    if FUSE_ARANGE and r.op is ReduceOps.SUM and r.srcs[0].base.op is MetaOps.CONST: reduce_of_const.append(r)

  # fuse double reduces with no other child
  if FUSE_CONV_BW:
    for reduceop in double_reduces:
      top_reduce = reduceop.base.srcs[0].base
      if len(children[top_reduce]) == 1: del realizes[top_reduce]

  for r in reduce_of_const:
    group = {tr:None for tr,rop in reduce_for_op.items() if rop is r}
    if DEBUG_ARANGE:=(getenv("DEBUG_ARANGE")): print(f"checking {r} {group=}")
    if any(tr.forced_realize for tr in group) or any(x.base in group for x in outs): continue
    kernel_children = {c for tr in group for c in children[tr] if c.op not in {MetaOps.COPY, MetaOps.VIEW}}
    if len(kernel_children) == 0: continue
    if DEBUG_ARANGE: print(colored(f"folding {r}", "green"))
    for tr in group: del realizes[tr]

  output_groups: DefaultDict[LazyBuffer, List[LazyBuffer]] = defaultdict(list)
  for buf in realizes:
    if buf.realized is not None or buf.op is MetaOps.CONST or buf in seen: continue
    output_groups[reduce_for_op[buf] if buf in reduce_for_op and MULTIOUTPUT else buf].append(buf)

    # make things that can't be images not images
    if isinstance(buf.dtype, ImageDType) and (prod(buf.shape) != prod(buf.dtype.shape) or
                                              not any(buf.shape[x]%4 == 0 for x in buf.st.unit_stride_axes())):
      if DEBUG >= 2: print(f"forcing image {buf.dtype} with shape {buf.shape} to float32")
      buf.dtype = dtypes.float32
      # hack the underlying buffer too
      if buf.base is buf:
        assert not hasattr(buf.buffer, '_buf'), "can't fixup allocated buffer"
        buf.buffer.dtype = dtypes.float32
        buf.buffer.options = None

  # preschedule all buffers in realizes
  prescheduled = [_lower_lazybuffer(group, realizes) for group in output_groups.values()]
  schedule_targets = {out:lsi for lsi in prescheduled for out in lsi.outputs}

  graph: DefaultDict[LBScheduleItem, List[LBScheduleItem]] = defaultdict(list)
  in_degree: DefaultDict[LBScheduleItem, int] = defaultdict(int)
  for lsi in prescheduled:
    if lsi not in in_degree: in_degree[lsi] = 0
    # realize outputs after all parents are realized
    scheduled_parents = dedup(schedule_targets[x] for x in lsi.inputs if x in schedule_targets)
    for x in scheduled_parents:
      graph[x].append(lsi)
      in_degree[lsi] += 1
    # realize outputs before a parent is assigned to
    parents_assigns = dedup(schedule_targets[assign_targets[x]] for x in lsi.inputs if x in assign_targets)
    for assign in parents_assigns:
      graph[lsi].append(assign)
      in_degree[assign] += 1

  if SAVE_SCHEDULE:
    def _save():
      print(f"saving {len(SCHEDULES)} schedule graphs to", fp:=getenv("SAVE_SCHEDULE_PATH", "schedule.pkl"))
      with open(fp, "wb") as f: pickle.dump(SCHEDULES, f)
    if len(SCHEDULES) == 0: atexit.register(_save)
    SCHEDULES.append((graph, in_degree))
  return graph, in_degree

# *** DAG ordering: breadth first search ***

def create_schedule_with_vars(outs:List[LazyBuffer], seen:Optional[Set[LazyBuffer]]=None) -> Tuple[List[ScheduleItem], Dict[Variable, int]]:
  if seen is None: seen = set()
  graph, in_degree = _graph_schedule(outs, seen)
  if getenv("RUN_PROCESS_REPLAY") and getenv("COMPARE_SCHEDULE", 1):
    # NOTE: process relpay needs PYTHONPATH=., remove this once it just pickles LazyBuffers
    with contextlib.suppress(Exception): importlib.import_module("test.external.process_replay.diff_schedule").process_replay(outs, graph, in_degree)

  queue = deque(lsi for lsi,deg in in_degree.items() if deg == 0)
  schedule: List[ScheduleItem] = []
  var_vals: Dict[Variable, int] = {}
  kernel_number = GlobalCounters.kernel_count
  while queue:
    lsi = queue.popleft()
    for buf in lsi.outputs: seen.add(buf)
    if GRAPH:
      kernel_number += 1
      for out in lsi.outputs: realized_lazybuffer(out, kernel_number)
    var_vals = merge_dicts([var_vals, lsi.var_vals])
    for out in lsi.outputs: del out.srcs  # can only schedule once
    schedule.append(si:=ScheduleItem(lsi.ast, tuple(x.buffer for x in lsi.outputs+lsi.inputs if x.size != 0), lsi.metadata))
    if logops and si.ast.op is UOps.SINK and not any(i.device.startswith("DISK:") for i in si.inputs):
      logops.write(str(si.ast).replace("\n", "").replace(" ", "")+"\n")
    for x in graph[lsi]:
      in_degree[x] -= 1
      if in_degree[x] == 0: queue.append(x)

  # confirm everything was scheduled correctly
  if any(degree != 0 for degree in in_degree.values()) or len(in_degree) != len(schedule):
    raise RuntimeError(f"cycle detected in graph, prescheduled {len(in_degree)} but only scheduled {len(schedule)}")
  if DEBUG >= 1 and len(schedule) >= 10: print(f"scheduled {len(schedule)} kernels")
  return schedule, var_vals

def create_schedule(outs:List[LazyBuffer], seen:Optional[Set[LazyBuffer]]=None) -> List[ScheduleItem]:
  schedule, var_vals = create_schedule_with_vars(outs, seen)
  assert len(var_vals) == 0
  return schedule<|MERGE_RESOLUTION|>--- conflicted
+++ resolved
@@ -141,18 +141,6 @@
   uop_sts[uop] = st = ShapeTracker.from_shape(src_sts[0].reduce(uop.arg[1])) if uop.op is UOps.REDUCE_AXIS else src_sts[0]
   return st
 
-<<<<<<< HEAD
-def st_fixup(u:UOp, apply_to_st:Callable[[ShapeTracker], ShapeTracker], uop_sts:Dict[UOp, ShapeTracker],
-               cache:Dict[UOp, UOp], eq:Callable[[Tuple[ShapeTracker, ShapeTracker]], bool]=all_same) -> UOp:
-  if (n:=cache.get(u)): return n
-  if (st:=uop_sts.get(u)) and eq((st, apply_to_st(st))): return u
-  if u.op is UOps.SHAPETRACKER:
-    new_st = apply_to_st(u.arg)
-    return u if u.arg == new_st else replace(u, arg=new_st)
-  new_srcs = tuple(st_fixup(x, apply_to_st, uop_sts, cache, eq) for x in u.src)
-  cache[u] = reshaped = u if new_srcs == u.src else replace(u, src=new_srcs)
-  return reshaped
-=======
 def st_fixup(u:UOp, apply_to_st:Callable[[ShapeTracker], ShapeTracker], uop_sts:Dict[UOp, ShapeTracker], cache:Dict[UOp, UOp]) -> UOp:
   if (n:=cache.get(u)): return n
   if (st:=uop_sts.get(u)) and st == apply_to_st(st): return u
@@ -162,7 +150,6 @@
   new_srcs = tuple(st_fixup(x, apply_to_st, uop_sts, cache) for x in u.src)
   cache[u] = ret = u if new_srcs == u.src else replace(u, src=new_srcs)
   return ret
->>>>>>> f0cc8ca5
 
 def permute_reduce(input_st:ShapeTracker, axis:Tuple[int, ...]) -> Tuple[ShapeTracker, Tuple[sint, ...]]:
   permute_axis = tuple(i for i in range(len(input_st.shape)) if i not in axis)+axis
