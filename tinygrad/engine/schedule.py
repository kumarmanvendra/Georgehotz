--- conflicted
+++ resolved
@@ -133,19 +133,7 @@
 
 # ***** helpers for doing movementops on uops *****
 
-<<<<<<< HEAD
 def st_fixup(u:UOp, apply_to_st:Callable[[ShapeTracker], ShapeTracker], cache:Dict[UOp, UOp]) -> UOp:
-=======
-def get_output_st(uop:UOp, uop_sts:Dict[UOp, ShapeTracker]) -> Optional[ShapeTracker]:
-  if (st:=uop_sts.get(uop)): return st
-  if uop.op in BUFFER_UOPS: return uop.st_arg
-  src_sts = [xst for x in uop.src if (xst:=get_output_st(x, uop_sts)) is not None]
-  if len(src_sts) != len(uop.src) or not all_same([x.shape for x in src_sts]): return None
-  uop_sts[uop] = st = ShapeTracker.from_shape(src_sts[0].reduce(uop.arg[1])) if uop.op is UOps.REDUCE_AXIS else src_sts[0]
-  return st
-
-def st_fixup(u:UOp, apply_to_st:Callable[[ShapeTracker], ShapeTracker], uop_sts:Dict[UOp, ShapeTracker], cache:Dict[UOp, UOp]) -> UOp:
->>>>>>> cf64f8bb
   if (n:=cache.get(u)): return n
   if u.op is UOps.SHAPETRACKER:
     new_st = apply_to_st(u.arg)
