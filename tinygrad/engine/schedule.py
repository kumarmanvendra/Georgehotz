import sys, pickle, atexit
from collections import defaultdict, deque
from dataclasses import dataclass
from typing import Tuple, List, Dict, Optional, Set, DefaultDict
from tinygrad.ops import LoadOps, ScheduleItem, BufferOps, LazyOp, ReduceOps, ConstBuffer, MemBuffer, UNSAFE_PAD_OPS, UnaryOps
from tinygrad.features.graph import log_lazybuffer, realized_lazybuffer
from tinygrad.helpers import GRAPH, DEBUG, MULTIOUTPUT, GlobalCounters, prod, dedup, all_int, merge_dicts, getenv
from tinygrad.shape.symbolic import Variable
from tinygrad.dtype import ImageDType, dtypes
from tinygrad.lazy import LazyBuffer
from tinygrad.shape.shapetracker import ShapeTracker

# creation can recurse a lot
sys.setrecursionlimit(10000)

# optionally log the ops to disk
logops = open(getenv("LOGOPS", ""), "a") if getenv("LOGOPS", "") else None

# TODO: it's unfortunate this needs to exist, but because of ASSIGN, we have to retain the LazyBuffer structure until post toposort
@dataclass(frozen=True)
class _LBScheduleItem:
  ast: Tuple[LazyOp, ...]
  outputs: Tuple[LazyBuffer, ...]
  inputs: Tuple[LazyBuffer, ...]
  var_vals: Dict[Variable, int]

# recursively create a lazyop
def _recursive_lazyop(buf:LazyBuffer, inputs:List[LazyBuffer], outbufs:Tuple[LazyBuffer, ...], var_vals:Dict[Variable, int], st:ShapeTracker,
                      realizes:Dict[LazyBuffer, None], cache, assign_to:Optional[LazyBuffer]=None, assign_idx:Optional[int]=None) -> LazyOp:
  if (buf, st) in cache: return cache[(buf, st)]
  if buf != buf.base:
    st = buf.st + st
    buf = buf.base
  # all buffers here are base now
  assert buf.op is not None

  # consts are always fused and generated
  if buf.op is LoadOps.CONST:
    unbound_st, st_var_vals = st.simplify().unbind()
    var_vals.update(st_var_vals)
    return LazyOp(BufferOps.CONST, (), ConstBuffer(buf.arg, buf.dtype, unbound_st))

  # if we aren't fusing it, it's a load and we add it to the inputs
  if buf.realized or (buf in realizes and buf not in outbufs):
    unbound_st, st_var_vals = st.simplify().unbind()
    var_vals.update(st_var_vals)
    if assign_to is not None and buf is assign_to:
      assert assign_idx is not None
      if not unbound_st.contiguous:
        # we also allow masked views. if it has a single view and it's equal when you shrink a contig, it's fine
        if not (len(unbound_st.views) == 1 and unbound_st.views[0].mask is not None and
            ShapeTracker.from_shape(unbound_st.shape).shrink(unbound_st.views[0].mask) == unbound_st.shrink(unbound_st.views[0].mask)):
          raise RuntimeError(f"must be contiguous for assign {unbound_st}")
      return LazyOp(BufferOps.LOAD, (), MemBuffer(assign_idx, buf.dtype, unbound_st))
    if buf not in inputs: inputs.append(buf)
    return LazyOp(BufferOps.LOAD, (), MemBuffer(len(outbufs)+inputs.index(buf), buf.dtype, unbound_st))

  # if a CONTIGUOUS or ASSIGN made it all the way here, just skip it
  if buf.op is LoadOps.CONTIGUOUS:
    assert buf in outbufs
    return _recursive_lazyop(buf.srcs[0], inputs, outbufs, var_vals, st, realizes, cache)
  if buf.op is LoadOps.ASSIGN:
    assert buf in outbufs
    assert buf.srcs[1].base is buf.srcs[1], "assign must be to base"
    assert buf.srcs[1].realized is not None, f"assign must be already realized to schedule {buf.srcs[1]}"
    return _recursive_lazyop(buf.srcs[0], inputs, outbufs, var_vals, st, realizes, cache, assign_to=buf.srcs[1], assign_idx=outbufs.index(buf))

  # if it's a reduce, we have to change the shapetracker
  if buf.op in ReduceOps:
    assert st.contiguous, "ReduceOps late fusion must be contiguous"
    st = ShapeTracker.from_shape(buf.srcs[0].shape)

  # otherwise we fuse it like normal
  cache[(buf, st)] = ret = \
    LazyOp(buf.op, tuple(_recursive_lazyop(x, inputs, outbufs, var_vals, st, realizes, cache, assign_to, assign_idx) for x in buf.srcs), buf.arg)
  return ret

def _schedule_group(outs:Tuple[LazyBuffer, ...], realizes:Dict[LazyBuffer, None], reduce_for_op: Dict[LazyBuffer, LazyBuffer]) -> _LBScheduleItem:
  inputs: List[LazyBuffer] = []
  ast: List[LazyOp] = []
  var_vals: Dict[Variable, int] = merge_dicts([out.st.var_vals.copy() for out in outs])
  if outs[0].op in {LoadOps.CUSTOM, LoadOps.COPY, LoadOps.EMPTY}:
    ast, inputs = [LazyOp(outs[0].op, (), outs[0].arg)], list(outs[0].srcs)
  else:
    for i, out in enumerate(outs):
      output_st = ShapeTracker.from_shape(reduce_for_op[out].shape if out in reduce_for_op else out.shape)
      output_view = out.arg[0] if out.op is LoadOps.ASSIGN and out.arg else output_st
      op = _recursive_lazyop(out, inputs, outs, var_vals, output_st, realizes, cache={})
      output_view, vv = output_view.simplify().unbind()
      if vv: var_vals.update(vv)
      ast.append(LazyOp(BufferOps.STORE, (op, ), MemBuffer(i, out.dtype, output_view)))
  return _LBScheduleItem(tuple(ast), outs, tuple(inputs), var_vals)

# recursively search the entire graph for all LazyBuffers, insert realizes after expands
def _recurse_lb(buf:LazyBuffer, realizes:Dict[LazyBuffer, None], allbufs:Dict[LazyBuffer, None],
                simple_pads:Set[LazyBuffer], children:DefaultDict[LazyBuffer, Dict[LazyBuffer, None]], scheduled=False):
  if buf in allbufs or buf.base.realized: return
  if GRAPH: log_lazybuffer(buf, scheduled)
  if isinstance(buf.dtype, ImageDType) and (prod(buf.shape) != prod(buf.dtype.shape) or
                                            not any(buf.shape[x]%4 == 0 for x in buf.st.unit_stride_axes())):
    if DEBUG >= 3: print(f"forcing image {buf.dtype} with shape {buf.shape} to float32")
    buf.dtype = dtypes.float32  # NOTE: this is what makes the dtype above not match
    # hack the underlying buffer too
    if buf.base is buf:
      assert not hasattr(buf.buffer, '_buf'), "can't fixup allocated buffer"
      buf.buffer.dtype = dtypes.float32
      buf.buffer.options = None
  if buf.base != buf:
    # realize all places where the buffer is expanded
    if prod(buf.base.st.shape) < prod(buf.st.shape):
      if len(buf.st.views) == 1 and buf.st.views[-1].mask and all_int(buf.base.st.shape) and \
          prod(buf.base.st.shape) >= prod([y-x for x,y in buf.st.views[-1].mask]):
        simple_pads.add(buf.base)
      else:
        realizes[buf.base] = None
    return _recurse_lb(buf.base, realizes, allbufs, simple_pads, children)
  if buf.forced_realize: realizes[buf] = None
  allbufs[buf] = None
  if buf.op in LoadOps: realizes[buf.base] = None
  if buf.op is LoadOps.COPY:
    assert buf.srcs[0].st.contiguous and buf.srcs[0].size == buf.srcs[0].base.size, "can only copy contig"
    realizes[buf.srcs[0].base] = None
  for x in buf.srcs:
    children[x.base][buf] = None
    _recurse_lb(x, realizes, allbufs, simple_pads, children)

def _is_padding_okay(buf:LazyBuffer, realizes:Dict[LazyBuffer, None]) -> bool:
  if buf in realizes or buf.realized: return True
  # NOTE: this broke to_image_idx and coder with JIT
  if buf.op in UNSAFE_PAD_OPS: return False
  return all(_is_padding_okay(x.base, realizes) for x in buf.srcs)

def _graph_schedule(outs:List[LazyBuffer], seen:Set[LazyBuffer]) -> Tuple[DefaultDict[LazyBuffer, List[LazyBuffer]], DefaultDict[LazyBuffer, int],
                                                                    Dict[LazyBuffer, _LBScheduleItem]]:
  # start by just realizing the buffers passed in
  realizes: Dict[LazyBuffer, None] = {x.base: None for x in outs if not x.base.realized}
  allbufs: Dict[LazyBuffer, None] = {}
  simple_pads: Set[LazyBuffer] = set()
  children: DefaultDict[LazyBuffer, Dict[LazyBuffer, None]] = defaultdict(dict)
  for out in outs: _recurse_lb(out.base, realizes, allbufs, simple_pads, children, scheduled=True)

  # check if we have to realize pads
  for p in simple_pads:
    if not _is_padding_okay(p, realizes):
      realizes[p] = None

  # find all reduces, and pair them to a elementwise op. if they can't be cleanly paired, force realize the reduce (or a contig child)
  reduce_for_op: Dict[LazyBuffer, LazyBuffer] = {}
  for r in allbufs.keys():
    if r != r.base or r.op not in ReduceOps or r in realizes: continue

    # follow the reduce down
    child_set: Dict[LazyBuffer, ShapeTracker] = {r: r.st}
    realized_children: Dict[LazyBuffer, ShapeTracker] = {}
    forced_realize = False
    can_chase = True
    while not forced_realize and len(child_set):
      next_child_set = {}
      for tr,st in child_set.items():
        if tr in realizes:
          realized_children[tr] = st
          # can only reduce contiguous
          # max one reduceop per kernel
          if not st.contiguous or st.size != r.st.size or (tr in reduce_for_op and reduce_for_op[tr] != r):
            can_chase = tr not in reduce_for_op or reduce_for_op[tr] == r
            forced_realize = True
            break
          if len(realized_children) > 1:
            for rc in realized_children:
              rc_parents = deque(x.base for x in rc.srcs)
              while rc_parents:
                if (p:=rc_parents.pop()).realized or p.op is LoadOps.CONST: continue
                if p is r: continue
                # max one reduceop per kernel
                if p.op in ReduceOps:
                  can_chase = tr not in reduce_for_op or reduce_for_op[tr] == r
                  forced_realize = True
                  break
                for x in p.srcs: rc_parents.append(x.base)
          continue
        for tr_next in children[tr].keys():
          if not tr_next.realized:
            # max one reduceop per kernel
            if tr_next.op in ReduceOps:
              forced_realize = True
              break
            st_childs = dedup([s for s in tr_next.srcs if s.base == tr])
            if len(st_childs) > 1:
              forced_realize = True
              break
            next_child_set[tr_next] = st + st_childs[0].st
      child_set = next_child_set
    if forced_realize:
      tr = r
      if can_chase:
        # can chase this down to contiguous children
        st = tr.st
        while len(children[tr]) == 1:
          tr_next = next(iter(children[tr].keys()))
          st_childs = dedup([s for s in tr_next.srcs if s.base == tr])
          if len(st_childs) > 1: break
          if st.size != st_childs[0].st.size: break
          st = st + st_childs[0].st
          if not st.contiguous or tr_next.op in ReduceOps: break
          tr = tr_next
        # don't cast to higher size before store (tr cannot be realized if forced_realize)
        if tr.op is UnaryOps.CAST and tr.arg[0].itemsize > tr.srcs[0].dtype.itemsize:
          tr = tr.srcs[0].base
        reduce_for_op[tr] = r
      realizes[tr] = None
    else: reduce_for_op.update((tr, r) for tr in realized_children)

  output_groups: DefaultDict[Tuple, List[LazyBuffer]] = defaultdict(list)
  for r in realizes:
    if r.realized is not None or r.op is LoadOps.CONST or r in seen: continue
    output_groups[(reduce_for_op[r], ) if r in reduce_for_op and MULTIOUTPUT else (r, )].append(r)

  # preschedule all buffers in realizes
  prescheduled = {group[0]:_schedule_group(tuple(group), realizes, reduce_for_op) for group in output_groups.values()}
  schedule_targets = {out:ps for ps in prescheduled.values() for out in ps.outputs}
  assign_targets = {x.srcs[1]:x for x in realizes if x.op is LoadOps.ASSIGN and x not in seen and x.realized is None}

  # breadth first ordering
  graph: DefaultDict[LazyBuffer, List[LazyBuffer]] = defaultdict(list)
  in_degree: DefaultDict[LazyBuffer, int] = defaultdict(int)
  for key, lsi in prescheduled.items():
    if key not in in_degree: in_degree[key] = 0
    # realize outputs after all parents are realized
    scheduled_parents = set(schedule_targets[x].outputs[0] for x in lsi.inputs if x in schedule_targets)
    for x in scheduled_parents:
      graph[x].append(key)
      in_degree[key] += 1
    # realize outputs before a parent is assigned to
    parents_assigns = set(schedule_targets[assign_targets[x]].outputs[0] for x in lsi.inputs if x in assign_targets)
    for assign in parents_assigns:
      graph[key].append(assign)
      in_degree[assign] += 1

  return graph, in_degree, prescheduled

SCHEDULES: List[ScheduleItem] = []
def create_schedule_with_vars(outs:List[LazyBuffer], seen:Optional[Set[LazyBuffer]]=None) -> Tuple[List[ScheduleItem], Dict[Variable, int]]:
  if seen is None: seen = set()
  graph, in_degree, prescheduled = _graph_schedule(outs, seen)
  queue = deque(si for key, si in prescheduled.items() if in_degree[key] == 0)
  schedule: List[ScheduleItem] = []
  var_vals: Dict[Variable, int] = {}
  kernel_number = GlobalCounters.kernel_count
  while queue:
    ps = queue.popleft()
    for buf in ps.outputs: seen.add(buf)
    if GRAPH:
      kernel_number += 1
      for out in ps.outputs: realized_lazybuffer(out, kernel_number)
    var_vals = merge_dicts([var_vals, ps.var_vals])
    for out in ps.outputs: del out.srcs  # can only schedule once
    schedule.append(si:=ScheduleItem(ps.ast, tuple(x.buffer for x in ps.outputs if x.size != 0), tuple(x.buffer for x in ps.inputs if x.size != 0)))
    if logops and si.ast[0].op not in LoadOps and not any(i.device.startswith("DISK:") for i in si.inputs): logops.write(str(si.ast)+"\n")
    for x in graph[ps.outputs[0]]:
      in_degree[x] -= 1
      if in_degree[x] == 0: queue.append(prescheduled[x])

  # confirm everything was scheduled correctly
  if not all(degree == 0 for degree in in_degree.values()) or len(prescheduled) != len(schedule):
    raise RuntimeError(f"cycle detected in graph, prescheduled {len(prescheduled)} but only scheduled {len(schedule)}")
<<<<<<< HEAD
  if DEBUG >= 1 and len(schedule) > 0: print(f"scheduled {len(schedule)} kernels")
  if getenv("SAVE_SCHEDULE"):
    def _save():
      print(f"saving {len(SCHEDULES)} schedule items to", fp:="schedule.pkl")
      pickle.dump(SCHEDULES, open(fp, "wb"))
    if len(SCHEDULES) == 0: atexit.register(_save)
    SCHEDULES.extend(schedule)
=======
  if DEBUG >= 1 and len(schedule) >= 10: print(f"scheduled {len(schedule)} kernels")
>>>>>>> b9570d61
  return schedule, var_vals

def create_schedule(outs:List[LazyBuffer], seen:Optional[Set[LazyBuffer]]=None) -> List[ScheduleItem]:
  schedule, var_vals = create_schedule_with_vars(outs, seen)
  assert len(var_vals) == 0
  return schedule<|MERGE_RESOLUTION|>--- conflicted
+++ resolved
@@ -263,17 +263,13 @@
   # confirm everything was scheduled correctly
   if not all(degree == 0 for degree in in_degree.values()) or len(prescheduled) != len(schedule):
     raise RuntimeError(f"cycle detected in graph, prescheduled {len(prescheduled)} but only scheduled {len(schedule)}")
-<<<<<<< HEAD
-  if DEBUG >= 1 and len(schedule) > 0: print(f"scheduled {len(schedule)} kernels")
+  if DEBUG >= 1 and len(schedule) >= 10: print(f"scheduled {len(schedule)} kernels")
   if getenv("SAVE_SCHEDULE"):
     def _save():
       print(f"saving {len(SCHEDULES)} schedule items to", fp:="schedule.pkl")
       pickle.dump(SCHEDULES, open(fp, "wb"))
     if len(SCHEDULES) == 0: atexit.register(_save)
     SCHEDULES.extend(schedule)
-=======
-  if DEBUG >= 1 and len(schedule) >= 10: print(f"scheduled {len(schedule)} kernels")
->>>>>>> b9570d61
   return schedule, var_vals
 
 def create_schedule(outs:List[LazyBuffer], seen:Optional[Set[LazyBuffer]]=None) -> List[ScheduleItem]:
