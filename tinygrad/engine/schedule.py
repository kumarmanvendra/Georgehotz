import sys, pickle, atexit
from collections import defaultdict, deque
<<<<<<< HEAD
from dataclasses import dataclass, replace
from typing import Tuple, List, Dict, Optional, Set, DefaultDict, Union, get_args
from tinygrad.ops import MetaOps, BufferOps, LazyOp, ReduceOps, ConstBuffer, MemBuffer, UNSAFE_PAD_OPS, UnaryOps
=======
from dataclasses import dataclass
from typing import Tuple, List, Dict, Optional, Set, DefaultDict, Union, cast, get_args
from tinygrad.ops import MetaOps, BufferOps, LazyOp, Op, ReduceOps, ConstBuffer, MemBuffer, UNSAFE_PAD_OPS, UnaryOps
>>>>>>> fbe0233b
from tinygrad.engine.graph import log_lazybuffer, realized_lazybuffer
from tinygrad.helpers import GRAPH, DEBUG, MULTIOUTPUT, SAVE_SCHEDULE, FUSE_AS_ONE_KERNEL, GlobalCounters, colored, prod, dedup, all_int, \
    merge_dicts, getenv, Metadata
from tinygrad.shape.symbolic import Variable
from tinygrad.dtype import ConstType, ImageDType, dtypes
from tinygrad.lazy import LazyBuffer
from tinygrad.shape.shapetracker import ShapeTracker
from tinygrad.device import Buffer, Device

# creation can recurse a lot
sys.setrecursionlimit(10000)

# optionally log the ops to disk
logops = open(getenv("LOGOPS", ""), "a") if getenv("LOGOPS", "") else None

# *** ScheduleItem return type ***

@dataclass(frozen=True)
class ScheduleItem:
  ast: LazyOp
  bufs: Tuple[Buffer, ...]
  metadata: Optional[List[Metadata]] = None
  @property
  def outputs(self) -> Tuple[Buffer, ...]:
    """Read/write or write only buffers in the schedule."""
    return self.bufs[:len(self.ast.src)] if self.ast.op is MetaOps.SINK else self.bufs[0:1]
  @property
  def inputs(self) -> Tuple[Buffer, ...]:
    """Read only buffers in the schedule."""
    return self.bufs[len(self.ast.src):] if self.ast.op is MetaOps.SINK else self.bufs[1:]

# *** DAG transformation: List[LazyBuffer] -> ScheduleItem ***

def _recursive_lazyop(buf:LazyBuffer, inputs:List[LazyBuffer], outputs:Tuple[LazyBuffer, ...], var_vals:Dict[Variable, int], st:ShapeTracker,
                      realizes:Dict[LazyBuffer, None], assign_targets:Dict[LazyBuffer, LazyBuffer],
<<<<<<< HEAD
                      reduce_info:Dict[LazyBuffer, Tuple[ShapeTracker, Tuple[int, ...]]],
                      cache) -> LazyOp:
=======
                      reduce_info:Dict[LazyBuffer, Tuple[ShapeTracker, Tuple[int, ...]]], cache) -> LazyOp:
>>>>>>> fbe0233b
  """recursively create a lazyop"""
  if (buf, st) in cache: return cache[(buf, st)]
  if buf is not buf.base: st, buf = buf.st+st, buf.base
  arg = buf.arg

  # consts are always fused and generated
  if buf.op is MetaOps.CONST:
    unbound_st, st_var_vals = st.simplify().unbind()
    var_vals.update(st_var_vals)
    if isinstance(buf.arg, Variable):
      val, var_val = buf.arg.unbind()
      var_vals.__setitem__(val, var_val)
    else:
      assert isinstance(buf.arg, get_args(ConstType)), f"cannot create ConstBuffer with value {buf.arg}"
      val = buf.arg
    return LazyOp(BufferOps.CONST, (), ConstBuffer(val, buf.dtype, unbound_st))

  # if we aren't fusing it, it's a load and we add it to the inputs
  if buf.realized is not None or (buf in realizes and buf not in outputs):
    unbound_st, st_var_vals = st.simplify().unbind()
    var_vals.update(st_var_vals)
    if buf in assign_targets:
      # can only assign to contiguous read+write buffer
      if not unbound_st.contiguous:
        # we also allow masked views. if it has a single view and it's equal when you shrink a contig, it's fine
        if not (len(unbound_st.views) == 1 and unbound_st.views[0].mask is not None and
            ShapeTracker.from_shape(unbound_st.shape).shrink(unbound_st.views[0].mask) == unbound_st.shrink(unbound_st.views[0].mask)):
          raise RuntimeError("self operand of augmented assign must be contiguous.\nhelp: consider using .contiguous():\n"
                             +colored("   - a += a.T\n", "red")+colored("   + a += a.T.contiguous()", "green"))
      return LazyOp(BufferOps.LOAD, (), MemBuffer(outputs.index(assign_targets[buf]), buf.dtype, unbound_st))
    if buf not in inputs: inputs.append(buf)
    return LazyOp(BufferOps.LOAD, (), MemBuffer(len(outputs)+inputs.index(buf), buf.dtype, unbound_st))

  # if a CONTIGUOUS or ASSIGN made it all the way here, just skip it
  if buf.op is MetaOps.CONTIGUOUS:
    assert buf in outputs
    return _recursive_lazyop(buf.srcs[0], inputs, outputs, var_vals, st, realizes, assign_targets, reduce_info, cache)
  if buf.op is MetaOps.ASSIGN:
    assert buf in outputs
    assert buf.srcs[1].base is buf.srcs[1], "assign must be to base"
    assert buf.srcs[1].realized is not None, f"assign must be already realized to schedule {buf.srcs[1]}"
    return _recursive_lazyop(buf.srcs[0], inputs, outputs, var_vals, st, realizes, assign_targets, reduce_info, cache)

  # if it's a reduce, we have to change the shapetracker
  if buf.op in ReduceOps:
<<<<<<< HEAD
    input_st, axis = reduce_info[buf]
    if not st.contiguous:
      input_lop = _recursive_lazyop(buf.srcs[0], inputs, outputs, var_vals, input_st, realizes, assign_targets, reduce_info, cache)
      assert input_lop.op is BufferOps.CONST, f"reduceop late fixup not supported for input {input_lop.op}"
      # TODO: why is input_lop.arg.st wrong?
      return LazyOp(buf.op, (replace(input_lop, arg=replace(input_lop.arg, st=input_st)),), axis)
    st = input_st

  # otherwise we fuse it like normal
  ret = LazyOp(buf.op, tuple(_recursive_lazyop(x, inputs, outputs, var_vals, st, realizes, assign_targets, reduce_info, cache)\
      for x in buf.srcs), buf.arg)
  return cache.setdefault((buf, st), ret)

=======
    assert st.contiguous, "ReduceOps late fusion must be contiguous"
    st, arg = reduce_info[buf]

  # otherwise we fuse it like normal
  return cache.setdefault((buf, st), LazyOp(cast(Op,buf.op), tuple(_recursive_lazyop(x, inputs, outputs, var_vals, st, realizes, assign_targets, \
      reduce_info, cache) for x in buf.srcs), arg))

def _recurse_reduceops(buf:LazyBuffer, st:ShapeTracker, realizes:Dict[LazyBuffer, None], outs:List[LazyBuffer], reduce_info:Dict, cache):
  if buf.base.realized is not None or (buf.base in realizes and buf.base not in outs) or (buf, st) in cache: return
  if buf is not buf.base: st, buf = buf.st+st, buf.base
  if buf.op in ReduceOps:
    reduce_input, axis = buf.srcs[0], buf.arg
    assert st.contiguous
    st = ShapeTracker.from_shape(reduce_input.shape)
    reduce_info[buf] = (st, axis)
  for x in buf.srcs: _recurse_reduceops(x, st, realizes, outs, reduce_info, cache)
  cache.setdefault((buf, st))

>>>>>>> fbe0233b
def _lower_lazybuffer(outs:List[LazyBuffer], realizes:Dict[LazyBuffer, None]):
  """describe the computation for a LazyBuffer with LazyOp + inputs + var_vals"""
  if (out:=outs[0]).op is MetaOps.COPY and getenv("USE_COPY_KERNEL") and out.device.split(":")[0] == out.srcs[0].device.split(":")[0]:
    rd = LazyOp(BufferOps.LOAD, (), MemBuffer(1, dtypes.uint8, st:=ShapeTracker.from_shape((out.arg,))))
    return LazyOp(MetaOps.SINK, (LazyOp(BufferOps.STORE, (rd,), MemBuffer(0, dtypes.uint8, st)), )), [x.base for x in out.srcs], {}, []
  if out.op in {MetaOps.CUSTOM, MetaOps.COPY, MetaOps.EMPTY, MetaOps.VIEW}: return LazyOp(out.op, (), out.arg), [x.base for x in out.srcs], {}, []
  var_vals: Dict[Variable, int] = merge_dicts([out.st.var_vals.copy() for out in outs])
  assign_targets = {x.srcs[1]:x for x in outs if x.op is MetaOps.ASSIGN}
  cache: Dict[Tuple[LazyBuffer, ShapeTracker], LazyOp] = {}
  ast: List[LazyOp] = []
  inputs: List[LazyBuffer] = []
<<<<<<< HEAD
  # push movement ops to the edges, fixup reduceop(s) shapes and axes
  reduce_info: Dict[LazyBuffer, Tuple[ShapeTracker, Tuple[int, ...]]] = {}
  # reduceops change output shape
  def _construct_sts(op:LazyBuffer, st:ShapeTracker, cache:Dict):
    if op.base.realized is not None or (op.base in realizes and op.base not in outs) or (op, st) in cache: return
    if op is not op.base:
      st = op.st+st
      op = op.base
    for x in op.srcs: _construct_sts(x, st, cache)
    if op.op in ReduceOps:
      _, reduce_input_st, axis = op.srcs[0], op.srcs[0].st, op.arg
      assert st.contiguous, "todo!"
      reduce_info[op] = (ShapeTracker.from_shape(reduce_input_st.shape), axis)
    cache.setdefault((op, st))
  for i, out in enumerate(outs):
    _construct_sts(out, out.st, {})
    output_st = ShapeTracker.from_shape(list(reduce_info).pop().shape if reduce_info else out.shape)
    # if reduce_info: output_st = ShapeTracker.from_shape(next(iter(reduce_info)).shape)
=======
  reduce_info: Dict[LazyBuffer, Tuple[ShapeTracker, Tuple[int, ...]]] = {}
  for i, out in enumerate(outs):
    _recurse_reduceops(out, out.st, realizes, outs, reduce_info, {})
    output_st = ShapeTracker.from_shape(next(iter(reduce_info)).shape if reduce_info else out.shape)
>>>>>>> fbe0233b
    output_view = out.arg[0] if out.op is MetaOps.ASSIGN and out.arg else output_st
    lop = _recursive_lazyop(out, inputs, tuple(outs), var_vals, output_st, realizes, assign_targets, reduce_info, cache=cache)
    output_view, vv = output_view.simplify().unbind()
    if vv: var_vals.update(vv)
    ast.append(LazyOp(BufferOps.STORE, (lop, ), MemBuffer(i, out.dtype, output_view)))
  return LazyOp(MetaOps.SINK, tuple(ast)), inputs, var_vals, dedup([x[0].metadata for x in cache if x[0].metadata and x[0] not in inputs])

# *** DAG creation: decide which LazyBuffers should realize ***

def _recurse_lb(buf:LazyBuffer, realizes:Dict[LazyBuffer, None], allbufs:Dict[LazyBuffer, None],
                simple_pads:Set[LazyBuffer], children:DefaultDict[LazyBuffer, Dict[LazyBuffer, None]], scheduled=False):
  """recursively search the entire graph for all LazyBuffers, insert realizes after expands"""
  if buf in allbufs or buf.base.realized is not None: return
  if GRAPH: log_lazybuffer(buf, scheduled)
  # view
  if buf.base != buf:
    if FUSE_AS_ONE_KERNEL: pass
    # fuse some pads
    elif len(buf.st.views) == 1 and buf.st.views[-1].mask is not None and all_int(buf.base.st.shape) and \
        prod(buf.base.st.shape) >= prod([y-x for x,y in buf.st.views[-1].mask]):
      simple_pads.add(buf.base)
    # realize all expands
    elif prod(buf.base.st.shape) < prod(buf.st.shape):
      if buf.base.op in ReduceOps and buf.base.srcs[0].base.op is MetaOps.CONST:
        pass # don't realize reduceops on const (unless base is forced_realize)
      if buf.base.op is UnaryOps.CAST and isinstance(buf.base.srcs[0].dtype, ImageDType) and isinstance(buf.base.arg, ImageDType):
        pass # don't realize image to image casts. this is part of a larger problem
      else:
        realizes[buf.base] = None
    # check all other pads for safe fusion
    elif any(v.mask is not None for v in buf.st.views): simple_pads.add(buf.base)
    return _recurse_lb(buf.base, realizes, allbufs, simple_pads, children)
  # base
  allbufs[buf] = None
  if buf.forced_realize: realizes[buf] = None
  if buf.op in MetaOps: realizes[buf.base] = None
  if buf.op is MetaOps.COPY:
    assert buf.srcs[0].st.contiguous and buf.srcs[0].size == buf.srcs[0].base.size, "can only copy contig"
    realizes[buf.srcs[0].base] = None
  if buf.op is MetaOps.VIEW: realizes[buf.srcs[0].base] = None
  for x in buf.srcs:
    if x.base.realized is None: children[x.base][buf] = None
    _recurse_lb(x, realizes, allbufs, simple_pads, children)

def _is_padding_okay(buf:LazyBuffer, realizes:Dict[LazyBuffer, None]) -> bool:
  if buf in realizes or buf.realized is not None: return True
  # NOTE: this broke to_image_idx and coder with JIT
  if buf.op in UNSAFE_PAD_OPS: return False
  return all(_is_padding_okay(x.base, realizes) for x in buf.srcs)

def _recursive_group(tr:LazyBuffer, st:ShapeTracker, r:LazyBuffer, children:DefaultDict[LazyBuffer, Dict[LazyBuffer, None]],
                     realizes:Dict[LazyBuffer, None], reduce_for_op:Dict[LazyBuffer, LazyBuffer], group:Set[LazyBuffer], cache:Set):
  """recursively search the LazyBuffer for groupable children, realize the LazyBuffer if a child can't group"""
  if (tr, st) in cache: return
  cache.add((tr, st))
  if tr in realizes:
    # can only fuse contiguous
    # max one reduceop per kernel
    if not st.contiguous or st.size != r.st.size or tr in reduce_for_op: group.add(r)
    return group.add(tr)
  for tr_next in children[tr]:
    # max one reduceop per kernel
    if tr_next.op in ReduceOps: return group.add(r)
    # can only fuse contiguous
    if len(st_childs:=dedup(s for s in tr_next.srcs if s.base == tr)) > 1: return group.add(r)
    _recursive_group(tr_next, st+st_childs[0].st, r, children, realizes, reduce_for_op, group, cache)

def _graph_schedule(outs:List[LazyBuffer], seen:Set[LazyBuffer]):
  """create a graph for realizing the outputs"""
  # start by just realizing the buffers passed in
  realizes: Dict[LazyBuffer, None] = {x.base:None for x in outs if x.base.realized is None}
  allbufs: Dict[LazyBuffer, None] = {}
  simple_pads: Set[LazyBuffer] = set()
  children: DefaultDict[LazyBuffer, Dict[LazyBuffer, None]] = defaultdict(dict)
  for out in outs: _recurse_lb(out.base, realizes, allbufs, simple_pads, children, scheduled=True)
  assign_targets = {x.srcs[1]:x for x in realizes if x.op is MetaOps.ASSIGN and x not in seen and x.realized is None}

  # check if we have to realize pads
  for p in simple_pads:
    if not _is_padding_okay(p, realizes):
      realizes[p] = None

  # find all reduces, and pair them to a elementwise op. if they can't be cleanly paired, force realize the reduce (or a contig child)
  reduce_for_op: Dict[LazyBuffer, LazyBuffer] = {}
  for r in allbufs:
    if r.op not in ReduceOps or r in realizes: continue

    group: Set[LazyBuffer] = set()
    _recursive_group(r, r.st, r, children, realizes, reduce_for_op, group, cache=set())
    # max one reduceop per kernel
    can_chase = all(tr not in reduce_for_op for tr in group)
    # TODO: forced_realize exists because the scheduler is incapable of checking for self-contained DAGs
    forced_realize = r in group
    if not forced_realize and len(group) > 1:
      # create a multi output kernel if the LazyBuffers can cleanly group
      cache: Set[LazyBuffer] = set()
      rc_parents, rc_children = deque(group), deque(group)
      while rc_parents:
        if (p:=rc_parents.pop()) in cache: continue
        cache.add(p)
        # max one reduceop per kernel
        if p.op in ReduceOps:
          forced_realize = True
          break
        rc_parents.extend(x.base for x in p.srcs if x.base.realized is None and x.base is not r)
      # search descendants of the reduceop that can cleanly group
      cache.clear()
      realized_descendants: Set[LazyBuffer] = set()
      while rc_children and not forced_realize:
        if (c:=rc_children.pop()) in cache: continue
        cache.add(c)
        if c.op in ReduceOps or not c.st.contiguous or c.st.size != r.st.size or c in reduce_for_op:
          realized_descendants.clear()
          break
        if c in realizes and c not in group: realized_descendants.add(c)
        rc_children.extend(x for x in children[c] if x.realized is None and x.device == r.device)
      group.update(realized_descendants)
    # can only fuse assign if no other assign_target is used in the kernel
    if not forced_realize and any(x.op is MetaOps.ASSIGN for x in group):
      parents = deque((r, *group))
      while parents and not forced_realize:
        if (p:=parents.pop().base).realized or p in realizes:
          if p in assign_targets and assign_targets[p] not in group: forced_realize, can_chase = True, False
          continue
        parents.extend(p.srcs)
    if forced_realize:
      tr = r
      if can_chase:
        # can chase this down to contiguous children
        st = tr.st
        while len(children[tr]) == 1:
          tr_next = next(iter(children[tr]))
          st_childs = dedup(s for s in tr_next.srcs if s.base is tr)
          if len(st_childs) > 1: break
          if st.size != st_childs[0].st.size: break
          st = st + st_childs[0].st
          if not st.contiguous or tr_next.op in ReduceOps: break
          tr = tr_next
        # don't cast to higher size before store (tr cannot be realized if forced_realize)
        if tr.op is UnaryOps.CAST and tr.arg.itemsize > tr.srcs[0].dtype.itemsize:
          tr = tr.srcs[0].base
        reduce_for_op[tr] = r
      if not FUSE_AS_ONE_KERNEL and (r.srcs[0].base.op is not MetaOps.CONST or any(x.shape != r.shape for x in children[r])): realizes[tr] = None
    else: reduce_for_op.update((tr, r) for tr in group)

  output_groups: DefaultDict[LazyBuffer, List[LazyBuffer]] = defaultdict(list)
  for buf in realizes:
    if buf.realized is not None or buf.op is MetaOps.CONST or buf in seen: continue
    output_groups[reduce_for_op[buf] if buf in reduce_for_op and MULTIOUTPUT else buf].append(buf)

    # make things that can't be images not images
    if isinstance(buf.dtype, ImageDType) and (prod(buf.shape) != prod(buf.dtype.shape) or
                                              not any(buf.shape[x]%4 == 0 for x in buf.st.unit_stride_axes())):
      if DEBUG >= 2: print(f"forcing image {buf.dtype} with shape {buf.shape} to float32")
      buf.dtype = dtypes.float32
      # hack the underlying buffer too
      if buf.base is buf:
        assert not hasattr(buf.buffer, '_buf'), "can't fixup allocated buffer"
        buf.buffer.dtype = dtypes.float32
        buf.buffer.options = None

  # preschedule all buffers in realizes
  prescheduled = {group[0]:(group, *_lower_lazybuffer(group, realizes)) for group in output_groups.values()}
  schedule_targets = {out:ps for ps in prescheduled.values() for out in ps[0]}

  graph: DefaultDict[LazyBuffer, List[LazyBuffer]] = defaultdict(list)
  in_degree: DefaultDict[LazyBuffer, int] = defaultdict(int)
  for key, lsi in prescheduled.items():
    if key not in in_degree: in_degree[key] = 0
    # realize outputs after all parents are realized
    scheduled_parents = set(schedule_targets[x][0][0] for x in lsi[2] if x in schedule_targets)
    for x in scheduled_parents:
      graph[x].append(key)
      in_degree[key] += 1
    # realize outputs before a parent is assigned to
    parents_assigns = set(schedule_targets[assign_targets[x]][0][0] for x in lsi[2] if x in assign_targets)
    for assign in parents_assigns:
      graph[key].append(assign)
      in_degree[assign] += 1

  return graph, in_degree, prescheduled

# *** DAG ordering: breadth first search ***

SCHEDULES: List = []
def create_schedule_with_vars(outs:List[LazyBuffer], seen:Optional[Set[LazyBuffer]]=None) -> Tuple[List[ScheduleItem], Dict[Variable, int]]:
  if seen is None: seen = set()
  graph, in_degree, prescheduled = _graph_schedule(outs, seen)
  queue = deque(si for key, si in prescheduled.items() if in_degree[key] == 0)
  schedule: List[ScheduleItem] = []
  var_vals: Dict[Variable, int] = {}
  kernel_number = GlobalCounters.kernel_count
  while queue:
    ps = queue.popleft()
    for buf in ps[0]: seen.add(buf)
    if GRAPH:
      kernel_number += 1
      for out in ps[0]: realized_lazybuffer(out, kernel_number)
    var_vals = merge_dicts([var_vals, ps[3]])
    for out in ps[0]: del out.srcs  # can only schedule once
    schedule.append(si:=ScheduleItem(ps[1], tuple(x.buffer for x in ps[0]+ps[2] if x.size != 0), ps[4]))
    if logops and si.ast.op is MetaOps.SINK and not any(i.device.startswith("DISK:") for i in si.inputs): logops.write(str(si.ast)+"\n")
    for x in graph[ps[0][0]]:
      in_degree[x] -= 1
      if in_degree[x] == 0: queue.append(prescheduled[x])

  if SAVE_SCHEDULE:
    def _save():
      print(f"saving {len(SCHEDULES)} schedule graphs to", fp:=getenv("SAVE_SCHEDULE_PATH", "schedule.pkl"))
      with open(fp, "wb") as f: pickle.dump(SCHEDULES, f)
    if len(SCHEDULES) == 0: atexit.register(_save)
    SCHEDULES.extend((ps[1] for ps in prescheduled.values()) if getenv("CAPTURE_AST") else [(graph, prescheduled)])
  # confirm everything was scheduled correctly
  if not all(degree == 0 for degree in in_degree.values()) or len(prescheduled) != len(schedule):
    raise RuntimeError(f"cycle detected in graph, prescheduled {len(prescheduled)} but only scheduled {len(schedule)}")
  if DEBUG >= 1 and len(schedule) >= 10: print(f"scheduled {len(schedule)} kernels")
  return schedule, var_vals

def create_schedule(outs:List[LazyBuffer], seen:Optional[Set[LazyBuffer]]=None) -> List[ScheduleItem]:
  schedule, var_vals = create_schedule_with_vars(outs, seen)
  assert len(var_vals) == 0
  return schedule

# *** memory planning ***

def _internal_memory_planner(buffers:List[Union[List[Buffer], Tuple[Buffer, ...]]], noopt_buffers=None, debug_prefix="") -> Dict[Buffer, Buffer]:
  if getenv("NO_MEMORY_PLANNER"): return {}
  first_appearance, last_appearance = {}, {}
  for i,u in enumerate(buffers):
    for buf in u:
      if buf.is_allocated() or buf.lb_refcount > 0 or (noopt_buffers is not None and buf.base in noopt_buffers): continue
      if buf.base not in first_appearance: first_appearance[buf.base] = i
      last_appearance[buf.base] = i

  # Sort buffers by size in descending order, prioritizing largest buffers for allocation first.
  # Track free segments, each containing (start, stop, and buffer that could be reused on this segment).
  free_segs: Dict[Tuple, List[Tuple[int, int, Buffer]]] = defaultdict(list) # Dict[buffer key, Tuple[start, end, buffer to reuse on the seg]]
  def find_replace_buffer(buf, st, en):
    key = (buf.device, buf.dtype, buf.options) + ((buf.nbytes,) if not hasattr(Device[buf.device].allocator, "offset") else tuple())

    default_buf = (0, len(buffers) - 1, buf) # will return the buffer itself if the replace one is not found.
    seg_st, seg_en, seg_buf = next((free_segs[key].pop(i) for i,(sst,sen,_) in enumerate(free_segs[key]) if sst <= st and en <= sen), default_buf)

    free_segs[key] += [(seg_st, st - 1, seg_buf)] if st - 1 >= seg_st else []
    free_segs[key] += [(en + 1, seg_en, seg_buf)] if seg_en >= en + 1 else []

    return seg_buf if seg_buf.nbytes == buf.nbytes else Buffer(buf.device, buf.size, buf.dtype, base=seg_buf)

  buffer_requests = sorted([(first_appearance[buf], last_appearance[buf], buf) for buf in first_appearance.keys()], key=lambda x: -x[2].nbytes)
  assigned = {buf:find_replace_buffer(buf, st, en) for st, en, buf in buffer_requests}

  for i,u in enumerate(buffers):
    for buf in u:
      if buf.is_allocated() or buf.lb_refcount > 0 or (noopt_buffers is not None and buf.base in noopt_buffers): continue
      if buf._base is not None: assigned[buf] = Buffer(buf.device, buf.size, buf.dtype, base=assigned.get(buf.base, buf.base).base, offset=buf.offset)
      else: assigned[buf] = assigned.get(buf, buf)

  if DEBUG >= 1 and len(ak:=dedup(x for x in assigned.keys() if x._base is None)) != len(av:=dedup(x for x in assigned.values() if x._base is None)):
    print(debug_prefix+f"memory reduced from {sum([x.nbytes for x in ak])/1e6:.2f} MB -> {sum([x.nbytes for x in av])/1e6:.2f} MB,",
          f"{len(ak)} -> {len(av)} bufs")
  return assigned

def memory_planner(schedule:List[ScheduleItem]) -> List[ScheduleItem]:
  # Exclude buffers involved in load ops (e.g transfers) to preserve parallelism in graphs.
  assigned = _internal_memory_planner([si.bufs for si in schedule],
                                      noopt_buffers={b for si in schedule if si.ast.op is not MetaOps.SINK for b in si.bufs})
  return [ScheduleItem(si.ast, tuple(assigned.get(x, x) for x in si.bufs), si.metadata) for si in schedule]<|MERGE_RESOLUTION|>--- conflicted
+++ resolved
@@ -1,17 +1,10 @@
 import sys, pickle, atexit
 from collections import defaultdict, deque
-<<<<<<< HEAD
-from dataclasses import dataclass, replace
-from typing import Tuple, List, Dict, Optional, Set, DefaultDict, Union, get_args
-from tinygrad.ops import MetaOps, BufferOps, LazyOp, ReduceOps, ConstBuffer, MemBuffer, UNSAFE_PAD_OPS, UnaryOps
-=======
 from dataclasses import dataclass
 from typing import Tuple, List, Dict, Optional, Set, DefaultDict, Union, cast, get_args
 from tinygrad.ops import MetaOps, BufferOps, LazyOp, Op, ReduceOps, ConstBuffer, MemBuffer, UNSAFE_PAD_OPS, UnaryOps
->>>>>>> fbe0233b
 from tinygrad.engine.graph import log_lazybuffer, realized_lazybuffer
-from tinygrad.helpers import GRAPH, DEBUG, MULTIOUTPUT, SAVE_SCHEDULE, FUSE_AS_ONE_KERNEL, GlobalCounters, colored, prod, dedup, all_int, \
-    merge_dicts, getenv, Metadata
+from tinygrad.helpers import GRAPH, DEBUG, MULTIOUTPUT, SAVE_SCHEDULE, GlobalCounters, colored, prod, dedup, all_int, merge_dicts, getenv, Metadata
 from tinygrad.shape.symbolic import Variable
 from tinygrad.dtype import ConstType, ImageDType, dtypes
 from tinygrad.lazy import LazyBuffer
@@ -44,12 +37,7 @@
 
 def _recursive_lazyop(buf:LazyBuffer, inputs:List[LazyBuffer], outputs:Tuple[LazyBuffer, ...], var_vals:Dict[Variable, int], st:ShapeTracker,
                       realizes:Dict[LazyBuffer, None], assign_targets:Dict[LazyBuffer, LazyBuffer],
-<<<<<<< HEAD
-                      reduce_info:Dict[LazyBuffer, Tuple[ShapeTracker, Tuple[int, ...]]],
-                      cache) -> LazyOp:
-=======
                       reduce_info:Dict[LazyBuffer, Tuple[ShapeTracker, Tuple[int, ...]]], cache) -> LazyOp:
->>>>>>> fbe0233b
   """recursively create a lazyop"""
   if (buf, st) in cache: return cache[(buf, st)]
   if buf is not buf.base: st, buf = buf.st+st, buf.base
@@ -95,21 +83,6 @@
 
   # if it's a reduce, we have to change the shapetracker
   if buf.op in ReduceOps:
-<<<<<<< HEAD
-    input_st, axis = reduce_info[buf]
-    if not st.contiguous:
-      input_lop = _recursive_lazyop(buf.srcs[0], inputs, outputs, var_vals, input_st, realizes, assign_targets, reduce_info, cache)
-      assert input_lop.op is BufferOps.CONST, f"reduceop late fixup not supported for input {input_lop.op}"
-      # TODO: why is input_lop.arg.st wrong?
-      return LazyOp(buf.op, (replace(input_lop, arg=replace(input_lop.arg, st=input_st)),), axis)
-    st = input_st
-
-  # otherwise we fuse it like normal
-  ret = LazyOp(buf.op, tuple(_recursive_lazyop(x, inputs, outputs, var_vals, st, realizes, assign_targets, reduce_info, cache)\
-      for x in buf.srcs), buf.arg)
-  return cache.setdefault((buf, st), ret)
-
-=======
     assert st.contiguous, "ReduceOps late fusion must be contiguous"
     st, arg = reduce_info[buf]
 
@@ -128,7 +101,6 @@
   for x in buf.srcs: _recurse_reduceops(x, st, realizes, outs, reduce_info, cache)
   cache.setdefault((buf, st))
 
->>>>>>> fbe0233b
 def _lower_lazybuffer(outs:List[LazyBuffer], realizes:Dict[LazyBuffer, None]):
   """describe the computation for a LazyBuffer with LazyOp + inputs + var_vals"""
   if (out:=outs[0]).op is MetaOps.COPY and getenv("USE_COPY_KERNEL") and out.device.split(":")[0] == out.srcs[0].device.split(":")[0]:
@@ -140,31 +112,10 @@
   cache: Dict[Tuple[LazyBuffer, ShapeTracker], LazyOp] = {}
   ast: List[LazyOp] = []
   inputs: List[LazyBuffer] = []
-<<<<<<< HEAD
-  # push movement ops to the edges, fixup reduceop(s) shapes and axes
-  reduce_info: Dict[LazyBuffer, Tuple[ShapeTracker, Tuple[int, ...]]] = {}
-  # reduceops change output shape
-  def _construct_sts(op:LazyBuffer, st:ShapeTracker, cache:Dict):
-    if op.base.realized is not None or (op.base in realizes and op.base not in outs) or (op, st) in cache: return
-    if op is not op.base:
-      st = op.st+st
-      op = op.base
-    for x in op.srcs: _construct_sts(x, st, cache)
-    if op.op in ReduceOps:
-      _, reduce_input_st, axis = op.srcs[0], op.srcs[0].st, op.arg
-      assert st.contiguous, "todo!"
-      reduce_info[op] = (ShapeTracker.from_shape(reduce_input_st.shape), axis)
-    cache.setdefault((op, st))
-  for i, out in enumerate(outs):
-    _construct_sts(out, out.st, {})
-    output_st = ShapeTracker.from_shape(list(reduce_info).pop().shape if reduce_info else out.shape)
-    # if reduce_info: output_st = ShapeTracker.from_shape(next(iter(reduce_info)).shape)
-=======
   reduce_info: Dict[LazyBuffer, Tuple[ShapeTracker, Tuple[int, ...]]] = {}
   for i, out in enumerate(outs):
     _recurse_reduceops(out, out.st, realizes, outs, reduce_info, {})
     output_st = ShapeTracker.from_shape(next(iter(reduce_info)).shape if reduce_info else out.shape)
->>>>>>> fbe0233b
     output_view = out.arg[0] if out.op is MetaOps.ASSIGN and out.arg else output_st
     lop = _recursive_lazyop(out, inputs, tuple(outs), var_vals, output_st, realizes, assign_targets, reduce_info, cache=cache)
     output_view, vv = output_view.simplify().unbind()
@@ -181,9 +132,8 @@
   if GRAPH: log_lazybuffer(buf, scheduled)
   # view
   if buf.base != buf:
-    if FUSE_AS_ONE_KERNEL: pass
     # fuse some pads
-    elif len(buf.st.views) == 1 and buf.st.views[-1].mask is not None and all_int(buf.base.st.shape) and \
+    if len(buf.st.views) == 1 and buf.st.views[-1].mask is not None and all_int(buf.base.st.shape) and \
         prod(buf.base.st.shape) >= prod([y-x for x,y in buf.st.views[-1].mask]):
       simple_pads.add(buf.base)
     # realize all expands
@@ -290,7 +240,7 @@
           if p in assign_targets and assign_targets[p] not in group: forced_realize, can_chase = True, False
           continue
         parents.extend(p.srcs)
-    if forced_realize:
+    if forced_realize and (r.srcs[0].base.op is not MetaOps.CONST or any(x.shape != r.shape for x in children[r])):
       tr = r
       if can_chase:
         # can chase this down to contiguous children
@@ -307,7 +257,7 @@
         if tr.op is UnaryOps.CAST and tr.arg.itemsize > tr.srcs[0].dtype.itemsize:
           tr = tr.srcs[0].base
         reduce_for_op[tr] = r
-      if not FUSE_AS_ONE_KERNEL and (r.srcs[0].base.op is not MetaOps.CONST or any(x.shape != r.shape for x in children[r])): realizes[tr] = None
+      realizes[tr] = None
     else: reduce_for_op.update((tr, r) for tr in group)
 
   output_groups: DefaultDict[LazyBuffer, List[LazyBuffer]] = defaultdict(list)
