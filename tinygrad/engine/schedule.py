import sys
from collections import defaultdict, deque
from dataclasses import dataclass
from typing import Tuple, List, Dict, Optional, Set, DefaultDict
from tinygrad.ops import LoadOps, ScheduleItem, BufferOps, LazyOp, ReduceOps, ConstBuffer, MemBuffer, BinaryOps, UnaryOps
from tinygrad.features.graph import log_lazybuffer, realized_lazybuffer
from tinygrad.helpers import GRAPH, DEBUG, GlobalCounters, prod, dedup, all_int
from tinygrad.shape.symbolic import Variable
from tinygrad.dtype import ImageDType, dtypes
from tinygrad.lazy import LazyBuffer
from tinygrad.shape.shapetracker import ShapeTracker

# creation can recurse a lot
sys.setrecursionlimit(10000)

# TODO: it's unfortunate this needs to exist, but because of ASSIGN, we have to retain the LazyBuffer structure until post toposort
@dataclass(frozen=True)
class _LBScheduleItem:
  ast: Tuple[LazyOp, ...]
  outputs: Tuple[LazyBuffer, ...]
  inputs: Tuple[LazyBuffer, ...]
  var_vals: Dict[Variable, int]

# recursively create a lazyop
def _recursive_lazyop(buf:LazyBuffer, membufs:List[LazyBuffer], outbufs:Tuple[LazyBuffer, ...], var_vals:Dict[Variable, int], st:ShapeTracker,
                      realizes:Set[LazyBuffer], cache, assign_to:Optional[LazyBuffer]=None, assign_idx:Optional[int]=None) -> LazyOp:
  if (buf, st) in cache: return cache[(buf, st)]
  if buf != buf.base:
    st = buf.st + st
    buf = buf.base
  # all buffers here are base now
  assert buf.op is not None

  # consts are always fused and generated
  if buf.op is LoadOps.CONST:
    unbound_st, st_var_vals = st.simplify().unbind()
    var_vals.update(st_var_vals)
    return LazyOp(BufferOps.CONST, (), ConstBuffer(buf.arg, buf.dtype, unbound_st))

  # if we aren't fusing it, it's a load and we add it to the inputs
  if buf.realized or (buf in realizes and buf not in outbufs):
    unbound_st, st_var_vals = st.simplify().unbind()
    var_vals.update(st_var_vals)
    if assign_to is not None and buf is assign_to:
      assert assign_idx is not None
      if not unbound_st.contiguous:
        # we also allow masked views. if it has a single view and it's equal when you shrink a contig, it's fine
        if not (len(unbound_st.views) == 1 and unbound_st.views[0].mask is not None and
            ShapeTracker.from_shape(unbound_st.shape).shrink(unbound_st.views[0].mask) == unbound_st.shrink(unbound_st.views[0].mask)):
          raise RuntimeError(f"must be contiguous for assign {unbound_st}")
      return LazyOp(BufferOps.LOAD, (), MemBuffer(assign_idx, buf.dtype, unbound_st, buf.is_arange()))
    if buf not in membufs: membufs.append(buf)
    return LazyOp(BufferOps.LOAD, (), MemBuffer(membufs.index(buf), buf.dtype, unbound_st, buf.is_arange()))

  # if a CONTIGUOUS or ASSIGN made it all the way here, just skip it
  if buf.op is LoadOps.CONTIGUOUS:
    assert buf in outbufs
    return _recursive_lazyop(buf.srcs[0], membufs, outbufs, var_vals, st, realizes, cache)
  if buf.op is LoadOps.ASSIGN:
    assert buf in outbufs
    assert buf.srcs[1].base is buf.srcs[1], "assign must be to base"
    assert buf.srcs[1].realized is not None, f"assign must be already realized to schedule {buf.srcs[1]}"
    return _recursive_lazyop(buf.srcs[0], membufs, outbufs, var_vals, st, realizes, cache, assign_to=buf.srcs[1], assign_idx=membufs.index(buf))

  # if it's a reduce, we have to change the shapetracker
  if buf.op in ReduceOps:
    assert st.contiguous, "ReduceOps late fusion must be contiguous"
    st = ShapeTracker.from_shape(buf.srcs[0].shape)

  # otherwise we fuse it like normal
  cache[(buf, st)] = ret = \
    LazyOp(buf.op, tuple(_recursive_lazyop(x, membufs, outbufs, var_vals, st, realizes, cache, assign_to, assign_idx) for x in buf.srcs), buf.arg)
  return ret

def _schedule_one(out:LazyBuffer, realizes:Set[LazyBuffer], reduce_for_op: Dict[LazyBuffer, LazyBuffer]) -> _LBScheduleItem:
  var_vals: Dict[Variable, int] = out.st.var_vals.copy()
  if out.op in {LoadOps.CUSTOM, LoadOps.COPY, LoadOps.EMPTY}:
    op, inputs = LazyOp(out.op, (), out.arg), list(out.srcs)
  else:
    output_st, membufs = ShapeTracker.from_shape(reduce_for_op[out].shape if out in reduce_for_op else out.shape), [out]
<<<<<<< HEAD
    op = _recursive_lazyop(out, membufs, var_vals, output_st, realizes, cache={})
    op, inputs = LazyOp(BufferOps.STORE, (op, ), MemBuffer(0, out.dtype, output_st.simplify().unbind()[0], out.is_arange())), membufs[1:]
=======
    output_view = out.arg[0] if out.op is LoadOps.ASSIGN and out.arg else output_st
    op = _recursive_lazyop(out, membufs, (out, ), var_vals, output_st, realizes, cache={})
    output_view, vv = output_view.simplify().unbind()
    if vv: var_vals.update(vv)
    op, inputs = LazyOp(BufferOps.STORE, (op, ), MemBuffer(0, out.dtype, output_view)), membufs[1:]
>>>>>>> 980124a6
  return _LBScheduleItem((op,), (out,), tuple(inputs), var_vals)

# recursively search the entire graph for all LazyBuffers, insert realizes after expands
def _recurse_lb(buf:LazyBuffer, realizes:Set[LazyBuffer], allbufs:Dict[LazyBuffer, None],
                simple_pads:Set[LazyBuffer], children:DefaultDict[LazyBuffer, Dict[LazyBuffer, None]], scheduled=False):
  if buf in allbufs or buf.base.realized: return
  if GRAPH: log_lazybuffer(buf, scheduled)
  if isinstance(buf.dtype, ImageDType) and (prod(buf.shape) != prod(buf.dtype.shape) or
                                            not any(buf.shape[x]%4 == 0 for x in buf.st.unit_stride_axes())):
    if DEBUG >= 3: print(f"forcing image {buf.dtype} with shape {buf.shape} to float32")
    buf.dtype = dtypes.float32  # NOTE: this is what makes the dtype above not match
    # hack the underlying buffer too
    if buf.base is buf:
      assert not hasattr(buf.buffer, '_buf'), "can't fixup allocated buffer"
      buf.buffer.dtype = dtypes.float32
      buf.buffer.options = None
  if buf.base != buf:
    # realize all places where the buffer is expanded
    if prod(buf.base.st.shape) < prod(buf.st.shape):
      if len(buf.st.views) == 1 and buf.st.views[-1].mask and all_int(buf.base.st.shape) and \
          prod(buf.base.st.shape) >= prod([y-x for x,y in buf.st.views[-1].mask]):
        simple_pads.add(buf.base)
      else:
        realizes.add(buf.base)
    return _recurse_lb(buf.base, realizes, allbufs, simple_pads, children)
  if buf.forced_realize: realizes.add(buf)
  allbufs[buf] = None
  if buf.op in LoadOps: realizes.add(buf.base)
  if buf.op is LoadOps.COPY:
    assert buf.srcs[0].st.contiguous and buf.srcs[0].size == buf.srcs[0].base.size, "can only copy contig"
    realizes.add(buf.srcs[0].base)
  for x in buf.srcs:
    children[x.base][buf] = None
    _recurse_lb(x, realizes, allbufs, simple_pads, children)

UNSAFE_PAD_OPS = {BinaryOps.DIV, BinaryOps.CMPLT, BinaryOps.CMPEQ, UnaryOps.LOG2, UnaryOps.EXP2}
def _is_padding_okay(buf:LazyBuffer, realizes:Set[LazyBuffer]) -> bool:
  if buf in realizes or buf.realized: return True
  # NOTE: this broke to_image_idx and coder with JIT
  if buf.op in UNSAFE_PAD_OPS: return False
  return all(_is_padding_okay(x.base, realizes) for x in buf.srcs)

def create_schedule(outs:List[LazyBuffer], seen:Optional[Set[LazyBuffer]]=None) -> List[ScheduleItem]:
  if seen is None: seen = set()

  # start by just realizing the buffers passed in
  realizes: Set[LazyBuffer] = set([x.base for x in outs if not x.base.realized])
  allbufs: Dict[LazyBuffer, None] = {}
  simple_pads: Set[LazyBuffer] = set()
  children: DefaultDict[LazyBuffer, Dict[LazyBuffer, None]] = defaultdict(dict)
  for out in outs: _recurse_lb(out.base, realizes, allbufs, simple_pads, children, scheduled=True)

  # check if we have to realize pads
  for p in simple_pads:
    if not _is_padding_okay(p, realizes):
      realizes.add(p)

  # find all reduces, and pair them to a elementwise op. if they can't be cleanly paired, force realize the reduce (or a contig child)
  reduce_for_op: Dict[LazyBuffer, LazyBuffer] = {}
  for r in allbufs.keys():
    if r != r.base or r.op not in ReduceOps or r in realizes: continue

    # follow the reduce down
    child_set: Dict[LazyBuffer, ShapeTracker] = {r: r.st}
    realized_children: Dict[LazyBuffer, ShapeTracker] = {}
    forced_realize = False
    can_chase = True
    while not forced_realize and len(child_set):
      next_child_set = {}
      for tr,st in child_set.items():
        if tr in realizes:
          realized_children[tr] = st
          # can only have one output buffer
          # can only reduce contiguous
          # max one reduceop per kernel
          if len(realized_children) > 1 or not st.contiguous or st.size != r.st.size or (tr in reduce_for_op and reduce_for_op[tr] != r):
            can_chase = tr not in reduce_for_op or reduce_for_op[tr] == r
            forced_realize = True
            break
          continue
        for tr_next in children[tr].keys():
          if not tr_next.realized:
            # max one reduceop per kernel
            if tr_next.op in ReduceOps:
              forced_realize = True
              break
            st_childs = dedup([s for s in tr_next.srcs if s.base == tr])
            if len(st_childs) > 1:
              forced_realize = True
              break
            next_child_set[tr_next] = st + st_childs[0].st
      child_set = next_child_set
    if forced_realize:
      tr = r
      if can_chase:
        # can chase this down to contiguous children
        st = tr.st
        while len(children[tr]) == 1:
          tr_next = next(iter(children[tr].keys()))
          st_childs = dedup([s for s in tr_next.srcs if s.base == tr])
          if len(st_childs) > 1: break
          if st.size != st_childs[0].st.size: break
          st = st + st_childs[0].st
          if not st.contiguous or tr_next.op in ReduceOps: break
          tr = tr_next
        reduce_for_op[tr] = r
      realizes.add(tr)
    else:
      assert len(realized_children) == 1
      reduce_for_op[next(iter(realized_children.keys()))] = r

  # preschedule all buffers in realizes
  prescheduled = {x:_schedule_one(x, realizes, reduce_for_op) for x in realizes if x not in seen and x.realized is None and x.op is not LoadOps.CONST}
  schedule_targets = {out:ps for ps in prescheduled.values() for out in ps.outputs}
  assign_targets = {x.srcs[1]:x for x in realizes if x.op is LoadOps.ASSIGN and x not in seen and x.realized is None}

  # breadth first ordering
  graph: DefaultDict[LazyBuffer, List[LazyBuffer]] = defaultdict(list)
  in_degree: DefaultDict[LazyBuffer, int] = defaultdict(int)
  for key, si in prescheduled.items():
    # realize outputs after all parents are realized
    scheduled_parents = set(schedule_targets[x].outputs[0] for x in si.inputs if x in schedule_targets)
    for x in scheduled_parents:
      graph[x].append(key)
      in_degree[key] += 1
    # realize outputs before a parent is assigned to
    parents_assigns = set(schedule_targets[assign_targets[x]].outputs[0] for x in si.inputs if x in assign_targets)
    for assign in parents_assigns:
      graph[key].append(assign)
      in_degree[assign] += 1
    for out in si.outputs: del out.srcs  # can only schedule once

  queue = deque(si for key, si in prescheduled.items() if in_degree[key] == 0)
  schedule: List[ScheduleItem] = []
  kernel_number = GlobalCounters.kernel_count
  while queue:
    ps = queue.popleft()
    for buf in ps.outputs: seen.add(buf)
    if GRAPH:
      kernel_number += 1
      for out in ps.outputs: realized_lazybuffer(out, kernel_number)
    schedule.append(ScheduleItem(ps.ast, tuple(x.buffer for x in ps.outputs if x.size != 0),
                                 tuple(x.buffer for x in ps.inputs if x.size != 0), ps.var_vals))
    for x in graph[ps.outputs[0]]:
      in_degree[x] -= 1
      if in_degree[x] == 0: queue.append(prescheduled[x])

  # confirm everything was scheduled correctly
  if not all(degree == 0 for degree in in_degree.values()) or len(prescheduled) != len(schedule):
    raise RuntimeError(f"cycle detected in graph, prescheduled {len(prescheduled)} but only scheduled {len(schedule)}")
  return schedule<|MERGE_RESOLUTION|>--- conflicted
+++ resolved
@@ -78,16 +78,11 @@
     op, inputs = LazyOp(out.op, (), out.arg), list(out.srcs)
   else:
     output_st, membufs = ShapeTracker.from_shape(reduce_for_op[out].shape if out in reduce_for_op else out.shape), [out]
-<<<<<<< HEAD
-    op = _recursive_lazyop(out, membufs, var_vals, output_st, realizes, cache={})
-    op, inputs = LazyOp(BufferOps.STORE, (op, ), MemBuffer(0, out.dtype, output_st.simplify().unbind()[0], out.is_arange())), membufs[1:]
-=======
     output_view = out.arg[0] if out.op is LoadOps.ASSIGN and out.arg else output_st
     op = _recursive_lazyop(out, membufs, (out, ), var_vals, output_st, realizes, cache={})
     output_view, vv = output_view.simplify().unbind()
     if vv: var_vals.update(vv)
-    op, inputs = LazyOp(BufferOps.STORE, (op, ), MemBuffer(0, out.dtype, output_view)), membufs[1:]
->>>>>>> 980124a6
+    op, inputs = LazyOp(BufferOps.STORE, (op, ), MemBuffer(0, out.dtype, output_view, out.is_arange())), membufs[1:]
   return _LBScheduleItem((op,), (out,), tuple(inputs), var_vals)
 
 # recursively search the entire graph for all LazyBuffers, insert realizes after expands
