import sys, atexit, functools, itertools
from collections import defaultdict, deque
from dataclasses import dataclass, field
from typing import Set, Tuple, List, Dict, Optional, DefaultDict, cast
from tinygrad.ops import GroupOp, UOp, Ops, PatternMatcher, UPat, Variable, can_pad, graph_rewrite, resolve, track_rewrites, sint
from tinygrad.helpers import Context, Metadata, all_int, all_same, colored, diskcache_put, merge_dicts, prod, dedup, getenv, unwrap
from tinygrad.helpers import FUSE_CONV_BW, FUSE_ARANGE, DEBUG
from tinygrad.dtype import ImageDType, dtypes
from tinygrad.shape.shapetracker import ShapeTracker
from tinygrad.shape.view import View, strides_for_shape
from tinygrad.engine.lazy import LazyBuffer
from tinygrad.device import Buffer

# creation can recurse a lot
sys.setrecursionlimit(10000)

BUF_LIMIT = {"METAL":32}

# **** ScheduleItem return type

@dataclass(frozen=True)
class ScheduleItem:
  ast: UOp
  bufs: Tuple[Buffer, ...]
  metadata: Tuple[Metadata, ...]
  assign_preloads: Tuple[UOp, ...]
  @property
  def outputs(self) -> Tuple[Buffer, ...]:
    """Read/write or write only buffers in the schedule."""
    return tuple(b for i,b in enumerate(self.bufs) if i in self.output_idxs)
  @property
  def inputs(self) -> Tuple[Buffer, ...]:
    """Read only buffers in the schedule."""
    return tuple(b for i,b in enumerate(self.bufs) if i not in self.output_idxs)
  @functools.cached_property
  def output_idxs(self) -> Tuple[int, ...]: return tuple(x.src[0].arg for x in self.ast.src) if self.ast.op is Ops.SINK else (0,)

# **** small wrapper for LazyBuffer -> UOp

def UPatSrc(*args, **kwargs):
  return UPat.load(b:=UPat.var("b"), UPat(), UPat.store(b, UPat(), UPat(*args, **{**kwargs, "name":"to_store"})), name="base")
@functools.lru_cache(None)
def is_scheduled(u:UOp): return u.op is Ops.LOAD and len(u.src) == 3

@dataclass(frozen=True)
class ScheduleContext:
  buf_uops: Dict[Buffer, UOp] = field(default_factory=dict)        # this maps Buffers to BUFFER uops
  ubuf_metadata: Dict[UOp, Metadata] = field(default_factory=dict) # this maps BUFFER uops to Metadata
  var_vals: Dict[Variable, int] = field(default_factory=dict)      # this maps a BIND's DEFINE_VAR to its value
  assigns: Set[UOp] = field(default_factory=set)                   # this holds all the UOps.BUFFERs we ASSIGN to in this schedule
  lazybufs: Dict[Buffer, LazyBuffer] = field(default_factory=dict) # this is a lookup for the LazyBuffers we need to mark as realized

def to_uop(buf:LazyBuffer, ctx:ScheduleContext, children:DefaultDict[UOp, Dict[UOp, None]], allbufs:Dict[UOp, UOp],
           double_reduces:Dict[UOp, None], cache:Dict[LazyBuffer, UOp]) -> UOp:
  if (r:=cache.get(buf)) is not None: return r
  if buf is not buf.base:
    cache[buf] = ret = to_uop(buf.base, ctx, children, allbufs, double_reduces, cache).view(buf.st)
    return ret
  # make things that can't be images not images
  if isinstance(buf.dtype, ImageDType) and (prod(buf.shape) != prod(buf.dtype.shape) or
                                            not any(buf.shape[x]%4 == 0 for x in buf.st.unit_stride_axes())):
    if DEBUG >= 2: print(f"forcing image {buf.dtype} with shape {buf.shape} to {buf.dtype.base}")
    # hack the underlying buffer too
    buf.dtype = buf.buffer.dtype = buf.dtype.base
    assert not buf.is_realized(), "can't fixup allocated buffer"
    buf.buffer.options = None
  dtype = buf.dtype.base if isinstance(buf.dtype, ImageDType) else buf.dtype
  # consts are always fused and generated
  if buf.op is Ops.CONST:
    if isinstance(val:=buf.arg, UOp): ctx.var_vals.update([val.unbind()])
    return UOp(Ops.VALID, dtypes.bool, (buf.st.to_uop(),)).where(UOp.const(dtype, val), 0)
  # everything else has BUFFER
  ubuf = ctx.buf_uops.setdefault(b:=buf.buffer, UOp(Ops.BUFFER, b.dtype.ptr(), (), (len(ctx.buf_uops), (b.device, b.size, b.dtype))))
  # if the buffer is already realized we just load it
  if buf.is_realized(): return UOp(Ops.VIEW, dtype, (ubuf,), buf.st)
  # everything else needs sources
  src = tuple(to_uop(x, ctx, children, allbufs, double_reduces, cache) for x in buf.srcs)
  if buf.op in {Ops.REDUCE_AXIS, Ops.CONTIGUOUS}: ret = UOp(buf.op, dtype, src, buf.arg)
  elif buf.op is Ops.ASSIGN:
    ctx.assigns.add(ubuf)
    ret = UOp(Ops.ASSIGN, dtype, (ubuf, src[1]), buf.arg)
  elif buf.op in GroupOp.Meta: ret = UOp(buf.op, buf.dtype, (ubuf, *src), buf.arg)
  else: ret = UOp(cast(Ops, buf.op), dtype, src)
  if buf.forced_realize: ret = UOp(Ops.CONTIGUOUS, dtype, (ret,))
  cache[buf] = ret = UOp(Ops.VIEW, dtype, (ubuf, ret), buf.st)
  if buf.metadata is not None: ctx.ubuf_metadata[ubuf] = buf.metadata
  ctx.lazybufs[b] = buf
  # things for fuse.py
  allbufs[ubuf] = ret
  if buf.op is Ops.REDUCE_AXIS and buf.srcs[0].base.op is buf.op and buf.srcs[0] is not buf.srcs[0].base: double_reduces[ubuf] = None
  for x in src:
<<<<<<< HEAD
    if len(x.base.src) == 2: children[x.base.buf_uop][ubuf] = None
=======
    if is_scheduled(x.base): children[x.base.buf_uop][ubuf] = None
>>>>>>> f3f95ab9
  return ret

# **** AST graph rewrite

# ** helpers for doing movementops on uops

def apply_swizzle(u:UOp, arg:ShapeTracker) -> UOp:
  with Context(TRACK_MATCH_STATS=0): return graph_rewrite(u.view(arg), view_left)

def permute_reduce(input_st:ShapeTracker, axis:Tuple[int, ...]) -> Tuple[ShapeTracker, Tuple[sint, ...]]:
  permute_axis = tuple(i for i in range(len(input_st.shape)) if i not in axis)+axis
  tmp = input_st.permute(permute_axis)
  return tmp, tmp.shape[-len(axis):]

# ** movementops rewrite rules

def swizzle_r(r:UOp, src:UOp, st:ShapeTracker) -> UOp:
  tmp, rshape = permute_reduce(ShapeTracker.from_shape(unwrap(src.st).shape), r.axis_arg)
  prshape = prod(rshape)
  strides = strides_for_shape(rshape)
  nv = [View.create(v.shape+rshape, tuple(x*prshape for x in v.strides)+strides,
                    v.offset*prshape, v.mask+tuple((0,s) for s in rshape) if v.mask is not None else None) for v in st.views]
  # update input_st and axis
  new_input_st = tmp + ShapeTracker(tuple(nv))
  _, new_rshape = permute_reduce(new_input_st, r.axis_arg)
  new_axis = tuple(range(len(new_input_st.shape)-len(new_rshape), len(new_input_st.shape)))
  return apply_swizzle(src, new_input_st).r(r.arg[0], new_axis).view(ShapeTracker.from_shape(st.shape))

def push_swizzle_down_through_reduce(root:UOp, swizzle:UOp, src:UOp) -> UOp:
  swizzle_st, src_st = unwrap(swizzle.st), unwrap(src.st)
  assert swizzle_st.contiguous, "can't push a non contiguous VIEW down to STORE"
  assert prod(swizzle_st.shape) == prod(src_st.shape), "can't push expands down to STORE"
  output_shape = swizzle_st.reduce(root.axis_arg)
  new_axis = tuple(i for i,(s,u) in enumerate(zip(src_st.shape, output_shape)) if s != u)
  return swizzle.src[0].r(root.arg[0], new_axis).view(ShapeTracker.from_shape(output_shape))

def push_swizzle_down_through_elementwise(root:UOp) -> Optional[UOp]:
  swizzles = [x for x in root.src if x.base is not x]
  if len(swizzles) == 0: return None
  swizzle_shapes = [(unwrap(x.st).shape, unwrap(x.src[0].st).shape) for x in swizzles]
  assert all_same([(x, prod(x), prod(y)) for x,y in swizzle_shapes]), f"swizzles must have the same size {swizzle_shapes}"
  new_shape, new_input_shape = swizzle_shapes[0]
  ret = root.replace(src=tuple(x.src[0] if x in swizzles else apply_swizzle(x, ShapeTracker.from_shape(new_input_shape)) for x in root.src))
  return ret if ret.op is Ops.STORE else ret.view(ShapeTracker.from_shape(new_shape))

def merge_double_reduce(root:UOp, first_reduce:UOp) -> UOp:
  assert root.arg[0] == first_reduce.arg[0], "can't merge reduceops with different alu"
  assert not any(x.op is Ops.REDUCE_AXIS for x in first_reduce.parents), "can't merge more than two reduceops at a time"
  return first_reduce.src[0].r(first_reduce.arg[0], root.axis_arg+first_reduce.axis_arg)

merge_views = PatternMatcher([(UPat(Ops.VIEW, src=(UPat(Ops.VIEW, name="s0"),), name="s1"), lambda s0,s1: s0.replace(arg=s0.st+s1.st))])

# push VIEW to loads
view_left = merge_views+PatternMatcher([
  # VIEW before elementwise ops
  (UPat({*GroupOp.ALU, Ops.CAST, Ops.BITCAST, Ops.ASSIGN}, name="e").view(name="v"), lambda e,v: e.replace(src=tuple(s.view(v.st) for s in e.src))),
  # early merge VIEW buffer ops
  (UPat(GroupOp.Buffer, name="b").view(name="v"), lambda b,v: b.replace(src=tuple((s.arg+v.arg).to_uop() if s.op is Ops.VIEW else s for s in b.src))),
])

# push VIEW to stores
view_right = merge_views+PatternMatcher([
  # ASSIGN can override st
  (UPat(Ops.STORE, src=(UPat.var("b"), UPat.var("st"), UPat(Ops.ASSIGN, name="a"))),
   lambda a,b,st: UOp.store(b, (a.arg[0]+st.arg).to_uop(), a.replace(arg=())) if a.arg else None),
  # non contiguous VIEW on a reduce creates a new VIEW
  (UPat(Ops.REDUCE_AXIS, src=UPat.var("src"), name="r").view(name="v"), lambda v,r,src: None if v.st.contiguous else swizzle_r(r, src, v.st)),
  # push a VIEW down to STORE, through a reduce (ONLY reshapes)
  (UPat(Ops.REDUCE_AXIS, src=(UPat.var(name="src").view(name="swizzle"),), name="root"), push_swizzle_down_through_reduce),
  # push VIEW(s) down to STORE, through an elementwise op (ONLY reshapes)
  (UPat((*GroupOp.ALU, Ops.CAST, Ops.BITCAST, Ops.ASSIGN, Ops.CONTIGUOUS, Ops.STORE), name="root"), push_swizzle_down_through_elementwise),
  (UPat(Ops.REDUCE_AXIS, src=(UPat(Ops.REDUCE_AXIS, name="first_reduce"),), name="root"), merge_double_reduce),
])

# ** ScheduleItem context builder

@dataclass(frozen=True)
class ScheduleItemContext:
  var_vals: Dict[Variable, int]
  assigned: Set[UOp]
  sts: Set[ShapeTracker] = field(default_factory=set)
  bufs: List[UOp] = field(default_factory=list)
  assign_preloads: List[UOp] = field(default_factory=list)

def _append_st_vars(ctx:ScheduleItemContext, x:UOp) -> Optional[UOp]:
  if (st:=unwrap(x.st)) in ctx.sts: return None
  st, var_vals = st.simplify().unbind()
  ctx.var_vals.update(var_vals)
  ctx.sts.add(st)
  return st.to_uop() if st != x.st else None

def _append_buf(ctx:ScheduleItemContext, x:UOp) -> UOp:
  ctx.bufs.append(x)
  return UOp(Ops.DEFINE_GLOBAL, x.dtype, (), len(ctx.bufs)-1)
append_bufs = PatternMatcher([(UPat(Ops.BUFFER, name="x"), _append_buf)])

def _append_preload(ctx:ScheduleItemContext, x:UOp, b:UOp) -> UOp:
  if b in ctx.assigned: ctx.assign_preloads.append(b)
  return x.replace(op=Ops.LOAD)

to_si = PatternMatcher([
  (UPat(Ops.VIEW, name="x"), _append_st_vars),
  (UPat(Ops.PRELOAD, src=(UPat.var("b"), UPat()), name="x"), _append_preload),
  (UPat(Ops.SINK, src=(UPat.store(UPat(), UPat(), UPat(GroupOp.Meta, name="x")),)), lambda ctx,x: x),
])

# ** fusion

lazy = PatternMatcher([
<<<<<<< HEAD
  (UPat(Ops.VIEW, src=(UPat(Ops.BUFFER), UPat.var("val")), name="st"), lambda ctx,st,val: val.view(st.st)),
  (UPat(Ops.BUFFER, name="b").view(name="st"), lambda ctx,b,st: UOp(Ops.PRELOAD, st.dtype, (b, st.st.to_uop()))),
=======
  (UPatSrc(), lambda ctx,to_store,**kwargs: to_store),
>>>>>>> f3f95ab9
  (UPat(Ops.CONTIGUOUS, src=(UPat.var("x"),)), lambda ctx,x: x),
])

multioutput = PatternMatcher([(UPat.load(UPat.var("b"), UPat()), lambda ctx,b: ctx.get(b)),])

def full_ast_rewrite(pre:UOp, var_vals:Dict[Variable, int], assigned:Set[UOp]) -> Tuple[UOp, ScheduleItemContext]:
  # fuse and fold store -> loads
  sink = graph_rewrite(pre, lazy+multioutput if len(pre.src)>1 else lazy, {x.buf_uop:x.src[2] for x in pre.src})
  # assert cyclic dependency
  for b,ops in itertools.groupby((x for x in sink.sparents if x.op in {Ops.PRELOAD,Ops.LOAD} and x.buf_uop in assigned), key=lambda x:x.buf_uop):
    if not all_same([x.op for x in ops]):
      raise RuntimeError(f"cycle detected in kernel.\nhelp: use .contiguous() to break the part loading pre-assign {b} into a different kernel.")
  # do movementops
  sink = graph_rewrite(graph_rewrite(sink, view_left), view_right)
  # we also allow masked views. if it has a single view and it's equal when you shrink a contig, it's fine
  if len(assign_targets:=[x.buf_uop for x in sink.sparents if x.op is Ops.ASSIGN]) != 0:
    if not all((s:=x.st_arg).contiguous or (len(s.views) == 1 and (m:=s.views[0].mask) is not None \
        and ShapeTracker.from_shape(s.shape).shrink(m) == s.shrink(m)) for x in sink.sparents if x.op is Ops.PRELOAD and x.buf_uop in assign_targets):
      raise RuntimeError("self operand of augmented assign must be contiguous.\nhelp: consider using .contiguous():\n"
                         +colored("   - a += a.T\n", "red")+colored("   + a += a.T.contiguous()", "green"))
  # convert to AST
  sink = graph_rewrite(graph_rewrite(sink, to_si, ctx:=ScheduleItemContext(var_vals, assigned)), append_bufs, ctx)
  if getenv("RUN_PROCESS_REPLAY"): PROCESS_REPLAY_CAPTURE.append(((pre, var_vals, assigned), sink))
  return sink, ctx

PROCESS_REPLAY_CAPTURE: List[Tuple[Tuple, UOp]] = []
if getenv("RUN_PROCESS_REPLAY"):
  @atexit.register
  def save_process_replay():
    for x,ret in PROCESS_REPLAY_CAPTURE: diskcache_put("schedule_process_replay", str(x[0].key), (x, {}, ret))

# **** Schedule grouping

def uval(u:UOp) -> UOp:
<<<<<<< HEAD
  assert u.op is Ops.VIEW and len(u.src) == 2 and u.src[0].op is Ops.BUFFER, f"must be view of BUFFER {u}"
  return to_store.src[0] if (to_store:=u.src[1]).is_contiguous_base else to_store
=======
  assert is_scheduled(u), f"must be a scheduled op {u}"
  return to_store.src[0] if (to_store:=u.src[2].src[2]).is_contiguous_base else to_store
>>>>>>> f3f95ab9

def recursive_group(tr:UOp, st:ShapeTracker, r:UOp, children:DefaultDict[UOp, Dict[UOp, None]], allbufs:Dict[UOp, UOp], realizes:Dict[UOp, UOp],
                     reduce_for_op:Dict[UOp, UOp], group:Dict[UOp, None], cache:Dict[Tuple[UOp, ShapeTracker], None]) -> None:
  """recursively search the uop for groupable children, realize the UOp if a child can't group"""
  if (tr, st) in cache: return
  cache.setdefault((tr, st))
  rsize = unwrap(allbufs[r].st).size
  if tr in realizes and tr is not r:
    # can only fuse contiguous
    # max one reduceop per kernel
    if not st.contiguous or st.size != rsize or tr in reduce_for_op: group.setdefault(r)
    return group.setdefault(tr)
  for tr_next in children[tr]:
    # max one reduceop per kernel
    if (tr_next_uop:=uval(allbufs[tr_next]).base).op is Ops.REDUCE_AXIS: return group.setdefault(r)
    # can only fuse contiguous
<<<<<<< HEAD
    if len(st_childs:=dedup(unwrap(x.st) for x in tr_next_uop.src if len(x.base.src) == 2 and x.base.buf_uop == tr)) > 1: return group.setdefault(r)
=======
    if len(st_childs:=dedup(unwrap(x.st) for x in tr_next_uop.src if is_scheduled(x.base) and x.base.buf_uop == tr)) > 1: return group.setdefault(r)
>>>>>>> f3f95ab9
    recursive_group(tr_next, st+st_childs[0], r, children, allbufs, realizes, reduce_for_op, group, cache)

def get_isolated_children(r:UOp, reduce_for_op:Dict[UOp, UOp], children:DefaultDict[UOp, Dict[UOp, None]], allbufs:Dict[UOp, UOp],
                           realizes:Dict[UOp, UOp], group:Dict[UOp, None]) -> Dict[UOp, None]:
  rc_parents, cache = deque(group), set()
  while rc_parents:
    if (p:=uval(allbufs[rc_parents.pop()])) in cache: continue
    cache.add(p)
    # max one reduceop per kernel
    if p.op is Ops.REDUCE_AXIS: return {}
<<<<<<< HEAD
    rc_parents.extend(x.base.buf_uop for x in p.src if x.base.op is Ops.VIEW and x.base.buf_uop is not r and len(x.base.src) == 2)
=======
    rc_parents.extend(x.base.buf_uop for x in p.src if is_scheduled(x.base) and x.base.buf_uop is not r)
>>>>>>> f3f95ab9
  # search descendants of the reduceop that can cleanly group
  descendants: Dict[UOp, None] = {}
  for tr in group: recursive_group(tr, unwrap(allbufs[tr].st), tr, children, allbufs, realizes, reduce_for_op, descendants, cache={})
  return merge_dicts([group, {} if any(tr in group for tr in descendants) else descendants])

def group_realizes(children:DefaultDict[UOp, Dict[UOp, None]], allbufs:Dict[UOp, UOp], double_reduces:Dict[UOp, None],
                 realizes:Dict[UOp, UOp], assigns:Set[UOp]) -> List[List[UOp]]:
  """search the big graph for all the reduceops that need to realize, sometimes group/fuse the reduceop"""
  # find all reduces, and pair them to a elementwise op. if they can't be cleanly paired, force realize the reduce (or a contig child)
  reduce_for_op: Dict[UOp, UOp] = {}
  reduce_of_const: List[UOp] = []
  for r, r_uop in allbufs.items():
    if r in realizes or (r_uop:=uval(r_uop)).op is not Ops.REDUCE_AXIS: continue
    group: Dict[UOp, None] = {}
    recursive_group(r, unwrap(r_uop.st), r, children, allbufs, realizes, reduce_for_op, group, cache={})
    # max one reduceop per kernel
    can_chase = all(tr not in reduce_for_op for tr in group)
    # TODO: forced_realize exists because the scheduler is incapable of checking for self-contained DAGs
    forced_realize = r in group
    if not forced_realize and len(group) > 1:
      group = get_isolated_children(r, reduce_for_op, children, allbufs, realizes, group)
    # can only fuse assign if no other assign_target is used in the kernel
    if not forced_realize and any(x in assigns for x in group):
      parents = deque((r, *group))
      while parents and not forced_realize:
        if (p_uop:=allbufs.get(p:=parents.pop())) is None: continue
        if (p_uop:=uval(p_uop)).op is Ops.ASSIGN and p not in group: forced_realize, can_chase = True, False
        if p in realizes: continue
        parents.extend([x.base.src[0] for x in p_uop.src if x.base.op is Ops.VIEW and x.base.src])
    if forced_realize or not group:
      tr = r
      if can_chase:
        # can chase this down to contiguous children
        st = unwrap(r_uop.st)
        while len(children[tr]) == 1:
          tr_next_uop = uval(allbufs[(tr_next:=next(iter(children[tr])))])
<<<<<<< HEAD
          st_childs = dedup([unwrap(x.st) for x in tr_next_uop.src if len(x.base.src) == 2 and x.base.buf_uop is tr])
=======
          st_childs = dedup([unwrap(x.st) for x in tr_next_uop.src if is_scheduled(x.base) and x.base.buf_uop is tr])
>>>>>>> f3f95ab9
          if len(st_childs) > 1: break
          if st.size != st_childs[0].size: break
          st = st + st_childs[0]
          if not st.contiguous or tr_next_uop.op is Ops.REDUCE_AXIS: break
          tr = tr_next
        # don't cast to higher size before store (tr cannot be realized if forced_realize)
        if (tr_uop:=uval(allbufs[tr])).op is Ops.CAST and tr_uop.dtype.base.itemsize > tr_uop.src[0].dtype.base.itemsize:
          tr = tr_uop.src[0].base.buf_uop
      group = {tr: None}
      realizes[tr] = tr
    reduce_for_op.update((tr, r) for tr in group)
    if FUSE_ARANGE and r_uop.arg[0] is Ops.ADD and r_uop.src[0].base.op is Ops.WHERE: reduce_of_const.append(r)

  # fuse double reduces with no other child
  if FUSE_CONV_BW:
    for reduceop in double_reduces:
      top_reduce = uval(allbufs[reduceop]).src[0].base.buf_uop
      if len(children[top_reduce]) == 1: del realizes[top_reduce]

  for rbuf in reduce_of_const:
    group = {tr:None for tr,rop in reduce_for_op.items() if rop is rbuf}
    if any(allbufs[tr].src[1].is_contiguous_base for tr in group): continue
    kernel_children = {c for tr in group for c in children[tr] if uval(allbufs[c]).op not in {Ops.COPY, Ops.BUFFER_VIEW}}
    if len(kernel_children) == 0: continue
    for tr in group: del realizes[tr]

  output_groups: DefaultDict[UOp, List[UOp]] = defaultdict(list)
  for ubuf in realizes: output_groups[reduce_for_op.get(ubuf, ubuf)].append(ubuf)
  return list(output_groups.values())

# **** Schedule creation and BFS toposort

def realize(ctx:Dict[UOp, UOp], b:UOp, to_store:UOp, base:UOp) -> UOp:
  ctx[b] = UOp.store(b, ShapeTracker.from_shape((st:=unwrap(base.st)).shape).to_uop(), to_store)
  return UOp(Ops.LOAD, base.dtype, (b, st.to_uop()))

<<<<<<< HEAD
def realize_view(ctx:Dict[UOp, UOp], b:UOp, to_store:UOp, base:UOp, view:UOp) -> Optional[UOp]:
=======
def realize_view(ctx:Dict[UOp, UOp], base:UOp, view:UOp, to_store:UOp, b:UOp) -> Optional[UOp]:
>>>>>>> f3f95ab9
  base_shape = unwrap(base.st).shape
  st = unwrap(view.st)
  # fold simple pads
  if len(st.views) == 1 and (m:=st.views[-1].mask) is not None and all_int(base_shape) and resolve(prod(base_shape) >= prod([y-x for x,y in m])):
    return None if can_pad(base) else realize(ctx, b, to_store, base).view(st)
  # early realize before expand
  if resolve(prod(base_shape) < prod(st.shape)): return realize(ctx, b, to_store, base).view(st)
  # otherwise safety check pads
  return None if (all(v.mask is None for v in st.views) or can_pad(base)) else realize(ctx, b, to_store, base).view(st)

<<<<<<< HEAD
def UPatSrc(*args, **kwargs): return UPat(Ops.VIEW, src=(UPat(Ops.BUFFER, name="b"), UPat(*args, **{**kwargs, "name":"to_store"})), name="base")
=======
>>>>>>> f3f95ab9
do_realize = PatternMatcher([
  # always realize meta ops
  (UPatSrc((Ops.ASSIGN, Ops.CONTIGUOUS, *GroupOp.Meta)), realize),
  # don't realize image to image casts
  (UPatSrc(Ops.CAST, src=(UPat(Ops.LOAD, name="x"),), dtype=dtypes.float).view(name="v"), lambda ctx,x,v,**kwargs: r.src[2].view(v.st)
   if (r:=ctx.get(b:=x.buf_uop)) is not None and r.op is Ops.STORE and isinstance(b.dtype, ImageDType) and r.src[2].op not in GroupOp.Meta else None),
  # realize before expand or unsafe pad ops
  (UPatSrc().view(name="view"), realize_view),
  # realize before COPY or BUFFER_VIEW
  (UPat((Ops.COPY, Ops.BUFFER_VIEW), src=(UPat.var("u"), UPat.any(UPatSrc(), UPatSrc().view(name="view"))), name="root"),
   lambda ctx,root,u,view=None,**kwargs: root.replace(src=(u, realize(ctx,**kwargs) if view is None else realize(ctx,**kwargs).view(view.st))),),
])
break_sched = PatternMatcher([(UPatSrc(), lambda ctx,b,to_store,base: realize(ctx, b, to_store, base) if b in ctx else None),])

@track_rewrites(named=True)
def create_schedule_with_vars(outs:List[LazyBuffer]) -> Tuple[List[ScheduleItem], Dict[Variable, int]]:
  if len(outs:=dedup(x.base for x in outs if x.realized is None and x.base.op is not Ops.CONST)) == 0: return [], {}
  for out in outs: out.forced_realize = True
  # create the big graph
  ctx = ScheduleContext()
  cache: Dict[LazyBuffer, UOp] = {}
  # **** TODO: delete these next 3 after big graph
  children: DefaultDict[UOp, Dict[UOp, None]] = defaultdict(dict)
  allbufs: Dict[UOp, UOp] = {}
  double_reduces: Dict[UOp, None] = {}
  big_graph = UOp.sink(*(to_uop(x, ctx, children, allbufs, double_reduces, cache) for x in outs))
  # get realizes
  realizes: Dict[UOp, UOp] = {}
  graph_rewrite(big_graph, do_realize, realizes)
  store_groups = group_realizes(children, allbufs, double_reduces, realizes, ctx.assigns)
  # split realizes into small graphs
  graph_rewrite(big_graph, break_sched, realizes)
  sinks = [UOp.sink(*(realizes[u] for u in stores)) for stores in store_groups]
  # preschedule all realizes
  bufs = list(ctx.buf_uops)
  prescheduled: List[ScheduleItem] = []
  for sink in sinks:
<<<<<<< HEAD
    metadata = tuple({mx for x in sink.sparents if x.op in {Ops.STORE, Ops.VIEW} and len(x.src) >= 2 and (mx:=ctx.ubuf_metadata.get(x.buf_uop))})
=======
    metadata = tuple({mx for x in sink.sparents if (x.op is Ops.STORE or is_scheduled(x)) and (mx:=ctx.ubuf_metadata.get(x.buf_uop))})
>>>>>>> f3f95ab9
    ast, ast_ctx = full_ast_rewrite(sink, ctx.var_vals, ctx.assigns)
    prescheduled.append(ScheduleItem(ast, tuple(b for u in ast_ctx.bufs if (b:=bufs[u.arg[0]]).size != 0), metadata, tuple(ast_ctx.assign_preloads)))
  # do BFS
  schedule_targets = {out:si for si in prescheduled for out in si.outputs}
  graph: DefaultDict[ScheduleItem, List[ScheduleItem]] = defaultdict(list)
  in_degree: DefaultDict[ScheduleItem, int] = defaultdict(int)
  for si in prescheduled:
    # realize outputs before a parent is assigned to
    parents_assigns = dedup(xsi for x in si.assign_preloads if (xsi:=schedule_targets.get(bufs[x.arg[0]])) and xsi is not si)
    for assign in parents_assigns:
      graph[si].append(assign)
      in_degree[assign] += 1
    # realize outputs after all parents are realized
    scheduled_parents = dedup(xsi for x in si.inputs if (xsi:=schedule_targets.get(x)) is not None and xsi not in parents_assigns)
    for x in scheduled_parents:
      graph[x].append(si)
      in_degree[si] += 1
  queue = deque(si for si in prescheduled if in_degree[si] == 0)
  schedule: List[ScheduleItem] = []
  while queue:
    schedule.append(si:=queue.popleft())
    for b in si.outputs: del ctx.lazybufs[b].srcs  # can only schedule once
    if (m:=BUF_LIMIT.get(device:=si.outputs[0].device)) and len(si.bufs) >= m:
      if DEBUG >= 3: print(si)
      raise RuntimeError(f"Kernel for {si.metadata} exceeded the {m} buffer count limit for {device} with {len(si.bufs)} buffers.")
    for x in graph[si]:
      in_degree[x] -= 1
      if in_degree[x] == 0: queue.append(x)
  # confirm everything was scheduled correctly
  if len(schedule) != (groups:=len(prescheduled)): raise RuntimeError(f"cycle detected in graph, grouped {groups} but only scheduled {len(schedule)}")
  if DEBUG >= 1 and len(schedule) >= 10: print(f"scheduled {len(schedule)} kernels")
  return schedule, ctx.var_vals

def create_schedule(outs:List[LazyBuffer]) -> List[ScheduleItem]:
  schedule, var_vals = create_schedule_with_vars(outs)
  assert len(var_vals) == 0
  return schedule<|MERGE_RESOLUTION|>--- conflicted
+++ resolved
@@ -72,7 +72,7 @@
   # everything else has BUFFER
   ubuf = ctx.buf_uops.setdefault(b:=buf.buffer, UOp(Ops.BUFFER, b.dtype.ptr(), (), (len(ctx.buf_uops), (b.device, b.size, b.dtype))))
   # if the buffer is already realized we just load it
-  if buf.is_realized(): return UOp(Ops.VIEW, dtype, (ubuf,), buf.st)
+  if buf.is_realized(): return UOp(Ops.PRELOAD, dtype, (ubuf, buf.st.to_uop()))
   # everything else needs sources
   src = tuple(to_uop(x, ctx, children, allbufs, double_reduces, cache) for x in buf.srcs)
   if buf.op in {Ops.REDUCE_AXIS, Ops.CONTIGUOUS}: ret = UOp(buf.op, dtype, src, buf.arg)
@@ -82,18 +82,14 @@
   elif buf.op in GroupOp.Meta: ret = UOp(buf.op, buf.dtype, (ubuf, *src), buf.arg)
   else: ret = UOp(cast(Ops, buf.op), dtype, src)
   if buf.forced_realize: ret = UOp(Ops.CONTIGUOUS, dtype, (ret,))
-  cache[buf] = ret = UOp(Ops.VIEW, dtype, (ubuf, ret), buf.st)
+  cache[buf] = ret = UOp(Ops.LOAD, dtype, (ubuf, buf.st.to_uop(), UOp.store(ubuf, ShapeTracker.from_shape(buf.shape).to_uop(), ret)))
   if buf.metadata is not None: ctx.ubuf_metadata[ubuf] = buf.metadata
   ctx.lazybufs[b] = buf
   # things for fuse.py
   allbufs[ubuf] = ret
   if buf.op is Ops.REDUCE_AXIS and buf.srcs[0].base.op is buf.op and buf.srcs[0] is not buf.srcs[0].base: double_reduces[ubuf] = None
   for x in src:
-<<<<<<< HEAD
-    if len(x.base.src) == 2: children[x.base.buf_uop][ubuf] = None
-=======
     if is_scheduled(x.base): children[x.base.buf_uop][ubuf] = None
->>>>>>> f3f95ab9
   return ret
 
 # **** AST graph rewrite
@@ -203,12 +199,7 @@
 # ** fusion
 
 lazy = PatternMatcher([
-<<<<<<< HEAD
-  (UPat(Ops.VIEW, src=(UPat(Ops.BUFFER), UPat.var("val")), name="st"), lambda ctx,st,val: val.view(st.st)),
-  (UPat(Ops.BUFFER, name="b").view(name="st"), lambda ctx,b,st: UOp(Ops.PRELOAD, st.dtype, (b, st.st.to_uop()))),
-=======
   (UPatSrc(), lambda ctx,to_store,**kwargs: to_store),
->>>>>>> f3f95ab9
   (UPat(Ops.CONTIGUOUS, src=(UPat.var("x"),)), lambda ctx,x: x),
 ])
 
@@ -243,13 +234,8 @@
 # **** Schedule grouping
 
 def uval(u:UOp) -> UOp:
-<<<<<<< HEAD
-  assert u.op is Ops.VIEW and len(u.src) == 2 and u.src[0].op is Ops.BUFFER, f"must be view of BUFFER {u}"
-  return to_store.src[0] if (to_store:=u.src[1]).is_contiguous_base else to_store
-=======
   assert is_scheduled(u), f"must be a scheduled op {u}"
   return to_store.src[0] if (to_store:=u.src[2].src[2]).is_contiguous_base else to_store
->>>>>>> f3f95ab9
 
 def recursive_group(tr:UOp, st:ShapeTracker, r:UOp, children:DefaultDict[UOp, Dict[UOp, None]], allbufs:Dict[UOp, UOp], realizes:Dict[UOp, UOp],
                      reduce_for_op:Dict[UOp, UOp], group:Dict[UOp, None], cache:Dict[Tuple[UOp, ShapeTracker], None]) -> None:
@@ -266,11 +252,7 @@
     # max one reduceop per kernel
     if (tr_next_uop:=uval(allbufs[tr_next]).base).op is Ops.REDUCE_AXIS: return group.setdefault(r)
     # can only fuse contiguous
-<<<<<<< HEAD
-    if len(st_childs:=dedup(unwrap(x.st) for x in tr_next_uop.src if len(x.base.src) == 2 and x.base.buf_uop == tr)) > 1: return group.setdefault(r)
-=======
     if len(st_childs:=dedup(unwrap(x.st) for x in tr_next_uop.src if is_scheduled(x.base) and x.base.buf_uop == tr)) > 1: return group.setdefault(r)
->>>>>>> f3f95ab9
     recursive_group(tr_next, st+st_childs[0], r, children, allbufs, realizes, reduce_for_op, group, cache)
 
 def get_isolated_children(r:UOp, reduce_for_op:Dict[UOp, UOp], children:DefaultDict[UOp, Dict[UOp, None]], allbufs:Dict[UOp, UOp],
@@ -281,11 +263,7 @@
     cache.add(p)
     # max one reduceop per kernel
     if p.op is Ops.REDUCE_AXIS: return {}
-<<<<<<< HEAD
-    rc_parents.extend(x.base.buf_uop for x in p.src if x.base.op is Ops.VIEW and x.base.buf_uop is not r and len(x.base.src) == 2)
-=======
     rc_parents.extend(x.base.buf_uop for x in p.src if is_scheduled(x.base) and x.base.buf_uop is not r)
->>>>>>> f3f95ab9
   # search descendants of the reduceop that can cleanly group
   descendants: Dict[UOp, None] = {}
   for tr in group: recursive_group(tr, unwrap(allbufs[tr].st), tr, children, allbufs, realizes, reduce_for_op, descendants, cache={})
@@ -314,7 +292,7 @@
         if (p_uop:=allbufs.get(p:=parents.pop())) is None: continue
         if (p_uop:=uval(p_uop)).op is Ops.ASSIGN and p not in group: forced_realize, can_chase = True, False
         if p in realizes: continue
-        parents.extend([x.base.src[0] for x in p_uop.src if x.base.op is Ops.VIEW and x.base.src])
+        parents.extend([x.base.src[0] for x in p_uop.src if x.base.op in {Ops.LOAD, Ops.PRELOAD}])
     if forced_realize or not group:
       tr = r
       if can_chase:
@@ -322,11 +300,7 @@
         st = unwrap(r_uop.st)
         while len(children[tr]) == 1:
           tr_next_uop = uval(allbufs[(tr_next:=next(iter(children[tr])))])
-<<<<<<< HEAD
-          st_childs = dedup([unwrap(x.st) for x in tr_next_uop.src if len(x.base.src) == 2 and x.base.buf_uop is tr])
-=======
           st_childs = dedup([unwrap(x.st) for x in tr_next_uop.src if is_scheduled(x.base) and x.base.buf_uop is tr])
->>>>>>> f3f95ab9
           if len(st_childs) > 1: break
           if st.size != st_childs[0].size: break
           st = st + st_childs[0]
@@ -348,7 +322,7 @@
 
   for rbuf in reduce_of_const:
     group = {tr:None for tr,rop in reduce_for_op.items() if rop is rbuf}
-    if any(allbufs[tr].src[1].is_contiguous_base for tr in group): continue
+    if any(allbufs[tr].src[2].src[2].is_contiguous_base for tr in group): continue
     kernel_children = {c for tr in group for c in children[tr] if uval(allbufs[c]).op not in {Ops.COPY, Ops.BUFFER_VIEW}}
     if len(kernel_children) == 0: continue
     for tr in group: del realizes[tr]
@@ -363,11 +337,7 @@
   ctx[b] = UOp.store(b, ShapeTracker.from_shape((st:=unwrap(base.st)).shape).to_uop(), to_store)
   return UOp(Ops.LOAD, base.dtype, (b, st.to_uop()))
 
-<<<<<<< HEAD
-def realize_view(ctx:Dict[UOp, UOp], b:UOp, to_store:UOp, base:UOp, view:UOp) -> Optional[UOp]:
-=======
 def realize_view(ctx:Dict[UOp, UOp], base:UOp, view:UOp, to_store:UOp, b:UOp) -> Optional[UOp]:
->>>>>>> f3f95ab9
   base_shape = unwrap(base.st).shape
   st = unwrap(view.st)
   # fold simple pads
@@ -378,10 +348,6 @@
   # otherwise safety check pads
   return None if (all(v.mask is None for v in st.views) or can_pad(base)) else realize(ctx, b, to_store, base).view(st)
 
-<<<<<<< HEAD
-def UPatSrc(*args, **kwargs): return UPat(Ops.VIEW, src=(UPat(Ops.BUFFER, name="b"), UPat(*args, **{**kwargs, "name":"to_store"})), name="base")
-=======
->>>>>>> f3f95ab9
 do_realize = PatternMatcher([
   # always realize meta ops
   (UPatSrc((Ops.ASSIGN, Ops.CONTIGUOUS, *GroupOp.Meta)), realize),
@@ -419,11 +385,7 @@
   bufs = list(ctx.buf_uops)
   prescheduled: List[ScheduleItem] = []
   for sink in sinks:
-<<<<<<< HEAD
-    metadata = tuple({mx for x in sink.sparents if x.op in {Ops.STORE, Ops.VIEW} and len(x.src) >= 2 and (mx:=ctx.ubuf_metadata.get(x.buf_uop))})
-=======
     metadata = tuple({mx for x in sink.sparents if (x.op is Ops.STORE or is_scheduled(x)) and (mx:=ctx.ubuf_metadata.get(x.buf_uop))})
->>>>>>> f3f95ab9
     ast, ast_ctx = full_ast_rewrite(sink, ctx.var_vals, ctx.assigns)
     prescheduled.append(ScheduleItem(ast, tuple(b for u in ast_ctx.bufs if (b:=bufs[u.arg[0]]).size != 0), metadata, tuple(ast_ctx.assign_preloads)))
   # do BFS
