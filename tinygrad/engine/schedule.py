--- conflicted
+++ resolved
@@ -90,13 +90,8 @@
   if buf.base.realized is not None or (buf.base in realizes and buf.base not in outs) or (buf, st) in cache: return
   cache.setdefault((buf, st))
   if buf is not buf.base: st, buf = buf.st+st, buf.base
-<<<<<<< HEAD
-  for x in buf.srcs: _recurse_reduceops(x, ShapeTracker.from_shape(buf.srcs[0].shape) if buf.op in ReduceOps else st, realizes, outs,\
-      reduce_info, cache)
-=======
   input_st = ShapeTracker.from_shape(buf.srcs[0].shape) if buf.op in ReduceOps else st
   for x in buf.srcs: _recurse_reduceops(x, input_st, realizes, outs, reduce_info, cache)
->>>>>>> a823759d
   if buf.op in ReduceOps and buf not in reduce_info:
     axis = buf.arg
     if not st.contiguous:
