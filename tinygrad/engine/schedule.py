--- conflicted
+++ resolved
@@ -1,17 +1,10 @@
 import sys
 from collections import defaultdict, deque
-<<<<<<< HEAD
 from typing import Deque, List, Dict, Optional, Set, DefaultDict, Tuple
 from tinygrad.ops import LoadOps, ScheduleItem, BufferOps, LazyOp, ReduceOps, ConstBuffer, MemBuffer, BinaryOps, UnaryOps
-from tinygrad.features.graph import log_lazybuffer
-from tinygrad.helpers import GRAPH, DEBUG, flatten, getenv, merge_dicts, prod, dedup, all_int
-=======
+from tinygrad.features.graph import log_lazybuffer, realized_lazybuffer
+from tinygrad.helpers import GRAPH, DEBUG, GlobalCounters, flatten, getenv, merge_dicts, prod, dedup, all_int
 from dataclasses import dataclass
-from typing import Tuple, List, Dict, Optional, Set, DefaultDict
-from tinygrad.ops import LoadOps, ScheduleItem, BufferOps, LazyOp, ReduceOps, ConstBuffer, MemBuffer, BinaryOps, UnaryOps
-from tinygrad.features.graph import log_lazybuffer, realized_lazybuffer
-from tinygrad.helpers import GRAPH, DEBUG, GlobalCounters, prod, dedup, all_int
->>>>>>> aa76d566
 from tinygrad.shape.symbolic import Variable
 from tinygrad.dtype import ImageDType, dtypes
 from tinygrad.lazy import LazyBuffer
@@ -90,8 +83,8 @@
     op, inputs = LazyOp(BufferOps.STORE, (op, ), MemBuffer(0, out.dtype, output_st.simplify().unbind()[0])), membufs[1:]
   return _LBScheduleItem((op,), (out,), tuple(inputs), var_vals)
 
-def _fuse_group(group:List[ScheduleItem], reduce_for_op:Dict[LazyBuffer, LazyBuffer]) -> ScheduleItem:
-  if len(group) == 1: return group[0]
+def _schedule_group(group:List[_LBScheduleItem], reduce_for_op:Dict[LazyBuffer, LazyBuffer]) -> ScheduleItem:
+  if len(group) == 1: return ScheduleItem((r:=group[0]).ast, (r.outputs[0].buffer,), tuple(x.buffer for x in r.inputs), r.var_vals)
   # sort the group before fusion
   group = sorted(group, key=lambda x: x.ast[0].src[0].key)
   inputs, outputs, var_vals = {x: None for n in group for x in n.inputs}, [n.outputs[0] for n in group], merge_dicts([n.var_vals for n in group])
@@ -100,7 +93,7 @@
     output_st = ShapeTracker.from_shape(reduce_for_op[out].shape if out in reduce_for_op else out.shape)
     op = _recursive_lazyop(out, outputs+list(inputs), var_vals, output_st, set(inputs), {})
     ast.append(LazyOp(BufferOps.STORE, (op, ), MemBuffer(i, out.dtype, output_st.simplify().unbind()[0])))
-  return ScheduleItem(tuple(ast), tuple(outputs), tuple(inputs), var_vals)
+  return ScheduleItem(tuple(ast), tuple(x.buffer for x in outputs), tuple(x.buffer for x in inputs), var_vals)
 
 # recursively search the entire graph for all LazyBuffers, insert realizes after expands
 def _recurse_lb(buf:LazyBuffer, realizes:Set[LazyBuffer], allbufs:Dict[LazyBuffer, None],
@@ -172,9 +165,10 @@
       for tr,st in child_set.items():
         if tr in realizes:
           realized_children[tr] = st
+          # can only have one output buffer
           # can only reduce contiguous
           # max one reduceop per kernel
-          if not st.contiguous or st.size != r.st.size or (tr in reduce_for_op and reduce_for_op[tr] != r):
+          if len(realized_children) > 1 or not st.contiguous or st.size != r.st.size or (tr in reduce_for_op and reduce_for_op[tr] != r):
             can_chase = tr not in reduce_for_op or reduce_for_op[tr] == r
             forced_realize = True
             break
@@ -207,7 +201,8 @@
         reduce_for_op[tr] = r
       realizes.add(tr)
     else:
-      for child in realized_children: reduce_for_op[child] = r
+      assert len(realized_children) == 1
+      reduce_for_op[next(iter(realized_children.keys()))] = r
 
   # preschedule all buffers in realizes
   prescheduled = {x:_schedule_one(x, realizes, reduce_for_op) for x in realizes if x not in seen and x.realized is None and x.op is not LoadOps.CONST}
@@ -216,47 +211,37 @@
   # breadth first ordering
   graph: DefaultDict[LazyBuffer, List[LazyBuffer]] = defaultdict(list)
   in_degree: DefaultDict[LazyBuffer, int] = defaultdict(int)
-  for out, si in prescheduled.items():
-    for x in si.inputs:
+  for out, ps in prescheduled.items():
+    for x in ps.inputs:
       graph[x].append(out)
       if x in assign_targets:
         graph[out].append(assign_targets[x])
         in_degree[assign_targets[x]] += 1
       if x in prescheduled: in_degree[out] += 1
-    del out.srcs  # can only schedule once
-
-<<<<<<< HEAD
+
   queue: Deque[Tuple[int,LazyBuffer]] = deque((0,out) for out in prescheduled if in_degree[out] == 0)
-  groups: DefaultDict[Tuple,List[ScheduleItem]] = defaultdict(list)
-=======
-  queue = deque(out for out in prescheduled if in_degree[out] == 0)
-  schedule: List[ScheduleItem] = []
-  kernel_number = GlobalCounters.kernel_count
->>>>>>> aa76d566
+  groups: DefaultDict[Tuple,List[_LBScheduleItem]] = defaultdict(list)
   while queue:
     level, buf = queue.popleft()
     seen.add(buf)
-<<<<<<< HEAD
     # single output
     if (buf.op in LoadOps and buf.op is not LoadOps.ASSIGN) or buf.device.startswith("DISK") or buf.device == "METAL" or \
-        buf.op in ReduceOps or buf.forced_realize or getenv("DISALLOW_MULTIOUT"): key: Tuple = (buf,)
-    # multioutput reduce pairs
-    elif buf in reduce_for_op: key = (level, reduce_for_op[buf])
-    # non-reduce multioutput
+        buf.op in ReduceOps or buf in reduce_for_op or buf.forced_realize or getenv("DISALLOW_MULTIOUT"): key: Tuple = (buf,)
+    # multioutput
     else: key = (level, buf.shape, buf.device)
     groups[key].append(prescheduled[buf])
-=======
-    ps = prescheduled[buf]
-    if GRAPH:
-      kernel_number += 1
-      for out in ps.outputs: realized_lazybuffer(out, kernel_number)
-    schedule.append(ScheduleItem(ps.ast, tuple(x.buffer for x in ps.outputs), tuple(x.buffer for x in ps.inputs), ps.var_vals))
->>>>>>> aa76d566
     for x in graph[buf]:
       in_degree[x] -= 1
       if in_degree[x] == 0: queue.append((level+1,x))
 
-  schedule: List[ScheduleItem] = [_fuse_group(group, reduce_for_op) for group in groups.values()]
+  kernel_number = GlobalCounters.kernel_count
+  schedule: List[ScheduleItem] = []
+  for group in groups.values():
+    if GRAPH:
+      kernel_number += 1
+      for ps in group: realized_lazybuffer(ps.outputs[0], kernel_number)
+    schedule.append(_schedule_group(group, reduce_for_op))
+    for ps in group: del ps.outputs[0].srcs  # can only schedule once
 
   # confirm everything was scheduled correctly
   if not all(degree == 0 for degree in in_degree.values()) or len(prescheduled) != len(flatten(si.outputs for si in schedule)):
