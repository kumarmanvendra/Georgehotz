--- conflicted
+++ resolved
@@ -1,13 +1,8 @@
 import sys, atexit, functools, itertools
 from collections import defaultdict, deque
 from dataclasses import dataclass, field
-<<<<<<< HEAD
 from typing import Callable, Set, Tuple, List, Dict, Optional, DefaultDict, cast
 from tinygrad.ops import MetaOps, GroupOp, UnaryOps, UOp, Ops, PatternMatcher, UPat, Variable, graph_rewrite, track_rewrites, sint
-=======
-from typing import Callable, Set, Tuple, List, Dict, Optional, DefaultDict
-from tinygrad.ops import GroupOp, UOp, Ops, PatternMatcher, UPat, Variable, graph_rewrite, track_rewrites, sint
->>>>>>> 36488a2a
 from tinygrad.helpers import DEBUG, Metadata, all_same, colored, diskcache_put, prod, dedup, getenv, unwrap
 from tinygrad.dtype import ImageDType, dtypes
 from tinygrad.shape.shapetracker import ShapeTracker
@@ -77,15 +72,9 @@
   elif buf.op is Ops.CONTIGUOUS: ret = UOp(Ops.CONTIGUOUS, dtype, src)
   elif buf.op is Ops.ASSIGN: ret = UOp(Ops.ASSIGN, dtype, (ubuf, src[1]), buf.arg)
   elif buf.op in GroupOp.Meta: ret = UOp(buf.op, buf.dtype, (ubuf, *src), buf.arg)
-<<<<<<< HEAD
   elif buf.op is UnaryOps.CAST: ret = UOp(Ops.CAST, dtype, src)
   elif buf.op is UnaryOps.BITCAST: ret = UOp(Ops.BITCAST, dtype, src)
   else: ret = UOp(cast(Ops, buf.op), dtype, src)
-=======
-  elif buf.op is Ops.CAST: ret = UOp(Ops.CAST, dtype, src)
-  elif buf.op is Ops.BITCAST: ret = UOp(Ops.BITCAST, dtype, src)
-  else: ret = UOp(Ops.ALU, dtype, src, buf.op)
->>>>>>> 36488a2a
   cache[buf] = ret = UOp(Ops.LOAD, dtype, (ubuf, buf.st.to_uop(), UOp.store(ubuf, ShapeTracker.from_shape(buf.shape).to_uop(), ret)))
   if buf.metadata is not None: ctx.ubuf_metadata[ubuf] = buf.metadata
   if buf.forced_realize: ctx.realizes[ubuf] = ubuf
