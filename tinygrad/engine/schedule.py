import sys, pickle, atexit
from collections import defaultdict, deque
from dataclasses import dataclass
from typing import Callable, Tuple, List, Dict, Optional, DefaultDict, cast
from tinygrad.ops import REDUCE_ALU, UNSAFE_PAD_OPS, MetaOps, ReduceOps, TernaryOps, UnaryOps, UOp, UOps, PatternMatcher, UPat, resolve, \
    graph_rewrite, track_rewrites, Variable, sint
from tinygrad.helpers import GRAPH, DEBUG, MULTIOUTPUT, SAVE_SCHEDULE, FUSE_CONV_BW, FUSE_ARANGE, GlobalCounters, Metadata, all_same, \
    colored, diskcache_put, prod, dedup, all_int, merge_dicts, getenv, unwrap
from tinygrad.dtype import ImageDType, dtypes
from tinygrad.engine.lazy import LazyBuffer
from tinygrad.shape.shapetracker import ShapeTracker
from tinygrad.device import Buffer
from tinygrad.shape.view import View, strides_for_shape

# creation can recurse a lot
sys.setrecursionlimit(10000)

BUF_LIMIT = {"METAL":32}
METAOPS = {MetaOps.COPY:UOps.COPY, MetaOps.EMPTY:UOps.EMPTY, MetaOps.VIEW:UOps.BUFFER_VIEW}

# *** ScheduleItem return type ***

@dataclass(frozen=True)
class ScheduleItem:
  ast: UOp
  bufs: Tuple[Buffer, ...]
  metadata: Optional[Tuple[Metadata, ...]]
  @property
  def outputs(self) -> Tuple[Buffer, ...]:
    """Read/write or write only buffers in the schedule."""
    return self.bufs[:len(self.ast.src)] if self.ast.op is UOps.SINK else self.bufs[0:1]
  @property
  def inputs(self) -> Tuple[Buffer, ...]:
    """Read only buffers in the schedule."""
    return self.bufs[len(self.ast.src):] if self.ast.op is UOps.SINK else self.bufs[1:]

@dataclass(frozen=True)
class LBScheduleItem:
  ast: UOp
  bufs: Tuple[LazyBuffer, ...]
  metadata: Optional[Tuple[Metadata, ...]]
  @property
  def outputs(self) -> Tuple[LazyBuffer, ...]: return self.bufs[:len(self.ast.src)] if self.ast.op is UOps.SINK else self.bufs[0:1]
  @property
  def inputs(self) -> Tuple[LazyBuffer, ...]: return self.bufs[len(self.ast.src):] if self.ast.op is UOps.SINK else self.bufs[1:]

# *** UOp with SWIZZLE (movementops) rewriting to UOp we can index ***

# ** helpers for doing movementops on uops

def st_fixup(u:UOp, apply_to_st:Callable[[ShapeTracker], ShapeTracker], cache:Dict[UOp, UOp]) -> UOp:
  if (n:=cache.get(u)) is not None: return n
  if u.op is UOps.VIEW:
    new_st = apply_to_st(u.arg)
    return u if u.arg == new_st else UOp(UOps.VIEW, dtypes.void, (), new_st)
  if len(u.src) == 0 or (u.st is not None and u.st == apply_to_st(u.st)): return u
  new_srcs = tuple(st_fixup(x, apply_to_st, cache) for x in u.src)
  cache[u] = ret = u if new_srcs == u.src else UOp(u.op, u.dtype, new_srcs, u.arg)
  return ret

def permute_reduce(input_st:ShapeTracker, axis:Tuple[int, ...]) -> Tuple[ShapeTracker, Tuple[sint, ...]]:
  permute_axis = tuple(i for i in range(len(input_st.shape)) if i not in axis)+axis
  tmp = input_st.permute(permute_axis)
  return tmp, tmp.shape[-len(axis):]

# ** reduceop fusor

def push_swizzle_up_through_reduce(swizzle:UOp, reduceop:UOp) -> Optional[UOp]:
  if (swizzle_st:=unwrap(swizzle.st)).contiguous: return None
  rsrc = reduceop.src[0]
  tmp, rshape = permute_reduce(ShapeTracker.from_shape(unwrap(rsrc.st).shape), reduceop.axis_arg)
  prshape = prod(rshape)
  strides = strides_for_shape(rshape)
  nv: List[View] = []
  for v in swizzle_st.views:
    nv.append(View.create(v.shape+rshape, tuple(x*prshape for x in v.strides)+strides,
                          v.offset*prshape, v.mask+tuple((0,s) for s in rshape) if v.mask is not None else None))
  # update input_st and axis
  new_input_st = tmp + ShapeTracker(tuple(nv))
  _, new_rshape = permute_reduce(new_input_st, reduceop.axis_arg)
  new_axis = tuple(range(len(new_input_st.shape)-len(new_rshape), len(new_input_st.shape)))
  return UOp(UOps.REDUCE_AXIS, reduceop.dtype, (st_fixup(rsrc, lambda st:st+new_input_st, {}),),
             (reduceop.arg[0], new_axis)).view(ShapeTracker.from_shape(swizzle_st.shape))

def push_swizzle_down_through_reduce(root:UOp, swizzle:UOp) -> UOp:
  swizzle_st, src_st = unwrap(swizzle.st), unwrap(swizzle.src[0].st)
  assert swizzle_st.contiguous, "can't push a non contiguous SWIZZLE down to STORE"
  assert prod(swizzle_st.shape) == prod(src_st.shape), "can't push expands down to STORE"
  output_shape = swizzle_st.reduce(root.axis_arg)
  new_axis = tuple(i for i,(s,u) in enumerate(zip(src_st.shape, output_shape)) if s != u)
  return UOp(UOps.REDUCE_AXIS, root.dtype, swizzle.src, (root.arg[0], new_axis)).view(ShapeTracker.from_shape(output_shape))

def push_swizzle_down_through_elementwise(root:UOp) -> Optional[UOp]:
  swizzles = [x for x in root.src if x.op is UOps.VIEW and len(x.src) != 0]
  if len(swizzles) == 0: return None
  swizzle_shapes = [(unwrap(x.st).shape, unwrap(x.src[0].st).shape) for x in swizzles]
  assert all_same([(x, prod(x), prod(y)) for x,y in swizzle_shapes]), f"swizzles must have the same size {swizzle_shapes}"
  new_shape, new_input_shape = swizzle_shapes[0]
  fixup_cache: Dict[UOp, UOp] = {}
  new_srcs = [x.src[0] if x in swizzles else st_fixup(x, lambda st:st.reshape(new_input_shape), fixup_cache) for x in root.src]
  ret = UOp(root.op, root.dtype, tuple(new_srcs), root.arg)
  return ret if ret.op is UOps.STORE else ret.view(ShapeTracker.from_shape(new_shape))

def merge_double_reduce(root:UOp, first_reduce:UOp) -> UOp:
  assert root.arg[0] == first_reduce.arg[0], "can't merge reduceops with different alu"
  assert not any(x.op is UOps.REDUCE_AXIS for x in first_reduce.parents), "can't merge more than two reduceops at a time"
  return UOp(UOps.REDUCE_AXIS, first_reduce.dtype, first_reduce.src, (first_reduce.arg[0], root.axis_arg+first_reduce.axis_arg))

reduceop_fusor = PatternMatcher([
  # SWIZZLE on VALID merges the views
  (UPat(UOps.VIEW, src=(UPat(UOps.ALU, src=(UPat(UOps.VALID), UPat.var(), UPat.var()), name="alu", arg=TernaryOps.WHERE),), name="root"),
   lambda root,alu: UOp(UOps.VALID, dtypes.bool, (root.st.to_uop(),)).where(*alu.src[1:]) if root.st != alu.st else alu),
  # push a SWIZZLE up to LOAD, through a reduce (eg. expands)
  (UPat(UOps.VIEW, src=(UPat(UOps.REDUCE_AXIS, name="reduceop"),), name="swizzle"), push_swizzle_up_through_reduce),
  # push a SWIZZLE down to STORE, through a reduce (ONLY reshapes)
  (UPat(UOps.REDUCE_AXIS, src=(UPat(UOps.VIEW, name="swizzle"),), name="root"), push_swizzle_down_through_reduce),
  # push SWIZZLE(s) down to STORE, through an elementwise op (ONLY reshapes)
  (UPat((UOps.ALU, UOps.CAST, UOps.BITCAST, UOps.ASSIGN, UOps.CONTIGUOUS, UOps.STORE), name="root"), push_swizzle_down_through_elementwise),
  (UPat(UOps.REDUCE_AXIS, src=(UPat(UOps.REDUCE_AXIS, name="first_reduce"),), name="root"), merge_double_reduce),
])

enumerate_bufs = PatternMatcher([(UPat(UOps.BUFFER, name="x"), lambda ctx,x: UOp(UOps.DEFINE_GLOBAL, x.dtype, (), ctx.index(x.arg[0])))])

def append_var(var_vals:Dict[Variable, int], x:UOp) -> Optional[UOp]:
  st = unwrap(x.st).simplify()
  if any(x.op is UOps.BIND for x in st.vars()):
    st, vv = st.unbind()
    var_vals.update(vv)
  return st.to_uop() if st != x.st else None
append_st_vars = PatternMatcher([(UPat(UOps.VIEW, name="x"), append_var)])

PROCESS_REPLAY_CAPTURE: List[Tuple[UOp, Tuple[int, ...], UOp]] = []
if getenv("RUN_PROCESS_REPLAY"):
  @atexit.register
  def save_process_replay():
    for base_sink,ctx,ret in PROCESS_REPLAY_CAPTURE: diskcache_put("schedule_process_replay", str(base_sink.key), (base_sink, ctx, ret))

@track_rewrites
def full_ast_rewrite(base_sink:UOp, bufs:Tuple[int, ...], var_vals:Dict[Variable, int]) -> UOp:
  sink = graph_rewrite(base_sink, reduceop_fusor)
  ret = graph_rewrite(graph_rewrite(sink, enumerate_bufs, bufs), append_st_vars, var_vals)
  PROCESS_REPLAY_CAPTURE.append((base_sink, bufs, ret))
  return ret

# *** List[LazyBuffer] lowering to ScheduleItem ***

<<<<<<< HEAD
def _recursive_uop(buf:LazyBuffer, st:ShapeTracker, outputs:Tuple[LazyBuffer, ...], inputs:List[LazyBuffer], buf_uops:Dict[Buffer, UOp],
                   assign_targets:Dict[LazyBuffer, LazyBuffer], cache:Dict[Tuple[LazyBuffer, ShapeTracker], UOp]) -> UOp:
=======
def _recursive_uop(buf:LazyBuffer, st:ShapeTracker, outputs:Tuple[LazyBuffer, ...], var_vals:Dict[Variable, int], inputs:List[LazyBuffer],
                   buf_uops:Dict[Buffer, UOp], assign_targets:Dict[LazyBuffer, LazyBuffer], cache:Dict[Tuple[LazyBuffer, ShapeTracker], UOp]) -> UOp:
>>>>>>> bc95b7e4
  """recursively create a UOp"""
  if buf is not buf.base: st, buf = buf.st+st, buf.base
  if (buf, st) in cache: return cache[(buf, st)]
  assert buf.op is not None, "base must be a base itself"
  dtype = buf.dtype.base if isinstance(buf.dtype, ImageDType) else buf.dtype

  # buffer ops define ShapeTracker
  # if it's realized, it's a load and we add it to the inputs
  if (ubuf:=buf_uops.get(buf.buffer)) is not None and buf not in outputs:
    if buf.op is MetaOps.CONST: return ubuf.view(st)
    if buf in assign_targets and not (st.contiguous or (len(st.views) == 1 and st.views[0].mask is not None and \
        ShapeTracker.from_shape(st.shape).shrink(st.views[0].mask) == st.shrink(st.views[0].mask))):
      # we also allow masked views. if it has a single view and it's equal when you shrink a contig, it's fine
      raise RuntimeError("self operand of augmented assign must be contiguous.\nhelp: consider using .contiguous():\n"
                           +colored("   - a += a.T\n", "red")+colored("   + a += a.T.contiguous()", "green"))
    if buf not in assign_targets and buf not in inputs: inputs.append(buf)
    return UOp(UOps.LOAD, dtype, (ubuf, st.to_uop()))

<<<<<<< HEAD
  # reduce ops change ShapeTracker
  if buf.op in ReduceOps:
    rsrc = _recursive_uop(buf.srcs[0], ShapeTracker.from_shape(buf.srcs[0].shape), outputs, inputs, buf_uops, assign_targets, cache)
    return cache.setdefault((buf, st), UOp(UOps.REDUCE_AXIS, dtype, (rsrc,), (REDUCE_ALU[cast(ReduceOps, buf.op)], buf.arg)).view(st))

  # elementwise ops pass shapetracker
  in_uops = tuple(_recursive_uop(x, st, outputs, inputs, buf_uops, assign_targets, cache) for x in buf.srcs)
  if buf.op is MetaOps.CONTIGUOUS:
    assert buf in outputs, f"{buf.op} must be writable"
    return in_uops[0]
  if buf.op is MetaOps.ASSIGN: return cache.setdefault((buf, st), UOp(UOps.ASSIGN, dtype, (in_uops[1].src[0], in_uops[0])))
  if buf.op is UnaryOps.CAST: return cache.setdefault((buf, st), UOp(UOps.CAST, dtype, in_uops))
  if buf.op is UnaryOps.BITCAST: return cache.setdefault((buf, st), UOp(UOps.BITCAST, dtype, in_uops))
  return cache.setdefault((buf, st), UOp(UOps.ALU, dtype, in_uops, buf.op))
=======
  # only reduceop changes shape
  src_st = ShapeTracker.from_shape(buf.srcs[0].shape) if buf.op in ReduceOps else st
  src: List[UOp] = [_recursive_uop(x, src_st, outputs, var_vals, inputs, buf_uops, assign_targets, cache) for x in buf.srcs]
  if buf.op in ReduceOps: ret = UOp(UOps.REDUCE_AXIS, dtype, tuple(src), (REDUCE_ALU[cast(ReduceOps, buf.op)], buf.arg)).view(st)
  elif buf.op is MetaOps.CONTIGUOUS: ret = UOp(UOps.CONTIGUOUS, dtype, (buf_uops[buf.buffer], src[0]))
  elif buf.op is MetaOps.ASSIGN: ret = UOp(UOps.ASSIGN, dtype, (buf_uops[buf.buffer], src[1]))
  elif buf.op is UnaryOps.CAST: ret = src[0].cast(dtype)
  elif buf.op is UnaryOps.BITCAST: ret = src[0].bitcast(dtype)
  else: ret = UOp(UOps.ALU, dtype, tuple(src), buf.op)
  cache[(buf, st)] = ret
  return ret
>>>>>>> bc95b7e4

def _lower_lazybuffer(outs:List[LazyBuffer], buf_uops:Dict[Buffer, UOp]) -> Tuple[LBScheduleItem, Dict[Variable, int]]:
  """describe the computation for a LazyBuffer with UOp + inputs + var_vals"""
  if (out:=outs[0]).op in METAOPS:
    return LBScheduleItem(UOp(METAOPS[cast(MetaOps, out.op)], out.dtype, (), out.arg), (out,)+tuple(x.base for x in out.srcs),
                          (out.metadata,) if out.metadata is not None else None), {}
  # create the stores
<<<<<<< HEAD
  assign_targets = {x.srcs[1]:x for x in outs if x.op is MetaOps.ASSIGN}
=======
  var_vals = merge_dicts([out.st.var_vals.copy() for out in outs])
  assign_targets = {x.srcs[0]:x for x in outs if x.op is MetaOps.ASSIGN}
>>>>>>> bc95b7e4
  cache: Dict[Tuple[LazyBuffer, ShapeTracker], UOp] = {}
  ast: List[UOp] = []
  inputs: List[LazyBuffer] = []
  for out in outs:
    src = _recursive_uop(out, output_st:=ShapeTracker.from_shape(out.shape), tuple(outs), inputs, buf_uops, assign_targets, cache=cache)
    if out.op is MetaOps.ASSIGN and out.arg:
      assert out.arg[0].shape == out.shape, f"ASSIGN must not override output shape {out.arg[0].shape} != {out.shape}"
      output_st = out.arg[0]
    ast.append(UOp(UOps.STORE, dtypes.void, (buf_uops[out.buffer], output_st.to_uop(), src)))
<<<<<<< HEAD
  var_vals: Dict[Variable, int] = {}
  sink = full_ast_rewrite(ast[0].sink(*ast[1:]), tuple(buf_uops[x.buffer].arg[0] for x in outs+inputs), var_vals)
  return LBScheduleItem(sink, tuple(outs+inputs), tuple(dedup([x[0].metadata for x in cache if x[0].metadata and x[0] not in inputs]))), var_vals
=======
  sink = full_ast_rewrite(ast[0].sink(*ast[1:]), tuple(buf_uops[x.buffer].arg[0] for x in outs+inputs))
  return LBScheduleItem(sink, tuple(outs+inputs), tuple(dedup([x.metadata for x,_ in cache if x.metadata and x not in inputs]))), var_vals
>>>>>>> bc95b7e4

# *** DAG creation: decide which LazyBuffers should realize ***

def _recurse_lb(buf:LazyBuffer, realizes:Dict[LazyBuffer, None], allbufs:Dict[LazyBuffer, None], simple_pads:Dict[LazyBuffer, None],
                children:DefaultDict[LazyBuffer, Dict[LazyBuffer, None]], assign_targets:Dict[LazyBuffer, LazyBuffer],
                double_reduces:Dict[LazyBuffer, None], scheduled=False) -> None:
  """recursively search the entire graph for all LazyBuffers, insert realizes after expands"""
  if buf in allbufs: return None
  if buf.base.realized is not None: return realizes.setdefault(buf.base)
  if GRAPH:
    from tinygrad.engine.graph import log_lazybuffer
    log_lazybuffer(buf, scheduled)
  # check if we need to realize views
  if buf is not buf.base:
    # fuse some pads
    if len(buf.st.views) == 1 and buf.st.views[-1].mask is not None and all_int(buf.base.st.shape) and \
        resolve(prod(buf.base.st.shape) >= prod([y-x for x,y in buf.st.views[-1].mask])):
      simple_pads[buf.base] = None
    # realize all expands
    elif resolve(prod(buf.base.st.shape) < prod(buf.st.shape)):
      # this was causing "test_lil_model" to fail
      if buf.base.op is UnaryOps.CAST and isinstance(buf.base.srcs[0].dtype, ImageDType) and isinstance(buf.base.arg, ImageDType):
        simple_pads[buf.base] = None # don't realize image to image casts. this is part of a larger problem
      else: realizes[buf.base] = None
    # check all other pads for safe fusion
    elif any(v.mask is not None for v in buf.st.views): simple_pads[buf.base] = None
    return _recurse_lb(buf.base, realizes, allbufs, simple_pads, children, assign_targets, double_reduces)
  if buf.op in ReduceOps and buf.srcs[0].base.op is buf.op and buf.srcs[0] is not buf.srcs[0].base: double_reduces[buf] = None
  allbufs[buf] = None
  if buf.forced_realize or buf.op in MetaOps: realizes[buf] = None
  if buf.op is MetaOps.ASSIGN:
    assign_targets[(target:=buf.srcs[0])] = buf
    assert target._base is None, f"assign must be to base {target}"
    assert target.is_realized(), f"assign must be already realized to schedule {target}"
  if buf.op is MetaOps.COPY:
    assert buf.srcs[0].st.contiguous and buf.srcs[0].size == buf.srcs[0].base.size, "can only copy contig"
    realizes[buf.srcs[0].base] = None
  if buf.op is MetaOps.VIEW: realizes[buf.srcs[0].base] = None
  for x in buf.srcs:
    if x.base.realized is None: children[x.base][buf] = None
    _recurse_lb(x, realizes, allbufs, simple_pads, children, assign_targets, double_reduces)

def _is_padding_okay(buf:LazyBuffer, realizes:Dict[LazyBuffer, None], cache:Dict[LazyBuffer, bool]) -> bool:
  if (n:=cache.get(buf)) is not None: return n
  if buf in realizes: return True
  # NOTE: this broke to_image_idx and coder with JIT
  if buf.op in UNSAFE_PAD_OPS: return False
  cache[buf] = ret = all(_is_padding_okay(x.base, realizes, cache) for x in buf.srcs)
  return ret

def _recursive_group(tr:LazyBuffer, st:ShapeTracker, r:LazyBuffer, children:DefaultDict[LazyBuffer, Dict[LazyBuffer, None]],
                     realizes:Dict[LazyBuffer, None], reduce_for_op:Dict[LazyBuffer, LazyBuffer], group:Dict[LazyBuffer, None],
                     cache:Dict[Tuple[LazyBuffer, ShapeTracker], None]) -> None:
  """recursively search the LazyBuffer for groupable children, realize the LazyBuffer if a child can't group"""
  if (tr, st) in cache: return
  cache.setdefault((tr, st))
  if tr in realizes and tr is not r:
    # can only fuse contiguous
    # max one reduceop per kernel
    if not st.contiguous or st.size != r.st.size or tr in reduce_for_op: group.setdefault(r)
    return group.setdefault(tr)
  for tr_next in children[tr]:
    # max one reduceop per kernel
    if tr_next.op in ReduceOps: return group.setdefault(r)
    # can only fuse contiguous
    if len(st_childs:=dedup(s for s in tr_next.srcs if s.base == tr)) > 1: return group.setdefault(r)
    _recursive_group(tr_next, st+st_childs[0].st, r, children, realizes, reduce_for_op, group, cache)

def _get_isolated_children(r:LazyBuffer, reduce_for_op:Dict[LazyBuffer, LazyBuffer], children:DefaultDict[LazyBuffer, Dict[LazyBuffer, None]],\
    realizes:Dict[LazyBuffer, None], group:Dict[LazyBuffer, None]) -> Dict[LazyBuffer, None]:
  rc_parents, cache = deque(group), set()
  while rc_parents:
    if (p:=rc_parents.pop()) in cache: continue
    cache.add(p)
    # max one reduceop per kernel
    if p.op in ReduceOps: return {}
    rc_parents.extend(x.base for x in p.srcs if x.base.realized is None and x.base is not r)
  # search descendants of the reduceop that can cleanly group
  descendants: Dict[LazyBuffer, None] = {}
  for tr in group: _recursive_group(tr, tr.st, tr, children, realizes, reduce_for_op, descendants, cache={})
  return merge_dicts([group, {} if any(tr in group for tr in descendants) else descendants])

def _get_output_groups(outs:List[LazyBuffer]) -> \
  Tuple[DefaultDict[LazyBuffer, List[LazyBuffer]],  # these are the output groups
        Dict[Buffer, UOp],                          # this is a map of realized Buffers to UOps.BUFFER
        Dict[Variable, int],                        # these are the var_vals of this schedule
        Dict[LazyBuffer, LazyBuffer]]:              # these are the buffers we ASSIGN to in this schedule
  """find all the realizes in the graph, group the output LazyBuffers into kernels."""
  # start by just realizing the buffers passed in
  realizes: Dict[LazyBuffer, None] = {x.base:None for x in outs if x.base.realized is None}
  allbufs: Dict[LazyBuffer, None] = {}
  simple_pads: Dict[LazyBuffer, None] = {}
  children: DefaultDict[LazyBuffer, Dict[LazyBuffer, None]] = defaultdict(dict)
  assign_targets: Dict[LazyBuffer, LazyBuffer] = {}
  double_reduces: Dict[LazyBuffer, None] = {}
  for out in outs: _recurse_lb(out.base, realizes, allbufs, simple_pads, children, assign_targets, double_reduces, scheduled=True)

  # check if we have to realize pads
  for p in simple_pads:
    if not _is_padding_okay(p, realizes, {}):
      realizes[p] = None

  # find all reduces, and pair them to a elementwise op. if they can't be cleanly paired, force realize the reduce (or a contig child)
  reduce_for_op: Dict[LazyBuffer, LazyBuffer] = {}
  reduce_of_const: List[LazyBuffer] = []
  for r in allbufs:
    if r.op not in ReduceOps or r in realizes: continue

    group: Dict[LazyBuffer, None] = {}
    _recursive_group(r, r.st, r, children, realizes, reduce_for_op, group, cache={})
    # max one reduceop per kernel
    can_chase = all(tr not in reduce_for_op for tr in group)
    # TODO: forced_realize exists because the scheduler is incapable of checking for self-contained DAGs
    forced_realize = r in group
    if not forced_realize and len(group) > 1:
      group = _get_isolated_children(r, reduce_for_op, children, realizes, group)
    # can only fuse assign if no other assign_target is used in the kernel
    if not forced_realize and any(x.op is MetaOps.ASSIGN for x in group):
      parents = deque((r, *group))
      while parents and not forced_realize:
        if (p:=parents.pop().base).realized or p in realizes:
          if p in assign_targets and assign_targets[p] not in group: forced_realize, can_chase = True, False
          continue
        parents.extend(p.srcs)
    if forced_realize or not group:
      tr = r
      if can_chase:
        # can chase this down to contiguous children
        st = tr.st
        while len(children[tr]) == 1:
          tr_next = next(iter(children[tr]))
          st_childs = dedup(s for s in tr_next.srcs if s.base is tr)
          if len(st_childs) > 1: break
          if st.size != st_childs[0].st.size: break
          st = st + st_childs[0].st
          if not st.contiguous or tr_next.op in ReduceOps: break
          tr = tr_next
        # don't cast to higher size before store (tr cannot be realized if forced_realize)
        if tr.op is UnaryOps.CAST and tr.arg.itemsize > tr.srcs[0].dtype.itemsize:
          tr = tr.srcs[0].base
        reduce_for_op[tr] = r
      realizes[tr] = None
    else: reduce_for_op.update((tr, r) for tr in group)
    if FUSE_ARANGE and r.op is ReduceOps.SUM and r.srcs[0].base.op is MetaOps.CONST: reduce_of_const.append(r)

  # fuse double reduces with no other child
  if FUSE_CONV_BW:
    for reduceop in double_reduces:
      top_reduce = reduceop.base.srcs[0].base
      if len(children[top_reduce]) == 1: del realizes[top_reduce]

  for r in reduce_of_const:
    group = {tr:None for tr,rop in reduce_for_op.items() if rop is r}
    if DEBUG_ARANGE:=(getenv("DEBUG_ARANGE")): print(f"checking {r} {group=}")
    if any(tr.forced_realize for tr in group) or any(x.base in group for x in outs): continue
    kernel_children = {c for tr in group for c in children[tr] if c.op not in {MetaOps.COPY, MetaOps.VIEW}}
    if len(kernel_children) == 0: continue
    if DEBUG_ARANGE: print(colored(f"folding {r}", "green"))
    for tr in group: del realizes[tr]

  output_groups: DefaultDict[LazyBuffer, List[LazyBuffer]] = defaultdict(list)
  buf_uops: Dict[Buffer, UOp] = {}
  var_vals: Dict[Variable, int] = {}
  for buf in realizes:
    if buf.realized is None and buf.op is not MetaOps.CONST:
      output_groups[reduce_for_op[buf] if buf in reduce_for_op and MULTIOUTPUT else buf].append(buf)

      # make things that can't be images not images
      if isinstance(buf.dtype, ImageDType) and (prod(buf.shape) != prod(buf.dtype.shape) or
                                                not any(buf.shape[x]%4 == 0 for x in buf.st.unit_stride_axes())):
        if DEBUG >= 2: print(f"forcing image {buf.dtype} with shape {buf.shape} to float32")
        buf.dtype = dtypes.float32
        # hack the underlying buffer too
        if buf.base is buf:
          assert not hasattr(buf.buffer, '_buf'), "can't fixup allocated buffer"
          buf.buffer.dtype = dtypes.float32
          buf.buffer.options = None
    if buf.op is MetaOps.CONST:
      if isinstance(val:=buf.arg, UOp): var_vals.update([val.unbind()])
      uop = UOp(UOps.VALID, dtypes.bool, (buf.st.to_uop(),)).where(v:=UOp.const(buf.dtype.scalar(), buf.arg), v.const_like(0))
    # NOTE: UOps.BUFFER creation must come after the ImageDType fixup
    else: uop = UOp(UOps.BUFFER, buf.buffer.dtype.ptr(), (), (len(buf_uops), (buf.buffer.device, buf.buffer.size, buf.buffer.dtype)))
    buf_uops.setdefault(buf.buffer, uop)
  return output_groups, buf_uops, var_vals, assign_targets

SCHEDULES: List[Tuple[DefaultDict[LBScheduleItem, List[LBScheduleItem]], DefaultDict[LBScheduleItem, int]]] = []
def _graph_schedule(outs:List[LazyBuffer]) -> \
  Tuple[DefaultDict[LBScheduleItem, List[LBScheduleItem]],  # this is the graph
        DefaultDict[LBScheduleItem, int], # this is the in-degree of the graph
        Dict[Variable, int]]: # this has all the var values of the schedule
  """create a graph for realizing the outputs"""
  output_groups, buf_uops, var_vals, assign_targets = _get_output_groups(outs)
  # preschedule all buffers in realizes
  prescheduled: List[LBScheduleItem] = []
  for group in output_groups.values():
    prescheduled.append((ret:=_lower_lazybuffer(group, buf_uops))[0])
    var_vals = merge_dicts([var_vals, ret[1]])
  schedule_targets = {out:lsi for lsi in prescheduled for out in lsi.outputs}

  graph: DefaultDict[LBScheduleItem, List[LBScheduleItem]] = defaultdict(list)
  in_degree: DefaultDict[LBScheduleItem, int] = defaultdict(int)
  for lsi in prescheduled:
    if lsi not in in_degree: in_degree[lsi] = 0
    # realize outputs after all parents are realized
    scheduled_parents = dedup(schedule_targets[x] for x in lsi.inputs if x in schedule_targets)
    for x in scheduled_parents:
      graph[x].append(lsi)
      in_degree[lsi] += 1
    # realize outputs before a parent is assigned to
    parents_assigns = dedup(schedule_targets[assign_targets[x]] for x in lsi.inputs if x in assign_targets)
    for assign in parents_assigns:
      graph[lsi].append(assign)
      in_degree[assign] += 1

  if SAVE_SCHEDULE:
    def _save():
      print(f"saving {len(SCHEDULES)} schedule graphs to", fp:=getenv("SAVE_SCHEDULE_PATH", "schedule.pkl"))
      with open(fp, "wb") as f: pickle.dump(SCHEDULES, f)
    if len(SCHEDULES) == 0: atexit.register(_save)
    SCHEDULES.append((graph, in_degree))
  return graph, in_degree, var_vals

# *** DAG ordering: breadth first search ***

def create_schedule_with_vars(outs:List[LazyBuffer]) -> Tuple[List[ScheduleItem], Dict[Variable, int]]:
  graph, in_degree, var_vals = _graph_schedule(outs)
  queue = deque(lsi for lsi,deg in in_degree.items() if deg == 0)
  schedule: List[ScheduleItem] = []
  kernel_number = GlobalCounters.kernel_count
  while queue:
    lsi = queue.popleft()
    if GRAPH:
      kernel_number += 1
      from tinygrad.engine.graph import realized_lazybuffer
      for out in lsi.outputs: realized_lazybuffer(out, kernel_number)
    for out in lsi.outputs: del out.srcs  # can only schedule once
    schedule.append(si:=ScheduleItem(lsi.ast, tuple(x.buffer for x in lsi.bufs if x.size != 0), lsi.metadata))
    if (m:=BUF_LIMIT.get(device:=si.outputs[0].device)) and len(si.bufs) >= m:
      if DEBUG >= 3: print(si)
      raise RuntimeError(f"Kernel for {si.metadata} exceeded the {m} buffer count limit for {device} with {len(si.bufs)} buffers.")
    for x in graph[lsi]:
      in_degree[x] -= 1
      if in_degree[x] == 0: queue.append(x)

  # confirm everything was scheduled correctly
  if any(degree != 0 for degree in in_degree.values()) or len(in_degree) != len(schedule):
    raise RuntimeError(f"cycle detected in graph, prescheduled {len(in_degree)} but only scheduled {len(schedule)}")
  if DEBUG >= 1 and len(schedule) >= 10: print(f"scheduled {len(schedule)} kernels")
  return schedule, var_vals

def create_schedule(outs:List[LazyBuffer]) -> List[ScheduleItem]:
  schedule, var_vals = create_schedule_with_vars(outs)
  assert len(var_vals) == 0
  return schedule<|MERGE_RESOLUTION|>--- conflicted
+++ resolved
@@ -144,13 +144,8 @@
 
 # *** List[LazyBuffer] lowering to ScheduleItem ***
 
-<<<<<<< HEAD
 def _recursive_uop(buf:LazyBuffer, st:ShapeTracker, outputs:Tuple[LazyBuffer, ...], inputs:List[LazyBuffer], buf_uops:Dict[Buffer, UOp],
                    assign_targets:Dict[LazyBuffer, LazyBuffer], cache:Dict[Tuple[LazyBuffer, ShapeTracker], UOp]) -> UOp:
-=======
-def _recursive_uop(buf:LazyBuffer, st:ShapeTracker, outputs:Tuple[LazyBuffer, ...], var_vals:Dict[Variable, int], inputs:List[LazyBuffer],
-                   buf_uops:Dict[Buffer, UOp], assign_targets:Dict[LazyBuffer, LazyBuffer], cache:Dict[Tuple[LazyBuffer, ShapeTracker], UOp]) -> UOp:
->>>>>>> bc95b7e4
   """recursively create a UOp"""
   if buf is not buf.base: st, buf = buf.st+st, buf.base
   if (buf, st) in cache: return cache[(buf, st)]
@@ -158,9 +153,9 @@
   dtype = buf.dtype.base if isinstance(buf.dtype, ImageDType) else buf.dtype
 
   # buffer ops define ShapeTracker
-  # if it's realized, it's a load and we add it to the inputs
   if (ubuf:=buf_uops.get(buf.buffer)) is not None and buf not in outputs:
     if buf.op is MetaOps.CONST: return ubuf.view(st)
+  # if it's realized, it's a load and we add it to the inputs
     if buf in assign_targets and not (st.contiguous or (len(st.views) == 1 and st.views[0].mask is not None and \
         ShapeTracker.from_shape(st.shape).shrink(st.views[0].mask) == st.shrink(st.views[0].mask))):
       # we also allow masked views. if it has a single view and it's equal when you shrink a contig, it's fine
@@ -169,25 +164,14 @@
     if buf not in assign_targets and buf not in inputs: inputs.append(buf)
     return UOp(UOps.LOAD, dtype, (ubuf, st.to_uop()))
 
-<<<<<<< HEAD
   # reduce ops change ShapeTracker
   if buf.op in ReduceOps:
     rsrc = _recursive_uop(buf.srcs[0], ShapeTracker.from_shape(buf.srcs[0].shape), outputs, inputs, buf_uops, assign_targets, cache)
     return cache.setdefault((buf, st), UOp(UOps.REDUCE_AXIS, dtype, (rsrc,), (REDUCE_ALU[cast(ReduceOps, buf.op)], buf.arg)).view(st))
 
-  # elementwise ops pass shapetracker
-  in_uops = tuple(_recursive_uop(x, st, outputs, inputs, buf_uops, assign_targets, cache) for x in buf.srcs)
-  if buf.op is MetaOps.CONTIGUOUS:
-    assert buf in outputs, f"{buf.op} must be writable"
-    return in_uops[0]
-  if buf.op is MetaOps.ASSIGN: return cache.setdefault((buf, st), UOp(UOps.ASSIGN, dtype, (in_uops[1].src[0], in_uops[0])))
-  if buf.op is UnaryOps.CAST: return cache.setdefault((buf, st), UOp(UOps.CAST, dtype, in_uops))
-  if buf.op is UnaryOps.BITCAST: return cache.setdefault((buf, st), UOp(UOps.BITCAST, dtype, in_uops))
-  return cache.setdefault((buf, st), UOp(UOps.ALU, dtype, in_uops, buf.op))
-=======
   # only reduceop changes shape
   src_st = ShapeTracker.from_shape(buf.srcs[0].shape) if buf.op in ReduceOps else st
-  src: List[UOp] = [_recursive_uop(x, src_st, outputs, var_vals, inputs, buf_uops, assign_targets, cache) for x in buf.srcs]
+  src: List[UOp] = [_recursive_uop(x, src_st, outputs, inputs, buf_uops, assign_targets, cache) for x in buf.srcs]
   if buf.op in ReduceOps: ret = UOp(UOps.REDUCE_AXIS, dtype, tuple(src), (REDUCE_ALU[cast(ReduceOps, buf.op)], buf.arg)).view(st)
   elif buf.op is MetaOps.CONTIGUOUS: ret = UOp(UOps.CONTIGUOUS, dtype, (buf_uops[buf.buffer], src[0]))
   elif buf.op is MetaOps.ASSIGN: ret = UOp(UOps.ASSIGN, dtype, (buf_uops[buf.buffer], src[1]))
@@ -196,7 +180,6 @@
   else: ret = UOp(UOps.ALU, dtype, tuple(src), buf.op)
   cache[(buf, st)] = ret
   return ret
->>>>>>> bc95b7e4
 
 def _lower_lazybuffer(outs:List[LazyBuffer], buf_uops:Dict[Buffer, UOp]) -> Tuple[LBScheduleItem, Dict[Variable, int]]:
   """describe the computation for a LazyBuffer with UOp + inputs + var_vals"""
@@ -204,12 +187,7 @@
     return LBScheduleItem(UOp(METAOPS[cast(MetaOps, out.op)], out.dtype, (), out.arg), (out,)+tuple(x.base for x in out.srcs),
                           (out.metadata,) if out.metadata is not None else None), {}
   # create the stores
-<<<<<<< HEAD
-  assign_targets = {x.srcs[1]:x for x in outs if x.op is MetaOps.ASSIGN}
-=======
-  var_vals = merge_dicts([out.st.var_vals.copy() for out in outs])
   assign_targets = {x.srcs[0]:x for x in outs if x.op is MetaOps.ASSIGN}
->>>>>>> bc95b7e4
   cache: Dict[Tuple[LazyBuffer, ShapeTracker], UOp] = {}
   ast: List[UOp] = []
   inputs: List[LazyBuffer] = []
@@ -219,14 +197,9 @@
       assert out.arg[0].shape == out.shape, f"ASSIGN must not override output shape {out.arg[0].shape} != {out.shape}"
       output_st = out.arg[0]
     ast.append(UOp(UOps.STORE, dtypes.void, (buf_uops[out.buffer], output_st.to_uop(), src)))
-<<<<<<< HEAD
   var_vals: Dict[Variable, int] = {}
   sink = full_ast_rewrite(ast[0].sink(*ast[1:]), tuple(buf_uops[x.buffer].arg[0] for x in outs+inputs), var_vals)
-  return LBScheduleItem(sink, tuple(outs+inputs), tuple(dedup([x[0].metadata for x in cache if x[0].metadata and x[0] not in inputs]))), var_vals
-=======
-  sink = full_ast_rewrite(ast[0].sink(*ast[1:]), tuple(buf_uops[x.buffer].arg[0] for x in outs+inputs))
   return LBScheduleItem(sink, tuple(outs+inputs), tuple(dedup([x.metadata for x,_ in cache if x.metadata and x not in inputs]))), var_vals
->>>>>>> bc95b7e4
 
 # *** DAG creation: decide which LazyBuffers should realize ***
 
