--- conflicted
+++ resolved
@@ -1,15 +1,9 @@
 import sys, atexit, functools, itertools
 from collections import defaultdict, deque
 from dataclasses import dataclass, field
-<<<<<<< HEAD
-from typing import Callable, Set, Tuple, List, Dict, Optional, DefaultDict
-from tinygrad.ops import MetaOps, GroupOp, UnaryOps, UOp, Ops, PatternMatcher, UPat, Variable, graph_rewrite, resolve, track_rewrites, sint
-from tinygrad.helpers import DEBUG, Metadata, all_int, all_same, colored, diskcache_put, prod, dedup, getenv, unwrap
-=======
 from typing import Callable, Set, Tuple, List, Dict, Optional, DefaultDict, cast
 from tinygrad.ops import GroupOp, UOp, Ops, PatternMatcher, UPat, Variable, graph_rewrite, track_rewrites, sint
 from tinygrad.helpers import DEBUG, Metadata, all_same, colored, diskcache_put, prod, dedup, getenv, unwrap
->>>>>>> 3163bbc4
 from tinygrad.dtype import ImageDType, dtypes
 from tinygrad.shape.shapetracker import ShapeTracker
 from tinygrad.shape.view import View, strides_for_shape
@@ -237,24 +231,10 @@
   ctx[b] = store
   return UOp(Ops.LOAD, load.dtype, (b, load.st_arg.to_uop()))
 
-def can_pad(u:UOp) -> bool: return not any(x.op is Ops.ALU and x.arg in GroupOp.UnsafePad for x in u.sparents)
-def realize_view(ctx:Dict[UOp, UOp], base:UOp, view:UOp, **kwargs) -> Optional[UOp]:
-  base_shape = unwrap(base.st).shape
-  st = unwrap(view.st)
-  # fold simple pads
-  if len(st.views) == 1 and (m:=st.views[-1].mask) is not None and all_int(base_shape) and resolve(prod(base_shape) >= prod([y-x for x,y in m])):
-    return None if can_pad(base) else realize(ctx, **kwargs).view(st)
-  # early realize before expand
-  if resolve(prod(base_shape) < prod(st.shape)): return realize(ctx, **kwargs).view(st)
-  # otherwise safety check pads
-  return None if (all(v.mask is None for v in st.views) or can_pad(base)) else realize(ctx, **kwargs).view(st)
-
 def UPatLoadStore(to_store=UPat()): return UPat.load(b:=UPat.var("b"), UPat(), UPat.store(b, UPat(), to_store, name="store"), name="load")
 do_realize = PatternMatcher([
   # always realize meta ops
   (UPatLoadStore(UPat((Ops.ASSIGN, Ops.CONTIGUOUS, *GroupOp.Meta))), realize),
-  # realize before expand or unsafe pad ops
-  (UPatLoadStore(UPat.var("base")).view(name="view"), realize_view),
   (UPat((Ops.COPY, Ops.BUFFER_VIEW), src=(UPat.var("u"), UPat.any(UPatLoadStore(), UPatLoadStore().view(name="v"))), name="root"),
    lambda ctx,root,u,v=None,**kwargs: root.replace(src=(u, realize(ctx,**kwargs) if v is None else realize(ctx,**kwargs).view(v.st))),)
 ])
