import sys
from collections import defaultdict, deque
from dataclasses import dataclass
from typing import Tuple, List, Dict, Optional, Set, DefaultDict
from tinygrad.ops import LoadOps, ScheduleItem, BufferOps, LazyOp, ReduceOps, ConstBuffer, MemBuffer, UNSAFE_PAD_OPS
from tinygrad.features.graph import log_lazybuffer, realized_lazybuffer
from tinygrad.helpers import GRAPH, DEBUG, GlobalCounters, prod, dedup, all_int, merge_dicts, getenv
from tinygrad.shape.symbolic import Variable
from tinygrad.dtype import ImageDType, dtypes
from tinygrad.lazy import LazyBuffer
from tinygrad.shape.shapetracker import ShapeTracker

# creation can recurse a lot
sys.setrecursionlimit(10000)

# optionally log the ops to disk
logops = open(getenv("LOGOPS", ""), "a") if getenv("LOGOPS", "") else None

# TODO: it's unfortunate this needs to exist, but because of ASSIGN, we have to retain the LazyBuffer structure until post toposort
@dataclass(frozen=True)
class _LBScheduleItem:
  ast: Tuple[LazyOp, ...]
  outputs: Tuple[LazyBuffer, ...]
  inputs: Tuple[LazyBuffer, ...]
  var_vals: Dict[Variable, int]

# recursively create a lazyop
def _recursive_lazyop(buf:LazyBuffer, inputs:List[LazyBuffer], outbufs:Tuple[LazyBuffer, ...], var_vals:Dict[Variable, int], st:ShapeTracker,
                      realizes:Dict[LazyBuffer, None], cache, assign_to:Optional[LazyBuffer]=None, assign_idx:Optional[int]=None) -> LazyOp:
  if (buf, st) in cache: return cache[(buf, st)]
  if buf != buf.base:
    st = buf.st + st
    buf = buf.base
  # all buffers here are base now
  assert buf.op is not None

  # consts are always fused and generated
  if buf.op is LoadOps.CONST:
    unbound_st, st_var_vals = st.simplify().unbind()
    var_vals.update(st_var_vals)
    return LazyOp(BufferOps.CONST, (), ConstBuffer(buf.arg, buf.dtype, unbound_st))

  # if we aren't fusing it, it's a load and we add it to the inputs
  if buf.realized or (buf in realizes and buf not in outbufs):
    unbound_st, st_var_vals = st.simplify().unbind()
    var_vals.update(st_var_vals)
    if assign_to is not None and buf is assign_to:
      assert assign_idx is not None
      if not unbound_st.contiguous:
        # we also allow masked views. if it has a single view and it's equal when you shrink a contig, it's fine
        if not (len(unbound_st.views) == 1 and unbound_st.views[0].mask is not None and
            ShapeTracker.from_shape(unbound_st.shape).shrink(unbound_st.views[0].mask) == unbound_st.shrink(unbound_st.views[0].mask)):
          raise RuntimeError(f"must be contiguous for assign {unbound_st}")
      return LazyOp(BufferOps.LOAD, (), MemBuffer(assign_idx, buf.dtype, unbound_st))
    if buf not in inputs: inputs.append(buf)
    return LazyOp(BufferOps.LOAD, (), MemBuffer(len(outbufs)+inputs.index(buf), buf.dtype, unbound_st))

  # if a CONTIGUOUS or ASSIGN made it all the way here, just skip it
  if buf.op is LoadOps.CONTIGUOUS:
    assert buf in outbufs
    return _recursive_lazyop(buf.srcs[0], inputs, outbufs, var_vals, st, realizes, cache)
  if buf.op is LoadOps.ASSIGN:
    assert buf in outbufs
    assert buf.srcs[1].base is buf.srcs[1], "assign must be to base"
    assert buf.srcs[1].realized is not None, f"assign must be already realized to schedule {buf.srcs[1]}"
    return _recursive_lazyop(buf.srcs[0], inputs, outbufs, var_vals, st, realizes, cache, assign_to=buf.srcs[1], assign_idx=outbufs.index(buf))

  # if it's a reduce, we have to change the shapetracker
  if buf.op in ReduceOps:
    assert st.contiguous, "ReduceOps late fusion must be contiguous"
    st = ShapeTracker.from_shape(buf.srcs[0].shape)

  # otherwise we fuse it like normal
  cache[(buf, st)] = ret = \
    LazyOp(buf.op, tuple(_recursive_lazyop(x, inputs, outbufs, var_vals, st, realizes, cache, assign_to, assign_idx) for x in buf.srcs), buf.arg)
  return ret

<<<<<<< HEAD
def _schedule_group(outs:Tuple[LazyBuffer, ...], realizes:Set[LazyBuffer], reduce_for_op: Dict[LazyBuffer, LazyBuffer]) -> _LBScheduleItem:
=======
def _schedule_one(out:LazyBuffer, realizes:Dict[LazyBuffer, None], reduce_for_op: Dict[LazyBuffer, LazyBuffer]) -> _LBScheduleItem:
>>>>>>> 286ea697
  inputs: List[LazyBuffer] = []
  ast: List[LazyOp] = []
  var_vals: Dict[Variable, int] = merge_dicts([out.st.var_vals.copy() for out in outs])
  if outs[0].op in {LoadOps.CUSTOM, LoadOps.COPY, LoadOps.EMPTY}:
    ast, inputs = [LazyOp(outs[0].op, (), outs[0].arg)], list(outs[0].srcs)
  else:
    for i, out in enumerate(outs):
      output_st = ShapeTracker.from_shape(reduce_for_op[out].shape if out in reduce_for_op else out.shape)
      output_view = out.arg[0] if out.op is LoadOps.ASSIGN and out.arg else output_st
      op = _recursive_lazyop(out, inputs, outs, var_vals, output_st, realizes, cache={})
      output_view, vv = output_view.simplify().unbind()
      if vv: var_vals.update(vv)
      ast.append(LazyOp(BufferOps.STORE, (op, ), MemBuffer(i, out.dtype, output_view)))
  return _LBScheduleItem(tuple(ast), outs, tuple(inputs), var_vals)

# recursively search the entire graph for all LazyBuffers, insert realizes after expands
def _recurse_lb(buf:LazyBuffer, realizes:Dict[LazyBuffer, None], allbufs:Dict[LazyBuffer, None],
                simple_pads:Set[LazyBuffer], children:DefaultDict[LazyBuffer, Dict[LazyBuffer, None]], scheduled=False):
  if buf in allbufs or buf.base.realized: return
  if GRAPH: log_lazybuffer(buf, scheduled)
  if isinstance(buf.dtype, ImageDType) and (prod(buf.shape) != prod(buf.dtype.shape) or
                                            not any(buf.shape[x]%4 == 0 for x in buf.st.unit_stride_axes())):
    if DEBUG >= 3: print(f"forcing image {buf.dtype} with shape {buf.shape} to float32")
    buf.dtype = dtypes.float32  # NOTE: this is what makes the dtype above not match
    # hack the underlying buffer too
    if buf.base is buf:
      assert not hasattr(buf.buffer, '_buf'), "can't fixup allocated buffer"
      buf.buffer.dtype = dtypes.float32
      buf.buffer.options = None
  if buf.base != buf:
    # realize all places where the buffer is expanded
    if prod(buf.base.st.shape) < prod(buf.st.shape):
      if len(buf.st.views) == 1 and buf.st.views[-1].mask and all_int(buf.base.st.shape) and \
          prod(buf.base.st.shape) >= prod([y-x for x,y in buf.st.views[-1].mask]):
        simple_pads.add(buf.base)
      else:
        realizes[buf.base] = None
    return _recurse_lb(buf.base, realizes, allbufs, simple_pads, children)
  if buf.forced_realize: realizes[buf] = None
  allbufs[buf] = None
  if buf.op in LoadOps: realizes[buf.base] = None
  if buf.op is LoadOps.COPY:
    assert buf.srcs[0].st.contiguous and buf.srcs[0].size == buf.srcs[0].base.size, "can only copy contig"
    realizes[buf.srcs[0].base] = None
  for x in buf.srcs:
    children[x.base][buf] = None
    _recurse_lb(x, realizes, allbufs, simple_pads, children)

def _is_padding_okay(buf:LazyBuffer, realizes:Dict[LazyBuffer, None]) -> bool:
  if buf in realizes or buf.realized: return True
  # NOTE: this broke to_image_idx and coder with JIT
  if buf.op in UNSAFE_PAD_OPS: return False
  return all(_is_padding_okay(x.base, realizes) for x in buf.srcs)

def create_schedule_with_vars(outs:List[LazyBuffer], seen:Optional[Set[LazyBuffer]]=None) -> Tuple[List[ScheduleItem], Dict[Variable, int]]:
  if seen is None: seen = set()

  # start by just realizing the buffers passed in
  realizes: Dict[LazyBuffer, None] = {x.base: None for x in outs if not x.base.realized}
  allbufs: Dict[LazyBuffer, None] = {}
  simple_pads: Set[LazyBuffer] = set()
  children: DefaultDict[LazyBuffer, Dict[LazyBuffer, None]] = defaultdict(dict)
  for out in outs: _recurse_lb(out.base, realizes, allbufs, simple_pads, children, scheduled=True)

  # check if we have to realize pads
  for p in simple_pads:
    if not _is_padding_okay(p, realizes):
      realizes[p] = None

  # find all reduces, and pair them to a elementwise op. if they can't be cleanly paired, force realize the reduce (or a contig child)
  reduce_for_op: Dict[LazyBuffer, LazyBuffer] = {}
  for r in allbufs.keys():
    if r != r.base or r.op not in ReduceOps or r in realizes: continue

    # follow the reduce down
    child_set: Dict[LazyBuffer, ShapeTracker] = {r: r.st}
    realized_children: Dict[LazyBuffer, ShapeTracker] = {}
    forced_realize = False
    can_chase = True
    while not forced_realize and len(child_set):
      next_child_set = {}
      for tr,st in child_set.items():
        if tr in realizes:
          realized_children[tr] = st
          # can only reduce contiguous
          # max one reduceop per kernel
          if not st.contiguous or st.size != r.st.size or (tr in reduce_for_op and reduce_for_op[tr] != r):
            can_chase = tr not in reduce_for_op or reduce_for_op[tr] == r
            forced_realize = True
            break
          if len(realized_children) > 1:
            for rc in realized_children:
              rc_parents = deque(x.base for x in rc.srcs)
              while rc_parents:
                if (p:=rc_parents.pop()).realized or p.op is LoadOps.CONST: continue
                if p is r: continue
                # max one reduceop per kernel
                if p.op in ReduceOps:
                  can_chase = tr not in reduce_for_op or reduce_for_op[tr] == r
                  forced_realize = True
                  break
                for x in p.srcs: rc_parents.append(x.base)
          continue
        for tr_next in children[tr].keys():
          if not tr_next.realized:
            # max one reduceop per kernel
            if tr_next.op in ReduceOps:
              forced_realize = True
              break
            st_childs = dedup([s for s in tr_next.srcs if s.base == tr])
            if len(st_childs) > 1:
              forced_realize = True
              break
            next_child_set[tr_next] = st + st_childs[0].st
      child_set = next_child_set
    if forced_realize:
      tr = r
      if can_chase:
        # can chase this down to contiguous children
        st = tr.st
        while len(children[tr]) == 1:
          tr_next = next(iter(children[tr].keys()))
          st_childs = dedup([s for s in tr_next.srcs if s.base == tr])
          if len(st_childs) > 1: break
          if st.size != st_childs[0].st.size: break
          st = st + st_childs[0].st
          if not st.contiguous or tr_next.op in ReduceOps: break
          tr = tr_next
        reduce_for_op[tr] = r
<<<<<<< HEAD
      realizes.add(tr)
    else: reduce_for_op.update((tr, r) for tr in realized_children)

  output_groups: DefaultDict[Tuple, List[LazyBuffer]] = defaultdict(list)
  for r in realizes:
    if r.realized is not None or r.op is LoadOps.CONST or r in seen: continue
    output_groups[(reduce_for_op[r], ) if r in reduce_for_op else (r, )].append(r)
=======
      realizes[tr] = None
    else:
      assert len(realized_children) == 1
      reduce_for_op[next(iter(realized_children.keys()))] = r
>>>>>>> 286ea697

  # preschedule all buffers in realizes
  prescheduled = {group[0]:_schedule_group(tuple(group), realizes, reduce_for_op) for group in output_groups.values()}
  schedule_targets = {out:ps for ps in prescheduled.values() for out in ps.outputs}
  assign_targets = {x.srcs[1]:x for x in realizes if x.op is LoadOps.ASSIGN and x not in seen and x.realized is None}

  # breadth first ordering
  graph: DefaultDict[LazyBuffer, List[LazyBuffer]] = defaultdict(list)
  in_degree: DefaultDict[LazyBuffer, int] = defaultdict(int)
  for key, lsi in prescheduled.items():
    # realize outputs after all parents are realized
    scheduled_parents = set(schedule_targets[x].outputs[0] for x in lsi.inputs if x in schedule_targets)
    for x in scheduled_parents:
      graph[x].append(key)
      in_degree[key] += 1
    # realize outputs before a parent is assigned to
    parents_assigns = set(schedule_targets[assign_targets[x]].outputs[0] for x in lsi.inputs if x in assign_targets)
    for assign in parents_assigns:
      graph[key].append(assign)
      in_degree[assign] += 1
    for out in lsi.outputs: del out.srcs  # can only schedule once

  queue = deque(si for key, si in prescheduled.items() if in_degree[key] == 0)
  schedule: List[ScheduleItem] = []
  var_vals: Dict[Variable, int] = {}
  kernel_number = GlobalCounters.kernel_count
  while queue:
    ps = queue.popleft()
    for buf in ps.outputs: seen.add(buf)
    if GRAPH:
      kernel_number += 1
      for out in ps.outputs: realized_lazybuffer(out, kernel_number)
    var_vals = merge_dicts([var_vals, ps.var_vals])
    schedule.append(si:=ScheduleItem(ps.ast, tuple(x.buffer for x in ps.outputs if x.size != 0), tuple(x.buffer for x in ps.inputs if x.size != 0)))
    if logops and si.ast[0].op not in LoadOps and not any(i.device.startswith("DISK:") for i in si.inputs): logops.write(str(si.ast)+"\n")
    for x in graph[ps.outputs[0]]:
      in_degree[x] -= 1
      if in_degree[x] == 0: queue.append(prescheduled[x])

  # confirm everything was scheduled correctly
  if not all(degree == 0 for degree in in_degree.values()) or len(prescheduled) != len(schedule):
    raise RuntimeError(f"cycle detected in graph, prescheduled {len(prescheduled)} but only scheduled {len(schedule)}")
  if DEBUG >= 1 and len(schedule) > 0: print(f"scheduled {len(schedule)} kernels")
  return schedule, var_vals

def create_schedule(outs:List[LazyBuffer], seen:Optional[Set[LazyBuffer]]=None) -> List[ScheduleItem]:
  schedule, var_vals = create_schedule_with_vars(outs, seen)
  assert len(var_vals) == 0
  return schedule<|MERGE_RESOLUTION|>--- conflicted
+++ resolved
@@ -75,11 +75,7 @@
     LazyOp(buf.op, tuple(_recursive_lazyop(x, inputs, outbufs, var_vals, st, realizes, cache, assign_to, assign_idx) for x in buf.srcs), buf.arg)
   return ret
 
-<<<<<<< HEAD
-def _schedule_group(outs:Tuple[LazyBuffer, ...], realizes:Set[LazyBuffer], reduce_for_op: Dict[LazyBuffer, LazyBuffer]) -> _LBScheduleItem:
-=======
-def _schedule_one(out:LazyBuffer, realizes:Dict[LazyBuffer, None], reduce_for_op: Dict[LazyBuffer, LazyBuffer]) -> _LBScheduleItem:
->>>>>>> 286ea697
+def _schedule_group(outs:Tuple[LazyBuffer, ...], realizes:Dict[LazyBuffer, None], reduce_for_op: Dict[LazyBuffer, LazyBuffer]) -> _LBScheduleItem:
   inputs: List[LazyBuffer] = []
   ast: List[LazyOp] = []
   var_vals: Dict[Variable, int] = merge_dicts([out.st.var_vals.copy() for out in outs])
@@ -209,20 +205,13 @@
           if not st.contiguous or tr_next.op in ReduceOps: break
           tr = tr_next
         reduce_for_op[tr] = r
-<<<<<<< HEAD
-      realizes.add(tr)
+      realizes[tr] = None
     else: reduce_for_op.update((tr, r) for tr in realized_children)
 
   output_groups: DefaultDict[Tuple, List[LazyBuffer]] = defaultdict(list)
   for r in realizes:
     if r.realized is not None or r.op is LoadOps.CONST or r in seen: continue
     output_groups[(reduce_for_op[r], ) if r in reduce_for_op else (r, )].append(r)
-=======
-      realizes[tr] = None
-    else:
-      assert len(realized_children) == 1
-      reduce_for_op[next(iter(realized_children.keys()))] = r
->>>>>>> 286ea697
 
   # preschedule all buffers in realizes
   prescheduled = {group[0]:_schedule_group(tuple(group), realizes, reduce_for_op) for group in output_groups.values()}
