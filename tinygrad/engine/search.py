from typing import Dict, List, cast, DefaultDict, Optional, Tuple, Callable
import itertools, functools, random, math, time, multiprocessing, traceback, signal
from collections import defaultdict
from dataclasses import replace
from tinygrad.device import Device, Buffer, Compiler
from tinygrad.ops import MemBuffer
from tinygrad.helpers import prod, flatten, DEBUG, CACHELEVEL, diskcache_get, diskcache_put, getenv, Context, colored, to_function_name
from tinygrad.dtype import ImageDType
from tinygrad.codegen.linearizer import Linearizer
from tinygrad.codegen.kernel import Opt, OptOps, KernelOptError
from tinygrad.codegen.uops import UOpGraph
from tinygrad.tensor import Tensor
from tinygrad.shape.symbolic import sym_infer
from tinygrad.engine.realize import CompiledRunner
from tinygrad.renderer import Program

actions = [Opt(op=OptOps.UPCAST, axis=axis, amt=amt) for amt in [0,2,3,4,5,7] for axis in range(6)]
actions += [Opt(op=OptOps.UNROLL, axis=axis, amt=amt) for amt in [0,4,7] for axis in range(5)]
actions += [Opt(op=OptOps.LOCAL, axis=axis, amt=amt) for amt in [2,3,4,8,13,16,29] for axis in range(5)]
actions += [Opt(op=OptOps.GROUPTOP, axis=axis, amt=amt) for amt in [13,16,28,29,32,49,64,256] for axis in range(3)]
actions += [Opt(op=OptOps.GROUP, axis=axis, amt=amt) for amt in [0,4,8,16] for axis in range(3)]
if getenv("BEAM_PADTO", 1): actions += [Opt(op=OptOps.PADTO, axis=axis, amt=amt) for amt in [32] for axis in range(7)]
actions += [Opt(op=OptOps.LOCAL, axis=0, amt=32), Opt(op=OptOps.UPCASTMID, axis=1, amt=4), Opt(op=OptOps.TC, axis=0, amt=0)]
actions += [Opt(op=OptOps.TC, axis=axis, amt=getenv("TC_OPT", 2)) for axis in range(9)] # covers resnet kernels (3 global * 3 reduce)
if getenv("NOLOCALS"): actions += [Opt(op=OptOps.NOLOCALS)]

def _get_test_global_size(global_size, max_global_size, var_vals):
  test_global_size, factor = [sym_infer(sz, var_vals) for sz in global_size], 1
  while prod(test_global_size) > max_global_size:
    for j in range(len(global_size)-1,-1,-1):
      if test_global_size[j] > 16:
        test_global_size[j] //= 2
        factor *= 2
        break
  return test_global_size, factor

def _time_program(p:Program, lib:bytes, var_vals, rawbufs, early_stop=None, max_global_size=65536, clear_l2=False, cnt=3, name="test"):
  factor = 1
  if p.global_size is not None and max_global_size is not None:
    global_size, factor = _get_test_global_size(p.global_size, max_global_size, var_vals)
    p = replace(p, global_size=global_size)
  try: car = CompiledRunner(p, precompiled=lib)
  except AssertionError: return [math.inf] * cnt
  tms = []
  input_bufs = [rawbufs[i] for i,_ in car.p.globals]
  for _ in range(cnt):
    if clear_l2:
<<<<<<< HEAD
      with Context(DEBUG=0, BEAM=0, CACHECOLLECTING=0): Tensor.ones(1024,1024).contiguous().realize(do_update_stats=False)
    tms.append(cast(float, car(rawbufs, var_vals, wait=True))*factor)
=======
      with Context(DEBUG=0, BEAM=0, CACHECOLLECTING=0): Tensor.ones(1024,1024).contiguous().realize()
    tms.append(cast(float, car(input_bufs, var_vals, wait=True))*factor)
>>>>>>> a5204fe8
    if early_stop is not None and early_stop < tms[-1]: break
  return tms

def _try_compile_linearized_w_idx(x:Tuple[int,Linearizer], compiler:Compiler) -> Tuple[int, Optional[Tuple[Program, bytes, float]]]:
  try:
    x[1].linearize()
    if len(x[1].uops.uops) >= getenv("BEAM_UOPS_MAX", 3000) > 0: raise RuntimeError("too many uops")
    p = x[1].to_program()
    st = time.perf_counter()
    prog = compiler.compile(p.src)
    et = time.perf_counter() - st
    return x[0], (p, prog, et)
  except Exception:
    if DEBUG >= 4: traceback.print_exc()
    return x[0], None

# workers should ignore ctrl c
def _init_worker(): signal.signal(signal.SIGINT, signal.SIG_IGN)

def _ensure_buffer_alloc(bufs:List[Buffer]) -> List[Buffer]: return [buf.ensure_allocated() for buf in bufs]

# *** external API ***

# get (scrap) buffers for timing the linearizer
def bufs_from_lin(lin:Linearizer, allocate:bool=True) -> List[Buffer]:
  bufsts:DefaultDict[int, List[MemBuffer]] = defaultdict(list)
  for x in lin.membufs: bufsts[x.idx].append(x)
  rawbufs:List[Optional[Buffer]] = [None]*len(bufsts)
  for k,lx in bufsts.items():
    buf_size = prod(lx[0].dtype.shape) if isinstance(lx[0].dtype, ImageDType) else max(y.st.real_size() for y in lx)
    if buf_size == 0: buf_size = 1  # create a size 1 buffer if no cell is accessed in kernel. # TODO: remove from kernel input in this case.
    rawbufs[k] = Buffer(lin.opts.device, buf_size, lx[0].dtype).allocate() if allocate else Buffer(lin.opts.device, buf_size, lx[0].dtype)
  assert all(r is not None for r in rawbufs)
  return cast(List[Buffer], rawbufs)

# get dictionary of all possible actions
def get_linearizer_actions(lin:Linearizer, include_0=True) -> Dict[int, Linearizer]:
  acted_lins, max_up, max_lcl = {0:lin} if include_0 else {}, getenv("BEAM_UPCAST_MAX", 256), getenv("BEAM_LOCAL_MAX", 256)
  for i,a in enumerate(actions):
    if a.axis is not None and a.op is not OptOps.TC:
      if ((ax:=a.real_axis(lin)) >= lin.shape_len) or (lin.full_shape[ax] == a.amt and Opt(a.op, ax, 0) in actions): continue
    lin2 = lin.copy()
    try:
      lin2.apply_opt(a)
      up, lcl, tc_up = 1, 1, prod(tc.dims)//prod([x[1] for x in tc.threads]) if (tc:=lin2.tensor_core) else 1
      for s,c in zip(lin2.full_shape, lin2.colors()):
        if c in {"magenta", "yellow"}: up *= s
        elif c in {"cyan", "green", "white"}: lcl *= s
      if up//tc_up > max_up or lcl > max_lcl: continue
      acted_lins[i+1] = lin2
    except KernelOptError: pass
  return acted_lins

beam_pool, BEAM_DEBUG = None, getenv("BEAM_DEBUG")
def beam_search(lin:Linearizer, rawbufs:List[Buffer], amt:int, allow_test_size=True) -> Linearizer:
  global beam_pool
  key = {"ast": lin.ast[0].key, "amt": amt, "allow_test_size": allow_test_size, "device": lin.opts.device, "suffix": lin.opts.suffix}
  if (val:=diskcache_get("beam_search", key)) is not None and not getenv("IGNORE_BEAM_CACHE") and CACHELEVEL >= 1:
    ret = lin.copy()
    for o in val[len(lin.applied_opts):]: ret.apply_opt(o)
    return ret

  beam: List[Tuple[Linearizer, float]] = [(lin, float("inf"))]
  seen_libs = set()

  default_parallel = multiprocessing.cpu_count() if lin.opts.device in {"CUDA", "HSA", "AMD", "NV"} else 0
  if beam_pool is None and (workers := getenv("PARALLEL", default_parallel)):
    beam_pool = multiprocessing.get_context("spawn").Pool(workers, _init_worker, (), getenv("BEAM_MAX_TASKS_PER_CHILD", 16))

  min_progress = getenv("BEAM_MIN_PROGRESS", 0.01)/1e6
  if BEAM_DEBUG: print(f"BEAM_SEARCH:\n{lin.ast}")
  if DEBUG >= 2: print(f"   0.00s:                 from   1 ->   1 actions {lin.colored_shape()}")

  try:
    rawbufs = _ensure_buffer_alloc(rawbufs)
    var_vals = {k:(k.max+k.min)//2 for k in lin.ast[0].vars()}
    exiting, st = False, time.perf_counter()
    dev = Device[lin.opts.device]
    while not exiting:
      acted_lins: List[Linearizer] = flatten([get_linearizer_actions(lin, include_0=False).values() for lin,_ in beam])
      timed_lins: List[Tuple[Linearizer, float]] = []
      _compile_fn = functools.partial(_try_compile_linearized_w_idx, compiler=dev.compiler)
      for i,proc in (map(_compile_fn, enumerate(acted_lins)) if beam_pool is None else beam_pool.imap_unordered(_compile_fn, enumerate(acted_lins))):
        if proc is None: continue
        p, lib, compile_et = proc
        if lib in seen_libs: continue
        #print(acted_lins[i].colored_shape(), acted_lins[i].applied_opts)  # for debugging BEAMs that segfault
        seen_libs.add(lib)
        try: tms = _time_program(p, lib, var_vals, rawbufs, early_stop=beam[0][1]*3 if len(beam) else 1.0)
        except RuntimeError: continue # for runtime issues
        timed_lins.append((acted_lins[i], min(tms)))
        if BEAM_DEBUG > 1: print(f"{time.perf_counter() - st:7.2f}s: {i:5d} {len(cast(UOpGraph, p.uops).uops):5d} uops {compile_et*1e6:12.2f} us compile/{timed_lins[-1][1]*1e6:12.2f} us run       {len(timed_lins):4d}/{len(acted_lins):4d}         {timed_lins[-1][0].colored_shape()}")  # noqa: E501
        elif DEBUG >= 2: print(f"\r{time.perf_counter() - st:7.2f}s: {timed_lins[-1][1]*1e6:12.2f} us       {len(timed_lins):4d}/{len(acted_lins):4d}         {timed_lins[-1][0].colored_shape()}\033[K", end="")  # noqa: E501

      # done
      opts = sorted(timed_lins, key=lambda x: x[1])
      exiting = len(opts) == 0 or (opts[0][1] < min_progress) or (len(beam) > 0 and ((beam[0][1]-opts[0][1]) < min_progress))
      if not exiting: beam = opts[:amt]
      elif len(opts) > 0 and opts[0][1] < beam[0][1]: beam = opts[:1]
      if DEBUG >= 2: print(f"\r{time.perf_counter() - st:7.2f}s:", colored(f"{beam[0][1]*1e6:12.2f} us", "green" if exiting else None), f"from {len(acted_lins):3d} -> {len(opts):3d} actions\033[K", beam[0][0].colored_shape())  # noqa: E501
  except KeyboardInterrupt as e:
    if beam_pool is not None: beam_pool.terminate()
    raise e

  if CACHELEVEL >= 1: diskcache_put("beam_search", key, beam[0][0].applied_opts)
  if BEAM_DEBUG: print(f"BEAM_SEARCH: final tm={beam[0][1]*1e6:0.2f} us, applied_opts={beam[0][0].applied_opts}")
  return beam[0][0]

def optimize_local_size(clprg:Callable, global_size:List[int], rawbufs:List[Buffer]) -> List[int]:
  test_rawbuffers = [Buffer(rawbufs[0].device, rawbufs[0].size, rawbufs[0].dtype).allocate(), *rawbufs[1:]] if rawbufs[0] in rawbufs[1:] else rawbufs
  MAX_WORKGROUP = 1024
  local_dims = [[x for x in set([sz, 1, 2, 4, 8, 16, 32, 64, 128, 256, MAX_WORKGROUP]) if x<=sz] for sz in global_size]
  local_sizes = [list(x) for x in itertools.product(*local_dims) if prod(x) <= MAX_WORKGROUP] * 2  # try each valid size twice
  def try_exec(local_size):
    try: return clprg(*[x._buf for x in test_rawbuffers], global_size=[g//l if g%l == 0 else g/l for g,l in zip(global_size, local_size)], local_size=local_size, wait=True)  # noqa: E501
    except Exception: return float('inf')
  ret = min([(try_exec(local_size), local_size) for local_size in random.sample(local_sizes, len(local_sizes))])
  assert not math.isinf(ret[0]), "all optimize_local_size exec failed"
  return ret[1]

def time_linearizer(lin:Linearizer, rawbufs:List[Buffer], allow_test_size=True, max_global_size=65536, cnt=3, disable_cache=False, clear_l2=False) -> float:  # noqa: E501
  key = {"ast": lin.ast[0].key, "opts": str(lin.applied_opts), "allow_test_size": allow_test_size,
         "max_global_size": max_global_size, "clear_l2": clear_l2, "device": lin.opts.device, "suffix": lin.opts.suffix}
  if not disable_cache and CACHELEVEL >= 2 and (val:=diskcache_get("time_linearizer", key)) is not None: return min(val)

  dev = Device[lin.opts.device]
  assert dev.compiler is not None

  rawbufs = _ensure_buffer_alloc(rawbufs)
  var_vals = {k:(k.max+k.min)//2 for k in lin.ast[0].vars()}
  p = lin.to_program()
  tms = _time_program(p, dev.compiler.compile(p.src), var_vals, rawbufs,
                      max_global_size=max_global_size if allow_test_size else None, clear_l2=clear_l2, cnt=cnt, name=to_function_name(lin.name))

  if CACHELEVEL >= 2: diskcache_put("time_linearizer", key, tms)
  return min(tms)<|MERGE_RESOLUTION|>--- conflicted
+++ resolved
@@ -45,13 +45,8 @@
   input_bufs = [rawbufs[i] for i,_ in car.p.globals]
   for _ in range(cnt):
     if clear_l2:
-<<<<<<< HEAD
       with Context(DEBUG=0, BEAM=0, CACHECOLLECTING=0): Tensor.ones(1024,1024).contiguous().realize(do_update_stats=False)
-    tms.append(cast(float, car(rawbufs, var_vals, wait=True))*factor)
-=======
-      with Context(DEBUG=0, BEAM=0, CACHECOLLECTING=0): Tensor.ones(1024,1024).contiguous().realize()
     tms.append(cast(float, car(input_bufs, var_vals, wait=True))*factor)
->>>>>>> a5204fe8
     if early_stop is not None and early_stop < tms[-1]: break
   return tms
 
