--- conflicted
+++ resolved
@@ -145,19 +145,11 @@
 
 # **************** method cache ****************
 
-<<<<<<< HEAD
-method_cache: Dict[Tuple[str, LazyOp, int, bool], CompiledRunner] = {}
+method_cache: Dict[Tuple[str, LazyOp, int, int, bool], CompiledRunner] = {}
 def get_runners(dname:str, ast:LazyOp) -> Tuple:
-  ckey = (dname, ast, BEAM.value, False)
+  ckey = (dname, ast, BEAM.value, NOOPT.value, False)
   if cret:=method_cache.get(ckey): return (cret,)
-  bkey = (dname.split(":")[0], ast, BEAM.value, True)
-=======
-method_cache: Dict[Tuple[str, LazyOp, int, int, bool], CompiledRunner] = {}
-def get_runner(dname:str, ast:LazyOp) -> CompiledRunner:
-  ckey = (dname, ast, BEAM.value, NOOPT.value, False)
-  if cret:=method_cache.get(ckey): return cret
   bkey = (dname.split(":")[0], ast, BEAM.value, NOOPT.value, True)
->>>>>>> 1b344390
   if bret:=method_cache.get(bkey):
     method_cache[ckey] = run = CompiledRunner(replace(bret.p, dname=dname), bret.lib)
     return (run,)
