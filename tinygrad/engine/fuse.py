--- conflicted
+++ resolved
@@ -1,15 +1,8 @@
 import sys
 from collections import defaultdict, deque
-<<<<<<< HEAD
-from typing import Tuple, List, Dict, DefaultDict
+from typing import Set, Tuple, List, Dict, DefaultDict
 from tinygrad.ops import GroupOp, MetaOps, ReduceOps, UOp, UnaryOps
 from tinygrad.helpers import FUSE_CONV_BW, FUSE_ARANGE, dedup, merge_dicts
-=======
-from typing import Set, Tuple, List, Dict, DefaultDict
-from tinygrad.ops import GroupOp, MetaOps, ReduceOps, UOp, UnaryOps, resolve
-from tinygrad.helpers import FUSE_CONV_BW, FUSE_ARANGE, prod, dedup, all_int, merge_dicts
-from tinygrad.dtype import ImageDType
->>>>>>> bf315854
 from tinygrad.shape.shapetracker import ShapeTracker
 from tinygrad.engine.lazy import LazyBuffer
 from tinygrad.device import Buffer
@@ -17,13 +10,8 @@
 # creation can recurse a lot
 sys.setrecursionlimit(10000)
 
-<<<<<<< HEAD
 def _recurse_lb(buf:LazyBuffer, realizes:Dict[LazyBuffer, None], allbufs:Dict[LazyBuffer, None],
-  children:DefaultDict[LazyBuffer, Dict[LazyBuffer, None]], assign_targets:Dict[LazyBuffer, LazyBuffer], double_reduces:Dict[LazyBuffer, None], ctx):
-=======
-def _recurse_lb(buf:LazyBuffer, realizes:Dict[LazyBuffer, None], allbufs:Dict[LazyBuffer, None], simple_pads:Dict[LazyBuffer, None], \
   children:DefaultDict[LazyBuffer, Dict[LazyBuffer, None]], assign_targets:Set[Buffer], double_reduces:Dict[LazyBuffer, None], ctx):
->>>>>>> bf315854
   """recursively search the entire graph for all LazyBuffers, insert realizes after expands"""
   if buf in allbufs or buf.base.op is MetaOps.CONST: return None
   if buf.base.realized is not None: return realizes.setdefault(buf.base)
