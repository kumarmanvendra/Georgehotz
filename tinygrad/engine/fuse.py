--- conflicted
+++ resolved
@@ -86,7 +86,7 @@
           tr = tr.srcs[0].base
       group = {tr: None}
       realizes[tr] = None
-    rbuf = ctx.buf_uops[r.buffer]
+    rbuf = buf_uops[r.buffer]
     reduce_for_op.update((tr, rbuf) for tr in group)
     if FUSE_ARANGE and r.op is ReduceOps.SUM and r.srcs[0].base.op is MetaOps.CONST: reduce_of_const.append(rbuf)
 
@@ -109,10 +109,6 @@
 
   output_groups: DefaultDict[UOp, List[UOp]] = defaultdict(list)
   for buf in realizes:
-<<<<<<< HEAD
-    output_groups[reduce_for_op.get(buf, ubuf:=ctx.buf_uops[buf.buffer])].append(ubuf)
-=======
-    output_groups[reduce_for_op.get(buf, buf)].append(ubuf:=buf_uops[buf.buffer])
->>>>>>> 4f1f8230
+    output_groups[reduce_for_op.get(buf, ubuf:=buf_uops[buf.buffer])].append(ubuf)
     ubuf_realizes[ubuf] = ubuf
   return list(output_groups.values())