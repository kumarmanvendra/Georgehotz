from typing import List, cast, Dict, Callable
import numpy as np
from tinygrad.ops import ScheduleItem, LazyOp, LoadOps, BufferOps
from tinygrad.device import Device, Buffer
from tinygrad.graph import log_schedule_item, print_tree
from tinygrad.helpers import DEBUG, prod

def run_schedule(schedule:List[ScheduleItem], disable_logging=False):
  # NOTE: if you for loop the schedule it's slow because nothing frees
  while len(schedule):
    si = schedule.pop(0)
    if not disable_logging: log_schedule_item(si)
    assert all(x.realized for x in si.inputs), "can't run schedule, some inputs aren't realized"
    assert all(si.out.device == x.device for x in si.inputs) or si.ast.op is LoadOps.FROM, f"all devices must be the same, {si.out.device} != {[x.device for x in si.inputs]} {print_tree(si.ast) or ''}"
    # check if we can reuse the output buffer
    # if it's aliased, don't use it
    # TODO: this is pretty wrong actually, who knows where else this buffer is used?
    # TODO: what if an assign is required? this silently is wrong
    # TODO: this logic doesn't belong here, it should be checked in assign or at least schedule
    if si.out.output_buffer is not None:
      for i,a in enumerate(si.inputs):
        # TODO: if this is contiguous it's fine
        if a.realized == si.out.output_buffer:
          if any(not x.arg.st.contiguous for x in si.ast.get_lazyops() if x.op == BufferOps.LOAD and x.arg.idx == i+1):
            si.out.output_buffer = None
            break
    # we don't have an output buffer, we have to create it, and create to max size if it has symbolic shape
    si.out.realized = si.out.output_buffer if si.out.output_buffer is not None else \
      Buffer(si.out.device, prod((s if isinstance(s, int) else s.max for s in si.out.shape)), si.out.dtype)
    # TODO: size 0 should be removed from the schedule
    if si.out.realized.size != 0:
      if si.ast.op in LoadOps:
        if DEBUG >= 2: print(f"***   {si.ast.op:>15s}    {f'{si.out.device} <- {si.inputs[0].device}' if si.ast.op is LoadOps.FROM else si.out.device:25s}     sz {si.out.realized.size:5d}    shape {si.out.shape}    dtype {si.out.dtype}    arg {si.ast.arg}")
        # confirm the LoadOps are contiguous and in order
        for i,s in enumerate(si.ast.src): assert isinstance(s, LazyOp) and s.op == BufferOps.LOAD and s.arg.idx == i+1 and s.arg.st.contiguous, f"bad LoadOps src {i}: {s}"
        kwargs = {"arg": si.ast.arg} if si.ast.arg is not None else {}
        LOAD_OPS_DISPATCHER[cast(LoadOps, si.ast.op)](si.out.realized, *[x.realized for x in si.inputs], **kwargs)
      else:
        Device[si.out.device].get_runner(si.ast).exec([si.out.realized] + [x.realized for x in si.inputs], si.var_vals)
    del si.out.op
    for v in si.out.views: del v.op
    #assert si.out.realized and isinstance(si.out.realized, Device[si.out.device].buffer), f"device mismatch on realized got {type(si.out.realized)} expected {si.out.device}"
    assert si.out.realized.dtype == si.out.dtype, f"realized dtype is incorrect, {si.out.realized.dtype} != {si.out.dtype}"

# *** LoadOps implementation ***

# TODO: remove this and write the RNG in tinygrad
def _realize_rand(buffer: Buffer, arg) -> None:
  rng = np.random.default_rng(arg)
  rng_np_buffer = rng.random(size=buffer.size, dtype=np.float32).astype(dtype=buffer.dtype.np, copy=False)
  buffer.copyin(rng_np_buffer.data)

<<<<<<< HEAD
# *** one op LoadOps ***

def _realize_from(buffer: Buffer, src: Buffer) -> None:
  assert src.size == buffer.size, f"size mismatch on FROM {src.size=} != {buffer.size=}"
  if DEBUG >= 2: print(f"***      copy {buffer.device} <- {src.device} size {src.size:<16d} shape {buffer.size:5d} dtype {src.dtype}")
  Buffer.move(buffer, src)

# *** n op LoadOps ***

def _realize_custom(buffer: Buffer, *inputs: Buffer, arg) -> None:
  if DEBUG >= 2: print(f"***    custom {buffer.device}                              shape {buffer.size:5d} dtype {buffer.dtype}")
  arg(buffer, *inputs)
=======
def _realize_custom(*buffers: Buffer, arg) -> None: arg(*buffers)
>>>>>>> f5de21e7

LOAD_OPS_DISPATCHER: Dict[LoadOps, Callable] = {
  LoadOps.EMPTY: lambda x: None,
  LoadOps.RAND: _realize_rand,
  LoadOps.FROM: Buffer.copy_,
  LoadOps.CUSTOM: _realize_custom
}<|MERGE_RESOLUTION|>--- conflicted
+++ resolved
@@ -50,7 +50,6 @@
   rng_np_buffer = rng.random(size=buffer.size, dtype=np.float32).astype(dtype=buffer.dtype.np, copy=False)
   buffer.copyin(rng_np_buffer.data)
 
-<<<<<<< HEAD
 # *** one op LoadOps ***
 
 def _realize_from(buffer: Buffer, src: Buffer) -> None:
@@ -60,12 +59,7 @@
 
 # *** n op LoadOps ***
 
-def _realize_custom(buffer: Buffer, *inputs: Buffer, arg) -> None:
-  if DEBUG >= 2: print(f"***    custom {buffer.device}                              shape {buffer.size:5d} dtype {buffer.dtype}")
-  arg(buffer, *inputs)
-=======
 def _realize_custom(*buffers: Buffer, arg) -> None: arg(*buffers)
->>>>>>> f5de21e7
 
 LOAD_OPS_DISPATCHER: Dict[LoadOps, Callable] = {
   LoadOps.EMPTY: lambda x: None,
