import numpy as np
from .tensor import Function, register, Tensor
import pyopencl as cl
import pyopencl.array as pycl_array
from pyopencl.reduction import ReductionKernel
import functools

def buffer_new(ctx, shape):
  res_g = cl.Buffer(ctx.cl_ctx, cl.mem_flags.WRITE_ONLY, 4*np.prod(shape))
  res_g.shape = shape
  res_g.dtype = np.float32
  return res_g

def buffer_zeros(ctx, shape):
  res_g = cl.Buffer(ctx.cl_ctx, cl.mem_flags.WRITE_ONLY | cl.mem_flags.COPY_HOST_PTR, hostbuf=np.zeros(shape))
  res_g.shape = shape
  res_g.dtype = np.float32
  return res_g

def buffer_like(ctx, x):
  return buffer_new(ctx, x.shape)

@functools.lru_cache()
def clbuild(cl_ctx, prg):
  return cl.Program(cl_ctx, prg).build()

<<<<<<< HEAD
@functools.lru_cache()
=======
def uint2(x, y):
  return np.array((x,y), dtype=cl.cltypes.uint2)

>>>>>>> df64658a
def cl_subsample_krnl_build(cl_ctx, iter_op, result_op, init_val=0):
  prg = """
  __kernel void subsample(__global float *output, __global const float *input, uint2 osize, uint2 isize,
                          uint2 kernel_size, uint2 stride, int nelem) {
    int3 gid = (int3)(get_global_id(2), get_global_id(1), get_global_id(0));
    int oid = gid.x + osize.x*(gid.y + osize.y*gid.z);
    float group_res = """+str(init_val)+""";
    for (uint j=0; j<kernel_size.y; ++j) {
      for (uint i=0; i<kernel_size.x; ++i) {
        int iid  = (gid.x*stride.x+i) + isize.x*((gid.y*stride.y+j) + isize.y*gid.z);
        if (gid.x*stride.x+i < isize.x && gid.y*stride.y+j < isize.y) {
          """+iter_op+""";
        }
      }
    }
    output[oid] = """+result_op+""";
  }"""
  return clbuild(cl_ctx, prg)

def subsample_op(ctx, input, kernel_size, stride, iter_op, result_op, init_val=0):
  py, px = stride
  N, C, Yin, Xin = input.shape
  Yout, Xout = (Yin-kernel_size[0])//py+1, (Xin-kernel_size[1])//px+1
  ret = buffer_zeros(ctx, (N, C, Yout, Xout))
  prg = cl_subsample_krnl_build(ctx.cl_ctx, iter_op, result_op, init_val=init_val)
  prg.subsample(ctx.cl_queue, (N*C, Yout, Xout), None,
                ret, input, uint2(Xout, Yout), uint2(Xin, Yin),
                uint2(*kernel_size[::-1]), uint2(px, py), np.int32(input.size))
  ctx.data = np.empty((N, C, Yout, Xout)) # set shape expectation on tensor instance
  return ret

<<<<<<< HEAD
@functools.lru_cache()
=======
>>>>>>> df64658a
def cl_supsample_krnl_build(cl_ctx, result_op):
  prg = """
  __kernel void supsample(__global float *output, __global const float *input, uint2 osize, uint2 isize,
                          uint2 kernel_size, int nelem) {
    int3 gid = (int3)(get_global_id(2), get_global_id(1), get_global_id(0));
    int oid = gid.x + osize.x*(gid.y + osize.y*gid.z);
    int iid = (gid.x/kernel_size.x) + isize.x*((gid.y/kernel_size.y) + isize.y*gid.z);
    if (gid.x/kernel_size.x < isize.x && gid.y/kernel_size.y < isize.y) {
      output[oid] = """+result_op+""";
    }
  }"""
  return clbuild(cl_ctx, prg)

def supersample_op(ctx, input, out_shape, kernel_size, result_op):
  (N, C, Yin, Xin), (Yout, Xout) = input.shape, out_shape[2:]
  py,px = kernel_size
  ret = buffer_zeros(ctx, out_shape)
  prg = cl_supsample_krnl_build(ctx.cl_ctx, result_op)
  prg.supsample(ctx.cl_queue, (N*C, Yout, Xout), None,
                ret, input, uint2(Xout, Yout), uint2(Xin, Yin), uint2(px, py), np.int32(input.size))
  ctx.data = np.empty((N, C, Yout, Xout)) # set shape expectation on tensor instance
  return ret

def binary_op(ctx, code, x, y):
  if len(x.shape) != len(y.shape) and y.shape != (1,):
    raise Exception("shape mismatch in binop %s: %r %r" % (code, x.shape, y.shape))
  xdiv = 1
  ydiv = 1
  if x.shape != y.shape:
    # special case broadcasting
    # TODO: make general
    if len(y.shape) == 4 and x.shape[0:2] == y.shape[0:2] and y.shape[2] == 1 and y.shape[3] == 1:
      ydiv = x.shape[2] * x.shape[3]
    elif len(y.shape) == 4 and x.shape[0:2] == y.shape[0:2] and x.shape[2] == 1 and x.shape[3] == 1:
      xdiv = y.shape[2] * y.shape[3]
    elif len(x.shape) == 2 and x.shape[0] == y.shape[0] and y.shape[1] == 1:
      ydiv = x.shape[1]
    elif np.prod(y.shape) == 1:
      ydiv = np.prod(x.shape)
    else:
      raise Exception("binary op shape mismatch: %r != %r" % (x.shape, y.shape))
  ret = buffer_like(ctx, x if np.prod(x.shape) >= np.prod(y.shape) else y)
  prg = clbuild(ctx.cl_ctx, """
  __kernel void binop(__global const float *a_g, __global const float *b_g, __global float *res_g,
                      int xdiv, int ydiv) {
    int gid = get_global_id(0);
    float a = a_g[gid/xdiv];
    float b = b_g[gid/ydiv];
    res_g[gid] = """+code+""";
  }""")
  prg.binop(ctx.cl_queue, [np.prod(ret.shape)], None, x, y, ret, np.int32(xdiv), np.int32(ydiv))
  return ret

def unary_op(ctx, code, x):
  ret = buffer_like(ctx, x)
  prg = clbuild(ctx.cl_ctx, """
  __kernel void unop(__global const float *a_g, __global float *res_g) {
    int gid = get_global_id(0);
    float a = a_g[gid];
    res_g[gid] = """+code+""";
  }""")
  prg.unop(ctx.cl_queue, [np.prod(ret.shape)], None, x, ret)
  return ret

def reduce_op(ctx, code, code2, input, osize):
  ret = buffer_new(ctx, osize)
  prg = clbuild(ctx.cl_ctx, """
  __kernel void reduce(__global const float *a_g, int sz, __global float *res_g) {
    int gid = get_global_id(0);
    float out = 0.0;
    for (int x = 0; x < sz; x++) {
      float a = a_g[gid*sz + x];
      """+code+""";
    }
    res_g[gid] = """+code2+""";
  }""")
  prg.reduce(ctx.cl_queue, osize, None, input, np.int32(np.prod(input.shape) // np.prod(osize)), ret)
  return ret

# ***** now for the ops themselves *****

class Add(Function):
  @staticmethod
  def forward(ctx, x, y):
    return binary_op(ctx, 'a+b', x, y)

  @staticmethod
  def backward(ctx, grad_output):
    return grad_output, grad_output
register('add', Add, gpu=True)

class Sub(Function):
  @staticmethod
  def forward(ctx, x, y):
    return binary_op(ctx, 'a-b', x, y)

  @staticmethod
  def backward(ctx, grad_output):
    not_grad_output = unary_op(ctx, '-a', grad_output)
    return grad_output, not_grad_output
register('sub', Sub, gpu=True)

class Mul(Function):
  @staticmethod
  def forward(ctx, x, y):
    ctx.save_for_backward(x, y)
    return binary_op(ctx, 'a*b', x, y)

  @staticmethod
  def backward(ctx, grad_output):
    x,y = ctx.saved_tensors
    return binary_op(ctx, 'a*b', y, grad_output),\
           binary_op(ctx, 'a*b', x, grad_output)
register('mul', Mul, gpu=True)

class Pow(Function):
  @staticmethod
  def forward(ctx, x, y):
    ctx.save_for_backward(x, y)
    return binary_op(ctx, 'pow(a,b)', x, y)

  @staticmethod
  def backward(ctx, grad_output):
    x,y = ctx.saved_tensors
    gradx = binary_op(ctx, 'a*b', grad_output,
                      binary_op(ctx, 'b * (pow((float)a, (float)(b-1.0)))', x, y))
    grady = binary_op(ctx, 'a*b', grad_output,
                      binary_op(ctx, 'pow(a, (float)b) * log(a);', x, y))
    return gradx, grady
register('pow', Pow, gpu=True)

class Sum(Function):
  @staticmethod
  def forward(ctx, input):
    ctx.save_for_backward(input)
    return reduce_op(ctx, "out += a", "out", input, (1,))

  @staticmethod
  def backward(ctx, grad_output):
    input, = ctx.saved_tensors
    ret = buffer_like(ctx, input)

    prg = clbuild(ctx.cl_ctx, """
    __kernel void fill(__global const float *a_g, __global float *res_g) {
      int gid = get_global_id(0);
      res_g[gid] = a_g[0];
    }""")
    prg.fill(ctx.cl_queue, [np.prod(ret.shape)], None, grad_output, ret)
    return ret

register('sum', Sum, gpu=True)

class Dot(Function):
  @staticmethod
  def forward(ctx, input, weight):
    assert input.shape[1] == weight.shape[0]
    isize = np.int32(input.shape[0])
    msize = np.int32(input.shape[1])
    osize = np.int32(weight.shape[1])
    one = np.int32(1)
    ret = buffer_new(ctx, (isize, osize))

    prg = clbuild(ctx.cl_ctx, """
    __kernel void matmul(
        __global const float *input,
        __global const float *weight,
        __global float *res,
        int is0, int is1, int msize,
        int ws0, int ws1, int osize
   ) {
      int X = get_global_id(0); // isize
      int Y = get_global_id(1); // osize

      float ret = 0.0;
      for (int x = 0; x < msize; x++) {
        ret += input[X * is0 + x * is1] * weight[Y * ws0 + x * ws1];
      }

      res[X * osize + Y] = ret;
    }""")
    ctx.save_for_backward(input, weight, prg)
    # (isize,msize) x (msize,osize) = (isize,osize)
    prg.matmul(ctx.cl_queue, [isize, osize], None,
      input, weight, ret,
      msize, one, msize, one, osize, osize)
    return ret

  @staticmethod
  def backward(ctx, grad_output):
    input, weight, prg = ctx.saved_tensors
    isize = np.int32(input.shape[0])
    msize = np.int32(input.shape[1])
    osize = np.int32(weight.shape[1])
    one = np.int32(1)

    grad_input = buffer_like(ctx, input)
    grad_weight = buffer_like(ctx, weight)

    # (isize,osize) x (msize,osize) = (isize,msize)
    prg.matmul(ctx.cl_queue, [isize, msize], None,
      grad_output, weight, grad_input,
      osize, one, osize, osize, one, msize)

    # (isize,msize) x (isize,osize) = (msize,osize)
    prg.matmul(ctx.cl_queue, [msize, osize], None,
      input, grad_output, grad_weight,
      one, msize, isize, one, osize, osize)

    return grad_input, grad_weight
register('dot', Dot, gpu=True)
register('matmul', Dot, gpu=True)

# ************* simple ops *************

class Pad2D(Function):
  @staticmethod
  def forward(ctx, x, padding=None):
    bs,cin,iy,ix = x.shape
    oy,ox = iy+padding[2]+padding[3], ix+padding[0]+padding[1]
    ret = buffer_zeros(ctx, (bs, cin, oy, ox))

    prg = clbuild(ctx.cl_ctx, """
    __kernel void pad2d(__global const float *input, __global float *output,
                        int ipx, int ipy, int py, int px, int oy, int ox, int iy, int ix) {
      int BC = get_global_id(0);
      int Y = get_global_id(1);
      int X = get_global_id(2);

      int iptr = BC*iy*ix + (Y+ipy)*ix + ipx + X;
      int optr = BC*oy*ox + (Y+py)*ox + px + X;

      output[optr] = input[iptr];
    }""")
    ctx.save_for_backward(padding, prg)
    prg.pad2d(ctx.cl_queue, [bs*cin, iy, ix], None,
        x, ret,
        np.int32(0), np.int32(0), np.int32(padding[2]), np.int32(padding[0]),
        np.int32(oy), np.int32(ox), np.int32(iy), np.int32(ix)
      )
    return ret

  @staticmethod
  def backward(ctx, grad_output):
    padding, prg = ctx.saved_tensors
    bs, cin, iy, ix = grad_output.shape
    oy, ox = iy - padding[2] - padding[3], ix - padding[0] - padding[1]
    ret = buffer_new(ctx, (bs, cin, oy, ox))
    prg.pad2d(ctx.cl_queue, [bs*cin, oy, ox], None,
              grad_output, ret,
              np.int32(padding[2]), np.int32(padding[0]), np.int32(0), np.int32(0),
              np.int32(oy), np.int32(ox), np.int32(iy), np.int32(ix)
              )
    return ret
register('pad2d', Pad2D, gpu=True)

class Reshape(Function):
  @staticmethod
  def forward(ctx, x, shape):
    ctx.save_for_backward(x.shape)
    ss = list(shape)

    # I'm sorry for this code
    tsum = 1
    for s in ss:
      if s != -1:
        tsum *= s
    for i,s in enumerate(ss):
      if s == -1:
        ss[i] = np.prod(x.shape) // tsum
    assert np.prod(x.shape) == np.prod(ss)
    x.shape = tuple(ss)
    return x

  @staticmethod
  def backward(ctx, grad_output):
    in_shape, = ctx.saved_tensors
    grad_output.shape = in_shape
    return grad_output
register('reshape', Reshape, gpu=True)

# ************* activation ops *************

class ReLU(Function):
  @staticmethod
  def forward(ctx, input):
    ctx.save_for_backward(input)
    return unary_op(ctx, 'max(a, (float)0.)', input)

  @staticmethod
  def backward(ctx, grad_output):
    input, = ctx.saved_tensors
    return binary_op(ctx, 'a * (b >= 0)', grad_output, input)
register('relu', ReLU, gpu=True)

class Sigmoid(Function):
  @staticmethod
  def forward(ctx, input):
    ret = unary_op(ctx, '1./(1+exp(-a))', input)
    ctx.save_for_backward(ret)
    return ret

  @staticmethod
  def backward(ctx, grad_output):
    ret, = ctx.saved_tensors
    return binary_op(ctx, 'a * (b * (1 - b));', grad_output, ret)
register('sigmoid', Sigmoid, gpu=True)

class AvgPool2D(Function):
  @staticmethod
  def forward(ctx, input, kernel_size=(2, 2)):
    iter_op = "group_res += input[iid]"
    result_op = "group_res / (kernel_size.x * kernel_size.y)"
    ret = subsample_op(ctx, input, kernel_size, kernel_size, iter_op, result_op)
    ctx.save_for_backward(input.shape)
    return ret

  @staticmethod
  def backward(ctx, grad_output):
    orig_shape, = ctx.saved_tensors
    result_op = "input[iid] / (kernel_size.x * kernel_size.y)"
    return supersample_op(ctx, grad_output, orig_shape, ctx.kernel_size, result_op)
register('avg_pool2d', AvgPool2D, gpu=True)

class MaxPool2D(Function):
  @staticmethod
  def forward(ctx, input, kernel_size=(2, 2)):
    init_val = "FLT_MIN"
    iter_op = "group_res = max(group_res, input[iid])"
    result_op = "group_res"
    return subsample_op(ctx, input, kernel_size, kernel_size, iter_op, result_op, init_val=init_val)

  @staticmethod
  def backward(ctx, grad_output):
    raise NotImplementedError("GPU MaxPool2D.backward() not implemented")
register('max_pool2d', MaxPool2D, gpu=True)

class LogSoftmax(Function):
  @staticmethod
  def forward(ctx, input):
    # TODO: stability?
    lsum = reduce_op(ctx, "out += exp(a)", "log(out)", input, (input.shape[0],1))
    output = binary_op(ctx, 'a-b', input, lsum)
    ctx.save_for_backward(output)
    return output

  @staticmethod
  def backward(ctx, grad_output):
    output, = ctx.saved_tensors

    grad_input = buffer_like(ctx, grad_output)
    prg = clbuild(ctx.cl_ctx, """
    __kernel void lsmsub2(__global const float *grad_output, __global const float *output, int sz,
                          __global float *grad_input) {
      int gid = get_global_id(0);
      int gidsz = gid*sz;
      int gid2 = get_global_id(1);

      // TODO: this is repeated in many kernels
      float acc = 0.0;
      for (int x = 0; x < sz; x++) {
        acc += grad_output[gidsz + x];
      }

      grad_input[gidsz + gid2] = grad_output[gidsz + gid2] - exp(output[gidsz + gid2]) * acc;
    }""")
    prg.lsmsub2(ctx.cl_queue, [grad_output.shape[0], grad_output.shape[1]], None,
      grad_output, output, np.int32(grad_output.shape[1]), grad_input)

    return grad_input
register('logsoftmax', LogSoftmax, gpu=True)

# ************* conv ops *************

class Conv2D(Function):
  @staticmethod
  def forward(ctx, x, w, stride=1, groups=1):
    if type(ctx.stride) == int:
      ctx.stride = (ctx.stride, ctx.stride)
    cout,cin,H,W = w.shape
    ys,xs = ctx.stride
    bs,cin_,iy,ix = x.shape
    oy,ox = (iy-(H-ys))//ys, (ix-(W-xs))//xs
    assert cin*ctx.groups == cin_
    assert cout % ctx.groups == 0
    rcout = cout//ctx.groups
    
    ctx.save_for_backward(x,w)

    # output buffer
    ret = buffer_new(ctx, (bs, cout, oy, ox))

    prg = clbuild(ctx.cl_ctx, """
    __kernel void conv(__global const float *input, __global const float *weight, __global float *output,
      int H, int W, int groups, int rcout, int cin, int oy, int ox, int iy, int ix, int ys, int xs) {

      int B = get_global_id(0)/(groups*rcout);  // range 0-bs
      int g = (get_global_id(0)/rcout)%groups;
      int c = get_global_id(0) % rcout;

      int Y = get_global_id(1);  // range 0-oy
      int X = get_global_id(2);  // range 0-ox
      int IY = Y*ys;
      int IX = X*xs;

      // input  = (bs, groups, cin, iy, ix)
      // weight = (groups, rcout, cin, H, W)
      // output = (bs, groups, rcout, oy, ox)
      float acc = 0.0;
      for (int ci = 0; ci < cin; ci++) {
        for (int y = IY; y < IY+H; y++) {
          for (int x = IX; x < IX+W; x++) {
            acc += input[B*groups*cin*iy*ix + g*cin*iy*ix + ci*iy*ix + y*ix + x] * \
              weight[g*rcout*cin*H*W + c*cin*H*W + ci*H*W + (y-IY)*W + (x-IX)];
          }
        }
      }
      output[B*groups*rcout*oy*ox + g*rcout*oy*ox + c*oy*ox + Y*ox + X] = acc;
    }""")

    prg.conv(ctx.cl_queue, [bs*groups*rcout, oy, ox], None,
      x, w, ret,
      np.int32(H), np.int32(W),
      np.int32(groups), np.int32(rcout), np.int32(cin),
      np.int32(oy), np.int32(ox),
      np.int32(iy), np.int32(ix),
      np.int32(ys), np.int32(xs)
    )
    return ret

  @staticmethod
  def backward(ctx, grad_output):
    bs,_,oy,ox = grad_output.shape

    x, w = ctx.saved_tensors

    cout,cin,H,W = w.shape
    ys,xs = ctx.stride
    bs,cin_,iy,ix = x.shape
    oy,ox = (iy-(H-ys))//ys, (ix-(W-xs))//xs
    assert cin*ctx.groups == cin_
    assert cout % ctx.groups == 0
    rcout = cout//ctx.groups

    dx = buffer_new(ctx, (bs, cin_, iy, ix))
    dw = buffer_new(ctx, (cout, cin, H, W))

    prg = clbuild(ctx.cl_ctx, """
    __kernel void convw(__global const float *tensx, 
                       __global const float *ggg, 
                       __global float *dw,
      int H, int W, int groups, int rcout, int cin, int oy, int ox, int iy, int ix, int ys, int xs, int bs) {

      int g = get_global_id(0)/(rcout*cin) ; // range 0-groups
      int c = (get_global_id(0)/(cin)) %rcout; // range 0-rcout
      int ci = get_global_id(0) % cin;        // range 0-cin

      int y = get_global_id(1);  // range 0-H
      int x = get_global_id(2);  // range 0-W

      // tensx  = (bs, groups*cin, iy, ix)
      // tensw = (groups*rcout, cin, H, W)
      // ggg = (bs, groups*rout, oy, ox)
      float acc = 0.0;
      for (int Y = 0; Y < oy; Y++) {
        for (int X = 0; X < ox; X++) {
          for (int B = 0; B < bs; B++) {
            acc += ggg[B*groups*rcout*oy*ox + 
            +g*rcout*oy*ox + c*oy*ox + Y*ox + X]*tensx[B*groups*cin*iy*ix 
            + g*cin*iy*ix + ci*iy*ix + (Y*ys+y)*ix + X*xs+x];
          }
        }
      }
      dw[g*rcout*cin*H*W + c*cin*H*W + ci*H*W + y*W + x] = acc;
    }
    __kernel void convx(__global const float *tensw, 
                       __global const float *ggg, 
                       __global float *dx,
      int H, int W, int groups, int rcout, int cin, int oy, int ox, int iy, int ix, int ys, int xs, int bs) {
      
      int B = get_global_id(0);
      int g = get_global_id(1);
      int ci = get_global_id(2);

      for (int y = 0; y < iy; y++) {
        for (int x = 0; x < ix; x++) {
          dx[B*groups*cin*iy*ix + g*cin*iy*ix + ci*iy*ix + y*ix +x] = 0.0;
        }
      }
      for (int c = 0; c < rcout; c++) {
        for (int Y = 0; Y < oy; Y++) {
          for (int X = 0; X < ox; X++) {
            for (int y = 0; y < H; y++) {
              for (int x = 0; x < W; x++) {
                dx[B*groups*cin*iy*ix + g*cin*iy*ix + ci*iy*ix + (Y*ys+y)*ix + X*xs+x]+= ggg[B*groups*rcout*oy*ox + g*rcout*oy*ox + c*oy*ox + Y*ox + X]*tensw[g*rcout*cin*H*W + c*cin*H*W + ci*H*W + y*W + x];
              }
            }
          }
        }
      }
    }
    """)

    prg.convw(ctx.cl_queue, [ctx.groups*rcout*cin, H, W], None,
      x, grad_output, dw,
      np.int32(H), np.int32(W),
      np.int32(ctx.groups), np.int32(rcout), np.int32(cin),
      np.int32(oy), np.int32(ox),
      np.int32(iy), np.int32(ix),
      np.int32(ys), np.int32(xs),
      np.int32(bs)
    )
    prg.convx(ctx.cl_queue, [bs, ctx.groups, cin], None,
      w, grad_output, dx,
      np.int32(H), np.int32(W),
      np.int32(ctx.groups), np.int32(rcout), np.int32(cin),
      np.int32(oy), np.int32(ox),
      np.int32(iy), np.int32(ix),
      np.int32(ys), np.int32(xs),
      np.int32(bs)
    )
    
    return dx, dw


register('conv2d', Conv2D, gpu=True)
"""
"""<|MERGE_RESOLUTION|>--- conflicted
+++ resolved
@@ -24,13 +24,9 @@
 def clbuild(cl_ctx, prg):
   return cl.Program(cl_ctx, prg).build()
 
-<<<<<<< HEAD
-@functools.lru_cache()
-=======
 def uint2(x, y):
   return np.array((x,y), dtype=cl.cltypes.uint2)
 
->>>>>>> df64658a
 def cl_subsample_krnl_build(cl_ctx, iter_op, result_op, init_val=0):
   prg = """
   __kernel void subsample(__global float *output, __global const float *input, uint2 osize, uint2 isize,
@@ -62,10 +58,6 @@
   ctx.data = np.empty((N, C, Yout, Xout)) # set shape expectation on tensor instance
   return ret
 
-<<<<<<< HEAD
-@functools.lru_cache()
-=======
->>>>>>> df64658a
 def cl_supsample_krnl_build(cl_ctx, result_op):
   prg = """
   __kernel void supsample(__global float *output, __global const float *input, uint2 osize, uint2 isize,
