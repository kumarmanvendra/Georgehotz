--- conflicted
+++ resolved
@@ -1,11 +1,8 @@
 import math
 from typing import Optional, Union, Tuple
 from tinygrad.tensor import Tensor
-<<<<<<< HEAD
-from tinygrad.helpers import prod, dtypes
-=======
+
 from tinygrad.helpers import prod, all_int
->>>>>>> 902f00b0
 
 class BatchNorm2d:
   def __init__(self, sz, eps=1e-5, affine=True, track_running_stats=True, momentum=0.1):
@@ -18,7 +15,7 @@
     self.num_batches_tracked = Tensor.zeros(1, requires_grad=False)
 
   def __call__(self, x:Tensor):
-    half = x.dtype == dtypes.half
+    half = x.dtype == all_int
     x = x.float() if half else x
     if Tensor.training:
       # This requires two full memory accesses to x
