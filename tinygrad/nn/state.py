--- conflicted
+++ resolved
@@ -9,10 +9,10 @@
 safe_dtypes = {"F16": dtypes.float16, "F32": dtypes.float32, "U8": dtypes.uint8, "I8": dtypes.int8, "I32": dtypes.int32, "I64": dtypes.int64, "BF16": dtypes.bfloat16}
 inverse_safe_dtypes = {v:k for k,v in safe_dtypes.items()}
 
-def cast_bfloat16(t:Union[Tensor, Any]) -> Union[Tensor, Any]:
-  return t.bitcast(dtypes.uint16).to("CPU").cast(dtypes.uint32).mul(1<<16).bitcast(dtypes.float32).to(Device.DEFAULT).half()
+def cast_bfloat16(t:Union[Tensor, Any]) -> Union[Tensor, Any]: # is there a better way to support torch.Tensor instead of Any?
+  return t.cast(dtypes.uint16).to(Device.DEFAULT).cast(dtypes.uint32).mul(1<<16).bitcast(dtypes.float32).half()
 
-# safetensors format support
+# safetensors support
 
 def safe_load_metadata(fn:Union[Tensor,str]) -> Tuple[Tensor, int, Any]:
   t = fn if isinstance(fn, Tensor) else Tensor.empty(os.stat(fn).st_size, dtype=dtypes.uint8, device=f"disk:{fn}")
@@ -85,13 +85,8 @@
     # upstream LLaMA also does this conversion:
     # https://github.com/facebookresearch/llama/blob/6c7fe276574e78057f917549435a2554000a876d/llama/generation.py#L95
     # TODO: should this be done in the example instead? or maybe we don't need this anymore with better bfloat16 support
-<<<<<<< HEAD
     if storage[1] == dtypes.bfloat16: ret = cast_bfloat16(ret)
-      #ret = ret.to("LLVM").half().to(Device.DEFAULT)
-=======
-    if storage[1] == dtypes.bfloat16: ret = ret.cast(dtypes.uint16).to(Device.DEFAULT).cast(dtypes.uint32).mul(1<<16).contiguous().bitcast(dtypes.float32).half()
     else: ret = ret.cast(storage[1])
->>>>>>> 2d0e38e2
 
     # 7 lines to deal with permuted tensors. NOTE: this currently requires reading off the disk
     shape_strides = [(s, st) for s,st in zip(size, stride) if s != 1]
