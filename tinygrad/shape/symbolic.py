--- conflicted
+++ resolved
@@ -56,11 +56,7 @@
       if (b - self).min > 0 and self.min >= 0: return NumNode(0) # b - self simplifies the node
       raise RuntimeError(f"not supported: {self} // {b}")
     assert b != 0
-<<<<<<< HEAD
-    if b < 0: return (self*-1//-b)
-=======
     if b < 0: return (self*-1)//-b
->>>>>>> 56d21d77
     if b == 1: return self
 
     # the numerator of div is not allowed to be negative
