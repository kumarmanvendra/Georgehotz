--- conflicted
+++ resolved
@@ -2,13 +2,8 @@
 from __future__ import annotations
 from enum import Enum, auto
 import functools
-<<<<<<< HEAD
 from typing import Dict, Tuple, Union, List, Optional, Callable, NamedTuple
-from tinygrad.helpers import prod, DEBUG
-=======
-from typing import Dict, Tuple, Union, List, Optional, Callable, cast, NamedTuple
 from tinygrad.helpers import prod, DEBUG, partition
->>>>>>> 0b5930d4
 from tinygrad.shape.symbolic import Variable, MulNode, NumNode, Node, SumNode, is_sym_int
 
 # these ops live here
@@ -168,18 +163,11 @@
   return View(new_shape, view.strides, view.offset, mask)
 
 class ShapeTracker:
-<<<<<<< HEAD
-  __slots__ = "views"
-  def __init__(self, shape:Union[ShapeTracker, Tuple[int, ...]], views:Optional[List[View]]=None):
-    self.views: List[View] = views if views is not None else [*shape.views] if isinstance(shape, ShapeTracker) else [View(shape)]
-  def __repr__(self): return f"ShapeTracker(shape={self.views[-1].shape}, views={self.views})"
-=======
   __slots__ = "views", "var_vals"
   def __init__(self, shape:Union[ShapeTracker, Tuple[Union[Node,int], ...]], views:Optional[List[View]]=None):
-    self.views: List[View] = views if views is not None else ([*cast(ShapeTracker, shape).views] if shape.__class__ is ShapeTracker else [View(shape)])
+    self.views: List[View] = views if views is not None else ([*shape.views] if isinstance(shape, ShapeTracker) else [View(shape)])
     self.var_vals: Dict[Variable, int] = shape.var_vals if isinstance(shape, ShapeTracker) else {}
   def __repr__(self): return f"ShapeTracker(shape={self.views[-1].shape}, views={self.views}, var_vals={self.var_vals})"
->>>>>>> 0b5930d4
   def copy(self) -> ShapeTracker: return ShapeTracker(self.views[-1].shape, [*self.views])
 
   @property
@@ -260,8 +248,6 @@
     return self
 
   def reshape(self, new_shape: Tuple[Union[Node,int], ...]):
-<<<<<<< HEAD
-=======
     new_ints, new_nodes = partition(new_shape, lambda s: isinstance(s, int))
     if new_nodes and all(isinstance(s, int) for s in self.shape):
       # reshape from all int shape into shape with a variable, update the variable value
@@ -277,7 +263,6 @@
     # only check size for int shapes. we don't check symbolic here as long as the reshape itself can be done
     if all(isinstance(s, int) for s in self.shape) and all(isinstance(s, int) for s in new_shape):
       assert prod(self.shape) == prod(new_shape), f"can't reshape {self.shape} -> {new_shape}" # type: ignore  # mypy cannot resolve, all ints here
->>>>>>> 0b5930d4
     new_view, extra = _reshape(self.views[-1], new_shape)
     if extra: self.views.append(new_view)
     else: self.views[-1] = new_view
