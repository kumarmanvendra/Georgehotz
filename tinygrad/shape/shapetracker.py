# ShapeTracker allows movement operations to a buffer that don't require a copy to be made.
from __future__ import annotations
import functools, operator
from dataclasses import dataclass
<<<<<<< HEAD
from typing import Tuple, List, Optional, Dict, cast, Union, Iterable
=======
from typing import Tuple, List, Optional, Dict, Set, cast
>>>>>>> 08d09eb6
from tinygrad.ops import MovementOps
from tinygrad.helpers import prod, DEBUG, merge_dicts
from tinygrad.shape.symbolic import Variable, MulNode, Node, SumNode, NumNode, sint
from tinygrad.shape.view import View

@functools.lru_cache(maxsize=None)
def to_shape_strides(shape:Tuple[int, ...], strides:Tuple[int, ...]) -> Tuple[Tuple[int, int], ...]:
  assert len(shape) == len(strides)
  ret = [(shape[0], strides[0])] if shape else []
  for i in range(1, len(shape)):
    if ret[-1][1] == shape[i]*strides[i] or ret[-1][0] == 1:
      ret[-1] = (ret[-1][0] * shape[i], strides[i])
    elif shape[i] == 1:
      continue
    else:
      ret.append((shape[i], strides[i]))
  return tuple(ret)

def expr_node_mask(view:View, idx:Node, valid:Optional[Node]=None) -> Node:
  expr = [valid] if valid is not None else []
  if view.mask is not None:
    acc = 1
    for ns,(x,y) in reversed(list(zip(view.shape, view.mask))):
      if x != 0 or y != ns:
        base = ((idx//acc) % ns)
        expr += [base >= x, base < y]
      acc *= ns
  return Variable.ands(expr)

# generate an expression if you have a single idx variable
def expr_node(view:View, idx:Optional[Node]=None) -> Node:
  if idx is None: idx = Variable('idx', 0, prod(view.shape)-1)
  ret: List[Node] = [NumNode(view.offset) if isinstance(view.offset, int) else view.offset] if view.offset else []
  acc = 1
  for d,s in reversed(to_shape_strides(view.shape, view.strides)):
    ret.append(((idx//acc)%d)*s)
    acc *= d
  return Variable.sum(ret)

# generate an expression if you have a variable or expression for each index
def expr_idxs(view:View, idxs:Tuple[Node, ...]) -> Node:
  assert len(idxs) == len(view.shape), f"need an idx for all dimensions {idxs} vs {view.shape}"
  return Variable.sum([NumNode(view.offset) if isinstance(view.offset, int) else view.offset] + [idx*st for idx,sh,st in zip(idxs, view.shape, view.strides) if sh != 1 and st != 0])

@functools.lru_cache(maxsize=None)
def merge_views(vm2:View, vm1:View) -> Optional[View]:
  if vm2.mask or vm1.offset != 0: return None  # this isn't supported yet
  if None in (strides := ShapeTracker((vm2, vm1)).real_strides()): return None
  return View.create(vm1.shape, cast(Tuple[sint, ...], strides), vm2.offset, vm1.mask)

@functools.lru_cache(maxsize=None)
def idxs_to_idx(shape:Tuple[int, ...], idxs:Tuple[Node, ...]) -> Node:
  assert len(idxs) == len(shape), "need an idx for all dimensions"
  acc = 1
  ret = []
  for tidx,d in reversed(list(zip(idxs, shape))):
    ret.append(tidx * acc)
    acc *= d
  return Variable.sum(ret)

@dataclass(frozen=True)
class ShapeTracker:
  views: Tuple[View, ...]
  def __post_init__(self): assert isinstance(self.views, tuple) and all(isinstance(v, View) for v in self.views), "ShapeTracker must be created with a tuple of Views"

  @staticmethod
  def from_shape(shape:Tuple[sint, ...]): return ShapeTracker((View.create(shape),))

  @property
  def contiguous(self) -> bool: return len(self.views) == 1 and self.views[0].contiguous

  @property
  def shape(self) -> Tuple[sint, ...]: return self.views[-1].shape

  def size(self): return 0 if (0 in self.shape) else self.expr_idxs()[0].max+1

  def vars(self) -> Set[Variable]: return functools.reduce(operator.or_, [v.vars() for v in self.views], set())

  @property
  def var_vals(self) -> Dict[Variable, int]: return merge_dicts([dict([v.unbind()]) for v in self.vars()])

  def unbind(self) -> ShapeTracker: return ShapeTracker(tuple(v.unbind() for v in self.views))

  def to_movement_ops(self) -> List[Tuple[MovementOps, Tuple]]:
    to_apply:List[Tuple[MovementOps, Tuple]] = []
    for v in self.views:
      real_shape = tuple(y-x for x,y in v.mask) if v.mask else v.shape
      real_offset = v.offset + (sum(x*st for (x,_),st in zip(v.mask, v.strides)) if v.mask else 0)
      # first, we apply the offset
      # then, we make it the correct shape
      # then, we apply permutations
      to_apply.append((MovementOps.AS_STRIDED, (tuple([s if st != 0 else 1 for s,st in zip(real_shape, v.strides)]), v.strides, real_offset)))
      # then, we apply pre expand pads
      if v.mask is not None:
        pre_expand_pads = tuple((x,s-y) if st != 0 else (0,0) for (x,y),s,st in zip(v.mask, v.shape, v.strides))
        post_expand_pads = tuple((x,s-y) if st == 0 else (0,0) for (x,y),s,st in zip(v.mask, v.shape, v.strides))
        if any(x != (0,0) for x in pre_expand_pads):
          to_apply.append((MovementOps.PAD, pre_expand_pads))
          real_shape = tuple(x+s[0]+s[1] for x,s in zip(real_shape, pre_expand_pads))
      # then, we do any expands
      # NOTE: this is a good idea even without masks, since torch doesn't support negative strides and has to make a copy
      if any(s != 1 and st == 0 for s,st in zip(real_shape, v.strides)): to_apply.append((MovementOps.EXPAND, real_shape))
      # lastly, we apply post expand pads
      if v.mask is not None and any(x != (0,0) for x in post_expand_pads): to_apply.append((MovementOps.PAD, post_expand_pads))
    return to_apply

  # NOTE: if a stride is not always valid, it will be None
  def real_strides(self, ignore_valid=False) -> Tuple[Optional[sint], ...]:
    if len(self.views) == 1 and self.views[-1].mask is None: return self.views[-1].strides
    idxs: List[Node] = [Variable(f"idx{i}", 0, s-1) for i,s in enumerate(self.shape)]
    idx, valid = self.expr_idxs(idxs)
    ret: List[Optional[sint]] = [None] * len(self.views[-1].shape)
    for this_dim in (idx.nodes if isinstance(idx, SumNode) else [idx]):
      idx_maybe, stride_maybe = (this_dim.a, this_dim.b) if isinstance(this_dim, MulNode) else (this_dim, 1)
      try: ret[idxs.index(idx_maybe)] = stride_maybe
      except ValueError: pass
    idx_vars, valid_vars = idx.vars(), valid.vars()
    for i,tidx in enumerate(idxs):
      if tidx in valid_vars and not ignore_valid: ret[i] = None
      elif tidx not in idx_vars: ret[i] = 0
    return tuple(ret)

  def unit_stride_axes(self, ignore_valid=False) -> List[int]: return [i for i,st in enumerate(self.real_strides(ignore_valid)) if st == 1]

  def _expr_idx(self, idx:Node, valid:Node) -> Tuple[Node, Node]:
    for v in reversed(self.views[0:-1]):
      if valid.max == 0: return NumNode(-1), valid
      valid = expr_node_mask(v, idx, valid)
      idx = expr_node(v, idx)
    return idx, valid

  def simplify(self) -> ShapeTracker:
    if len(self.views) >= 2:
      if (new_view := merge_views(self.views[-2], self.views[-1])) is not None:
        if DEBUG >= 4: print(f"st simplify : {self.views[-2]} + {self.views[-1]} = {new_view}")
        return ShapeTracker(self.views[:-2] + (new_view,)).simplify()
    return self

  def expr_idxs(self, idxs:Optional[Iterable[Node]]=None):
    if idxs is None: idxs = [Variable(f"idx{i}", 0, s-1) for i,s in enumerate(self.shape)]
    idx = expr_idxs(self.views[-1], tuple(idxs))
    valid = expr_node_mask(self.views[-1], idxs_to_idx(self.views[-1].shape, tuple(idxs)))
    return self._expr_idx(idx, valid)

  def expr_node(self, idx:Union[Node,str]='idx'):
    if isinstance(idx, str): idx = Variable(idx, 0, prod(self.shape)-1)
    return self._expr_idx(expr_node(self.views[-1], idx), expr_node_mask(self.views[-1], idx))

  def axis_is_masked(self, axis:int) -> bool:
    _, valid = self.expr_idxs()
    return f'idx{axis}' in [v.expr for v in valid.vars()]

  # *** under this line are the movement ops ***

  def pad(self, arg: Tuple[Tuple[int, int], ...]) -> ShapeTracker: return ShapeTracker(self.views[0:-1] + (self.views[-1].pad(arg), ))
  def shrink(self, arg: Tuple[Tuple[sint, sint], ...]) -> ShapeTracker: return ShapeTracker(self.views[0:-1] + (self.views[-1].shrink(arg), ))
  def expand(self, new_shape: Tuple[sint, ...]) -> ShapeTracker: return ShapeTracker(self.views[0:-1] + (self.views[-1].expand(new_shape), ))
  def permute(self, axis: Tuple[int, ...]) -> ShapeTracker: return ShapeTracker(self.views[0:-1] + (self.views[-1].permute(axis), ))
  def stride(self, mul: Tuple[int, ...]) -> ShapeTracker: return ShapeTracker(self.views[0:-1] + (self.views[-1].stride(mul), ))

  def reshape(self, new_shape: Tuple[sint, ...]) -> ShapeTracker:
    if (new_view := self.views[-1].reshape(new_shape)) is None:
      extra_view = View.create(new_shape)
      # last chance to merge. TODO: move into View
      if (merged_view := merge_views(self.views[-1], extra_view)) is not None:
        return ShapeTracker(self.views[0:-1] + (merged_view,))
      return ShapeTracker(self.views + (extra_view, ))
    return ShapeTracker(self.views[0:-1] + (new_view,))

# returns the axes to create new_shape if new_shape can be created by combining axis from old_shape
# TODO: if we remove movementops from lazy.py we can delete this
def get_contraction(old_shape:Tuple[sint, ...], new_shape:Tuple[sint, ...]) -> Optional[List[List[int]]]:
  # Pre-allocate all groups.
  axis_groups: List[List[int]] = [[] for _ in range(len(new_shape))]
  # Index for new_shape and axis_groups.
  i: int = 0
  old_shape_i: int = 0
  while old_shape_i < len(old_shape):
    # 1s exist in new_shape only will lead to empty axes group creations.
    if new_shape[i] == 1 and old_shape[old_shape_i] != 1:
      if i < len(new_shape) - 1: i += 1
    else:
      axis_groups[i].append(old_shape_i)
      axis_group_size = prod([old_shape[x] for x in axis_groups[i]])
      # Move to next axes group if total size of all dimensions match.
      if axis_group_size == new_shape[i]:
        if i < len(new_shape) - 1: i += 1
      elif axis_group_size > new_shape[i]: return None
      old_shape_i += 1
  return axis_groups<|MERGE_RESOLUTION|>--- conflicted
+++ resolved
@@ -2,11 +2,7 @@
 from __future__ import annotations
 import functools, operator
 from dataclasses import dataclass
-<<<<<<< HEAD
-from typing import Tuple, List, Optional, Dict, cast, Union, Iterable
-=======
-from typing import Tuple, List, Optional, Dict, Set, cast
->>>>>>> 08d09eb6
+from typing import Tuple, List, Optional, Dict, Set, cast, Union, Iterable
 from tinygrad.ops import MovementOps
 from tinygrad.helpers import prod, DEBUG, merge_dicts
 from tinygrad.shape.symbolic import Variable, MulNode, Node, SumNode, NumNode, sint
