from __future__ import annotations
import functools, operator
from dataclasses import dataclass
from typing import Tuple, List, Optional, Dict, cast
from tinygrad.helpers import prod, all_int
from tinygrad.shape.symbolic import Node, NumNode, Variable, VariableOrNum, Set, sint

@functools.lru_cache(maxsize=None)
def filter_strides(shape:Tuple[int, ...], strides:Tuple[int, ...]) -> Tuple[int, ...]:
  return tuple(stride if shp != 1 else 0 for stride, shp in zip(strides, shape))

@functools.lru_cache(maxsize=None)
def strides_for_shape(shape:Tuple[int, ...]) -> Tuple[int, ...]:
  strides = [1] if shape else []
  for d in reversed(shape[1:]): strides.append(d*strides[-1])
  return filter_strides(shape, tuple(reversed(strides)))

@functools.lru_cache(maxsize=None)
def _merge_dims(shape:Tuple[int, ...], strides:Tuple[int, ...], mask:Optional[Tuple[Tuple[int, int], ...]] = None) -> Tuple[Tuple[int, int, int], ...]:  # noqa: E501
  # merge contiguous subparts or zero strided dims. ret = List[(merged_dims, stride, merged dims w/o zero stride), ...]
  if not shape: return tuple()
  assert len(shape) == len(strides)
  ret = [(shape[0], strides[0], shape[0] if strides[0] else 0)]
  # state (0, 1, 2) -> (none, in-progress, done). wrt merging zero strided dimensions
  state = 1 if mask and strides[0] == 0 and shape[0] != 1 and mask[0][1] - mask[0][0] == 1 else 0
  for i, (sh, st) in enumerate(zip(shape[1:], strides[1:]), start=1):
    if sh == 1: continue
    if state == 1 or ret[-1][1] == sh * st: # mergeable
      ret[-1] = (ret[-1][0] * sh, st, (sh if state == 1 else ret[-1][2] * sh) if st else 0)
    else: ret.append((sh, st, sh if st else 0)) # begin new
    # merging ends with either non-zero strided dim or zero strided dim with mask range > 1
    state = 1 if (st == 0 and mask and mask[i][1] - mask[i][0] == 1) else (2 if state != 0 else 0)
  return tuple(ret)

@functools.lru_cache(maxsize=None)
def _reshape_mask(view: View, new_shape:Tuple[sint, ...]) -> Tuple[Optional[Tuple[Tuple[sint, sint], ...]], Optional[Tuple[sint, ...]], bool]:
  if view.mask is None: return view.mask, None, False
  if any(not isinstance(m[0], int) or not isinstance(m[1], int) for m in view.mask): return view.mask, None, True
  new_mask: List[Tuple[int, int]] = []

  r_masks, r_shape, r_new_shape = reversed(view.mask), reversed(view.shape), reversed(new_shape)
  curr_stride, off, offsets, old_dim, new_dim, mask = 1, 0, [], next(r_shape, 1), next(r_new_shape, 1), next(r_masks, (0,1))
  #  off represents offset while combining masks of range one & zero stride
  if mask[1] - mask[0] < 1: return ((0, 0),) * len(new_shape), None, False # invalid mask

  while len(new_mask) < len(new_shape):
    (l, r), next_stride = mask, new_dim * curr_stride

    if old_dim >= next_stride: # need to split mask.
      offsets.append(off)

      if old_dim == next_stride: # simply copy the mask and get next batch for merging
        new_mask.append((l // curr_stride, (r - 1) // curr_stride + 1))
        curr_stride, off, old_dim, new_dim, mask = 1, 0, next(r_shape, 1), next(r_new_shape, 1), next(r_masks, (0,1))
        if mask[1] - mask[0] < 1: return ((0, 0),) * len(new_shape), None, False # invalid mask

      else: # mask can only be splitted if reshape doesn't cut across the mask.
        if ((l % next_stride != 0 or r % next_stride != 0) and l // next_stride != (r - 1) // next_stride): return view.mask, None, True
        new_mask.append((l % next_stride // curr_stride, (r - 1) % next_stride // curr_stride + 1))
        curr_stride, new_dim = next_stride,  next(r_new_shape, 1) # need to get mask for next dimension

    else:
      next_mask = next(r_masks, (0, 1))
      # combine if the mask can unfold continuously
      if mask != (0, old_dim) and next_mask[1] - next_mask[0] != 1: return view.mask, None, True
      if next_mask != (0, 1) and mask != (0, 1) and (next_mask[1] - next_mask[0] == 1): off += next_mask[0] * old_dim
      mask, old_dim = (next_mask[0] * old_dim + l, (next_mask[1] - 1) * old_dim + r), old_dim * next(r_shape, 1)

  for mask in r_masks: # if the old shape has leading 1s, need to make sure their mask is (0,1)
    if mask != (0, 1): return ((0, 0),) * len(new_shape), None, False

  return tuple(reversed(new_mask)), tuple(offsets), False

@dataclass(frozen=True)
class View:
  shape:Tuple[sint, ...]
  strides:Tuple[sint, ...]
  offset:sint
  mask:Optional[Tuple[Tuple[sint, sint], ...]]
  contiguous:bool

  @staticmethod
  @functools.lru_cache(maxsize=None)
  def create(shape:Tuple[sint, ...], strides:Optional[Tuple[sint, ...]]=None, offset:sint=0, mask:Optional[Tuple[Tuple[sint, sint], ...]]=None):
    strides = filter_strides(shape, strides) if strides else strides_for_shape(shape)
    contiguous = offset == 0 and mask is None and strides == strides_for_shape(shape)
    return View(shape, strides, offset, mask, contiguous)

  def vars(self) -> Set[Variable]:
    flatten_mask = tuple(x for m in self.mask for x in m) if self.mask is not None else tuple()
    return functools.reduce(operator.or_, [x.vars() for x in self.shape+self.strides+(self.offset,)+flatten_mask if isinstance(x, Node)], set())

  def unbind(self) -> View:
    unbound_vars:Dict[VariableOrNum,Node] = {v: v.unbind()[0] for v in self.vars() if v.val is not None}
    new_shape = tuple([s if isinstance(s, int) else s.substitute(unbound_vars) for s in self.shape])
    new_strides = tuple([s if isinstance(s, int) else s.substitute(unbound_vars) for s in self.strides])
    new_offset = self.offset if isinstance(self.offset, int) else self.offset.substitute(unbound_vars)
    new_mask = tuple((a if isinstance(a, int) else a.substitute(unbound_vars), b if isinstance(b, int) else b.substitute(unbound_vars)) for (a, b) in self.mask) if self.mask is not None else None  # noqa: E501
    return View.create(new_shape, new_strides, new_offset, new_mask)

  # MovementOps live here now

  def __unsafe_resize(self, arg: Tuple[Tuple[sint, sint], ...], mask=None) -> View:
    offset = sum([s * x[0] for s, x in zip(self.strides,arg)])
    if self.mask:
      # move the old mask
      nmask = tuple([(max(0, min(mx-ax,ay-ax)), max(0, min(my-ax,ay-ax))) for (mx,my),(ax,ay) in zip(self.mask, arg)])
      # merge the masks if we have two
      mask = tuple([(max(mx1, mx2), min(my1, my2)) for (mx1, my1), (mx2, my2) in zip(nmask, mask)]) if mask is not None else nmask
    shape = [y-x for x,y in arg]
    return View.create(tuple(s.b if isinstance(s, NumNode) else s for s in shape), self.strides, self.offset+offset, mask)

  @functools.lru_cache(maxsize=None)  # pylint: disable=method-cache-max-size-none
  def pad(self, arg: Tuple[Tuple[int, int], ...]) -> View:
    assert all((b>=0 and e>=0) for b,e in arg) and len(arg) == len(self.shape)
    if any(b or e for b, e in arg):
      zvarg = tuple([(-b,s+e) for s,(b,e) in zip(self.shape, arg)])
      mask = tuple([(b,s+b) for s,(b,_) in zip(self.shape, arg)])
      return self.__unsafe_resize(zvarg, mask=mask)
    return self

  @functools.lru_cache(maxsize=None)  # pylint: disable=method-cache-max-size-none
  def shrink(self, arg: Tuple[Tuple[sint, sint], ...]) -> View:
    assert all((0<=b<=e<=s) for s,(b,e) in zip(self.shape,arg)) and len(arg) == len(self.shape), f"invalid shrink {arg} for {self.shape}"
    return self.__unsafe_resize(arg)

  @functools.lru_cache(maxsize=None)  # pylint: disable=method-cache-max-size-none
  def expand(self, new_shape: Tuple[sint, ...]) -> View:
    if len(new_shape) != len(self.shape): raise ValueError(f"expand arg {new_shape=} must have same number of dimensions as shape {self.shape=}")
    if 0 in self.shape:
      assert all((s == x == 0) or (s > 0 and (x % s) == 0) for s,x in zip(self.shape, new_shape)), f"can't expand {self.shape} into {new_shape}"
      return View.create(new_shape)
    assert all((s == x or (s == 1 and st == 0)) for s,x,st in zip(self.shape, new_shape, self.strides)), f"can't expand {self.shape} into {new_shape}"
    # NOTE: can the mask ever be (0,0)?
    mask = tuple([(((0,0) if m != (0,1) else (0,ns)) if s != ns else m) for m,s,ns in zip(self.mask, self.shape, new_shape)]) if self.mask else None
    return View.create(new_shape, self.strides, self.offset, mask)

  @functools.lru_cache(maxsize=None)  # pylint: disable=method-cache-max-size-none
  def permute(self, axis: Tuple[int, ...]) -> View:
<<<<<<< HEAD
    assert all(isinstance(x, int) and  0 <= x < len(self.shape) for x in axis), f"invalid permute {axis} for {self.shape}"
    assert len(set(axis)) == len(axis) == len(self.shape), f"can't permute {self.shape} with {axis}"
    return View.create(tuple([self.shape[a] for a in axis]), tuple([self.strides[a] for a in axis]), self.offset, tuple([self.mask[a] for a in axis]) if self.mask is not None else None)
=======
    assert all(isinstance(x, int) and x >= 0 and x < len(self.shape) for x in axis), f"invalid permute {axis} for {self.shape}"
    assert len(set(axis)) == len(axis) and len(axis) == len(self.shape), f"can't permute {self.shape} with {axis}"
    return View.create(tuple([self.shape[a] for a in axis]), tuple([self.strides[a] for a in axis]), self.offset, tuple([self.mask[a] for a in axis]) if self.mask is not None else None)  # noqa: E501
>>>>>>> 26f49869

  @functools.lru_cache(maxsize=None)  # pylint: disable=method-cache-max-size-none
  def stride(self, mul: Tuple[int, ...]) -> View:
    # except for the negative case, you can build this from the others. invertible in the negative case
    assert all(isinstance(x, int) and x != 0 for x in mul), f"invalid stride {mul} for {self.shape}"
    strides = tuple([z*m for z,m in zip(self.strides, mul)])
    new_shape = tuple([(s+(abs(m)-1))//abs(m) for s,m in zip(self.shape, mul)])
    offset = sum([(s-1)*z for s,z,m in zip(self.shape, self.strides, mul) if m < 0])
    mask = tuple([(((mx if m > 0 else s-my)+(abs(m)-1))//abs(m), ((my if m > 0 else s-mx)+(abs(m)-1))//abs(m)) for (mx,my),s,m in zip(self.mask, self.shape, mul)]) if self.mask is not None else None  # noqa: E501
    return View.create(new_shape, strides, self.offset + offset, mask)

  @functools.lru_cache(maxsize=None)  # pylint: disable=method-cache-max-size-none
  def reshape(self, new_shape: Tuple[sint, ...]) -> Optional[View]:
    if self.shape == new_shape: return self

    assert all(x >= 0 for x in new_shape), f"shape can't contain negative numbers {new_shape}"
    if 0 in self.shape:
      assert 0 in new_shape, f"cannot reshape 0 size to {new_shape}"
      return View.create(new_shape)
    # check for the same size
    if all_int(self.shape):
      assert all(isinstance(s, (int, Variable)) for s in new_shape), f"{self.shape=} -> {new_shape=} contains non (int, Variable) dim"
      if prod(self.shape) != prod([s if isinstance(s, int) else cast(Variable,s).val for s in new_shape]):
        raise ValueError(f"size mismatched, can't reshape {self.shape=} -> {new_shape=}")

    if new_shape == () and self.mask and any(mx==my for (mx,my) in self.mask): return None

    # after the asserts, it's okay to check contiguous
    if self.contiguous: return View.create(new_shape)

    strides, r_new_shape = [], reversed(new_shape)
    for merged_dim, s, real_dim in reversed(_merge_dims(self.shape, self.strides, self.mask)):
      acc, new_stride = 1, s
      while acc <= merged_dim and acc != merged_dim and (new_dim := next(r_new_shape, None)):
        strides.append(new_stride if new_dim != 1 else 0)
        if new_dim == 1: continue
        new_stride *= (new_dim if (acc :=  acc * new_dim) < real_dim else 0)
      if acc != merged_dim: break
    else:
      strides += [0] * (len(new_shape) - len(strides))
      mask, off_mask, extra = _reshape_mask(self, new_shape)
      total_offset = sum([off * s for off, s in zip(off_mask, strides)]) if off_mask else 0
      if not extra: return View.create(new_shape, tuple(reversed(strides)), self.offset - total_offset, mask)

    return None<|MERGE_RESOLUTION|>--- conflicted
+++ resolved
@@ -137,15 +137,9 @@
 
   @functools.lru_cache(maxsize=None)  # pylint: disable=method-cache-max-size-none
   def permute(self, axis: Tuple[int, ...]) -> View:
-<<<<<<< HEAD
-    assert all(isinstance(x, int) and  0 <= x < len(self.shape) for x in axis), f"invalid permute {axis} for {self.shape}"
+    assert all(isinstance(x, int) and 0 <= x < len(self.shape) for x in axis), f"invalid permute {axis} for {self.shape}"
     assert len(set(axis)) == len(axis) == len(self.shape), f"can't permute {self.shape} with {axis}"
-    return View.create(tuple([self.shape[a] for a in axis]), tuple([self.strides[a] for a in axis]), self.offset, tuple([self.mask[a] for a in axis]) if self.mask is not None else None)
-=======
-    assert all(isinstance(x, int) and x >= 0 and x < len(self.shape) for x in axis), f"invalid permute {axis} for {self.shape}"
-    assert len(set(axis)) == len(axis) and len(axis) == len(self.shape), f"can't permute {self.shape} with {axis}"
     return View.create(tuple([self.shape[a] for a in axis]), tuple([self.strides[a] for a in axis]), self.offset, tuple([self.mask[a] for a in axis]) if self.mask is not None else None)  # noqa: E501
->>>>>>> 26f49869
 
   @functools.lru_cache(maxsize=None)  # pylint: disable=method-cache-max-size-none
   def stride(self, mul: Tuple[int, ...]) -> View:
