import math, io
import numpy as np
from tinygrad.tensor import Tensor
from tinygrad.nn import BatchNorm2d
from extra.utils import get_child

class MBConvBlock:
  def __init__(self, kernel_size, strides, expand_ratio, input_filters, output_filters, se_ratio, has_se, track_running_stats=True):
    oup = expand_ratio * input_filters
    if expand_ratio != 1:
      self._expand_conv = Tensor.glorot_uniform(oup, input_filters, 1, 1)
      self._bn0 = BatchNorm2d(oup, track_running_stats=track_running_stats)
    else:
      self._expand_conv = None

    self.strides = strides
    if strides == (2,2):
      self.pad = [(kernel_size-1)//2-1, (kernel_size-1)//2]*2
    else:
      self.pad = [(kernel_size-1)//2]*4

    self._depthwise_conv = Tensor.glorot_uniform(oup, 1, kernel_size, kernel_size)
    self._bn1 = BatchNorm2d(oup, track_running_stats=track_running_stats)

    self.has_se = has_se
    if self.has_se:
      num_squeezed_channels = max(1, int(input_filters * se_ratio))
      self._se_reduce = Tensor.glorot_uniform(num_squeezed_channels, oup, 1, 1)
      self._se_reduce_bias = Tensor.zeros(num_squeezed_channels)
      self._se_expand = Tensor.glorot_uniform(oup, num_squeezed_channels, 1, 1)
      self._se_expand_bias = Tensor.zeros(oup)

    self._project_conv = Tensor.glorot_uniform(output_filters, oup, 1, 1)
    self._bn2 = BatchNorm2d(output_filters, track_running_stats=track_running_stats)

  def __call__(self, inputs):
    x = inputs
    if self._expand_conv:
      x = self._bn0(x.conv2d(self._expand_conv)).swish()
    x = x.conv2d(self._depthwise_conv, padding=self.pad, stride=self.strides, groups=self._depthwise_conv.shape[0])
    x = self._bn1(x).swish()

    if self.has_se:
      x_squeezed = x.avg_pool2d(kernel_size=x.shape[2:4])
      x_squeezed = x_squeezed.conv2d(self._se_reduce, self._se_reduce_bias).swish()
      x_squeezed = x_squeezed.conv2d(self._se_expand, self._se_expand_bias)
      x = x.mul(x_squeezed.sigmoid())

    x = self._bn2(x.conv2d(self._project_conv))
    if x.shape == inputs.shape:
      x = x.add(inputs)
    return x

class EfficientNet:
  def __init__(self, number=0, classes=1000, has_se=True, track_running_stats=True, input_channels=3, has_fc_output=True):
    self.number = number
    global_params = [
      # width, depth
      (1.0, 1.0), # b0
      (1.0, 1.1), # b1
      (1.1, 1.2), # b2
      (1.2, 1.4), # b3
      (1.4, 1.8), # b4
      (1.6, 2.2), # b5
      (1.8, 2.6), # b6
      (2.0, 3.1), # b7
      (2.2, 3.6), # b8
      (4.3, 5.3), # l2
    ][max(number,0)]

    def round_filters(filters):
      multiplier = global_params[0]
      divisor = 8
      filters *= multiplier
      new_filters = max(divisor, int(filters + divisor / 2) // divisor * divisor)
      if new_filters < 0.9 * filters: # prevent rounding by more than 10%
        new_filters += divisor
      return int(new_filters)

    def round_repeats(repeats):
      return int(math.ceil(global_params[1] * repeats))

    out_channels = round_filters(32)
    self._conv_stem = Tensor.glorot_uniform(out_channels, input_channels, 3, 3)
    self._bn0 = BatchNorm2d(out_channels, track_running_stats=track_running_stats)
    blocks_args = [
      [1, 3, (1,1), 1, 32, 16, 0.25],
      [2, 3, (2,2), 6, 16, 24, 0.25],
      [2, 5, (2,2), 6, 24, 40, 0.25],
      [3, 3, (2,2), 6, 40, 80, 0.25],
      [3, 5, (1,1), 6, 80, 112, 0.25],
      [4, 5, (2,2), 6, 112, 192, 0.25],
      [1, 3, (1,1), 6, 192, 320, 0.25],
    ]

    if self.number == -1:
      blocks_args = [
        [1, 3, (2,2), 1, 32, 40, 0.25],
        [1, 3, (2,2), 1, 40, 80, 0.25],
        [1, 3, (2,2), 1, 80, 192, 0.25],
        [1, 3, (2,2), 1, 192, 320, 0.25],
      ]
    elif self.number == -2:
      blocks_args = [
        [1, 9, (8,8), 1, 32, 320, 0.25],
      ]

    self._blocks = []
    for num_repeats, kernel_size, strides, expand_ratio, input_filters, output_filters, se_ratio in blocks_args:
      input_filters, output_filters = round_filters(input_filters), round_filters(output_filters)
      for n in range(round_repeats(num_repeats)):
        self._blocks.append(MBConvBlock(kernel_size, strides, expand_ratio, input_filters, output_filters, se_ratio, has_se=has_se, track_running_stats=track_running_stats))
        input_filters = output_filters
        strides = (1,1)

    in_channels = round_filters(320)
    out_channels = round_filters(1280)
    self._conv_head = Tensor.glorot_uniform(out_channels, in_channels, 1, 1)
    self._bn1 = BatchNorm2d(out_channels, track_running_stats=track_running_stats)
    if has_fc_output:
      self._fc = Tensor.glorot_uniform(out_channels, classes)
      self._fc_bias = Tensor.zeros(classes)
    else:
      self._fc = None

  def forward(self, x):
    x = self._bn0(x.conv2d(self._conv_stem, padding=(0,1,0,1), stride=2)).swish()
    x = x.sequential(self._blocks)
    x = self._bn1(x.conv2d(self._conv_head)).swish()
    x = x.avg_pool2d(kernel_size=x.shape[2:4])
    x = x.reshape(shape=(-1, x.shape[1]))
    return x.linear(self._fc, self._fc_bias) if self._fc is not None else x

  def load_from_pretrained(self):
    model_urls = {
      0: "https://github.com/lukemelas/EfficientNet-PyTorch/releases/download/1.0/efficientnet-b0-355c32eb.pth",
      #0: "https://download.pytorch.org/models/efficientnet_b0_rwightman-3dd342df.pth",
      1: "https://github.com/lukemelas/EfficientNet-PyTorch/releases/download/1.0/efficientnet-b1-f1951068.pth",
      2: "https://github.com/lukemelas/EfficientNet-PyTorch/releases/download/1.0/efficientnet-b2-8bb594d6.pth",
      3: "https://github.com/lukemelas/EfficientNet-PyTorch/releases/download/1.0/efficientnet-b3-5fb5a3c3.pth",
      4: "https://github.com/lukemelas/EfficientNet-PyTorch/releases/download/1.0/efficientnet-b4-6ed6700e.pth",
      5: "https://github.com/lukemelas/EfficientNet-PyTorch/releases/download/1.0/efficientnet-b5-b6417697.pth",
      6: "https://github.com/lukemelas/EfficientNet-PyTorch/releases/download/1.0/efficientnet-b6-c76e70fd.pth",
      7: "https://github.com/lukemelas/EfficientNet-PyTorch/releases/download/1.0/efficientnet-b7-dcc49843.pth"
    }

<<<<<<< HEAD
    from torch.hub import load_state_dict_from_url
    b0 = load_state_dict_from_url(model_urls[self.number], progress=True)
    #b0 = torch_load(fetch_as_file(model_urls[self.number]))
=======
    from extra.utils import fetch_as_file
    from tinygrad.state import torch_load
    b0 = torch_load(fetch_as_file(model_urls[self.number]))
>>>>>>> 79153004
    for k,v in b0.items():
      if k.endswith("num_batches_tracked"): continue
      for cat in ['_conv_head', '_conv_stem', '_depthwise_conv', '_expand_conv', '_fc', '_project_conv', '_se_reduce', '_se_expand']:
        if cat in k:
          k = k.replace('.bias', '_bias')
          k = k.replace('.weight', '')

      #print(k, v.shape)
      mv = get_child(self, k)
      vnp = v #.astype(np.float32)
<<<<<<< HEAD
      vnp = vnp if k != '_fc' else vnp.T
      #vnp = vnp if vnp.shape != () else np.array([vnp])

      if mv.shape == vnp.shape:
        mv.assign(vnp.numpy())
=======
      vnp = vnp if k != '_fc' else vnp.cpu().T
      #vnp = vnp if vnp.shape != () else np.array([vnp])

      if mv.shape == vnp.shape:
        mv.assign(vnp.to(mv.device))
>>>>>>> 79153004
      else:
        print("MISMATCH SHAPE IN %s, %r %r" % (k, mv.shape, vnp.shape))
<|MERGE_RESOLUTION|>--- conflicted
+++ resolved
@@ -144,15 +144,9 @@
       7: "https://github.com/lukemelas/EfficientNet-PyTorch/releases/download/1.0/efficientnet-b7-dcc49843.pth"
     }
 
-<<<<<<< HEAD
-    from torch.hub import load_state_dict_from_url
-    b0 = load_state_dict_from_url(model_urls[self.number], progress=True)
-    #b0 = torch_load(fetch_as_file(model_urls[self.number]))
-=======
     from extra.utils import fetch_as_file
     from tinygrad.state import torch_load
     b0 = torch_load(fetch_as_file(model_urls[self.number]))
->>>>>>> 79153004
     for k,v in b0.items():
       if k.endswith("num_batches_tracked"): continue
       for cat in ['_conv_head', '_conv_stem', '_depthwise_conv', '_expand_conv', '_fc', '_project_conv', '_se_reduce', '_se_expand']:
@@ -163,18 +157,10 @@
       #print(k, v.shape)
       mv = get_child(self, k)
       vnp = v #.astype(np.float32)
-<<<<<<< HEAD
-      vnp = vnp if k != '_fc' else vnp.T
-      #vnp = vnp if vnp.shape != () else np.array([vnp])
-
-      if mv.shape == vnp.shape:
-        mv.assign(vnp.numpy())
-=======
       vnp = vnp if k != '_fc' else vnp.cpu().T
       #vnp = vnp if vnp.shape != () else np.array([vnp])
 
       if mv.shape == vnp.shape:
         mv.assign(vnp.to(mv.device))
->>>>>>> 79153004
       else:
         print("MISMATCH SHAPE IN %s, %r %r" % (k, mv.shape, vnp.shape))
