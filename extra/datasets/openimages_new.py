--- conflicted
+++ resolved
@@ -47,24 +47,8 @@
 
     target = {}
     # print('CONVERTINGTTTT')
-<<<<<<< HEAD
-    # target["boxes"] = Tensor(boxes, requires_grad=False)#.realize()
-    # # print('BOXES:TENSCONV', target["boxes"].numpy())
-    # target["labels"] = Tensor(classes, requires_grad=False)#.realize()
- # max_pad = 500
-        # n = bbox.shape[0]
-        # boxes_padded = bbox.pad((((0,max_pad-n), None)),0)
-        # labels_padded = t['labels'].reshape(-1,1).pad((((0,max_pad-n), None)),-1).reshape(-1)
-    # print(boxes.shape, classes.shape)
-    boxes = resize_boxes_np(boxes,image.size[::-1], (800,800))
-    pad_sz = MAX_PAD - boxes.shape[0]
-    boxes = np.pad(boxes, pad_width=((0,pad_sz), (0,0)))
-    classes = np.pad(classes, pad_width=(0,pad_sz), constant_values=-1)
-    target["boxes"] = boxes
-=======
     target["boxes"] = resize_boxes_np(boxes, image.size[::-1], (800, 800))
     # print('BOXES:TENSCONV', target["boxes"].numpy())
->>>>>>> 13f9e28b
     target["labels"] = classes
     target["image_id"] = image_id
     # print('FINISHED_CONVERTING')
@@ -136,35 +120,7 @@
   ymin = ymin * ratio_height
   ymax = ymax * ratio_height
   # print('UNBIND SHAPE_POST:', xmin.shape, xmax.shape, ymin.shape, ymax.shape)
-<<<<<<< HEAD
-  ans = Tensor.stack((xmin, ymin, xmax, ymax), dim=1)#.cast(dtypes.float32)
-  # print('RESIZE_ANS', ans.shape)
-  ans.requires_grad = False
-  return ans
-def resize_boxes_np(boxes, original_size: List[int], new_size: List[int]):
-  ratios = [
-      s / s_orig
-      for s, s_orig in zip(new_size, original_size)
-  ]
-  ratio_height, ratio_width = ratios
-
-  xmin, ymin, xmax, ymax = boxes[:, 0], boxes[:, 1], \
-                          boxes[:, 2], boxes[:, 3]
-
-  xmin = xmin * ratio_width
-  xmax = xmax * ratio_width
-  ymin = ymin * ratio_height
-  ymax = ymax * ratio_height
-  # print('UNBIND SHAPE_POST:', xmin.shape, xmax.shape, ymin.shape, ymax.shape)
-  # ans = Tensor.stack((xmin, ymin, xmax, ymax), dim=1)#.cast(dtypes.float32)
-  ans = np.stack((xmin, ymin, xmax, ymax), axis=1)
-
-  # print('RESIZE_ANS', ans.shape)
-  # ans.requires_grad = False
-  return ans
-=======
   return np.stack((xmin, ymin, xmax, ymax), axis=1)
->>>>>>> 13f9e28b
 
 def box_iou_np(boxes1:np.ndarray, boxes2:np.ndarray):
   def box_area(boxes): return (boxes[:, 2] - boxes[:, 0]) * (boxes[:, 3] - boxes[:, 1])
@@ -269,14 +225,8 @@
     yield indices[i]
     del indices[i]
 
-<<<<<<< HEAD
-def resize_img(img):
-  return img.resize(SIZE, resample = Image.BILINEAR)
-def loader_process(q_in, q_out, X:Tensor, seed, coco, YB:Tensor, YL:Tensor):
-=======
 
 def loader_process(q_in, q_out, X:Tensor, seed, coco, YB:Tensor, YL:Tensor, YM:Tensor, Anchor):
->>>>>>> 13f9e28b
   import signal
   signal.signal(signal.SIGINT, lambda _, __: exit(0))
 
@@ -303,15 +253,10 @@
 
       # faster
       X[idx].contiguous().realize().lazydata.realized.as_buffer(force_zero_copy=True)[:] = img.tobytes()
-<<<<<<< HEAD
-      YB[idx].contiguous().realize().lazydata.realized.as_buffer(force_zero_copy=True)[:] = target['boxes'].tobytes()
-      YL[idx].contiguous().realize().lazydata.realized.as_buffer(force_zero_copy=True)[:] = target['labels'].tobytes()
-=======
       YB[idx].contiguous().realize().lazydata.realized.as_buffer(force_zero_copy=True)[:] = tb.tobytes()
       YL[idx].contiguous().realize().lazydata.realized.as_buffer(force_zero_copy=True)[:] = tl.tobytes()
       YM[idx].contiguous().realize().lazydata.realized.as_buffer(force_zero_copy=True)[:] = midx.tobytes()
 
->>>>>>> 13f9e28b
       # ideal
       #X[idx].assign(img.tobytes())   # NOTE: this is slow!
       q_out.put(idx)
@@ -324,10 +269,6 @@
   def enqueue_batch(num):
     for idx in range(num*bs, (num+1)*bs):
       img_idx = next(gen)
-      img,target = coco.__getitem__(img_idx)
-      if target['boxes'].size == 0:
-        # need to skip for train loops
-        img_idx = 7
       q_in.put((idx, img_idx, val))
 
   shutdown = False
@@ -345,26 +286,12 @@
       gotten[num] += 1
       if gotten[num] == bs: break
     gotten[num] = 0
-<<<<<<< HEAD
-    return X[num*bs:(num+1)*bs], Y_IDX[num*bs:(num+1)*bs], YB[num*bs:(num+1)*bs], YL[num*bs:(num+1)*bs], Cookie(num)
-    # return X[num*bs:(num+1)*bs], Cookie(num)
-=======
     return X[num*bs:(num+1)*bs], YB[num*bs:(num+1)*bs], YL[num*bs:(num+1)*bs], YM[num*bs:(num+1)*bs], Cookie(num)
->>>>>>> 13f9e28b
   
   q_in, q_out = Queue(), Queue()
   sz = (bs*BATCH_COUNT, 800, 800, 3)
-  bsz = (bs*BATCH_COUNT, MAX_PAD, 4)
-  lsz = (bs*BATCH_COUNT, MAX_PAD)
   if os.path.exists("/dev/shm/retinanet_X"): os.unlink("/dev/shm/retinanet_X")
   shm = shared_memory.SharedMemory(name="retinanet_X", create=True, size=prod(sz))
-<<<<<<< HEAD
-  if os.path.exists("/dev/shm/retinanet_YB"): os.unlink("/dev/shm/retinanet_YB")
-  bshm = shared_memory.SharedMemory(name="retinanet_YB", create=True, size=prod(bsz))
-  if os.path.exists("/dev/shm/retinanet_YL"): os.unlink("/dev/shm/retinanet_YL")
-  lshm = shared_memory.SharedMemory(name="retinanet_YL", create=True, size=prod(lsz))
-
-=======
   bsz = (bs*BATCH_COUNT, 120087, 4)
   if os.path.exists("/dev/shm/retinanet_YB"): os.unlink("/dev/shm/retinanet_YB")
   bshm = shared_memory.SharedMemory(name="retinanet_YB", create=True, size=prod(bsz))
@@ -374,17 +301,12 @@
   msz = (bs*BATCH_COUNT, 120087)
   if os.path.exists("/dev/shm/retinanet_YM"): os.unlink("/dev/shm/retinanet_YM")
   mshm = shared_memory.SharedMemory(name="retinanet_YM", create=True, size=prod(msz))
->>>>>>> 13f9e28b
   procs = []
 
   try:
     # disk:shm is slower
     #X = Tensor.empty(*sz, dtype=dtypes.uint8, device=f"disk:shm:{shm.name}")
     X = Tensor.empty(*sz, dtype=dtypes.uint8, device=f"disk:/dev/shm/retinanet_X")
-<<<<<<< HEAD
-    YB = Tensor.empty(*bsz, dtype=dtypes.default_float, device=f"disk:/dev/shm/retinanet_YB")
-    YL = Tensor.empty(*lsz, dtype=dtypes.int16, device=f"disk:/dev/shm/retinanet_YL")
-=======
     YB = Tensor.empty(*bsz, dtype=dtypes.float32, device=f"disk:/dev/shm/retinanet_YB")
     YL = Tensor.empty(*lsz, dtype=dtypes.int16, device=f"disk:/dev/shm/retinanet_YL")
     YM = Tensor.empty(*msz, dtype=dtypes.int64, device=f"disk:/dev/shm/retinanet_YM")
@@ -456,6 +378,118 @@
     for idx in range(num*bs, (num+1)*bs):
       img_idx = next(gen)
       q_in.put((idx, img_idx, val))
+
+  shutdown = False
+  class Cookie:
+    def __init__(self, num): self.num = num
+    def __del__(self):
+      if not shutdown:
+        try: enqueue_batch(self.num)
+        except StopIteration: pass
+
+  gotten = [0]*BATCH_COUNT
+  def receive_batch():
+    while 1:
+      num = q_out.get()//bs
+      gotten[num] += 1
+      if gotten[num] == bs: break
+    gotten[num] = 0
+    return X[num*bs:(num+1)*bs], YB[num*bs:(num+1)*bs], YL[num*bs:(num+1)*bs], YM[num*bs:(num+1)*bs], Cookie(num)
+  
+  q_in, q_out = Queue(), Queue()
+  sz = (bs*BATCH_COUNT, 800, 800, 3)
+  if os.path.exists("/dev/shm/retinanet_X"): os.unlink("/dev/shm/retinanet_X")
+  shm = shared_memory.SharedMemory(name="retinanet_X", create=True, size=prod(sz))
+  bsz = (bs*BATCH_COUNT, 120087, 4)
+  if os.path.exists("/dev/shm/retinanet_YB"): os.unlink("/dev/shm/retinanet_YB")
+  bshm = shared_memory.SharedMemory(name="retinanet_YB", create=True, size=prod(bsz))
+  lsz = (bs*BATCH_COUNT, 120087)
+  if os.path.exists("/dev/shm/retinanet_YL"): os.unlink("/dev/shm/retinanet_YL")
+  lshm = shared_memory.SharedMemory(name="retinanet_YL", create=True, size=prod(lsz))
+  msz = (bs*BATCH_COUNT, 120087)
+  if os.path.exists("/dev/shm/retinanet_YM"): os.unlink("/dev/shm/retinanet_YM")
+  mshm = shared_memory.SharedMemory(name="retinanet_YM", create=True, size=prod(msz))
+  procs = []
+
+  try:
+    # disk:shm is slower
+    #X = Tensor.empty(*sz, dtype=dtypes.uint8, device=f"disk:shm:{shm.name}")
+    X = Tensor.empty(*sz, dtype=dtypes.uint8, device=f"disk:/dev/shm/retinanet_X")
+    YB = Tensor.empty(*bsz, dtype=dtypes.float32, device=f"disk:/dev/shm/retinanet_YB")
+    YL = Tensor.empty(*lsz, dtype=dtypes.int16, device=f"disk:/dev/shm/retinanet_YL")
+    YM = Tensor.empty(*msz, dtype=dtypes.int64, device=f"disk:/dev/shm/retinanet_YM")
+
+
+    # for _ in range(cpu_count()):
+    for _ in range(4):
+      print('hit*************')
+      p = Process(target=loader_process, args=(q_in, q_out, X, seed, coco, YB, YL, YM, anchor_np))
+      p.daemon = True
+      p.start()
+      procs.append(p)
+
+    for bn in range(BATCH_COUNT): enqueue_batch(bn)
+
+    # NOTE: this is batch aligned, last ones are ignored
+    for _ in range(0, DATA_LEN//bs): yield receive_batch()
+  finally:
+    shutdown = True
+    # empty queues
+    for _ in procs: q_in.put(None)
+    q_in.close()
+    for _ in procs:
+      while q_out.get() is not None: pass
+    q_out.close()
+    # shutdown processes
+    for p in procs: p.join()
+    shm.close()
+    shm.unlink()
+    bshm.close()
+    bshm.unlink()
+    lshm.close()
+    lshm.unlink()
+    mshm.close()
+    mshm.unlink()
+
+def loader_process_val(q_in, q_out, X:Tensor, seed, coco):
+  import signal
+  signal.signal(signal.SIGINT, lambda _, __: exit(0))
+
+  with Context(DEBUG=0):
+    while (_recv := q_in.get()) is not None:
+      idx, img_idx, val = _recv
+      img, target = coco.__getitem__(img_idx)
+      if val:
+        img = np.array(resize_img(img))
+      else:
+        pass
+
+      # broken out
+      #img_tensor = Tensor(img.tobytes(), device='CPU')
+      #storage_tensor = X[idx].contiguous().realize().lazydata.realized
+      #storage_tensor._copyin(img_tensor.numpy())
+
+      # faster
+      X[idx].contiguous().realize().lazydata.realized.as_buffer(force_zero_copy=True)[:] = img.tobytes()
+
+
+      # ideal
+      #X[idx].assign(img.tobytes())   # NOTE: this is slow!
+      q_out.put(idx)
+    q_out.put(None)
+def batch_load_retinanet_val(coco, bs=8, shuffle=False, seed=None, val = True):
+  DATA_LEN = len(coco)
+  BATCH_COUNT = min(32, DATA_LEN//bs)
+  gen = shuffled_indices(DATA_LEN, seed=seed) if shuffle else iter(range(DATA_LEN))
+
+  def enqueue_batch(num):
+    for idx in range(num*bs, (num+1)*bs):
+      img_idx = next(gen)
+      img,target = coco.__getitem__(img_idx)
+      if target['boxes'].size == 0:
+        # need to skip for train loops
+        img_idx = 7
+      q_in.put((idx, img_idx, val))
       Y_IDX[idx] = img_idx
 
   shutdown = False
@@ -485,18 +519,12 @@
     # disk:shm is slower
     #X = Tensor.empty(*sz, dtype=dtypes.uint8, device=f"disk:shm:{shm.name}")
     X = Tensor.empty(*sz, dtype=dtypes.uint8, device=f"disk:/dev/shm/retinanet_X_val")
->>>>>>> 13f9e28b
     Y_IDX = [None] * (bs*BATCH_COUNT)
 
-<<<<<<< HEAD
-    for _ in range(cpu_count()):
-      p = Process(target=loader_process, args=(q_in, q_out, X, seed, coco, YB, YL))
-=======
     # for _ in range(cpu_count()):
     for _ in range(4):
       print('hit*************')
       p = Process(target=loader_process_val, args=(q_in, q_out, X, seed, coco))
->>>>>>> 13f9e28b
       p.daemon = True
       p.start()
       procs.append(p)
@@ -517,15 +545,8 @@
     for p in procs: p.join()
     shm.close()
     shm.unlink()
-<<<<<<< HEAD
-    bshm.close()
-    bshm.unlink()
-    lshm.close()
-    lshm.unlink()
-=======
-
-
->>>>>>> 13f9e28b
+
+
 if __name__ == '__main__':
   from extra.datasets.openimages_new import get_openimages, iterate
   ROOT = 'extra/datasets/open-images-v6TEST'
