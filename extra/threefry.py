import os
if "DEBUG" not in os.environ: os.environ["DEBUG"] = "2"
if "THREEFRY" not in os.environ: os.environ["THREEFRY"] = "1"

from tinygrad import Tensor, GlobalCounters, Device
from tinygrad.helpers import getenv

<<<<<<< HEAD
SHARD = getenv("SHARD", 1)

GPUS = tuple(f"{Device.DEFAULT}:{i}" for i in range(SHARD))

for N in [10_000_000, 100_000_000, 1_000_000_000]:
  GlobalCounters.reset()
  t = Tensor.rand(N) if SHARD <= 1 else Tensor.rand(N, device=GPUS)
=======
GPUS = getenv("SHARD", 1)
devices = tuple(f"{Device.DEFAULT}:{i}" for i in range(GPUS))

for N in [10_000_000, 100_000_000, 1_000_000_000]:
  GlobalCounters.reset()
  t = Tensor.rand(N) if GPUS <= 1 else Tensor.rand(N, device=devices)
>>>>>>> cb61cfce
  t.realize()
  print(f"N {N:>20_}, global_ops {GlobalCounters.global_ops:>20_}, global_mem {GlobalCounters.global_mem:>20_}")<|MERGE_RESOLUTION|>--- conflicted
+++ resolved
@@ -5,21 +5,11 @@
 from tinygrad import Tensor, GlobalCounters, Device
 from tinygrad.helpers import getenv
 
-<<<<<<< HEAD
-SHARD = getenv("SHARD", 1)
-
-GPUS = tuple(f"{Device.DEFAULT}:{i}" for i in range(SHARD))
-
-for N in [10_000_000, 100_000_000, 1_000_000_000]:
-  GlobalCounters.reset()
-  t = Tensor.rand(N) if SHARD <= 1 else Tensor.rand(N, device=GPUS)
-=======
 GPUS = getenv("SHARD", 1)
 devices = tuple(f"{Device.DEFAULT}:{i}" for i in range(GPUS))
 
 for N in [10_000_000, 100_000_000, 1_000_000_000]:
   GlobalCounters.reset()
   t = Tensor.rand(N) if GPUS <= 1 else Tensor.rand(N, device=devices)
->>>>>>> cb61cfce
   t.realize()
   print(f"N {N:>20_}, global_ops {GlobalCounters.global_ops:>20_}, global_mem {GlobalCounters.global_mem:>20_}")