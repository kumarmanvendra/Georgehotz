from typing import Tuple, Union, Optional, Dict
from tinygrad import Tensor, Variable, TinyJit, dtypes, nn, Device
from tinygrad.helpers import getenv

# https://github.com/facebookresearch/llama/blob/1076b9c51c77ad06e9d7ba8a4c6df775741732bd/llama/model.py#L47
def precompute_freqs_cis(dim: int, end: int, theta: float = 10000.0) -> Tensor:
  freqs = 1.0 / (theta ** (Tensor.arange(0, dim, 2, dtype=dtypes.half)[:(dim // 2)] / dim))
  freqs = Tensor.arange(end).unsqueeze(dim=1)*freqs.unsqueeze(dim=0)
  return Tensor.stack([Tensor.cos(freqs), Tensor.sin(freqs)], dim=-1).reshape(1, end, 1, dim//2, 2)

# (a+i*b) * (c+i*d) = (ac-bd) + i*(ad+bc)
def complex_mult(A, c, d):
  a,b = A[..., 0:1], A[..., 1:2]
  ro = a*c - b*d
  co = a*d + b*c
  return ro.cat(co, dim=-1)

def apply_rotary_emb(xq, xk, freqs_cis) -> Tuple[Tensor, Tensor]:
  assert freqs_cis.shape[1] == xq.shape[1] == xk.shape[1], f"freqs_cis shape mismatch {freqs_cis.shape} xq:{xq.shape} xk:{xk.shape}"
  xq = xq.reshape(*xq.shape[0:-1], -1, 2)
  xk = xk.reshape(*xk.shape[0:-1], -1, 2)
  assert len(xq.shape) == len(xk.shape) == len(freqs_cis.shape) == 5
  c, d = freqs_cis[..., 0:1], freqs_cis[..., 1:2]
  xq_out = complex_mult(xq, c, d)
  xk_out = complex_mult(xk, c, d)
  return xq_out.flatten(3), xk_out.flatten(3)

def repeat_kv(x:Tensor, n_rep:int) -> Tensor:
  bs, seqlen, n_kv_heads, head_dim = x.shape
  if n_rep == 1: return x
  # NOTE: this is different from x.repeat((1, 1, n_rep, 1))
  return x.repeat((1, 1, 1, n_rep)).reshape(bs, seqlen, n_kv_heads * n_rep, head_dim)

class RMSNorm:
  def __init__(self, dim, eps=1e-6):
    self.eps = eps
    self.weight = Tensor.ones(dim)

  def __call__(self, x:Tensor):
    x = x.float()
    return (x * (x.pow(2).mean(-1, keepdim=True) + self.eps).rsqrt()) * self.weight

class Attention:
  def __init__(self, dim, n_heads, n_kv_heads, max_context, linear=nn.Linear):
    self.n_heads = n_heads
    self.n_kv_heads = n_kv_heads if n_kv_heads is not None else n_heads # n_kv_heads != n_heads implies MQA [arxiv/2307.09288, A.2.1]
    self.head_dim = dim // n_heads
    self.n_rep = self.n_heads // self.n_kv_heads
    self.max_context = max_context

    self.wq = linear(dim, self.n_heads * self.head_dim, bias=False)
    self.wk = linear(dim, self.n_kv_heads * self.head_dim, bias=False)
    self.wv = linear(dim, self.n_kv_heads * self.head_dim, bias=False)
    self.wo = linear(self.n_heads * self.head_dim, dim, bias=False)

  def __call__(self, x:Tensor, start_pos:Union[Variable,int], freqs_cis:Tensor, mask:Optional[Tensor]) -> Tensor:
    x = x.half()
    xq, xk, xv = self.wq(x).half(), self.wk(x).half(), self.wv(x).half()
    xq = xq.reshape(xq.shape[0], xq.shape[1], self.n_heads, self.head_dim)
    xk = xk.reshape(xk.shape[0], xk.shape[1], self.n_kv_heads, self.head_dim)
    xv = xv.reshape(xv.shape[0], xv.shape[1], self.n_kv_heads, self.head_dim)

    xq, xk = apply_rotary_emb(xq, xk, freqs_cis)
    bsz, seqlen, _, _ = xq.shape

    # create kv cache
    if not hasattr(self, "cache_k"):
      self.cache_k = Tensor.zeros(bsz, self.max_context, self.n_kv_heads, self.head_dim, dtype=x.dtype).contiguous()
      self.cache_v = Tensor.zeros(bsz, self.max_context, self.n_kv_heads, self.head_dim, dtype=x.dtype).contiguous()
      if isinstance(x.device, tuple):
        # TODO: instead of specifying how to shard, it can follow how xk and xv are being sharded
        self.cache_k.shard_((xk.device), axis=None)
        self.cache_v.shard_((xv.device), axis=None)

    # HACK: without contiguous, the conversation mode is broken and the cache is not updated
    keys = self.cache_k.shrink((None, (0, start_pos), None, None)).cat(xk, dim=1).contiguous() if start_pos > 0 else xk
    values = self.cache_v.shrink((None, (0, start_pos), None, None)).cat(xv, dim=1).contiguous() if start_pos > 0 else xv

    # update the cache
    assert keys.dtype == self.cache_k.dtype and values.dtype == self.cache_v.dtype, f"{keys.dtype=}, {values.dtype=}, {self.cache_k.dtype=}, {self.cache_v.dtype=}"
    self.cache_k.assign(keys.pad((None,(0,self.max_context-start_pos-seqlen),None,None)).contiguous()).realize()
    self.cache_v.assign(values.pad((None,(0,self.max_context-start_pos-seqlen),None,None)).contiguous()).realize()
    keys, values = repeat_kv(keys, self.n_rep), repeat_kv(values, self.n_rep)
    xq, keys, values = xq.transpose(1, 2), keys.transpose(1, 2), values.transpose(1, 2)
    attn = xq.scaled_dot_product_attention(keys, values, mask).transpose(1, 2)
    attn = attn.reshape(bsz, seqlen, -1)
    return self.wo(attn)

class FeedForward:
  def __init__(self, dim:int, hidden_dim:int, linear=nn.Linear):
    self.w1 = linear(dim, hidden_dim, bias=False)
    self.w2 = linear(hidden_dim, dim, bias=False)
    self.w3 = linear(dim, hidden_dim, bias=False) # the gate in Gated Linear Unit

  def __call__(self, x:Tensor) -> Tensor:
    return self.w2(self.w1(x).silu() * self.w3(x)) # SwiGLU [arxiv/2002.05202, eq (5)]

class TransformerBlock:
  def __init__(self, dim:int, hidden_dim:int, n_heads:int, n_kv_heads:int, norm_eps:float, max_context:int, linear=nn.Linear, feed_forward=FeedForward):
    self.attention = Attention(dim, n_heads, n_kv_heads, max_context, linear)
    self.feed_forward = feed_forward(dim, hidden_dim, linear)
    self.attention_norm = RMSNorm(dim, norm_eps)
    self.ffn_norm = RMSNorm(dim, norm_eps)

  def __call__(self, x:Tensor, start_pos:Union[Variable,int], freqs_cis:Tensor, mask:Optional[Tensor]):
    h = x + self.attention(self.attention_norm(x), start_pos, freqs_cis, mask)
    return (h + self.feed_forward(self.ffn_norm(h).half())).realize()

class Transformer:
  def __init__(self, dim:int, hidden_dim:int, n_heads:int, n_layers:int, norm_eps:float, vocab_size, linear=nn.Linear, output_layer=nn.Linear, n_kv_heads=None, rope_theta=10000, max_context=1024, jit=True, feed_forward=FeedForward):
    self.layers = [TransformerBlock(dim, hidden_dim, n_heads, n_kv_heads, norm_eps, max_context, linear, feed_forward=feed_forward) for _ in range(n_layers)]
    self.norm = RMSNorm(dim, norm_eps)
    self.tok_embeddings = nn.Embedding(vocab_size, dim)
    self.output = output_layer(dim, vocab_size, bias=False)
    self.max_context = max_context
    self.freqs_cis = precompute_freqs_cis(dim // n_heads, self.max_context * 2, rope_theta)
    self.forward_jit = TinyJit(self.forward) if jit else None

  def forward(self, tokens:Tensor, start_pos:Union[Variable,int], temperature:float=0.0):
    _bsz, seqlen = tokens.shape
    freqs_cis = self.freqs_cis.shrink((None, (start_pos, start_pos+seqlen),None,None,None))

    h = self.tok_embeddings(tokens)
    mask = Tensor.full((1, 1, seqlen, start_pos+seqlen), float("-inf"), dtype=h.dtype, device=h.device).triu(start_pos+1).realize() if seqlen > 1 else None
    for layer in self.layers: h = layer(h, start_pos, freqs_cis, mask)
<<<<<<< HEAD
    logits = self.output(self.norm(h))
    return logits.realize()
=======
    logits = self.output(self.norm(h))[:, -1, :]
    if temperature < 1e-6:
      ret = logits.argmax(-1)
    else:
      ret = (logits / temperature).softmax().multinomial()
    return ret.realize()
>>>>>>> af4ca855

  def __call__(self, tokens:Tensor, start_pos:Variable, temperature:float=0.0):
    # TODO: better way to handle the first call v.s. the rest?
    if tokens.shape[0:2] == (1,1) and self.forward_jit is not None:
      assert start_pos > 0
      return self.forward_jit(tokens, Variable("start_pos", 1, self.max_context).bind(start_pos), temperature)
    return self.forward(tokens, start_pos, temperature)

# *** helpers ***

def convert_from_huggingface(weights:Dict[str, Tensor], model: Transformer, n_heads: int, n_kv_heads: int):
  def permute(v: Tensor, n_heads: int):
    return v.reshape(n_heads, 2, v.shape[0] // n_heads // 2, v.shape[1]).transpose(1, 2).reshape(*v.shape[:2])

  keymap = {
    "model.embed_tokens.weight": "tok_embeddings.weight",
    **{f"model.layers.{l}.input_layernorm.weight": f"layers.{l}.attention_norm.weight" for l in range(len(model.layers))},
    **{f"model.layers.{l}.self_attn.{x}_proj.weight": f"layers.{l}.attention.w{x}.weight" for x in ["q", "k", "v", "o"] for l in range(len(model.layers))},
    **{f"model.layers.{l}.post_attention_layernorm.weight": f"layers.{l}.ffn_norm.weight" for l in range(len(model.layers))},
    **{f"model.layers.{l}.mlp.{x}_proj.weight": f"layers.{l}.feed_forward.w{y}.weight" for x, y in {"gate": "1", "down": "2", "up": "3"}.items() for l in range(len(model.layers))},
    "model.norm.weight": "norm.weight",
    "lm_head.weight": "output.weight",
  }
  sd = {}
  for k, v in weights.items():
    if ".rotary_emb." in k: continue
    v = v.to(Device.DEFAULT)
    if "model.layers" in k:
      if "q_proj" in k:
        v = permute(v, n_heads)
      elif "k_proj" in k:
        v = permute(v, n_kv_heads)
    sd[keymap[k]] = v
  return sd<|MERGE_RESOLUTION|>--- conflicted
+++ resolved
@@ -123,17 +123,12 @@
     h = self.tok_embeddings(tokens)
     mask = Tensor.full((1, 1, seqlen, start_pos+seqlen), float("-inf"), dtype=h.dtype, device=h.device).triu(start_pos+1).realize() if seqlen > 1 else None
     for layer in self.layers: h = layer(h, start_pos, freqs_cis, mask)
-<<<<<<< HEAD
-    logits = self.output(self.norm(h))
-    return logits.realize()
-=======
     logits = self.output(self.norm(h))[:, -1, :]
     if temperature < 1e-6:
       ret = logits.argmax(-1)
     else:
       ret = (logits / temperature).softmax().multinomial()
     return ret.realize()
->>>>>>> af4ca855
 
   def __call__(self, tokens:Tensor, start_pos:Variable, temperature:float=0.0):
     # TODO: better way to handle the first call v.s. the rest?
