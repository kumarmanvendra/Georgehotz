--- conflicted
+++ resolved
@@ -148,10 +148,7 @@
         continue # Skip FC if transfer learning
 
       if 'bn' not in k and 'downsample' not in k: assert obj.shape == dat.shape, (k, obj.shape, dat.shape)
-<<<<<<< HEAD
       elif len(obj.shape)==2: dat = np.broadcast_to(dat, obj.shape)
-=======
->>>>>>> f1c7944c
       obj.assign(dat.reshape(obj.shape))
 
 ResNet18 = lambda num_classes=1000: ResNet(18, num_classes=num_classes)
