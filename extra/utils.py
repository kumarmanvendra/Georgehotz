import pickle
import numpy as np
from tqdm import tqdm
import tempfile, platform
from collections import defaultdict
<<<<<<< HEAD
from tinygrad.helpers import getenv, DEBUG
from math import prod
=======
from tinygrad.helpers import prod, getenv, DEBUG, dtypes
>>>>>>> 9f24a0e5
from tinygrad.ops import GlobalCounters
from tinygrad.tensor import Tensor
from tinygrad.lazy import Device
from tinygrad.shape.shapetracker import strides_for_shape
OSX = platform.system() == "Darwin"

def fetch(url):
  if url.startswith("/"):
    with open(url, "rb") as f:
      return f.read()
  import os, hashlib, tempfile
  fp = os.path.join(tempfile.gettempdir(), hashlib.md5(url.encode('utf-8')).hexdigest())
  download_file(url, fp, skip_if_exists=not getenv("NOCACHE"))
  with open(fp, "rb") as f:
    return f.read()

def fetch_as_file(url):
  if url.startswith("/"):
    with open(url, "rb") as f:
      return f.read()
  import os, hashlib, tempfile
  fp = os.path.join(tempfile.gettempdir(), hashlib.md5(url.encode('utf-8')).hexdigest())
  download_file(url, fp, skip_if_exists=not getenv("NOCACHE"))
  return fp

def download_file(url, fp, skip_if_exists=True):
  import requests, os, pathlib
  if skip_if_exists and os.path.isfile(fp) and os.stat(fp).st_size > 0:
    return
  r = requests.get(url, stream=True)
  assert r.status_code == 200
  progress_bar = tqdm(total=int(r.headers.get('content-length', 0)), unit='B', unit_scale=True, desc=url)
  with tempfile.NamedTemporaryFile(dir=pathlib.Path(fp).parent, delete=False) as f:
    for chunk in r.iter_content(chunk_size=16384):
      progress_bar.update(f.write(chunk))
    f.close()
    os.rename(f.name, fp)


def my_unpickle(fb0):
  key_prelookup = defaultdict(list)
  def _rebuild_tensor_v2(storage, storage_offset, size, stride, requires_grad, backward_hooks, metadata=None):
    #print(storage, storage_offset, size, stride, requires_grad, backward_hooks, metadata)
    ident, storage_type, obj_key, location, obj_size = storage[0:5]
    assert ident == 'storage'
    assert prod(size) <= (obj_size - storage_offset)

    if storage_type not in [np.float16, np.float32]:
      if DEBUG: print(f"unsupported type {storage_type} on {obj_key} with shape {size}")
      ret = None
    else:
      ret = Tensor.empty(*size, dtype=dtypes.from_np(storage_type))
    key_prelookup[obj_key].append((storage_type, obj_size, ret, size, stride, storage_offset))
    return ret

  def _rebuild_parameter(*args):
    #print(args)
    pass

  class Dummy: pass

  class MyPickle(pickle.Unpickler):
    def find_class(self, module, name):
      #print(module, name)
      if name == 'FloatStorage': return np.float32
      if name == 'LongStorage': return np.int64
      if name == 'IntStorage': return np.int32
      if name == 'HalfStorage': return np.float16
      if module == "torch._utils":
        if name == "_rebuild_tensor_v2": return _rebuild_tensor_v2
        if name == "_rebuild_parameter": return _rebuild_parameter
      else:
        if module.startswith('pytorch_lightning'): return Dummy
        try:
          return super().find_class(module, name)
        except Exception:
          return Dummy

    def persistent_load(self, pid):
      return pid

  return MyPickle(fb0).load(), key_prelookup

def load_single_weight(t:Tensor, myfile, shape, strides, dtype, storage_offset, mmap_allowed=False):
  bytes_size = np.dtype(dtype).itemsize
  if t is None:
    myfile.seek(prod(shape) * bytes_size, 1)
    return

  bytes_offset = 0
  if storage_offset is not None:
    bytes_offset = storage_offset * bytes_size
    myfile.seek(bytes_offset)

  assert t.shape == shape or shape == tuple(), f"shape mismatch {t.shape} != {shape}"
  assert t.dtype.np == dtype and t.dtype.itemsize == bytes_size
  if any(s != 1 and st1 != st2 for s, st1, st2 in zip(shape, strides_for_shape(shape), strides)):
    # slow path
    buffer_size = sum(strides[i]*t.dtype.itemsize * (shape[i] - 1) for i in range(len(shape)))
    buffer_size += t.dtype.itemsize
    np_array = np.frombuffer(myfile.read(buffer_size), t.dtype.np)

    np_array = np.lib.stride_tricks.as_strided(
      np_array, shape=shape, strides=[i*t.dtype.itemsize for i in strides])

    lna = t.lazydata.op.arg
    lna.fxn = lambda _: np_array
    t.realize()
    return

  # ["METAL", "CLANG", "LLVM"] support readinto for more speed
  # ["GPU", "CUDA"] use _mmap since they have to copy in to the GPU anyway
  # this needs real APIs
  if t.device in ["METAL", "CLANG", "LLVM"]:
    del t.lazydata.op
    t.lazydata.realized = Device[t.lazydata.device].buffer(prod(t.shape), dtype=t.dtype)
    myfile.readinto(t.lazydata.realized._buffer())
  else:
    def _mmap(lna):
      assert myfile._compress_type == 0, "compressed data can't be mmaped"
      return np.memmap(myfile._fileobj._file, dtype=lna.dtype, mode='r', offset=myfile._orig_compress_start + bytes_offset, shape=lna.shape)
    def _read(lna):
      ret = np.empty(lna.shape, dtype=lna.dtype)
      myfile.readinto(ret.data)
      return ret
    if mmap_allowed and not OSX and t.device in ["GPU", "CUDA"]: t.lazydata.op.arg.fxn = _mmap
    else: t.lazydata.op.arg.fxn = _read
    t.realize()

def fake_torch_load_zipped(fb0, load_weights=True, multithreaded=True):
  if Device.DEFAULT in ["TORCH", "GPU", "CUDA"]: multithreaded = False  # multithreaded doesn't work with CUDA or TORCH. for GPU it's a wash with _mmap

  import zipfile
  with zipfile.ZipFile(fb0, 'r') as myzip:
    base_name = myzip.namelist()[0].split('/', 1)[0]
    with myzip.open(f'{base_name}/data.pkl') as myfile:
      ret = my_unpickle(myfile)
    if load_weights:
      def load_weight(k, vv):
        with myzip.open(f'{base_name}/data/{k}') as myfile:
          for v in vv:
            load_single_weight(v[2], myfile, v[3], v[4], v[0], v[5], mmap_allowed=True)
      if multithreaded:
        import concurrent.futures
        # 2 seems fastest
        with concurrent.futures.ThreadPoolExecutor(max_workers=2) as executor:
          futures = {executor.submit(load_weight, k, v):k for k,v in ret[1].items()}
          for future in (t:=tqdm(concurrent.futures.as_completed(futures), total=len(futures))):
            if future.exception() is not None: raise future.exception()
            k = futures[future]
            t.set_description(f"loading {k} ram used: {GlobalCounters.mem_used/1e9:5.2f} GB")
      else:
        for k,v in (t := tqdm(ret[1].items())):
          t.set_description(f"loading {k} ram used: {GlobalCounters.mem_used/1e9:5.2f} GB")
          load_weight(k,v)
  return ret[0]

def fake_torch_load(b0):
  import io
  import struct

  # convert it to a file
  fb0 = io.BytesIO(b0)

  if b0[0:2] == b"\x50\x4b":
    return fake_torch_load_zipped(fb0)

  # skip three junk pickles
  pickle.load(fb0)
  pickle.load(fb0)
  pickle.load(fb0)

  ret, key_prelookup = my_unpickle(fb0)

  # create key_lookup
  key_lookup = pickle.load(fb0)
  key_real = [None] * len(key_lookup)
  for k,v in key_prelookup.items():
    assert len(v) == 1
    key_real[key_lookup.index(k)] = v[0]

  # read in the actual data
  for storage_type, obj_size, tensor, np_shape, np_strides, storage_offset in key_real:
    ll = struct.unpack("Q", fb0.read(8))[0]
    assert ll == obj_size, f"size mismatch {ll} != {obj_size}"
    assert storage_offset == 0, "not implemented"
    load_single_weight(tensor, fb0, np_shape, np_strides, storage_type, None)

  return ret

def get_child(parent, key):
  obj = parent
  for k in key.split('.'):
    if k.isnumeric():
      obj = obj[int(k)]
    elif isinstance(obj, dict):
      obj = obj[k]
    else:
      obj = getattr(obj, k)
  return obj<|MERGE_RESOLUTION|>--- conflicted
+++ resolved
@@ -3,12 +3,8 @@
 from tqdm import tqdm
 import tempfile, platform
 from collections import defaultdict
-<<<<<<< HEAD
-from tinygrad.helpers import getenv, DEBUG
+from tinygrad.helpers import dtypes, getenv, DEBUG
 from math import prod
-=======
-from tinygrad.helpers import prod, getenv, DEBUG, dtypes
->>>>>>> 9f24a0e5
 from tinygrad.ops import GlobalCounters
 from tinygrad.tensor import Tensor
 from tinygrad.lazy import Device
