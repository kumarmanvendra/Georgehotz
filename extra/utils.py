import pickle
import numpy as np
from tqdm import tqdm
import tempfile, platform
from pathlib import Path
from collections import defaultdict
from tinygrad.helpers import prod, getenv, DEBUG, dtypes
from tinygrad.ops import GlobalCounters
from tinygrad.tensor import Tensor
from tinygrad.ops import Device
from tinygrad.shape.shapetracker import strides_for_shape
OSX = platform.system() == "Darwin"
WINDOWS = platform.system() == "Windows"

def temp(x:str) -> str: return (Path(tempfile.gettempdir()) / x).as_posix()

def fetch(url):
  if url.startswith("/") or url.startswith("."):
    with open(url, "rb") as f:
      return f.read()
  import hashlib
  fp = temp(hashlib.md5(url.encode('utf-8')).hexdigest())
  download_file(url, fp, skip_if_exists=not getenv("NOCACHE"))
  with open(fp, "rb") as f:
    return f.read()

def fetch_as_file(url):
  if url.startswith("/") or url.startswith("."):
    with open(url, "rb") as f:
      return f.read()
  import hashlib
  fp = temp(hashlib.md5(url.encode('utf-8')).hexdigest())
  download_file(url, fp, skip_if_exists=not getenv("NOCACHE"))
  return fp

def download_file(url, fp, skip_if_exists=True):
  import requests
  if skip_if_exists and Path(fp).is_file() and Path(fp).stat().st_size > 0:
    return
  r = requests.get(url, stream=True)
  assert r.status_code == 200
  progress_bar = tqdm(total=int(r.headers.get('content-length', 0)), unit='B', unit_scale=True, desc=url)
  (path := Path(fp).parent).mkdir(parents=True, exist_ok=True)
  with tempfile.NamedTemporaryFile(dir=path, delete=False) as f:
    for chunk in r.iter_content(chunk_size=16384):
      progress_bar.update(f.write(chunk))
    f.close()
    Path(f.name).rename(fp)

def my_unpickle(fb0):
  key_prelookup = defaultdict(list)
  def _rebuild_tensor_v2(storage, storage_offset, size, stride, requires_grad, backward_hooks, metadata=None):
    #print(storage, storage_offset, size, stride, requires_grad, backward_hooks, metadata)
    ident, storage_type, obj_key, location, obj_size = storage[0:5]
    assert ident == 'storage'
    assert prod(size) <= (obj_size - storage_offset)

    if storage_type not in [np.float16, np.float32]:
      if DEBUG: print(f"unsupported type {storage_type} on {obj_key} with shape {size}")
      ret = None
    else:
      ret = Tensor.empty(*size, dtype=dtypes.from_np(storage_type))
    key_prelookup[obj_key].append((storage_type, obj_size, ret, size, stride, storage_offset))
    return ret

  def _rebuild_parameter(*args):
    #print(args)
    pass

  class Dummy: pass

  class MyPickle(pickle.Unpickler):
    def find_class(self, module, name):
      #print(module, name)
      if name == 'FloatStorage': return np.float32
      if name == 'LongStorage': return np.int64
      if name == 'IntStorage': return np.int32
      if name == 'HalfStorage': return np.float16
      if module == "torch._utils":
        if name == "_rebuild_tensor_v2": return _rebuild_tensor_v2
        if name == "_rebuild_parameter": return _rebuild_parameter
      else:
        if module.startswith('pytorch_lightning'): return Dummy
        try:
          return super().find_class(module, name)
        except Exception:
          return Dummy

    def persistent_load(self, pid):
      return pid

  return MyPickle(fb0).load(), key_prelookup

def load_single_weight(t:Tensor, myfile, shape, strides, dtype, storage_offset, mmap_allowed=False):
  bytes_size = np.dtype(dtype).itemsize
  if t is None:
    myfile.seek(prod(shape) * bytes_size, 1)
    return

  bytes_offset = 0
  if storage_offset is not None:
    bytes_offset = storage_offset * bytes_size
    myfile.seek(bytes_offset)

  assert t.shape == shape or shape == tuple(), f"shape mismatch {t.shape} != {shape}"
  assert t.dtype.np == dtype and t.dtype.itemsize == bytes_size
  if any(s != 1 and st1 != st2 for s, st1, st2 in zip(shape, strides_for_shape(shape), strides)):
    # slow path
    buffer_size = sum(strides[i]*t.dtype.itemsize * (shape[i] - 1) for i in range(len(shape)))
    buffer_size += t.dtype.itemsize
    np_array = np.frombuffer(myfile.read(buffer_size), t.dtype.np)

    np_array = np.lib.stride_tricks.as_strided(
      np_array, shape=shape, strides=[i*t.dtype.itemsize for i in strides])

    lna = t.lazydata.op.arg
    lna.fxn = lambda _: np_array
    t.realize()
    return

  # ["METAL", "CLANG", "LLVM"] support readinto for more speed
  # ["GPU", "CUDA"] use _mmap since they have to copy in to the GPU anyway
  # this needs real APIs
  if t.device in ["METAL", "CLANG", "LLVM"]:
    del t.lazydata.op
    t.lazydata.realized = Device[t.lazydata.device].buffer(prod(t.shape), dtype=t.dtype)
    myfile.readinto(t.lazydata.realized._buffer())
  else:
    def _mmap(lna):
      assert myfile._compress_type == 0, "compressed data can't be mmaped"
      return np.memmap(myfile._fileobj._file, dtype=lna.dtype, mode='r', offset=myfile._orig_compress_start + bytes_offset, shape=lna.shape)
    def _read(lna):
      ret = np.empty(lna.shape, dtype=lna.dtype)
      myfile.readinto(ret.data)
      return ret
    if mmap_allowed and not OSX and t.device in ["GPU", "CUDA"]: t.lazydata.op.arg.fxn = _mmap
    else: t.lazydata.op.arg.fxn = _read
    t.realize()

def fake_torch_load_zipped(fb0, load_weights=True, multithreaded=True):
  if Device.DEFAULT in ["TORCH", "GPU", "CUDA"]: multithreaded = False  # multithreaded doesn't work with CUDA or TORCH. for GPU it's a wash with _mmap

  import zipfile
  with zipfile.ZipFile(fb0, 'r') as myzip:
    base_name = myzip.namelist()[0].split('/', 1)[0]
    with myzip.open(f'{base_name}/data.pkl') as myfile:
      ret = my_unpickle(myfile)
    if load_weights:
      def load_weight(k, vv):
        with myzip.open(f'{base_name}/data/{k}') as myfile:
          for v in vv:
            load_single_weight(v[2], myfile, v[3], v[4], v[0], v[5], mmap_allowed=True)
      if multithreaded:
        import concurrent.futures
        # 2 seems fastest
        with concurrent.futures.ThreadPoolExecutor(max_workers=2) as executor:
          futures = {executor.submit(load_weight, k, v):k for k,v in ret[1].items()}
          for future in (t:=tqdm(concurrent.futures.as_completed(futures), total=len(futures))):
            if future.exception() is not None: raise future.exception()
            k = futures[future]
            t.set_description(f"loading {k} ram used: {GlobalCounters.mem_used/1e9:5.2f} GB")
      else:
        for k,v in (t := tqdm(ret[1].items())):
          t.set_description(f"loading {k} ram used: {GlobalCounters.mem_used/1e9:5.2f} GB")
          load_weight(k,v)
  return ret[0]

def fake_torch_load(b0):
  import io
  import struct

  # convert it to a file
  fb0 = io.BytesIO(b0)

  if b0[0:2] == b"\x50\x4b":
    return fake_torch_load_zipped(fb0)

  # skip three junk pickles
  pickle.load(fb0)
  pickle.load(fb0)
  pickle.load(fb0)

  ret, key_prelookup = my_unpickle(fb0)

  # create key_lookup
  key_lookup = pickle.load(fb0)
  key_real = [None] * len(key_lookup)
  for k,v in key_prelookup.items():
    assert len(v) == 1
    key_real[key_lookup.index(k)] = v[0]

  # read in the actual data
  for storage_type, obj_size, tensor, np_shape, np_strides, storage_offset in key_real:
    ll = struct.unpack("Q", fb0.read(8))[0]
    assert ll == obj_size, f"size mismatch {ll} != {obj_size}"
    assert storage_offset == 0, "not implemented"
    load_single_weight(tensor, fb0, np_shape, np_strides, storage_type, None)

  return ret

def get_child(parent, key):
  obj = parent
  for k in key.split('.'):
    if k.isnumeric():
      obj = obj[int(k)]
    elif isinstance(obj, dict):
      obj = obj[k]
    else:
      obj = getattr(obj, k)
  return obj

<<<<<<< HEAD
from tinygrad.lazy import LazyBuffer

ctr = 0
circle_tracker = {}

def _tree(lazydata):
  global ctr
  ctr += 1
  if type(lazydata) == LazyBuffer and not (lazydata.realized): lazydata = lazydata.op
  if type(lazydata) == LazyBuffer : return [f"━━ realized {lazydata.dtype.name} {lazydata.shape} "]  

  if id(lazydata) in circle_tracker: return [f"━⬆︎ goto {circle_tracker[id(lazydata)]}: {lazydata.op.name}"]
  circle_tracker[id(lazydata)] = ctr 
  if len(lazydata.src) == 0: return [f"━━ {lazydata.op.name} {lazydata.arg if lazydata.arg else ''}"]

  lines = [f"━┳ {lazydata.op.name} {lazydata.arg if lazydata.arg else ''}"]
  childs = [_tree(c) for c in lazydata.src[:]]
  for c in childs[:-1]: lines +=[f" ┣{c[0]}"] + [f" ┃{l}" for l in c[1:]]
  return lines + [f" ┗{childs[-1][0]} "] + ["  "+l for l in childs[-1][1:]]

def print_tree(tensor:Tensor):
  global ctr, circle_tracker
  ctr = -1
  circle_tracker = {}
  print("\n".join([f"{str(i).rjust(3)} {s}" for i,s in enumerate(_tree(tensor.lazydata))]))
=======
def _tree(lazydata):
  if type(lazydata).__name__ == "LazyBuffer": return [f"━━ realized {lazydata.dtype.name} {lazydata.shape}"] if (lazydata.realized) else _tree(lazydata.op)
  if len(lazydata.src) == 0: return [f"━━ {lazydata.op.name} {lazydata.arg if lazydata.arg else ''}"]
  lines = [f"━┳ {lazydata.op.name} {lazydata.arg if lazydata.arg else ''}"]
  childs = [_tree(c) for c in lazydata.src[:]]
  for c in childs[:-1]: lines += [f" ┣{c[0]}"] + [f" ┃{l}" for l in c[1:]]
  return lines + [" ┗"+childs[-1][0]] + ["  "+l for l in childs[-1][1:]]

def print_tree(tensor:Tensor):print("\n".join([f"{str(i).rjust(3)} {s}" for i,s in enumerate(_tree(tensor.lazydata))]))
>>>>>>> 7ac65a93
<|MERGE_RESOLUTION|>--- conflicted
+++ resolved
@@ -209,7 +209,6 @@
       obj = getattr(obj, k)
   return obj
 
-<<<<<<< HEAD
 from tinygrad.lazy import LazyBuffer
 
 ctr = 0
@@ -234,15 +233,4 @@
   global ctr, circle_tracker
   ctr = -1
   circle_tracker = {}
-  print("\n".join([f"{str(i).rjust(3)} {s}" for i,s in enumerate(_tree(tensor.lazydata))]))
-=======
-def _tree(lazydata):
-  if type(lazydata).__name__ == "LazyBuffer": return [f"━━ realized {lazydata.dtype.name} {lazydata.shape}"] if (lazydata.realized) else _tree(lazydata.op)
-  if len(lazydata.src) == 0: return [f"━━ {lazydata.op.name} {lazydata.arg if lazydata.arg else ''}"]
-  lines = [f"━┳ {lazydata.op.name} {lazydata.arg if lazydata.arg else ''}"]
-  childs = [_tree(c) for c in lazydata.src[:]]
-  for c in childs[:-1]: lines += [f" ┣{c[0]}"] + [f" ┃{l}" for l in c[1:]]
-  return lines + [" ┗"+childs[-1][0]] + ["  "+l for l in childs[-1][1:]]
-
-def print_tree(tensor:Tensor):print("\n".join([f"{str(i).rjust(3)} {s}" for i,s in enumerate(_tree(tensor.lazydata))]))
->>>>>>> 7ac65a93
+  print("\n".join([f"{str(i).rjust(3)} {s}" for i,s in enumerate(_tree(tensor.lazydata))]))