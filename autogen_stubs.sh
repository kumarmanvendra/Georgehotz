#!/bin/bash -e

# setup instructions for clang2py
if [[ ! $(clang2py -V) ]]; then
  pushd .
  cd /tmp
  sudo apt-get install -y --no-install-recommends clang
  pip install --upgrade pip setuptools
  pip install clang==14.0.6
  git clone https://github.com/geohot/ctypeslib.git
  cd ctypeslib
  pip install --user .
  clang2py -V
  popd
fi

BASE=tinygrad/runtime/autogen/

fixup() {
  sed -i '1s/^/# mypy: ignore-errors\n/' $1
  sed -i 's/ *$//' $1
  grep FIXME_STUB $1 || true
}

patch_dlopen() {
  path=$1; shift
  name=$1; shift
  cat <<EOF | sed -i "/import ctypes.*/r /dev/stdin" $path
PATHS_TO_TRY = [
$(for p in "$@"; do echo "  $p,"; done)
]
def _try_dlopen_$name():
  library = ctypes.util.find_library("$name")
  if library: return ctypes.CDLL(library)
  for candidate in PATHS_TO_TRY:
    try: return ctypes.CDLL(candidate)
    except OSError: pass
  raise RuntimeError("library $name not found")
EOF
}

generate_opencl() {
  clang2py /usr/include/CL/cl.h -o $BASE/opencl.py -l /usr/lib/x86_64-linux-gnu/libOpenCL.so.1 -k cdefstum
  fixup $BASE/opencl.py
  # hot patches
  sed -i "s\import ctypes\import ctypes, ctypes.util\g" $BASE/opencl.py
  sed -i "s\ctypes.CDLL('/usr/lib/x86_64-linux-gnu/libOpenCL.so.1')\ctypes.CDLL(ctypes.util.find_library('OpenCL'))\g" $BASE/opencl.py
  python3 -c "import tinygrad.runtime.autogen.opencl"
}

generate_hip() {
  clang2py /opt/rocm/include/hip/hip_ext.h /opt/rocm/include/hip/hiprtc.h \
  /opt/rocm/include/hip/hip_runtime_api.h /opt/rocm/include/hip/driver_types.h \
  --clang-args="-D__HIP_PLATFORM_AMD__ -I/opt/rocm/include -x c++" -o $BASE/hip.py -l /opt/rocm/lib/libamdhip64.so
  echo "hipDeviceProp_t = hipDeviceProp_tR0600" >> $BASE/hip.py
  echo "hipGetDeviceProperties = hipGetDevicePropertiesR0600" >> $BASE/hip.py
  fixup $BASE/hip.py
  # we can trust HIP is always at /opt/rocm/lib
  #sed -i "s\import ctypes\import ctypes, ctypes.util\g" $BASE/hip.py
  #sed -i "s\ctypes.CDLL('/opt/rocm/lib/libhiprtc.so')\ctypes.CDLL(ctypes.util.find_library('hiprtc'))\g" $BASE/hip.py
  #sed -i "s\ctypes.CDLL('/opt/rocm/lib/libamdhip64.so')\ctypes.CDLL(ctypes.util.find_library('amdhip64'))\g" $BASE/hip.py
  sed -i "s\import ctypes\import ctypes, os\g" $BASE/hip.py
  sed -i "s\'/opt/rocm/\os.getenv('ROCM_PATH', '/opt/rocm/')+'/\g" $BASE/hip.py
  python3 -c "import tinygrad.runtime.autogen.hip"
}

generate_comgr() {
  clang2py /opt/rocm/include/amd_comgr/amd_comgr.h \
  --clang-args="-D__HIP_PLATFORM_AMD__ -I/opt/rocm/include -x c++" -o $BASE/comgr.py -l /opt/rocm/lib/libamd_comgr.so
  fixup $BASE/comgr.py
  sed -i "s\import ctypes\import ctypes, ctypes.util, os\g" $BASE/comgr.py
  patch_dlopen $BASE/comgr.py amd_comgr "'/opt/rocm/lib/libamd_comgr.so'" "os.getenv('ROCM_PATH', '')+'/lib/libamd_comgr.so'"
  sed -i "s\ctypes.CDLL('/opt/rocm/lib/libamd_comgr.so')\_try_dlopen_amd_comgr()\g" $BASE/comgr.py
  python3 -c "import tinygrad.runtime.autogen.comgr"
}

generate_kfd() {
  clang2py /usr/include/linux/kfd_ioctl.h -o $BASE/kfd.py -k cdefstum
  fixup $BASE/kfd.py
  sed -i "s\import ctypes\import ctypes, os\g" $BASE/kfd.py
  python3 -c "import tinygrad.runtime.autogen.kfd"
}

generate_cuda() {
  clang2py /usr/include/cuda.h -o $BASE/cuda.py -l /usr/lib/x86_64-linux-gnu/libcuda.so
  sed -i "s\import ctypes\import ctypes, ctypes.util\g" $BASE/cuda.py
  sed -i "s\ctypes.CDLL('/usr/lib/x86_64-linux-gnu/libcuda.so')\ctypes.CDLL(ctypes.util.find_library('cuda'))\g" $BASE/cuda.py
  fixup $BASE/cuda.py
  python3 -c "import tinygrad.runtime.autogen.cuda"
}

generate_nvrtc() {
  clang2py /usr/local/cuda/include/nvrtc.h /usr/local/cuda/include/nvJitLink.h -o $BASE/nvrtc.py -l /usr/local/cuda/lib64/libnvrtc.so -l /usr/local/cuda/lib64/libnvJitLink.so
  sed -i "s\import ctypes\import ctypes, ctypes.util\g" $BASE/nvrtc.py
  sed -i "s\ctypes.CDLL('/usr/local/cuda/lib64/libnvrtc.so')\ctypes.CDLL(ctypes.util.find_library('nvrtc'))\g" $BASE/nvrtc.py
  sed -i "s\ctypes.CDLL('/usr/local/cuda/lib64/libnvJitLink.so')\ctypes.CDLL(ctypes.util.find_library('nvJitLink'))\g" $BASE/nvrtc.py
  fixup $BASE/nvrtc.py
  python3 -c "import tinygrad.runtime.autogen.nvrtc"
}

generate_nv() {
  NVKERN_COMMIT_HASH=d6b75a34094b0f56c2ccadf14e5d0bd515ed1ab6
  NVKERN_SRC=/tmp/open-gpu-kernel-modules-$NVKERN_COMMIT_HASH
  if [ ! -d "$NVKERN_SRC" ]; then
    git clone https://github.com/tinygrad/open-gpu-kernel-modules $NVKERN_SRC
    pushd .
    cd $NVKERN_SRC
    git reset --hard $NVKERN_COMMIT_HASH
    popd
  fi

  clang2py \
    extra/nv_gpu_driver/clc6c0qmd.h \
    $NVKERN_SRC/src/common/sdk/nvidia/inc/class/cl0080.h \
    $NVKERN_SRC/src/common/sdk/nvidia/inc/class/cl2080_notification.h \
    $NVKERN_SRC/src/common/sdk/nvidia/inc/class/clc56f.h \
    $NVKERN_SRC/src/common/sdk/nvidia/inc/class/clc56f.h \
    $NVKERN_SRC/src/common/sdk/nvidia/inc/class/clc56f.h \
    $NVKERN_SRC/src/nvidia/generated/g_allclasses.h \
    $NVKERN_SRC/src/common/sdk/nvidia/inc/class/clc6c0.h \
    $NVKERN_SRC/kernel-open/nvidia-uvm/clc6b5.h \
    $NVKERN_SRC/kernel-open/nvidia-uvm/uvm_ioctl.h \
    $NVKERN_SRC/kernel-open/nvidia-uvm/uvm_linux_ioctl.h \
    $NVKERN_SRC/src/nvidia/arch/nvalloc/unix/include/nv_escape.h \
    $NVKERN_SRC/src/nvidia/arch/nvalloc/unix/include/nv-ioctl.h \
    $NVKERN_SRC/src/nvidia/arch/nvalloc/unix/include/nv-ioctl-numbers.h \
    $NVKERN_SRC/src/nvidia/arch/nvalloc/unix/include/nv-ioctl-numa.h \
    $NVKERN_SRC/src/nvidia/arch/nvalloc/unix/include/nv-unix-nvos-params-wrappers.h \
    $NVKERN_SRC/src/common/sdk/nvidia/inc/alloc/alloc_channel.h \
    $NVKERN_SRC/src/common/sdk/nvidia/inc/nvos.h \
    $NVKERN_SRC/src/common/sdk/nvidia/inc/ctrl/ctrl0000/*.h \
    $NVKERN_SRC/src/common/sdk/nvidia/inc/ctrl/ctrl0080/*.h \
    $NVKERN_SRC/src/common/sdk/nvidia/inc/ctrl/ctrl2080/*.h \
    $NVKERN_SRC/src/common/sdk/nvidia/inc/ctrl/ctrl83de/*.h \
    $NVKERN_SRC/src/common/sdk/nvidia/inc/ctrl/ctrlc36f.h \
    $NVKERN_SRC/src/common/sdk/nvidia/inc/ctrl/ctrlcb33.h \
    $NVKERN_SRC/src/common/sdk/nvidia/inc/ctrl/ctrla06c.h \
    --clang-args="-include $NVKERN_SRC/src/common/sdk/nvidia/inc/nvtypes.h -I$NVKERN_SRC/src/common/inc -I$NVKERN_SRC/kernel-open/nvidia-uvm -I$NVKERN_SRC/kernel-open/common/inc -I$NVKERN_SRC/src/common/sdk/nvidia/inc -I$NVKERN_SRC/src/nvidia/arch/nvalloc/unix/include -I$NVKERN_SRC/src/common/sdk/nvidia/inc/ctrl" \
    -o $BASE/nv_gpu.py -k cdefstum
  fixup $BASE/nv_gpu.py
  sed -i "s\(0000000001)\1\g" $BASE/nv_gpu.py
  sed -i "s\import ctypes\import ctypes, os\g" $BASE/nv_gpu.py
  sed -i 's/#\?\s\([A-Za-z0-9_]\+\) = MW ( \([0-9]\+\) : \([0-9]\+\) )/\1 = (\2 , \3)/' $BASE/nv_gpu.py # NVC6C0_QMDV03_00 processing
  sed -i 's/#\sdef NVC6C0_QMD\([A-Za-z0-9_()]\+\):/def NVC6C0_QMD\1:/' $BASE/nv_gpu.py
  sed -i 's/#\s*return MW(\([0-9i()*+]\+\):\([0-9i()*+]\+\))/    return (\1 , \2)/' $BASE/nv_gpu.py
  sed -i 's/#\?\s*\(.*\)\s*=\s*\(NV\)\?BIT\(32\)\?\s*(\s*\([0-9]\+\)\s*)/\1 = (1 << \4)/' $BASE/nv_gpu.py # name = BIT(x) -> name = (1 << x)
  sed -i "s/UVM_\([A-Za-z0-9_]\+\) = \['i', '(', '\([0-9]\+\)', ')'\]/UVM_\1 = \2/" $BASE/nv_gpu.py # UVM_name = ['i', '(', '<num>', ')'] -> UVM_name = <num>

  # Parse status codes
  sed -n '1i\
nv_status_codes = {}
/^NV_STATUS_CODE/ { s/^NV_STATUS_CODE(\([^,]*\), *\([^,]*\), *"\([^"]*\)") *.*$/\1 = \2\nnv_status_codes[\1] = "\3"/; p }' $NVKERN_SRC/src/common/sdk/nvidia/inc/nvstatuscodes.h >> $BASE/nv_gpu.py

  python3 -c "import tinygrad.runtime.autogen.nv_gpu"
}

generate_amd() {
  # clang2py broken when pass -x c++ to prev headers
  clang2py extra/hip_gpu_driver/sdma_registers.h \
    --clang-args="-I/opt/rocm/include -x c++" \
    -o $BASE/amd_gpu.py

  sed 's/^\(.*\)\(\s*\/\*\)\(.*\)$/\1 #\2\3/; s/^\(\s*\*\)\(.*\)$/#\1\2/' extra/hip_gpu_driver/nvd.h >> $BASE/amd_gpu.py # comments
  sed 's/^\(.*\)\(\s*\/\*\)\(.*\)$/\1 #\2\3/; s/^\(\s*\*\)\(.*\)$/#\1\2/' extra/hip_gpu_driver/sdma_v6_0_0_pkt_open.h >> $BASE/amd_gpu.py # comments
  sed -i 's/#\s*define\s*\([^ \t]*\)(\([^)]*\))\s*\(.*\)/def \1(\2): return \3/' $BASE/amd_gpu.py # #define name(x) (smth) -> def name(x): return (smth)
  sed -i '/#\s*define\s\+\([^ \t]\+\)\s\+\([^ ]\+\)/s//\1 = \2/' $BASE/amd_gpu.py # #define name val -> name = val

  sed -e '/^reg/s/^\(reg[^ ]*\) [^ ]* \([^ ]*\) .*/\1 = \2/' \
    -e '/^ix/s/^\(ix[^ ]*\) [^ ]* \([^ ]*\) .*/\1 = \2/' \
    -e '/^[ \t]/d' \
    extra/hip_gpu_driver/gc_11_0_0.reg >> $BASE/amd_gpu.py

  fixup $BASE/amd_gpu.py
  sed -i "s\import ctypes\import ctypes, os\g" $BASE/amd_gpu.py
  python3 -c "import tinygrad.runtime.autogen.amd_gpu"
}

generate_hsa() {
  clang2py \
    /opt/rocm/include/hsa/hsa.h \
    /opt/rocm/include/hsa/hsa_ext_amd.h \
    /opt/rocm/include/hsa/amd_hsa_signal.h \
    /opt/rocm/include/hsa/amd_hsa_queue.h \
    /opt/rocm/include/hsa/amd_hsa_kernel_code.h \
    /opt/rocm/include/hsa/hsa_ext_finalize.h /opt/rocm/include/hsa/hsa_ext_image.h \
    /opt/rocm/include/hsa/hsa_ven_amd_aqlprofile.h \
    --clang-args="-I/opt/rocm/include" \
    -o $BASE/hsa.py -l /opt/rocm/lib/libhsa-runtime64.so

  fixup $BASE/hsa.py
  sed -i "s\import ctypes\import ctypes, ctypes.util, os\g" $BASE/hsa.py
  sed -i "s\ctypes.CDLL('/opt/rocm/lib/libhsa-runtime64.so')\ctypes.CDLL(os.getenv('ROCM_PATH')+'/lib/libhsa-runtime64.so' if os.getenv('ROCM_PATH') else ctypes.util.find_library('hsa-runtime64'))\g" $BASE/hsa.py
  python3 -c "import tinygrad.runtime.autogen.hsa"
}

generate_io_uring() {
  clang2py \
    /usr/include/liburing.h \
    /usr/include/linux/io_uring.h \
    -o $BASE/io_uring.py

  # clang2py can't parse defines
  sed -r '/^#define __NR_io_uring/ s/^#define __(NR_io_uring[^ ]+) (.*)$/\1 = \2/; t; d' /usr/include/asm-generic/unistd.h >> $BASE/io_uring.py # io_uring syscalls numbers
  sed -r '/^#define\s+([^ \t]+)\s+([^ \t]+)/ s/^#define\s+([^ \t]+)\s*([^/]*).*$/\1 = \2/; s/1U/1/g; s/0ULL/0/g; t; d' /usr/include/linux/io_uring.h >> $BASE/io_uring.py # #define name (val) -> name = val

  fixup $BASE/io_uring.py
}

generate_libc() {
  clang2py \
    $(dpkg -L libc6-dev | grep sys/mman.h) \
    $(dpkg -L libc6-dev | grep sys/syscall.h) \
    /usr/include/unistd.h \
    -o $BASE/libc.py

  sed -i "s\import ctypes\import ctypes, ctypes.util, os\g" $BASE/libc.py
  sed -i "s\FIXME_STUB\libc\g" $BASE/libc.py
  sed -i "s\FunctionFactoryStub()\ctypes.CDLL(ctypes.util.find_library('c'))\g" $BASE/libc.py

  fixup $BASE/libc.py
}

if [ "$1" == "opencl" ]; then generate_opencl
elif [ "$1" == "hip" ]; then generate_hip
elif [ "$1" == "comgr" ]; then generate_comgr
elif [ "$1" == "cuda" ]; then generate_cuda
elif [ "$1" == "nvrtc" ]; then generate_nvrtc
elif [ "$1" == "hsa" ]; then generate_hsa
elif [ "$1" == "kfd" ]; then generate_kfd
elif [ "$1" == "nv" ]; then generate_nv
elif [ "$1" == "amd" ]; then generate_amd
elif [ "$1" == "io_uring" ]; then generate_io_uring
<<<<<<< HEAD
elif [ "$1" == "all" ]; then generate_opencl; generate_hip; generate_comgr; generate_cuda; generate_nvrtc; generate_hsa; generate_kfd; generate_nv; generate_amd
=======
elif [ "$1" == "libc" ]; then generate_libc
elif [ "$1" == "all" ]; then generate_opencl; generate_hip; generate_comgr; generate_cuda; generate_nvrtc; generate_hsa; generate_kfd; generate_nv; generate_amd; generate_io_uring; generate_libc
>>>>>>> 3210764e
else echo "usage: $0 <type>"
fi<|MERGE_RESOLUTION|>--- conflicted
+++ resolved
@@ -230,11 +230,7 @@
 elif [ "$1" == "nv" ]; then generate_nv
 elif [ "$1" == "amd" ]; then generate_amd
 elif [ "$1" == "io_uring" ]; then generate_io_uring
-<<<<<<< HEAD
-elif [ "$1" == "all" ]; then generate_opencl; generate_hip; generate_comgr; generate_cuda; generate_nvrtc; generate_hsa; generate_kfd; generate_nv; generate_amd
-=======
 elif [ "$1" == "libc" ]; then generate_libc
 elif [ "$1" == "all" ]; then generate_opencl; generate_hip; generate_comgr; generate_cuda; generate_nvrtc; generate_hsa; generate_kfd; generate_nv; generate_amd; generate_io_uring; generate_libc
->>>>>>> 3210764e
 else echo "usage: $0 <type>"
 fi